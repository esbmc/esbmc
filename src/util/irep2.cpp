#include <memory>
#include <ac_config.h>
#include <boost/functional/hash.hpp>
#include <util/fixedbv.h>
#include <util/i2string.h>
#include <util/ieee_float.h>
#include <util/irep2_type.h>
#include <util/irep2_expr.h>
#include <util/irep2_utils.h>
#include <util/migrate.h>
#include <util/std_types.h>

template <typename T>
class register_irep_methods;

std::string indent_str(unsigned int indent)
{
  return std::string(indent, ' ');
}

template <class T>
std::string pretty_print_func(unsigned int indent, std::string ident, T obj)
{
  list_of_memberst memb = obj.tostring(indent + 2);

  std::string indentstr = indent_str(indent);
  std::string exprstr = std::move(ident);

  for(list_of_memberst::const_iterator it = memb.begin(); it != memb.end();
      it++)
  {
    exprstr += "\n" + indentstr + "* " + it->first + " : " + it->second;
  }

  return exprstr;
}

/*************************** Base type2t definitions **************************/

static const char *type_names[] = {
  "bool",
  "empty",
  "symbol",
  "struct",
  "union",
  "code",
  "array",
  "vector",
  "pointer",
  "unsignedbv",
  "signedbv",
  "fixedbv",
  "floatbv",
  "string",
  "cpp_name"};
// If this fires, you've added/removed a type id, and need to update the list
// above (which is ordered according to the enum list)
static_assert(
  sizeof(type_names) == (type2t::end_type_id * sizeof(char *)),
  "Missing type name");

std::string get_type_id(const type2t &type)
{
  return std::string(type_names[type.type_id]);
}

type2t::type2t(type_ids id)
  : std::enable_shared_from_this<type2t>(), type_id(id), crc_val(0)
{
}

bool type2t::operator==(const type2t &ref) const
{
  return cmpchecked(ref);
}

bool type2t::operator!=(const type2t &ref) const
{
  return !cmpchecked(ref);
}

bool type2t::operator<(const type2t &ref) const
{
  int tmp = type2t::lt(ref);
  if(tmp < 0)
    return true;
  else if(tmp > 0)
    return false;
  else
    return (lt(ref) < 0);
}

int type2t::ltchecked(const type2t &ref) const
{
  int tmp = type2t::lt(ref);
  if(tmp != 0)
    return tmp;

  return lt(ref);
}

bool type2t::cmpchecked(const type2t &ref) const
{
  if(type_id == ref.type_id)
    return cmp(ref);

  return false;
}

int type2t::lt(const type2t &ref) const
{
  if(type_id < ref.type_id)
    return -1;
  if(type_id > ref.type_id)
    return 1;
  return 0;
}

std::string type2t::pretty(unsigned int indent) const
{
  return pretty_print_func<const type2t &>(indent, type_names[type_id], *this);
}

void type2t::dump() const
{
  std::cout << pretty(0) << std::endl;
}

size_t type2t::crc() const
{
  return do_crc();
}

size_t type2t::do_crc() const
{
  boost::hash_combine(this->crc_val, (uint8_t)type_id);
  return this->crc_val;
}

void type2t::hash(crypto_hash &hash) const
{
  static_assert(type2t::end_type_id < 256, "Type id overflow");
  uint8_t tid = type_id;
  hash.ingest(&tid, sizeof(tid));
}

unsigned int bool_type2t::get_width() const
{
  // For the purpose of the byte representating memory model
  return 8;
}

unsigned int bv_data::get_width() const
{
  return width;
}

unsigned int array_type2t::get_width() const
{
  // Two edge cases: the array can have infinite size, or it can have a dynamic
  // size that's determined by the solver.
  if(size_is_infinite)
    throw new inf_sized_array_excp();

  if(array_size->expr_id != expr2t::constant_int_id)
    throw new dyn_sized_array_excp(array_size);

  // Otherwise, we can multiply the size of the subtype by the number of elements.
  unsigned int sub_width = subtype->get_width();

  const expr2t *elem_size = array_size.get();
  const constant_int2t *const_elem_size =
    dynamic_cast<const constant_int2t *>(elem_size);
  assert(const_elem_size != nullptr);
  unsigned long num_elems = const_elem_size->as_ulong();

  return num_elems * sub_width;
}
unsigned int vector_type2t::get_width() const
{
  unsigned int sub_width = subtype->get_width();

  const expr2t *elem_size = array_size.get();
  const constant_int2t *const_elem_size =
    dynamic_cast<const constant_int2t *>(elem_size);
  assert(const_elem_size != nullptr);
  unsigned long num_elems = const_elem_size->as_ulong();

  return num_elems * sub_width;
}
expr2tc vector_type2t::distribute_operation(
  std::function<expr2tc(type2tc, expr2tc, expr2tc)> func,
  expr2tc op1,
  expr2tc op2)
{
  /*
   * If both op1 and op2 are vectors the resulting value
   * would be the operation over each member
   *
   * Example:
   *
   * op1 = {1,2,3,4}
   * op2 = {1,1,1,1}
   * func = add
   *
   * This would result in:
   *
   * { add(op1[0], op2[0]), add(op1[1], op2[1]), ...}
   * {2,3,4,5}
   */
  if(is_constant_vector2t(op1) && is_constant_vector2t(op2))
  {
    constant_vector2tc vec1(op1);
    constant_vector2tc vec2(op2);
    for(size_t i = 0; i < vec1->datatype_members.size(); i++)
    {
      auto &A = vec1->datatype_members[i];
      auto &B = vec2->datatype_members[i];
      auto new_op = func(A->type, A, B);
      vec1->datatype_members[i] = new_op;
    }
    return vec1;
  }
  /*
   * If only one of the operator is a vector, then the result
   * would extract each value of the vector and apply the value to
   * the other operator
   *
   * Example:
   *
   * op1 = {1,2,3,4}
   * op2 = 1
   * func = add
   *
   * This would result in:
   *
   * { add(op1[0], 1), add(op1[1], 1), ...}
   * {2,3,4,5}
   */
  else
  {
    bool is_op1_vec = is_constant_vector2t(op1);
    expr2tc c = !is_op1_vec ? op1 : op2;
    constant_vector2tc vector(is_op1_vec ? op1 : op2);
    for(auto &datatype_member : vector->datatype_members)
    {
      auto &op = datatype_member;
      auto e1 = is_op1_vec ? op : c;
      auto e2 = is_op1_vec ? c : op;
      auto new_op = func(op->type, e1, e2);
      datatype_member = new_op->do_simplify();
    }
    return vector;
  }
}

unsigned int vector_type2t::get_width() const
{
  unsigned int sub_width = subtype->get_width();

  const expr2t *elem_size = array_size.get();
  const constant_int2t *const_elem_size =
    dynamic_cast<const constant_int2t *>(elem_size);
  assert(const_elem_size != nullptr);
  unsigned long num_elems = const_elem_size->as_ulong();

  return num_elems * sub_width;
}

expr2tc vector_type2t::distribute_operation(
  std::function<expr2tc(type2tc, expr2tc, expr2tc)> func,
  expr2tc op1,
  expr2tc op2)
{
  if(is_constant_vector2t(op1) && is_constant_vector2t(op2))
  {
    constant_vector2tc vec1(op1);
    constant_vector2tc vec2(op2);
    for(size_t i = 0; i < vec1->datatype_members.size(); i++)
    {
      auto &A = vec1->datatype_members[i];
      auto &B = vec2->datatype_members[i];
      auto new_op = func(A->type, A, B);
      vec1->datatype_members[i] = new_op;
    }
    return vec1;
  }
  else
  {
    bool is_op1_vec = is_constant_vector2t(op1);
    expr2tc c = !is_op1_vec ? op1 : op2;
    constant_vector2tc vector(is_op1_vec ? op1 : op2);
    for(auto &datatype_member : vector->datatype_members)
    {
      auto &op = datatype_member;
      auto e1 = is_op1_vec ? op : c;
      auto e2 = is_op1_vec ? c : op;
      auto new_op = func(op->type, e1, e2);
      datatype_member = new_op->do_simplify();
    }
    return vector;
  }
}

unsigned int pointer_type2t::get_width() const
{
  return config.ansi_c.pointer_width;
}

unsigned int empty_type2t::get_width() const
{
  throw new symbolic_type_excp();
}

unsigned int symbol_type2t::get_width() const
{
  std::cerr << "Fetching width of symbol type - invalid operation" << std::endl;
  abort();
}

unsigned int cpp_name_type2t::get_width() const
{
  std::cerr << "Fetching width of cpp_name type - invalid operation"
            << std::endl;
  abort();
}

unsigned int struct_type2t::get_width() const
{
  // Iterate over members accumulating width.
  std::vector<type2tc>::const_iterator it;
  unsigned int width = 0;
  for(it = members.begin(); it != members.end(); it++)
    width += (*it)->get_width();

  return width;
}

unsigned int union_type2t::get_width() const
{
  // Iterate over members accumulating width.
  std::vector<type2tc>::const_iterator it;
  unsigned int width = 0;
  for(it = members.begin(); it != members.end(); it++)
    width = std::max(width, (*it)->get_width());

  return width;
}

unsigned int fixedbv_type2t::get_width() const
{
  return width;
}

unsigned int floatbv_type2t::get_width() const
{
  return fraction + exponent + 1;
}

unsigned int code_data::get_width() const
{
  throw new symbolic_type_excp();
}

unsigned int string_type2t::get_width() const
{
  return width * 8;
}

unsigned int string_type2t::get_length() const
{
  return width;
}

const std::vector<type2tc> &struct_union_data::get_structure_members() const
{
  return members;
}

const std::vector<irep_idt> &
struct_union_data::get_structure_member_names() const
{
  return member_names;
}

const irep_idt &struct_union_data::get_structure_name() const
{
  return name;
}

unsigned int struct_union_data::get_component_number(const irep_idt &comp) const
{
  unsigned int i = 0, count = 0, pos = 0;
  for(auto const &it : member_names)
  {
    if(it == comp)
    {
      pos = i;
      ++count;
    }
    i++;
  }

  if(count == 1)
    return pos;

  if(!count)
  {
    std::cerr << "Looking up index of nonexistant member \"" << comp
              << "\" in struct/union \"" << name << "\"" << std::endl;
  }
  else if(count > 1)
  {
    std::cerr << "Name \"" << comp << "\" matches more than one member"
              << "\" in struct/union \"" << name << "\"" << std::endl;
  }

  abort();
}

namespace esbmct
{
template <typename... Args>
template <typename derived>
auto type2t_traits<Args...>::make_contained(typename Args::result_type... args)
  -> irep_container<base2t>
{
  return irep_container<base2t>(new derived(args...));
}
} // namespace esbmct

/*************************** Base expr2t definitions **************************/

expr2t::expr2t(const type2tc &_type, expr_ids id)
  : std::enable_shared_from_this<expr2t>(), expr_id(id), type(_type), crc_val(0)
{
}

expr2t::expr2t(const expr2t &ref)
  : std::enable_shared_from_this<expr2t>(),
    expr_id(ref.expr_id),
    type(ref.type),
    crc_val(ref.crc_val)
{
}

bool expr2t::operator==(const expr2t &ref) const
{
  if(!expr2t::cmp(ref))
    return false;

  return cmp(ref);
}

bool expr2t::operator!=(const expr2t &ref) const
{
  return !(*this == ref);
}

bool expr2t::operator<(const expr2t &ref) const
{
  int tmp = expr2t::lt(ref);
  if(tmp < 0)
    return true;
  else if(tmp > 0)
    return false;
  else
    return (lt(ref) < 0);
}

unsigned long expr2t::depth() const
{
  unsigned long num_nodes = 0;

  for(unsigned int idx = 0; idx < get_num_sub_exprs(); idx++)
  {
    const expr2tc *e = get_sub_expr(idx);
    if(is_nil_expr(*e))
      continue;
    unsigned long tmp = (*e)->depth();
    num_nodes = std::max(num_nodes, tmp);
  }

  num_nodes++; // Count ourselves.
  return num_nodes;
}

unsigned long expr2t::num_nodes() const
{
  unsigned long count = 0;

  for(unsigned int idx = 0; idx < get_num_sub_exprs(); idx++)
  {
    const expr2tc *e = get_sub_expr(idx);
    if(is_nil_expr(*e))
      continue;
    count += (*e)->num_nodes();
  }

  count++; // Count ourselves.
  return count;
}

int expr2t::ltchecked(const expr2t &ref) const
{
  int tmp = expr2t::lt(ref);
  if(tmp != 0)
    return tmp;

  return lt(ref);
}

bool expr2t::cmp(const expr2t &ref) const
{
  if(expr_id != ref.expr_id)
    return false;

  if(type != ref.type)
    return false;

  return true;
}

int expr2t::lt(const expr2t &ref) const
{
  if(expr_id < ref.expr_id)
    return -1;
  if(expr_id > ref.expr_id)
    return 1;

  return type->ltchecked(*ref.type.get());
}

size_t expr2t::crc() const
{
  return do_crc();
}

size_t expr2t::do_crc() const
{
  boost::hash_combine(this->crc_val, type->do_crc());
  boost::hash_combine(this->crc_val, (uint8_t)expr_id);
  return this->crc_val;
}

void expr2t::hash(crypto_hash &hash) const
{
  static_assert(expr2t::end_expr_id < 256, "Expr id overflow");
  uint8_t eid = expr_id;
  hash.ingest(&eid, sizeof(eid));
  type->hash(hash);
}

static const char *expr_names[] = {
  "constant_int",
  "constant_fixedbv",
  "constant_floatbv",
  "constant_bool",
  "constant_string",
  "constant_struct",
  "constant_union",
  "constant_array",
  "constant_vector",
  "constant_array_of",
  "symbol",
  "typecast",
  "bitcast",
  "nearbyint",
  "if",
  "equality",
  "notequal",
  "lessthan",
  "greaterthan",
  "lessthanequal",
  "greaterthanequal",
  "not",
  "and",
  "or",
  "xor",
  "implies",
  "bitand",
  "bitor",
  "bitxor",
  "bitnand",
  "bitnor",
  "bitnxor",
  "bitnot",
  "lshr",
  "neg",
  "abs",
  "add",
  "sub",
  "mul",
  "div",
  "ieee_add",
  "ieee_sub",
  "ieee_mul",
  "ieee_div",
  "ieee_fma",
  "ieee_sqrt",
  "popcount",
  "bswap",
  "modulus",
  "shl",
  "ashr",
  "dynamic_object",
  "same_object",
  "pointer_offset",
  "pointer_object",
  "address_of",
  "byte_extract",
  "byte_update",
  "with",
  "member",
  "index",
  "isnan",
  "overflow",
  "overflow_cast",
  "overflow_neg",
  "unknown",
  "invalid",
  "NULL-object",
  "dereference",
  "valid_object",
  "deallocated_obj",
  "dynamic_size",
  "sideeffect",
  "code_block",
  "code_assign",
  "code_init",
  "code_decl",
  "code_dead",
  "code_printf",
  "code_expression",
  "code_return",
  "code_skip",
  "code_free",
  "code_goto",
  "object_descriptor",
  "code_function_call",
  "code_comma_id",
  "invalid_pointer",
  "code_asm",
  "cpp_del_array",
  "cpp_delete",
  "cpp_catch",
  "cpp_throw",
  "cpp_throw_decl",
  "cpp_throw_decl_end",
  "isinf",
  "isnormal",
  "isfinite",
  "signbit",
  "concat",
  "extract",
};
// If this fires, you've added/removed an expr id, and need to update the list
// above (which is ordered according to the enum list)
static_assert(
  sizeof(expr_names) == (expr2t::end_expr_id * sizeof(char *)),
  "Missing expr name");

std::string get_expr_id(const expr2t &expr)
{
  return std::string(expr_names[expr.expr_id]);
}

std::string expr2t::pretty(unsigned int indent) const
{
  std::string ret =
    pretty_print_func<const expr2t &>(indent, expr_names[expr_id], *this);
  // Dump the type on the end.
  ret += std::string("\n") + indent_str(indent) +
         "* type : " + type->pretty(indent + 2);
  return ret;
}

void expr2t::dump() const
{
  std::cout << pretty(0) << std::endl;
}

// Map a base type to it's list of names
template <typename T>
class base_to_names;

template <>
class base_to_names<type2t>
{
public:
  static constexpr const char **names = type_names;
};

template <>
class base_to_names<expr2t>
{
public:
  static constexpr const char **names = expr_names;
};

// Undoubtedly a better way of doing this...
namespace esbmct
{
template <typename... Args>
template <typename derived>
auto expr2t_traits<Args...>::make_contained(
  const type2tc &type,
  typename Args::result_type... args) -> irep_container<base2t>
{
  return irep_container<base2t>(new derived(type, args...));
}

template <typename... Args>
template <typename derived>
auto expr2t_traits_notype<Args...>::make_contained(
  typename Args::result_type... args) -> irep_container<base2t>
{
  return irep_container<base2t>(new derived(args...));
}

template <typename... Args>
template <typename derived>
auto expr2t_traits_always_construct<Args...>::make_contained(
  typename Args::result_type... args) -> irep_container<base2t>
{
  return irep_container<base2t>(new derived(args...));
}
} // namespace esbmct

/**************************** Expression constructors *************************/

unsigned long constant_int2t::as_ulong() const
{
  // XXXjmorse - add assertion that we don't exceed machine word width?
  assert(!value.is_negative());
  return value.to_uint64();
}

long constant_int2t::as_long() const
{
  // XXXjmorse - add assertion that we don't exceed machine word width?
  return value.to_int64();
}

bool constant_bool2t::is_true() const
{
  return value;
}

bool constant_bool2t::is_false() const
{
  return !value;
}

std::string symbol_data::get_symbol_name() const
{
  switch(rlevel)
  {
  case level0:
    return thename.as_string();
  case level1:
    return thename.as_string() + "?" + i2string(level1_num) + "!" +
           i2string(thread_num);
  case level2:
    return thename.as_string() + "?" + i2string(level1_num) + "!" +
           i2string(thread_num) + "&" + i2string(node_num) + "#" +
           i2string(level2_num);
  case level1_global:
    // Just return global name,
    return thename.as_string();
  case level2_global:
    // Global name with l2 details
    return thename.as_string() + "&" + i2string(node_num) + "#" +
           i2string(level2_num);
  default:
    std::cerr << "Unrecognized renaming level enum" << std::endl;
    abort();
  }
}

expr2tc constant_string2t::to_array() const
{
  std::vector<expr2tc> contents;
  unsigned int length = value.as_string().size(), i;

  type2tc type = type_pool.get_uint8();

  for(i = 0; i < length; i++)
  {
    constant_int2t *v = new constant_int2t(type, BigInt(value.as_string()[i]));
    expr2tc ptr(v);
    contents.push_back(ptr);
  }

  // Null terminator is implied.
  contents.push_back(expr2tc(new constant_int2t(type, BigInt(0))));

  unsignedbv_type2t *len_type = new unsignedbv_type2t(config.ansi_c.int_width);
  type2tc len_tp(len_type);
  constant_int2t *len_val = new constant_int2t(len_tp, BigInt(contents.size()));
  expr2tc len_val_ref(len_val);

  array_type2t *arr_type = new array_type2t(type, len_val_ref, false);
  type2tc arr_tp(arr_type);
  constant_array2t *a = new constant_array2t(arr_tp, contents);

  expr2tc final_val(a);
  return final_val;
}

const expr2tc &object_descriptor2t::get_root_object() const
{
  const expr2tc *tmp = &object;

  do
  {
    if(is_member2t(*tmp))
      tmp = &to_member2t(*tmp).source_value;
    else if(is_index2t(*tmp))
      tmp = &to_index2t(*tmp).source_value;
    else
      return *tmp;
  } while(1);
}

type_poolt::type_poolt()
{
  // This space is deliberately left blank
}

type_poolt::type_poolt(bool)
{
  bool_type = type2tc(new bool_type2t());
  empty_type = type2tc(new empty_type2t());

  // Create some int types.
  type2tc ubv8(new unsignedbv_type2t(8));
  type2tc ubv16(new unsignedbv_type2t(16));
  type2tc ubv32(new unsignedbv_type2t(32));
  type2tc ubv64(new unsignedbv_type2t(64));
  type2tc sbv8(new signedbv_type2t(8));
  type2tc sbv16(new signedbv_type2t(16));
  type2tc sbv32(new signedbv_type2t(32));
  type2tc sbv64(new signedbv_type2t(64));

  unsignedbv_map[unsignedbv_typet(8)] = ubv8;
  unsignedbv_map[unsignedbv_typet(16)] = ubv16;
  unsignedbv_map[unsignedbv_typet(32)] = ubv32;
  unsignedbv_map[unsignedbv_typet(64)] = ubv64;
  signedbv_map[signedbv_typet(8)] = sbv8;
  signedbv_map[signedbv_typet(16)] = sbv16;
  signedbv_map[signedbv_typet(32)] = sbv32;
  signedbv_map[signedbv_typet(64)] = sbv64;

  uint8 = &unsignedbv_map[unsignedbv_typet(8)];
  uint16 = &unsignedbv_map[unsignedbv_typet(16)];
  uint32 = &unsignedbv_map[unsignedbv_typet(32)];
  uint64 = &unsignedbv_map[unsignedbv_typet(64)];
  int8 = &signedbv_map[signedbv_typet(8)];
  int16 = &signedbv_map[signedbv_typet(16)];
  int32 = &signedbv_map[signedbv_typet(32)];
  int64 = &signedbv_map[signedbv_typet(64)];
}

type_poolt &type_poolt::operator=(type_poolt const &ref)
{
  bool_type = ref.bool_type;
  empty_type = ref.empty_type;
  struct_map = ref.struct_map;
  union_map = ref.union_map;
  array_map = ref.array_map;
  pointer_map = ref.pointer_map;
  unsignedbv_map = ref.unsignedbv_map;
  signedbv_map = ref.signedbv_map;
  fixedbv_map = ref.fixedbv_map;
  floatbv_map = ref.floatbv_map;
  string_map = ref.string_map;
  code_map = ref.code_map;
  vector_map = ref.vector_map;

  // Re-establish some pointers
  uint8 = &unsignedbv_map[unsignedbv_typet(8)];
  uint16 = &unsignedbv_map[unsignedbv_typet(16)];
  uint32 = &unsignedbv_map[unsignedbv_typet(32)];
  uint64 = &unsignedbv_map[unsignedbv_typet(64)];
  int8 = &signedbv_map[signedbv_typet(8)];
  int16 = &signedbv_map[signedbv_typet(16)];
  int32 = &signedbv_map[signedbv_typet(32)];
  int64 = &signedbv_map[signedbv_typet(64)];

  return *this;
}

// XXX investigate performance implications of this cache
static const type2tc &
get_type_from_pool(const typet &val, std::map<typet, type2tc> &)
{
#if 0
  std::map<const typet, type2tc>::const_iterator it = map.find(val);
  if (it != map.end())
    return it->second;
#endif

  type2tc new_type;
  real_migrate_type(val, new_type);
#if 0
  map[val] = new_type;
  return map[val];
#endif
  return *(new type2tc(new_type));
}

const type2tc &type_poolt::get_struct(const typet &val)
{
  return get_type_from_pool(val, struct_map);
}

const type2tc &type_poolt::get_union(const typet &val)
{
  return get_type_from_pool(val, union_map);
}

const type2tc &type_poolt::get_array(const typet &val)
{
  return get_type_from_pool(val, array_map);
}

const type2tc &type_poolt::get_vector(const typet &val)
{
  return get_type_from_pool(val, vector_map);
}

const type2tc &type_poolt::get_pointer(const typet &val)
{
  return get_type_from_pool(val, pointer_map);
}

const type2tc &type_poolt::get_unsignedbv(const typet &val)
{
  return get_type_from_pool(val, unsignedbv_map);
}

const type2tc &type_poolt::get_signedbv(const typet &val)
{
  return get_type_from_pool(val, signedbv_map);
}

const type2tc &type_poolt::get_fixedbv(const typet &val)
{
  return get_type_from_pool(val, fixedbv_map);
}

const type2tc &type_poolt::get_floatbv(const typet &val)
{
  return get_type_from_pool(val, floatbv_map);
}

const type2tc &type_poolt::get_string(const typet &val)
{
  return get_type_from_pool(val, string_map);
}

const type2tc &type_poolt::get_symbol(const typet &val)
{
  return get_type_from_pool(val, symbol_map);
}

const type2tc &type_poolt::get_code(const typet &val)
{
  return get_type_from_pool(val, code_map);
}

const type2tc &type_poolt::get_uint(unsigned int size)
{
  switch(size)
  {
  case 8:
    return get_uint8();
  case 16:
    return get_uint16();
  case 32:
    return get_uint32();
  case 64:
    return get_uint64();
  default:
    return get_unsignedbv(unsignedbv_typet(size));
  }
}

const type2tc &type_poolt::get_int(unsigned int size)
{
  switch(size)
  {
  case 8:
    return get_int8();
  case 16:
    return get_int16();
  case 32:
    return get_int32();
  case 64:
    return get_int64();
  default:
    return get_signedbv(signedbv_typet(size));
  }
}

type_poolt type_pool;

// For CRCing to actually be accurate, expr/type ids mustn't overflow out of
// a byte. If this happens then a) there are too many exprs, and b) the expr
// crcing code has to change.
static_assert(type2t::end_type_id <= 256, "Type id overflow");
static_assert(expr2t::end_expr_id <= 256, "Expr id overflow");

static inline std::string type_to_string(const bool &thebool, int)
{
  return (thebool) ? "true" : "false";
}

static inline std::string
type_to_string(const sideeffect_data::allockind &data, int)
{
  return (data == sideeffect_data::allockind::malloc)          ? "malloc"
         : (data == sideeffect_data::allockind::realloc)       ? "realloc"
         : (data == sideeffect_data::allockind::alloca)        ? "alloca"
         : (data == sideeffect_data::allockind::cpp_new)       ? "cpp_new"
         : (data == sideeffect_data::allockind::cpp_new_arr)   ? "cpp_new_arr"
         : (data == sideeffect_data::allockind::nondet)        ? "nondet"
         : (data == sideeffect_data::allockind::va_arg)        ? "va_arg"
         : (data == sideeffect_data::allockind::function_call) ? "function_call"
                                                               : "unknown";
}

static inline std::string type_to_string(const unsigned int &theval, int)
{
  char buffer[64];
  snprintf(buffer, 63, "%d", theval);
  return std::string(buffer);
}

static inline std::string
type_to_string(const symbol_data::renaming_level &theval, int)
{
  switch(theval)
  {
  case symbol_data::level0:
    return "Level 0";
  case symbol_data::level1:
    return "Level 1";
  case symbol_data::level2:
    return "Level 2";
  case symbol_data::level1_global:
    return "Level 1 (global)";
  case symbol_data::level2_global:
    return "Level 2 (global)";
  default:
    std::cerr << "Unrecognized renaming level enum" << std::endl;
    abort();
  }
}

static inline std::string type_to_string(const BigInt &theint, int)
{
  char buffer[256], *buf;

  buf = theint.as_string(buffer, 256);
  return std::string(buf);
}

static inline std::string type_to_string(const fixedbvt &theval, int)
{
  return theval.to_ansi_c_string();
}

static inline std::string type_to_string(const ieee_floatt &theval, int)
{
  return theval.to_ansi_c_string();
}

static inline std::string
type_to_string(const std::vector<expr2tc> &theval, int indent)
{
  char buffer[64];
  std::string astring = "\n";
  int i;

  i = 0;
  for(auto const &it : theval)
  {
    snprintf(buffer, 63, "%d", i);
    buffer[63] = '\0';
    astring += indent_str(indent) + std::string(buffer) + ": " +
               it->pretty(indent + 2) + "\n";
    i++;
  }

  return astring;
}

static inline std::string
type_to_string(const std::vector<type2tc> &theval, int indent)
{
  char buffer[64];
  std::string astring = "\n";
  int i;

  i = 0;
  for(auto const &it : theval)
  {
    snprintf(buffer, 63, "%d", i);
    buffer[63] = '\0';
    astring += indent_str(indent) + std::string(buffer) + ": " +
               it->pretty(indent + 2) + "\n";
    i++;
  }

  return astring;
}

static inline std::string
type_to_string(const std::vector<irep_idt> &theval, int indent)
{
  char buffer[64];
  std::string astring = "\n";
  int i;

  i = 0;
  for(auto const &it : theval)
  {
    snprintf(buffer, 63, "%d", i);
    buffer[63] = '\0';
    astring +=
      indent_str(indent) + std::string(buffer) + ": " + it.as_string() + "\n";
    i++;
  }

  return astring;
}

static inline std::string type_to_string(const expr2tc &theval, int indent)
{
  if(theval.get() != nullptr)
    return theval->pretty(indent + 2);
  return "";
}

static inline std::string type_to_string(const type2tc &theval, int indent)
{
  if(theval.get() != nullptr)
    return theval->pretty(indent + 2);
  else
    return "";
}

static inline std::string type_to_string(const irep_idt &theval, int)
{
  return theval.as_string();
}

static inline bool do_type_cmp(const bool &side1, const bool &side2)
{
  return (side1 == side2) ? true : false;
}

static inline bool
do_type_cmp(const unsigned int &side1, const unsigned int &side2)
{
  return (side1 == side2) ? true : false;
}

static inline bool do_type_cmp(
  const sideeffect_data::allockind &side1,
  const sideeffect_data::allockind &side2)
{
  return (side1 == side2) ? true : false;
}

static inline bool do_type_cmp(
  const symbol_data::renaming_level &side1,
  const symbol_data::renaming_level &side2)
{
  return (side1 == side2) ? true : false;
}

static inline bool do_type_cmp(const BigInt &side1, const BigInt &side2)
{
  // BigInt has its own equality operator.
  return (side1 == side2) ? true : false;
}

static inline bool do_type_cmp(const fixedbvt &side1, const fixedbvt &side2)
{
  return (side1 == side2) ? true : false;
}

static inline bool
do_type_cmp(const ieee_floatt &side1, const ieee_floatt &side2)
{
  return (side1 == side2) ? true : false;
}

static inline bool do_type_cmp(
  const std::vector<expr2tc> &side1,
  const std::vector<expr2tc> &side2)
{
  return (side1 == side2);
}

static inline bool do_type_cmp(
  const std::vector<type2tc> &side1,
  const std::vector<type2tc> &side2)
{
  return (side1 == side2);
}

static inline bool do_type_cmp(
  const std::vector<irep_idt> &side1,
  const std::vector<irep_idt> &side2)
{
  return (side1 == side2);
}

static inline bool do_type_cmp(const expr2tc &side1, const expr2tc &side2)
{
  if(side1.get() == side2.get())
    return true; // Catch null
  else if(side1.get() == nullptr || side2.get() == nullptr)
    return false;
  else
    return (side1 == side2);
}

static inline bool do_type_cmp(const type2tc &side1, const type2tc &side2)
{
  if(side1.get() == side2.get())
    return true; // both null ptr check
  if(side1.get() == nullptr || side2.get() == nullptr)
    return false; // One of them is null, the other isn't
  return (side1 == side2);
}

static inline bool do_type_cmp(const irep_idt &side1, const irep_idt &side2)
{
  return (side1 == side2);
}

static inline bool
do_type_cmp(const type2t::type_ids &, const type2t::type_ids &)
{
  return true; // Dummy field comparison.
}

static inline bool
do_type_cmp(const expr2t::expr_ids &, const expr2t::expr_ids &)
{
  return true; // Dummy field comparison.
}

static inline int do_type_lt(const bool &side1, const bool &side2)
{
  if(side1 < side2)
    return -1;
  else if(side2 < side1)
    return 1;
  else
    return 0;
}

static inline int
do_type_lt(const unsigned int &side1, const unsigned int &side2)
{
  if(side1 < side2)
    return -1;
  else if(side2 < side1)
    return 1;
  else
    return 0;
}

static inline int do_type_lt(
  const sideeffect_data::allockind &side1,
  const sideeffect_data::allockind &side2)
{
  if(side1 < side2)
    return -1;
  else if(side2 < side1)
    return 1;
  else
    return 0;
}

static inline int do_type_lt(
  const symbol_data::renaming_level &side1,
  const symbol_data::renaming_level &side2)
{
  if(side1 < side2)
    return -1;
  else if(side2 < side1)
    return 1;
  else
    return 0;
}

static inline int do_type_lt(const BigInt &side1, const BigInt &side2)
{
  // BigInt also has its own less than comparator.
  return side1.compare(side2);
}

static inline int do_type_lt(const fixedbvt &side1, const fixedbvt &side2)
{
  if(side1 < side2)
    return -1;
  else if(side1 > side2)
    return 1;
  return 0;
}

static inline int do_type_lt(const ieee_floatt &side1, const ieee_floatt &side2)
{
  if(side1 < side2)
    return -1;
  else if(side1 > side2)
    return 1;
  return 0;
}

static inline int
do_type_lt(const std::vector<expr2tc> &side1, const std::vector<expr2tc> &side2)
{
  int tmp = 0;
  std::vector<expr2tc>::const_iterator it2 = side2.begin();
  for(auto const &it : side1)
  {
    tmp = it->ltchecked(**it2);
    if(tmp != 0)
      return tmp;
    it2++;
  }
  return 0;
}

static inline int
do_type_lt(const std::vector<type2tc> &side1, const std::vector<type2tc> &side2)
{
  if(side1.size() < side2.size())
    return -1;
  else if(side1.size() > side2.size())
    return 1;

  int tmp = 0;
  std::vector<type2tc>::const_iterator it2 = side2.begin();
  for(auto const &it : side1)
  {
    tmp = it->ltchecked(**it2);
    if(tmp != 0)
      return tmp;
    it2++;
  }
  return 0;
}

static inline int do_type_lt(
  const std::vector<irep_idt> &side1,
  const std::vector<irep_idt> &side2)
{
  if(side1 < side2)
    return -1;
  else if(side2 < side1)
    return 1;
  return 0;
}

static inline int do_type_lt(const expr2tc &side1, const expr2tc &side2)
{
  if(side1.get() == side2.get())
    return 0; // Catch nulls
  else if(side1.get() == nullptr)
    return -1;
  else if(side2.get() == nullptr)
    return 1;
  else
    return side1->ltchecked(*side2.get());
}

static inline int do_type_lt(const type2tc &side1, const type2tc &side2)
{
  if(*side1.get() == *side2.get())
    return 0; // Both may be null;
  else if(side1.get() == nullptr)
    return -1;
  else if(side2.get() == nullptr)
    return 1;
  else
    return side1->ltchecked(*side2.get());
}

static inline int do_type_lt(const irep_idt &side1, const irep_idt &side2)
{
  if(side1 < side2)
    return -1;
  if(side2 < side1)
    return 1;
  return 0;
}

static inline int do_type_lt(const type2t::type_ids &, const type2t::type_ids &)
{
  return 0; // Dummy field comparison
}

static inline int do_type_lt(const expr2t::expr_ids &, const expr2t::expr_ids &)
{
  return 0; // Dummy field comparison
}

static inline size_t do_type_crc(const bool &theval)
{
  return boost::hash<bool>()(theval);
}

static inline void do_type_hash(const bool &thebool, crypto_hash &hash)
{
  if(thebool)
  {
    uint8_t tval = 1;
    hash.ingest(&tval, sizeof(tval));
  }
  else
  {
    uint8_t tval = 0;
    hash.ingest(&tval, sizeof(tval));
  }
}

static inline size_t do_type_crc(const unsigned int &theval)
{
  return boost::hash<unsigned int>()(theval);
}

static inline void do_type_hash(const unsigned int &theval, crypto_hash &hash)
{
  hash.ingest((void *)&theval, sizeof(theval));
}

static inline size_t do_type_crc(const sideeffect_data::allockind &theval)
{
  return boost::hash<uint8_t>()(theval);
}

static inline void
do_type_hash(const sideeffect_data::allockind &theval, crypto_hash &hash)
{
  hash.ingest((void *)&theval, sizeof(theval));
}

static inline size_t do_type_crc(const symbol_data::renaming_level &theval)
{
  return boost::hash<uint8_t>()(theval);
}

static inline void
do_type_hash(const symbol_data::renaming_level &theval, crypto_hash &hash)
{
  hash.ingest((void *)&theval, sizeof(theval));
}

static inline size_t do_type_crc(const BigInt &theint)
{
  if(theint.is_zero())
    return boost::hash<uint8_t>()(0);

  size_t crc = 0;
  std::array<unsigned char, 256> buffer;
  if(theint.dump(buffer.data(), buffer.size()))
  {
    for(unsigned int i = 0; i < buffer.size(); i++)
      boost::hash_combine(crc, buffer[i]);
  }
  else
  {
    // bigint is too large to fit in that static buffer. This is insane; but
    // rather than wasting time heap allocing we'll just skip recording data,
    // at the price of possible crc collisions.
    ;
  }
  return crc;
}

static inline void do_type_hash(const BigInt &theint, crypto_hash &hash)
{
  // Zero has no data in bigints.
  if(theint.is_zero())
  {
    uint8_t val = 0;
    hash.ingest(&val, sizeof(val));
    return;
  }

  std::array<unsigned char, 256> buffer;
  if(theint.dump(buffer.data(), buffer.size()))
  {
    hash.ingest(buffer.data(), buffer.size());
  }
  else
  {
    // bigint is too large to fit in that static buffer. This is insane; but
    // rather than wasting time heap allocing we'll just skip recording data,
    // at the price of possible crc collisions.
    ;
  }
}

static inline size_t do_type_crc(const fixedbvt &theval)
{
  return do_type_crc(BigInt(theval.to_ansi_c_string().c_str()));
}

static inline void do_type_hash(const fixedbvt &theval, crypto_hash &hash)
{
  do_type_hash(BigInt(theval.to_ansi_c_string().c_str()), hash);
}

static inline size_t do_type_crc(const ieee_floatt &theval)
{
  return do_type_crc(theval.pack());
}

static inline void do_type_hash(const ieee_floatt &theval, crypto_hash &hash)
{
  do_type_hash(theval.pack(), hash);
}

static inline size_t do_type_crc(const std::vector<expr2tc> &theval)
{
  size_t crc = 0;
  for(auto const &it : theval)
    boost::hash_combine(crc, it->do_crc());

  return crc;
}

static inline void
do_type_hash(const std::vector<expr2tc> &theval, crypto_hash &hash)
{
  for(auto const &it : theval)
    it->hash(hash);
}

static inline size_t do_type_crc(const std::vector<type2tc> &theval)
{
  size_t crc = 0;
  for(auto const &it : theval)
    boost::hash_combine(crc, it->do_crc());

  return crc;
}

static inline void
do_type_hash(const std::vector<type2tc> &theval, crypto_hash &hash)
{
  for(auto const &it : theval)
    it->hash(hash);
}

static inline size_t do_type_crc(const std::vector<irep_idt> &theval)
{
  size_t crc = 0;
  for(auto const &it : theval)
    boost::hash_combine(crc, it.as_string());

  return crc;
}

static inline void
do_type_hash(const std::vector<irep_idt> &theval, crypto_hash &hash)
{
  for(auto const &it : theval)
    hash.ingest((void *)it.as_string().c_str(), it.as_string().size());
}

static inline size_t do_type_crc(const expr2tc &theval)
{
  if(theval.get() != nullptr)
    return theval->do_crc();
  return boost::hash<uint8_t>()(0);
}

static inline void do_type_hash(const expr2tc &theval, crypto_hash &hash)
{
  if(theval.get() != nullptr)
    theval->hash(hash);
}

static inline size_t do_type_crc(const type2tc &theval)
{
  if(theval.get() != nullptr)
    return theval->do_crc();
  return boost::hash<uint8_t>()(0);
}

static inline void do_type_hash(const type2tc &theval, crypto_hash &hash)
{
  if(theval.get() != nullptr)
    theval->hash(hash);
}

static inline size_t do_type_crc(const irep_idt &theval)
{
  return boost::hash<std::string>()(theval.as_string());
}

static inline void do_type_hash(const irep_idt &theval, crypto_hash &hash)
{
  hash.ingest((void *)theval.as_string().c_str(), theval.as_string().size());
}

static inline size_t do_type_crc(const type2t::type_ids &i)
{
  return boost::hash<uint8_t>()(i);
}

static inline void do_type_hash(const type2t::type_ids &, crypto_hash &)
{
  // Dummy field crc
}

static inline size_t do_type_crc(const expr2t::expr_ids &i)
{
  return boost::hash<uint8_t>()(i);
}

static inline void do_type_hash(const expr2t::expr_ids &, crypto_hash &)
{
  // Dummy field crc
}

template <typename T>
void do_type2string(
  const T &thething,
  unsigned int idx,
  std::string (&names)[esbmct::num_type_fields],
  list_of_memberst &vec,
  unsigned int indent)
{
  vec.push_back(member_entryt(names[idx], type_to_string(thething, indent)));
}

template <>
void do_type2string<type2t::type_ids>(
  const type2t::type_ids &,
  unsigned int,
  std::string (&)[esbmct::num_type_fields],
  list_of_memberst &,
  unsigned int)
{
  // Do nothing; this is a dummy member.
}

template <>
void do_type2string<const expr2t::expr_ids>(
  const expr2t::expr_ids &,
  unsigned int,
  std::string (&)[esbmct::num_type_fields],
  list_of_memberst &,
  unsigned int)
{
  // Do nothing; this is a dummy member.
}

template <class T>
bool do_get_sub_expr(const T &, unsigned int, unsigned int &, const expr2tc *&)
{
  return false;
}

template <>
bool do_get_sub_expr<expr2tc>(
  const expr2tc &item,
  unsigned int idx,
  unsigned int &it,
  const expr2tc *&ptr)
{
  if(idx == it)
  {
    ptr = &item;
    return true;
  }
  else
  {
    it++;
    return false;
  }
}

template <>
bool do_get_sub_expr<std::vector<expr2tc>>(
  const std::vector<expr2tc> &item,
  unsigned int idx,
  unsigned int &it,
  const expr2tc *&ptr)
{
  if(idx < it + item.size())
  {
    ptr = &item[idx - it];
    return true;
  }
  else
  {
    it += item.size();
    return false;
  }
}

// Non-const versions of the above.

template <class T>
bool do_get_sub_expr_nc(T &, unsigned int, unsigned int &, expr2tc *&)
{
  return false;
}

template <>
bool do_get_sub_expr_nc<expr2tc>(
  expr2tc &item,
  unsigned int idx,
  unsigned int &it,
  expr2tc *&ptr)
{
  if(idx == it)
  {
    ptr = &item;
    return true;
  }
  else
  {
    it++;
    return false;
  }
}

template <>
bool do_get_sub_expr_nc<std::vector<expr2tc>>(
  std::vector<expr2tc> &item,
  unsigned int idx,
  unsigned int &it,
  expr2tc *&ptr)
{
  if(idx < it + item.size())
  {
    ptr = &item[idx - it];
    return true;
  }
  else
  {
    it += item.size();
    return false;
  }
}

template <class T>
unsigned int do_count_sub_exprs(T &)
{
  return 0;
}

template <>
unsigned int do_count_sub_exprs<const expr2tc>(const expr2tc &)
{
  return 1;
}

template <>
unsigned int
do_count_sub_exprs<const std::vector<expr2tc>>(const std::vector<expr2tc> &item)
{
  return item.size();
}

// Local template for implementing delegate calling, with type dependency.
// Can't easily extend to cover types because field type is _already_ abstracted
template <typename T, typename U>
void call_expr_delegate(T &ref, U &f)
{
  // Don't do anything normally.
  (void)ref;
  (void)f;
}

template <>
void call_expr_delegate<const expr2tc, expr2t::const_op_delegate>(
  const expr2tc &ref,
  expr2t::const_op_delegate &f)
{
  f(ref);
}

template <>
void call_expr_delegate<expr2tc, expr2t::op_delegate>(
  expr2tc &ref,
  expr2t::op_delegate &f)
{
  f(ref);
}

template <>
void call_expr_delegate<const std::vector<expr2tc>, expr2t::const_op_delegate>(
  const std::vector<expr2tc> &ref,
  expr2t::const_op_delegate &f)
{
  for(const expr2tc &r : ref)
    f(r);
}

template <>
void call_expr_delegate<std::vector<expr2tc>, expr2t::op_delegate>(
  std::vector<expr2tc> &ref,
  expr2t::op_delegate &f)
{
  for(expr2tc &r : ref)
    f(r);
}

// Repeat of call_expr_delegate, but for types
template <typename T, typename U>
void call_type_delegate(T &ref, U &f)
{
  // Don't do anything normally.
  (void)ref;
  (void)f;
}

template <>
void call_type_delegate<const type2tc, type2t::const_subtype_delegate>(
  const type2tc &ref,
  type2t::const_subtype_delegate &f)
{
  f(ref);
}

template <>
void call_type_delegate<type2tc, type2t::subtype_delegate>(
  type2tc &ref,
  type2t::subtype_delegate &f)
{
  f(ref);
}

template <>
void call_type_delegate<
  const std::vector<type2tc>,
  type2t::const_subtype_delegate>(
  const std::vector<type2tc> &ref,
  type2t::const_subtype_delegate &f)
{
  for(const type2tc &r : ref)
    f(r);
}

template <>
void call_type_delegate<std::vector<type2tc>, type2t::subtype_delegate>(
  std::vector<type2tc> &ref,
  type2t::subtype_delegate &f)
{
  for(type2tc &r : ref)
    f(r);
}

/************************ Second attempt at irep templates ********************/

// Implementations of common methods, recursively.

// Top level type method definition (above recursive def)
// exprs

template <
  class derived,
  class baseclass,
  typename traits,
  typename container,
  typename enable,
  typename fields>
const expr2tc *
esbmct::expr_methods2<derived, baseclass, traits, container, enable, fields>::
  get_sub_expr(unsigned int i) const
{
  return superclass::get_sub_expr_rec(0, i); // Skips expr_id
}

template <
  class derived,
  class baseclass,
  typename traits,
  typename container,
  typename enable,
  typename fields>
expr2tc *
esbmct::expr_methods2<derived, baseclass, traits, container, enable, fields>::
  get_sub_expr_nc(unsigned int i)
{
  return superclass::get_sub_expr_nc_rec(0, i); // Skips expr_id
}

template <
  class derived,
  class baseclass,
  typename traits,
  typename container,
  typename enable,
  typename fields>
unsigned int
esbmct::expr_methods2<derived, baseclass, traits, container, enable, fields>::
  get_num_sub_exprs() const
{
  return superclass::get_num_sub_exprs_rec(); // Skips expr_id
}

template <
  class derived,
  class baseclass,
  typename traits,
  typename container,
  typename enable,
  typename fields>
void esbmct::
  expr_methods2<derived, baseclass, traits, container, enable, fields>::
    foreach_operand_impl_const(expr2t::const_op_delegate &f) const
{
  superclass::foreach_operand_impl_const_rec(f);
}

template <
  class derived,
  class baseclass,
  typename traits,
  typename container,
  typename enable,
  typename fields>
void esbmct::
  expr_methods2<derived, baseclass, traits, container, enable, fields>::
    foreach_operand_impl(expr2t::op_delegate &f)
{
  superclass::foreach_operand_impl_rec(f);
}

// Types

template <
  class derived,
  class baseclass,
  typename traits,
  typename container,
  typename enable,
  typename fields>
void esbmct::
  type_methods2<derived, baseclass, traits, container, enable, fields>::
    foreach_subtype_impl_const(type2t::const_subtype_delegate &f) const
{
  superclass::foreach_subtype_impl_const_rec(f);
}

template <
  class derived,
  class baseclass,
  typename traits,
  typename container,
  typename enable,
  typename fields>
void esbmct::
  type_methods2<derived, baseclass, traits, container, enable, fields>::
    foreach_subtype_impl(type2t::subtype_delegate &f)
{
  superclass::foreach_subtype_impl_rec(f);
}

template <
  class derived,
  class baseclass,
  typename traits,
  typename container,
  typename enable,
  typename fields>
auto esbmct::
  irep_methods2<derived, baseclass, traits, container, enable, fields>::clone()
    const -> base_container2tc
{
  const derived *derived_this = static_cast<const derived *>(this);
  // Use std::make_shared to clone this with one allocation, it puts the ref
  // counting block ahead of the data object itself. This necessitates making
  // a bare std::shared_ptr first, and then feeding that into an expr2tc
  // container.
  // Generally, storing an irep in a bare std::shared_ptr loses the detach
  // facility and breaks everything, this is an exception.
  return base_container2tc(std::make_shared<derived>(*derived_this));
}

template <
  class derived,
  class baseclass,
  typename traits,
  typename container,
  typename enable,
  typename fields>
list_of_memberst
esbmct::irep_methods2<derived, baseclass, traits, container, enable, fields>::
  tostring(unsigned int indent) const
{
  list_of_memberst thevector;

  superclass::tostring_rec(0, thevector, indent); // Skips type_id / expr_id
  return thevector;
}

template <
  class derived,
  class baseclass,
  typename traits,
  typename container,
  typename enable,
  typename fields>
bool esbmct::
  irep_methods2<derived, baseclass, traits, container, enable, fields>::cmp(
    const base2t &ref) const
{
  return cmp_rec(ref); // _includes_ type_id / expr_id
}

template <
  class derived,
  class baseclass,
  typename traits,
  typename container,
  typename enable,
  typename fields>
int esbmct::
  irep_methods2<derived, baseclass, traits, container, enable, fields>::lt(
    const base2t &ref) const
{
  return lt_rec(ref); // _includes_ type_id / expr_id
}

template <
  class derived,
  class baseclass,
  typename traits,
  typename container,
  typename enable,
  typename fields>
size_t
esbmct::irep_methods2<derived, baseclass, traits, container, enable, fields>::
  do_crc() const
{
  if(this->crc_val != 0)
    return this->crc_val;

  // Starting from 0, pass a crc value through all the sub-fields of this
  // expression. Store it into crc_val.
  assert(this->crc_val == 0);

  do_crc_rec(); // _includes_ type_id / expr_id

  // Finally, combine the crc of this expr with the input , and return
  return this->crc_val;
}

template <
  class derived,
  class baseclass,
  typename traits,
  typename container,
  typename enable,
  typename fields>
void esbmct::
  irep_methods2<derived, baseclass, traits, container, enable, fields>::hash(
    crypto_hash &hash) const
{
  hash_rec(hash); // _includes_ type_id / expr_id
}

// The, *actual* recursive defs

template <
  class derived,
  class baseclass,
  typename traits,
  typename container,
  typename enable,
  typename fields>
void esbmct::
  irep_methods2<derived, baseclass, traits, container, enable, fields>::
    tostring_rec(unsigned int idx, list_of_memberst &vec, unsigned int indent)
      const
{
  // Skip over type fields in expressions. Alas, this is a design oversight,
  // without this we would screw up the field name list.
  // It escapes me why this isn't printed here anyway, it gets printed in the
  // end.
  if(
    std::is_same<cur_type, type2tc>::value &&
    std::is_base_of<expr2t, derived>::value)
  {
    superclass::tostring_rec(idx, vec, indent);
    return;
  }

  // Insert our particular member to string list.
  const derived *derived_this = static_cast<const derived *>(this);
  auto m_ptr = membr_ptr::value;
  do_type2string<cur_type>(
    derived_this->*m_ptr, idx, derived_this->field_names, vec, indent);

  // Recurse
  superclass::tostring_rec(idx + 1, vec, indent);
}

template <
  class derived,
  class baseclass,
  typename traits,
  typename container,
  typename enable,
  typename fields>
bool esbmct::
  irep_methods2<derived, baseclass, traits, container, enable, fields>::cmp_rec(
    const base2t &ref) const
{
  const derived *derived_this = static_cast<const derived *>(this);
  const derived *ref2 = static_cast<const derived *>(&ref);
  auto m_ptr = membr_ptr::value;

  if(!do_type_cmp(derived_this->*m_ptr, ref2->*m_ptr))
    return false;

  return superclass::cmp_rec(ref);
}

template <
  class derived,
  class baseclass,
  typename traits,
  typename container,
  typename enable,
  typename fields>
int esbmct::
  irep_methods2<derived, baseclass, traits, container, enable, fields>::lt_rec(
    const base2t &ref) const
{
  int tmp;
  const derived *derived_this = static_cast<const derived *>(this);
  const derived *ref2 = static_cast<const derived *>(&ref);
  auto m_ptr = membr_ptr::value;

  tmp = do_type_lt(derived_this->*m_ptr, ref2->*m_ptr);
  if(tmp != 0)
    return tmp;

  return superclass::lt_rec(ref);
}

template <
  class derived,
  class baseclass,
  typename traits,
  typename container,
  typename enable,
  typename fields>
void esbmct::
  irep_methods2<derived, baseclass, traits, container, enable, fields>::
    do_crc_rec() const
{
  const derived *derived_this = static_cast<const derived *>(this);
  auto m_ptr = membr_ptr::value;

  size_t tmp = do_type_crc(derived_this->*m_ptr);
  boost::hash_combine(this->crc_val, tmp);

  superclass::do_crc_rec();
}

template <
  class derived,
  class baseclass,
  typename traits,
  typename container,
  typename enable,
  typename fields>
void esbmct::
  irep_methods2<derived, baseclass, traits, container, enable, fields>::
    hash_rec(crypto_hash &hash) const
{
  const derived *derived_this = static_cast<const derived *>(this);
  auto m_ptr = membr_ptr::value;
  do_type_hash(derived_this->*m_ptr, hash);

  superclass::hash_rec(hash);
}

template <
  class derived,
  class baseclass,
  typename traits,
  typename container,
  typename enable,
  typename fields>
const expr2tc *
esbmct::irep_methods2<derived, baseclass, traits, container, enable, fields>::
  get_sub_expr_rec(unsigned int cur_idx, unsigned int desired) const
{
  const expr2tc *ptr;
  const derived *derived_this = static_cast<const derived *>(this);
  auto m_ptr = membr_ptr::value;

  // XXX -- this takes a _reference_ to cur_idx, and maybe modifies.
  if(do_get_sub_expr(derived_this->*m_ptr, desired, cur_idx, ptr))
    return ptr;

  return superclass::get_sub_expr_rec(cur_idx, desired);
}

template <
  class derived,
  class baseclass,
  typename traits,
  typename container,
  typename enable,
  typename fields>
expr2tc *
esbmct::irep_methods2<derived, baseclass, traits, container, enable, fields>::
  get_sub_expr_nc_rec(unsigned int cur_idx, unsigned int desired)
{
  expr2tc *ptr;
  derived *derived_this = static_cast<derived *>(this);
  auto m_ptr = membr_ptr::value;

  // XXX -- this takes a _reference_ to cur_idx, and maybe modifies.
  if(do_get_sub_expr_nc(derived_this->*m_ptr, desired, cur_idx, ptr))
    return ptr;

  return superclass::get_sub_expr_nc_rec(cur_idx, desired);
}

template <
  class derived,
  class baseclass,
  typename traits,
  typename container,
  typename enable,
  typename fields>
unsigned int
esbmct::irep_methods2<derived, baseclass, traits, container, enable, fields>::
  get_num_sub_exprs_rec() const
{
  unsigned int num = 0;
  const derived *derived_this = static_cast<const derived *>(this);
  auto m_ptr = membr_ptr::value;

  num = do_count_sub_exprs(derived_this->*m_ptr);
  return num + superclass::get_num_sub_exprs_rec();
}

// Operand iteration specialized for expr2tc: call delegate.
template <
  class derived,
  class baseclass,
  typename traits,
  typename container,
  typename enable,
  typename fields>
void esbmct::
  irep_methods2<derived, baseclass, traits, container, enable, fields>::
    foreach_operand_impl_const_rec(expr2t::const_op_delegate &f) const
{
  const derived *derived_this = static_cast<const derived *>(this);
  auto m_ptr = membr_ptr::value;

  // Call delegate
  call_expr_delegate(derived_this->*m_ptr, f);

  superclass::foreach_operand_impl_const_rec(f);
}

template <
  class derived,
  class baseclass,
  typename traits,
  typename container,
  typename enable,
  typename fields>
void esbmct::
  irep_methods2<derived, baseclass, traits, container, enable, fields>::
    foreach_operand_impl_rec(expr2t::op_delegate &f)
{
  derived *derived_this = static_cast<derived *>(this);
  auto m_ptr = membr_ptr::value;

  // Call delegate
  call_expr_delegate(derived_this->*m_ptr, f);

  superclass::foreach_operand_impl_rec(f);
}

// Misery cakes to add readwrite modifier for non-const fields.
namespace esbmct
{
template <class Reg, class targfield>
struct magical_mystery_modifier
{
public:
  void operator()(Reg &reg, const char *fname, targfield foo)
  {
    (void)reg;
    (void)fname;
    (void)foo;
  }
};

template <class Reg, class foo, class bar>
struct magical_mystery_modifier<Reg, foo bar::*>
{
public:
  void operator()(
    Reg &reg,
    const char *fname,
    foo bar::*baz,
    typename boost::disable_if<typename boost::is_const<foo>::type, bool>::type
      qux = false)
  {
    (void)qux;
    reg.def_readwrite(fname, baz);
  }
};

template <class Reg, class foo, class bar>
struct magical_mystery_modifier<Reg, const foo bar::*>
{
public:
  void operator()(Reg &reg, const char *fname, const foo bar::*baz)
  {
    (void)reg;
    (void)fname;
    (void)baz;
  }
};
} // namespace esbmct

template <
  class derived,
  class baseclass,
  typename traits,
  typename container,
  typename enable,
  typename fields>
void esbmct::
  irep_methods2<derived, baseclass, traits, container, enable, fields>::
    foreach_subtype_impl_const_rec(type2t::const_subtype_delegate &f) const
{
  const derived *derived_this = static_cast<const derived *>(this);
  auto m_ptr = membr_ptr::value;

  // Call delegate
  call_type_delegate(derived_this->*m_ptr, f);

  superclass::foreach_subtype_impl_const_rec(f);
}

template <
  class derived,
  class baseclass,
  typename traits,
  typename container,
  typename enable,
  typename fields>
void esbmct::
  irep_methods2<derived, baseclass, traits, container, enable, fields>::
    foreach_subtype_impl_rec(type2t::subtype_delegate &f)
{
  derived *derived_this = static_cast<derived *>(this);
  auto m_ptr = membr_ptr::value;

  // Call delegate
  call_type_delegate(derived_this->*m_ptr, f);

  superclass::foreach_subtype_impl_rec(f);
}

/********************** Constants and explicit instantiations *****************/

std::string bool_type2t::field_names[esbmct::num_type_fields] =
  {"", "", "", "", ""};
std::string empty_type2t::field_names[esbmct::num_type_fields] =
  {"", "", "", "", ""};
std::string symbol_type2t::field_names[esbmct::num_type_fields] =
  {"symbol_name", "", "", "", ""};
std::string struct_type2t::field_names[esbmct::num_type_fields] =
  {"members", "member_names", "member_pretty_names", "typename", "packed", ""};
std::string union_type2t::field_names[esbmct::num_type_fields] =
  {"members", "member_names", "member_pretty_names", "typename", "packed", ""};
std::string unsignedbv_type2t::field_names[esbmct::num_type_fields] =
  {"width", "", "", "", ""};
std::string signedbv_type2t::field_names[esbmct::num_type_fields] =
  {"width", "", "", "", ""};
std::string code_type2t::field_names[esbmct::num_type_fields] =
  {"arguments", "ret_type", "argument_names", "ellipsis", ""};
std::string array_type2t::field_names[esbmct::num_type_fields] =
  {"subtype", "array_size", "size_is_infinite", "", ""};
std::string vector_type2t::field_names[esbmct::num_type_fields] =
  {"subtype", "array_size", "size_is_infinite", "", ""};
std::string pointer_type2t::field_names[esbmct::num_type_fields] =
  {"subtype", "", "", "", ""};
std::string fixedbv_type2t::field_names[esbmct::num_type_fields] =
  {"width", "integer_bits", "", "", ""};
std::string floatbv_type2t::field_names[esbmct::num_type_fields] =
  {"fraction", "exponent", "", "", ""};
std::string string_type2t::field_names[esbmct::num_type_fields] =
  {"width", "", "", "", ""};
std::string cpp_name_type2t::field_names[esbmct::num_type_fields] =
  {"name", "template args", "", "", ""};

// Exprs

std::string constant_int2t::field_names[esbmct::num_type_fields] =
  {"value", "", "", "", ""};
std::string constant_fixedbv2t::field_names[esbmct::num_type_fields] =
  {"value", "", "", "", ""};
std::string constant_floatbv2t::field_names[esbmct::num_type_fields] =
  {"value", "", "", "", ""};
std::string constant_struct2t::field_names[esbmct::num_type_fields] =
  {"members", "", "", "", ""};
std::string constant_union2t::field_names[esbmct::num_type_fields] =
  {"members", "", "", "", ""};
std::string constant_bool2t::field_names[esbmct::num_type_fields] =
  {"value", "", "", "", ""};
std::string constant_array2t::field_names[esbmct::num_type_fields] =
  {"members", "", "", "", ""};
std::string constant_vector2t::field_names[esbmct::num_type_fields] =
  {"members", "", "", "", ""};
std::string constant_array_of2t::field_names[esbmct::num_type_fields] =
  {"initializer", "", "", "", ""};
std::string constant_string2t::field_names[esbmct::num_type_fields] =
  {"value", "", "", "", ""};
std::string symbol2t::field_names[esbmct::num_type_fields] =
  {"name", "renamelev", "level1_num", "level2_num", "thread_num", "node_num"};
std::string typecast2t::field_names[esbmct::num_type_fields] =
  {"from", "rounding_mode", "", "", "", ""};
std::string bitcast2t::field_names[esbmct::num_type_fields] =
  {"from", "", "", "", ""};
std::string nearbyint2t::field_names[esbmct::num_type_fields] =
  {"from", "rounding_mode", "", "", "", ""};
std::string if2t::field_names[esbmct::num_type_fields] =
  {"cond", "true_value", "false_value", "", ""};
std::string equality2t::field_names[esbmct::num_type_fields] =
  {"side_1", "side_2", "", "", ""};
std::string notequal2t::field_names[esbmct::num_type_fields] =
  {"side_1", "side_2", "", "", ""};
std::string lessthan2t::field_names[esbmct::num_type_fields] =
  {"side_1", "side_2", "", "", ""};
std::string greaterthan2t::field_names[esbmct::num_type_fields] =
  {"side_1", "side_2", "", "", ""};
std::string lessthanequal2t::field_names[esbmct::num_type_fields] =
  {"side_1", "side_2", "", "", ""};
std::string greaterthanequal2t::field_names[esbmct::num_type_fields] =
  {"side_1", "side_2", "", "", ""};
std::string not2t::field_names[esbmct::num_type_fields] =
  {"value", "", "", "", ""};
std::string and2t::field_names[esbmct::num_type_fields] =
  {"side_1", "side_2", "", "", ""};
std::string or2t::field_names[esbmct::num_type_fields] =
  {"side_1", "side_2", "", "", ""};
std::string xor2t::field_names[esbmct::num_type_fields] =
  {"side_1", "side_2", "", "", ""};
std::string implies2t::field_names[esbmct::num_type_fields] =
  {"side_1", "side_2", "", "", ""};
std::string bitand2t::field_names[esbmct::num_type_fields] =
  {"side_1", "side_2", "", "", ""};
std::string bitor2t::field_names[esbmct::num_type_fields] =
  {"side_1", "side_2", "", "", ""};
std::string bitxor2t::field_names[esbmct::num_type_fields] =
  {"side_1", "side_2", "", "", ""};
std::string bitnand2t::field_names[esbmct::num_type_fields] =
  {"side_1", "side_2", "", "", ""};
std::string bitnor2t::field_names[esbmct::num_type_fields] =
  {"side_1", "side_2", "", "", ""};
std::string bitnxor2t::field_names[esbmct::num_type_fields] =
  {"side_1", "side_2", "", "", ""};
std::string lshr2t::field_names[esbmct::num_type_fields] =
  {"side_1", "side_2", "", "", ""};
std::string bitnot2t::field_names[esbmct::num_type_fields] =
  {"value", "", "", "", ""};
std::string neg2t::field_names[esbmct::num_type_fields] =
  {"value", "", "", "", ""};
std::string abs2t::field_names[esbmct::num_type_fields] =
  {"value", "", "", "", ""};
std::string add2t::field_names[esbmct::num_type_fields] =
  {"side_1", "side_2", "", "", ""};
std::string sub2t::field_names[esbmct::num_type_fields] =
  {"side_1", "side_2", "", "", ""};
std::string mul2t::field_names[esbmct::num_type_fields] =
  {"side_1", "side_2", "", "", ""};
std::string div2t::field_names[esbmct::num_type_fields] =
  {"side_1", "side_2", "", "", ""};
std::string ieee_add2t::field_names[esbmct::num_type_fields] =
  {"rounding_mode", "side_1", "side_2", "", "", ""};
std::string ieee_sub2t::field_names[esbmct::num_type_fields] =
  {"rounding_mode", "side_1", "side_2", "", "", ""};
std::string ieee_mul2t::field_names[esbmct::num_type_fields] =
  {"rounding_mode", "side_1", "side_2", "", "", ""};
std::string ieee_div2t::field_names[esbmct::num_type_fields] =
  {"rounding_mode", "side_1", "side_2", "", "", ""};
std::string ieee_fma2t::field_names[esbmct::num_type_fields] =
  {"rounding_mode", "value_1", "value_2", "value_3", "", ""};
std::string ieee_sqrt2t::field_names[esbmct::num_type_fields] =
  {"rounding_mode", "value", "", "", ""};
std::string modulus2t::field_names[esbmct::num_type_fields] =
  {"side_1", "side_2", "", "", ""};
std::string shl2t::field_names[esbmct::num_type_fields] =
  {"side_1", "side_2", "", "", ""};
std::string ashr2t::field_names[esbmct::num_type_fields] =
  {"side_1", "side_2", "", "", ""};
std::string same_object2t::field_names[esbmct::num_type_fields] =
  {"side_1", "side_2", "", "", ""};
std::string pointer_offset2t::field_names[esbmct::num_type_fields] =
  {"pointer_obj", "", "", "", ""};
std::string pointer_object2t::field_names[esbmct::num_type_fields] =
  {"pointer_obj", "", "", "", ""};
std::string address_of2t::field_names[esbmct::num_type_fields] =
  {"pointer_obj", "", "", "", ""};
std::string byte_extract2t::field_names[esbmct::num_type_fields] =
  {"source_value", "source_offset", "big_endian", "", ""};
std::string byte_update2t::field_names[esbmct::num_type_fields] =
  {"source_value", "source_offset", "update_value", "big_endian", ""};
std::string with2t::field_names[esbmct::num_type_fields] =
  {"source_value", "update_field", "update_value", "", ""};
std::string member2t::field_names[esbmct::num_type_fields] =
  {"source_value", "member_name", "", "", ""};
std::string index2t::field_names[esbmct::num_type_fields] =
  {"source_value", "index", "", "", ""};
std::string isnan2t::field_names[esbmct::num_type_fields] =
  {"value", "", "", "", ""};
std::string overflow2t::field_names[esbmct::num_type_fields] =
  {"operand", "", "", "", ""};
std::string overflow_cast2t::field_names[esbmct::num_type_fields] =
  {"operand", "bits", "", "", ""};
std::string overflow_neg2t::field_names[esbmct::num_type_fields] =
  {"operand", "", "", "", ""};
std::string unknown2t::field_names[esbmct::num_type_fields] =
  {"", "", "", "", ""};
std::string invalid2t::field_names[esbmct::num_type_fields] =
  {"", "", "", "", ""};
std::string null_object2t::field_names[esbmct::num_type_fields] =
  {"", "", "", "", ""};
std::string dynamic_object2t::field_names[esbmct::num_type_fields] =
  {"instance", "invalid", "unknown", "", ""};
std::string dereference2t::field_names[esbmct::num_type_fields] =
  {"pointer", "", "", "", ""};
std::string valid_object2t::field_names[esbmct::num_type_fields] =
  {"value", "", "", "", ""};
std::string deallocated_obj2t::field_names[esbmct::num_type_fields] =
  {"value", "", "", "", ""};
std::string dynamic_size2t::field_names[esbmct::num_type_fields] =
  {"value", "", "", "", ""};
std::string sideeffect2t::field_names[esbmct::num_type_fields] =
  {"operand", "size", "arguments", "alloctype", "kind"};
std::string code_block2t::field_names[esbmct::num_type_fields] =
  {"operands", "", "", "", ""};
std::string code_assign2t::field_names[esbmct::num_type_fields] =
  {"target", "source", "", "", ""};
std::string code_init2t::field_names[esbmct::num_type_fields] =
  {"target", "source", "", "", ""};
std::string code_decl2t::field_names[esbmct::num_type_fields] =
  {"value", "", "", "", ""};
std::string code_dead2t::field_names[esbmct::num_type_fields] =
  {"value", "", "", "", ""};
std::string code_printf2t::field_names[esbmct::num_type_fields] =
  {"operands", "", "", "", ""};
std::string code_expression2t::field_names[esbmct::num_type_fields] =
  {"operand", "", "", "", ""};
std::string code_return2t::field_names[esbmct::num_type_fields] =
  {"operand", "", "", "", ""};
std::string code_skip2t::field_names[esbmct::num_type_fields] =
  {"", "", "", "", ""};
std::string code_free2t::field_names[esbmct::num_type_fields] =
  {"operand", "", "", "", ""};
std::string code_goto2t::field_names[esbmct::num_type_fields] =
  {"target", "", "", "", ""};
std::string object_descriptor2t::field_names[esbmct::num_type_fields] =
  {"object", "offset", "alignment", "", ""};
std::string code_function_call2t::field_names[esbmct::num_type_fields] =
  {"return_sym", "function", "operands", "", ""};
std::string code_comma2t::field_names[esbmct::num_type_fields] =
  {"side_1", "side_2", "", "", ""};
std::string invalid_pointer2t::field_names[esbmct::num_type_fields] =
  {"pointer_obj", "", "", "", ""};
std::string code_asm2t::field_names[esbmct::num_type_fields] =
  {"value", "", "", "", ""};
std::string code_cpp_del_array2t::field_names[esbmct::num_type_fields] =
  {"value", "", "", "", ""};
std::string code_cpp_delete2t::field_names[esbmct::num_type_fields] =
  {"value", "", "", "", ""};
std::string code_cpp_catch2t::field_names[esbmct::num_type_fields] =
  {"exception_list", "", "", "", ""};
std::string code_cpp_throw2t::field_names[esbmct::num_type_fields] =
  {"operand", "exception_list", "", "", ""};
std::string code_cpp_throw_decl2t::field_names[esbmct::num_type_fields] =
  {"exception_list", "", "", "", ""};
std::string code_cpp_throw_decl_end2t::field_names[esbmct::num_type_fields] =
  {"exception_list", "", "", "", ""};
std::string isinf2t::field_names[esbmct::num_type_fields] =
  {"value", "", "", "", ""};
std::string isnormal2t::field_names[esbmct::num_type_fields] =
  {"value", "", "", "", ""};
std::string isfinite2t::field_names[esbmct::num_type_fields] =
  {"value", "", "", "", ""};
std::string signbit2t::field_names[esbmct::num_type_fields] =
  {"value", "", "", "", ""};
std::string popcount2t::field_names[esbmct::num_type_fields] =
  {"value", "", "", "", ""};
std::string bswap2t::field_names[esbmct::num_type_fields] =
  {"value", "", "", "", ""};
std::string concat2t::field_names[esbmct::num_type_fields] =
  {"forward", "aft", "", "", ""};
std::string extract2t::field_names[esbmct::num_type_fields] =
  {"from", "upper", "lower", "", ""};

// This has become particularly un-fun with the arrival of gcc 6.x and clang
// 3.8 (roughly). Both are very aggressive wrt. whether templates are actually
// instantiated or not, and refuse to instantiate template base classes
// implicitly. Unfortunately, we relied on that before; it might still be
// instantiating some of the irep_methods2 chain, but it's not doing the
// method definitions, which leads to linking failures later.
//
// I've experimented with a variety of ways to implicitly require each method
// of our template chain, but none seem to succeed, and the compiler goes a
// long way out of it's path to avoid these instantiations. The real real
// issue seems to be virtual functions, the compiler can jump through many
// hoops to get method addresses out of the vtable, rather than having to
// implicitly define it. One potential workaround may be a non-virtual method
// that gets defined that calls all virtual methods explicitly?
//
// Anyway: the workaround is to explicitly instantiate each level of the
// irep_methods2 hierarchy, with associated pain and suffering. This means
// that our template system isn't completely variadic, you have to know how
// many levels to instantiate when you reach this level, explicitly. Which
// sucks, but is a small price to pay.

#undef irep_typedefs
#undef irep_typedefs_empty

#define irep_typedefs0(basename, superclass)                                   \
  template class esbmct::irep_methods2<                                        \
    basename##2t,                                                              \
    superclass,                                                                \
    superclass::traits,                                                        \
    basename##2tc>;                                                            \
  template class esbmct::irep_methods2<                                        \
    basename##2t,                                                              \
    superclass,                                                                \
    superclass::traits,                                                        \
    basename##2tc,                                                             \
    boost::mpl::pop_front<typename superclass::traits::fields>::type>;

#define irep_typedefs1(basename, superclass)                                   \
  template class esbmct::irep_methods2<                                        \
    basename##2t,                                                              \
    superclass,                                                                \
    superclass::traits,                                                        \
    basename##2tc>;                                                            \
  template class esbmct::irep_methods2<                                        \
    basename##2t,                                                              \
    superclass,                                                                \
    superclass::traits,                                                        \
    basename##2tc,                                                             \
    boost::mpl::pop_front<typename superclass::traits::fields>::type>;         \
  template class esbmct::irep_methods2<                                        \
    basename##2t,                                                              \
    superclass,                                                                \
    superclass::traits,                                                        \
    basename##2tc,                                                             \
    boost::mpl::pop_front<typename boost::mpl::pop_front<                      \
      typename superclass::traits::fields>::type>::type>;

#define irep_typedefs2(basename, superclass)                                   \
  template class esbmct::irep_methods2<                                        \
    basename##2t,                                                              \
    superclass,                                                                \
    superclass::traits,                                                        \
    basename##2tc>;                                                            \
  template class esbmct::irep_methods2<                                        \
    basename##2t,                                                              \
    superclass,                                                                \
    superclass::traits,                                                        \
    basename##2tc,                                                             \
    boost::mpl::pop_front<typename superclass::traits::fields>::type>;         \
  template class esbmct::irep_methods2<                                        \
    basename##2t,                                                              \
    superclass,                                                                \
    superclass::traits,                                                        \
    basename##2tc,                                                             \
    boost::mpl::pop_front<typename boost::mpl::pop_front<                      \
      typename superclass::traits::fields>::type>::type>;                      \
  template class esbmct::irep_methods2<                                        \
    basename##2t,                                                              \
    superclass,                                                                \
    superclass::traits,                                                        \
    basename##2tc,                                                             \
    boost::mpl::pop_front<                                                     \
      typename boost::mpl::pop_front<typename boost::mpl::pop_front<           \
        typename superclass::traits::fields>::type>::type>::type>;

#define irep_typedefs3(basename, superclass)                                   \
  template class esbmct::irep_methods2<                                        \
    basename##2t,                                                              \
    superclass,                                                                \
    superclass::traits,                                                        \
    basename##2tc>;                                                            \
  template class esbmct::irep_methods2<                                        \
    basename##2t,                                                              \
    superclass,                                                                \
    superclass::traits,                                                        \
    basename##2tc,                                                             \
    boost::mpl::pop_front<typename superclass::traits::fields>::type>;         \
  template class esbmct::irep_methods2<                                        \
    basename##2t,                                                              \
    superclass,                                                                \
    superclass::traits,                                                        \
    basename##2tc,                                                             \
    boost::mpl::pop_front<typename boost::mpl::pop_front<                      \
      typename superclass::traits::fields>::type>::type>;                      \
  template class esbmct::irep_methods2<                                        \
    basename##2t,                                                              \
    superclass,                                                                \
    superclass::traits,                                                        \
    basename##2tc,                                                             \
    boost::mpl::pop_front<                                                     \
      typename boost::mpl::pop_front<typename boost::mpl::pop_front<           \
        typename superclass::traits::fields>::type>::type>::type>;             \
  template class esbmct::irep_methods2<                                        \
    basename##2t,                                                              \
    superclass,                                                                \
    superclass::traits,                                                        \
    basename##2tc,                                                             \
    boost::mpl::pop_front<typename boost::mpl::pop_front<                      \
      typename boost::mpl::pop_front<typename boost::mpl::pop_front<           \
        typename superclass::traits::fields>::type>::type>::type>::type>;

#define irep_typedefs4(basename, superclass)                                   \
  template class esbmct::irep_methods2<                                        \
    basename##2t,                                                              \
    superclass,                                                                \
    superclass::traits,                                                        \
    basename##2tc>;                                                            \
  template class esbmct::irep_methods2<                                        \
    basename##2t,                                                              \
    superclass,                                                                \
    superclass::traits,                                                        \
    basename##2tc,                                                             \
    boost::mpl::pop_front<typename superclass::traits::fields>::type>;         \
  template class esbmct::irep_methods2<                                        \
    basename##2t,                                                              \
    superclass,                                                                \
    superclass::traits,                                                        \
    basename##2tc,                                                             \
    boost::mpl::pop_front<typename boost::mpl::pop_front<                      \
      typename superclass::traits::fields>::type>::type>;                      \
  template class esbmct::irep_methods2<                                        \
    basename##2t,                                                              \
    superclass,                                                                \
    superclass::traits,                                                        \
    basename##2tc,                                                             \
    boost::mpl::pop_front<                                                     \
      typename boost::mpl::pop_front<typename boost::mpl::pop_front<           \
        typename superclass::traits::fields>::type>::type>::type>;             \
  template class esbmct::irep_methods2<                                        \
    basename##2t,                                                              \
    superclass,                                                                \
    superclass::traits,                                                        \
    basename##2tc,                                                             \
    boost::mpl::pop_front<typename boost::mpl::pop_front<                      \
      typename boost::mpl::pop_front<typename boost::mpl::pop_front<           \
        typename superclass::traits::fields>::type>::type>::type>::type>;      \
  template class esbmct::irep_methods2<                                        \
    basename##2t,                                                              \
    superclass,                                                                \
    superclass::traits,                                                        \
    basename##2tc,                                                             \
    boost::mpl::pop_front<typename boost::mpl::pop_front<                      \
      typename boost::mpl::pop_front<typename boost::mpl::pop_front<           \
        typename boost::mpl::pop_front<typename superclass::traits::fields>::  \
          type>::type>::type>::type>::type>;

#define irep_typedefs5(basename, superclass)                                   \
  template class esbmct::irep_methods2<                                        \
    basename##2t,                                                              \
    superclass,                                                                \
    superclass::traits,                                                        \
    basename##2tc>;                                                            \
  template class esbmct::irep_methods2<                                        \
    basename##2t,                                                              \
    superclass,                                                                \
    superclass::traits,                                                        \
    basename##2tc,                                                             \
    boost::mpl::pop_front<typename superclass::traits::fields>::type>;         \
  template class esbmct::irep_methods2<                                        \
    basename##2t,                                                              \
    superclass,                                                                \
    superclass::traits,                                                        \
    basename##2tc,                                                             \
    boost::mpl::pop_front<typename boost::mpl::pop_front<                      \
      typename superclass::traits::fields>::type>::type>;                      \
  template class esbmct::irep_methods2<                                        \
    basename##2t,                                                              \
    superclass,                                                                \
    superclass::traits,                                                        \
    basename##2tc,                                                             \
    boost::mpl::pop_front<                                                     \
      typename boost::mpl::pop_front<typename boost::mpl::pop_front<           \
        typename superclass::traits::fields>::type>::type>::type>;             \
  template class esbmct::irep_methods2<                                        \
    basename##2t,                                                              \
    superclass,                                                                \
    superclass::traits,                                                        \
    basename##2tc,                                                             \
    boost::mpl::pop_front<typename boost::mpl::pop_front<                      \
      typename boost::mpl::pop_front<typename boost::mpl::pop_front<           \
        typename superclass::traits::fields>::type>::type>::type>::type>;      \
  template class esbmct::irep_methods2<                                        \
    basename##2t,                                                              \
    superclass,                                                                \
    superclass::traits,                                                        \
    basename##2tc,                                                             \
    boost::mpl::pop_front<typename boost::mpl::pop_front<                      \
      typename boost::mpl::pop_front<typename boost::mpl::pop_front<           \
        typename boost::mpl::pop_front<typename superclass::traits::fields>::  \
          type>::type>::type>::type>::type>;                                   \
  template class esbmct::irep_methods2<                                        \
    basename##2t,                                                              \
    superclass,                                                                \
    superclass::traits,                                                        \
    basename##2tc,                                                             \
    boost::mpl::pop_front<boost::mpl::pop_front<                               \
      typename boost::mpl::pop_front<typename boost::mpl::pop_front<           \
        typename boost::mpl::pop_front<typename boost::mpl::pop_front<         \
          typename superclass::traits::fields>::type>::type>::type>::type>::   \
                            type>::type>;

#define irep_typedefs6(basename, superclass)                                   \
  template class esbmct::irep_methods2<                                        \
    basename##2t,                                                              \
    superclass,                                                                \
    superclass::traits,                                                        \
    basename##2tc>;                                                            \
  template class esbmct::irep_methods2<                                        \
    basename##2t,                                                              \
    superclass,                                                                \
    superclass::traits,                                                        \
    basename##2tc,                                                             \
    boost::mpl::pop_front<typename superclass::traits::fields>::type>;         \
  template class esbmct::irep_methods2<                                        \
    basename##2t,                                                              \
    superclass,                                                                \
    superclass::traits,                                                        \
    basename##2tc,                                                             \
    boost::mpl::pop_front<typename boost::mpl::pop_front<                      \
      typename superclass::traits::fields>::type>::type>;                      \
  template class esbmct::irep_methods2<                                        \
    basename##2t,                                                              \
    superclass,                                                                \
    superclass::traits,                                                        \
    basename##2tc,                                                             \
    boost::mpl::pop_front<                                                     \
      typename boost::mpl::pop_front<typename boost::mpl::pop_front<           \
        typename superclass::traits::fields>::type>::type>::type>;             \
  template class esbmct::irep_methods2<                                        \
    basename##2t,                                                              \
    superclass,                                                                \
    superclass::traits,                                                        \
    basename##2tc,                                                             \
    boost::mpl::pop_front<typename boost::mpl::pop_front<                      \
      typename boost::mpl::pop_front<typename boost::mpl::pop_front<           \
        typename superclass::traits::fields>::type>::type>::type>::type>;      \
  template class esbmct::irep_methods2<                                        \
    basename##2t,                                                              \
    superclass,                                                                \
    superclass::traits,                                                        \
    basename##2tc,                                                             \
    boost::mpl::pop_front<typename boost::mpl::pop_front<                      \
      typename boost::mpl::pop_front<typename boost::mpl::pop_front<           \
        typename boost::mpl::pop_front<typename superclass::traits::fields>::  \
          type>::type>::type>::type>::type>;                                   \
  template class esbmct::irep_methods2<                                        \
    basename##2t,                                                              \
    superclass,                                                                \
    superclass::traits,                                                        \
    basename##2tc,                                                             \
    boost::mpl::pop_front<boost::mpl::pop_front<                               \
      typename boost::mpl::pop_front<typename boost::mpl::pop_front<           \
        typename boost::mpl::pop_front<typename boost::mpl::pop_front<         \
          typename superclass::traits::fields>::type>::type>::type>::type>::   \
                            type>::type>;                                      \
  template class esbmct::irep_methods2<                                        \
    basename##2t,                                                              \
    superclass,                                                                \
    superclass::traits,                                                        \
    basename##2tc,                                                             \
    boost::mpl::pop_front<                                                     \
      typename boost::mpl::pop_front<boost::mpl::pop_front<                    \
        typename boost::mpl::pop_front<typename boost::mpl::pop_front<         \
          typename boost::mpl::pop_front<typename boost::mpl::pop_front<       \
            typename superclass::traits::fields>::type>::type>::type>::type>:: \
                                       type>::type>::type>;

////////////////////////////

#define type_typedefs1(basename, superclass)                                   \
  template class esbmct::type_methods2<                                        \
    basename##2t,                                                              \
    superclass,                                                                \
    typename superclass::traits,                                               \
    basename##2tc>;                                                            \
  irep_typedefs1(basename, superclass)

#define type_typedefs2(basename, superclass)                                   \
  template class esbmct::type_methods2<                                        \
    basename##2t,                                                              \
    superclass,                                                                \
    typename superclass::traits,                                               \
    basename##2tc>;                                                            \
  irep_typedefs2(basename, superclass)

#define type_typedefs3(basename, superclass)                                   \
  template class esbmct::type_methods2<                                        \
    basename##2t,                                                              \
    superclass,                                                                \
    typename superclass::traits,                                               \
    basename##2tc>;                                                            \
  irep_typedefs3(basename, superclass)

#define type_typedefs4(basename, superclass)                                   \
  template class esbmct::type_methods2<                                        \
    basename##2t,                                                              \
    superclass,                                                                \
    typename superclass::traits,                                               \
    basename##2tc>;                                                            \
  irep_typedefs4(basename, superclass)

#define type_typedefs5(basename, superclass)                                   \
  template class esbmct::type_methods2<                                        \
    basename##2t,                                                              \
    superclass,                                                                \
    typename superclass::traits,                                               \
    basename##2tc>;                                                            \
  irep_typedefs5(basename, superclass)

#define type_typedefs6(basename, superclass)                                   \
  template class esbmct::type_methods2<                                        \
    basename##2t,                                                              \
    superclass,                                                                \
    typename superclass::traits,                                               \
    basename##2tc>;                                                            \
  irep_typedefs6(basename, superclass)

#define type_typedefs_empty(basename)                                          \
  template class esbmct::type_methods2<                                        \
    basename##2t,                                                              \
    type2t,                                                                    \
    esbmct::type2t_default_traits,                                             \
    basename##2tc>;                                                            \
  template class esbmct::irep_methods2<                                        \
    basename##2t,                                                              \
    type2t,                                                                    \
    esbmct::type2t_default_traits,                                             \
    basename##2tc>;

type_typedefs_empty(bool_type) type_typedefs_empty(empty_type)
  type_typedefs1(symbol_type, symbol_type_data)
    type_typedefs5(struct_type, struct_union_data)
      type_typedefs5(union_type, struct_union_data)
        type_typedefs1(unsignedbv_type, bv_data)
          type_typedefs1(signedbv_type, bv_data)
            type_typedefs4(code_type, code_data)
              type_typedefs3(array_type, array_data)
                type_typedefs3(vector_type, array_data)
                  type_typedefs1(pointer_type, pointer_data)
                    type_typedefs2(fixedbv_type, fixedbv_data)
                      type_typedefs2(floatbv_type, floatbv_data)
                        type_typedefs1(string_type, string_data)
<<<<<<< HEAD
                          type_typedefs2(cpp_name_type, cpp_name_data)
=======
                          type_typedefs2(cpp_name_type, cpp_name_data);
>>>>>>> 97469895

// Explicit instanciation for exprs.

#define expr_typedefs1(basename, superclass)                                   \
  template class esbmct::expr_methods2<                                        \
    basename##2t,                                                              \
    superclass,                                                                \
    superclass::traits,                                                        \
    basename##2tc>;                                                            \
  irep_typedefs1(basename, superclass)

#define expr_typedefs2(basename, superclass)                                   \
  template class esbmct::expr_methods2<                                        \
    basename##2t,                                                              \
    superclass,                                                                \
    superclass::traits,                                                        \
    basename##2tc>;                                                            \
  irep_typedefs2(basename, superclass)

#define expr_typedefs3(basename, superclass)                                   \
  template class esbmct::expr_methods2<                                        \
    basename##2t,                                                              \
    superclass,                                                                \
    superclass::traits,                                                        \
    basename##2tc>;                                                            \
  irep_typedefs3(basename, superclass)

#define expr_typedefs4(basename, superclass)                                   \
  template class esbmct::expr_methods2<                                        \
    basename##2t,                                                              \
    superclass,                                                                \
    superclass::traits,                                                        \
    basename##2tc>;                                                            \
  irep_typedefs4(basename, superclass)

#define expr_typedefs5(basename, superclass)                                   \
  template class esbmct::expr_methods2<                                        \
    basename##2t,                                                              \
    superclass,                                                                \
    superclass::traits,                                                        \
    basename##2tc>;                                                            \
  irep_typedefs5(basename, superclass)

#define expr_typedefs6(basename, superclass)                                   \
  template class esbmct::expr_methods2<                                        \
    basename##2t,                                                              \
    superclass,                                                                \
    superclass::traits,                                                        \
    basename##2tc>;                                                            \
  irep_typedefs6(basename, superclass)

#define expr_typedefs_empty(basename, superclass)                              \
  template class esbmct::expr_methods2<                                        \
    basename##2t,                                                              \
    superclass,                                                                \
    esbmct::expr2t_default_traits,                                             \
    basename##2tc>;                                                            \
  template class esbmct::irep_methods2<                                        \
    basename##2t,                                                              \
    superclass,                                                                \
    superclass::traits,                                                        \
    basename##2tc>;                                                            \
  template class esbmct::irep_methods2<                                        \
    basename##2t,                                                              \
    superclass,                                                                \
    esbmct::expr2t_default_traits,                                             \
    basename##2tc,                                                             \
    boost::mpl::pop_front<typename superclass::traits::fields>::type>;

<<<<<<< HEAD
                            expr_typedefs1(constant_int, constant_int_data);
=======
expr_typedefs1(constant_int, constant_int_data);
>>>>>>> 97469895
expr_typedefs1(constant_fixedbv, constant_fixedbv_data);
expr_typedefs1(constant_floatbv, constant_floatbv_data);
expr_typedefs1(constant_struct, constant_datatype_data);
expr_typedefs1(constant_union, constant_datatype_data);
expr_typedefs1(constant_array, constant_datatype_data);
expr_typedefs1(constant_vector, constant_datatype_data);
expr_typedefs1(constant_bool, constant_bool_data);
expr_typedefs1(constant_array_of, constant_array_of_data);
expr_typedefs1(constant_string, constant_string_data);
expr_typedefs6(symbol, symbol_data);
expr_typedefs2(nearbyint, typecast_data);
expr_typedefs2(typecast, typecast_data);
expr_typedefs2(bitcast, bitcast_data);
expr_typedefs3(if, if_data);
expr_typedefs2(equality, relation_data);
expr_typedefs2(notequal, relation_data);
expr_typedefs2(lessthan, relation_data);
expr_typedefs2(greaterthan, relation_data);
expr_typedefs2(lessthanequal, relation_data);
expr_typedefs2(greaterthanequal, relation_data);
expr_typedefs1(not, bool_1op);
expr_typedefs2(and, logic_2ops);
expr_typedefs2(or, logic_2ops);
expr_typedefs2(xor, logic_2ops);
expr_typedefs2(implies, logic_2ops);
expr_typedefs2(bitand, bit_2ops);
expr_typedefs2(bitor, bit_2ops);
expr_typedefs2(bitxor, bit_2ops);
expr_typedefs2(bitnand, bit_2ops);
expr_typedefs2(bitnor, bit_2ops);
expr_typedefs2(bitnxor, bit_2ops);
expr_typedefs2(lshr, bit_2ops);
expr_typedefs1(bitnot, bitnot_data);
expr_typedefs1(neg, arith_1op);
expr_typedefs1(abs, arith_1op);
expr_typedefs2(add, arith_2ops);
expr_typedefs2(sub, arith_2ops);
expr_typedefs2(mul, arith_2ops);
expr_typedefs2(div, arith_2ops);
expr_typedefs3(ieee_add, ieee_arith_2ops);
expr_typedefs3(ieee_sub, ieee_arith_2ops);
expr_typedefs3(ieee_mul, ieee_arith_2ops);
expr_typedefs3(ieee_div, ieee_arith_2ops);
expr_typedefs4(ieee_fma, ieee_arith_3ops);
expr_typedefs2(ieee_sqrt, ieee_arith_1op);
expr_typedefs2(modulus, arith_2ops);
expr_typedefs2(shl, arith_2ops);
expr_typedefs2(ashr, arith_2ops);
expr_typedefs2(same_object, same_object_data);
expr_typedefs1(pointer_offset, pointer_ops);
expr_typedefs1(pointer_object, pointer_ops);
expr_typedefs1(address_of, pointer_ops);
expr_typedefs3(byte_extract, byte_extract_data);
expr_typedefs4(byte_update, byte_update_data);
expr_typedefs3(with, with_data);
expr_typedefs2(member, member_data);
expr_typedefs2(index, index_data);
expr_typedefs1(isnan, bool_1op);
expr_typedefs1(overflow, overflow_ops);
expr_typedefs2(overflow_cast, overflow_cast_data);
expr_typedefs1(overflow_neg, overflow_ops);
expr_typedefs_empty(unknown, expr2t);
expr_typedefs_empty(invalid, expr2t);
expr_typedefs_empty(null_object, expr2t);
expr_typedefs3(dynamic_object, dynamic_object_data);
expr_typedefs2(dereference, dereference_data);
expr_typedefs1(valid_object, object_ops);
expr_typedefs1(deallocated_obj, object_ops);
expr_typedefs1(dynamic_size, object_ops);
expr_typedefs5(sideeffect, sideeffect_data);
expr_typedefs1(code_block, code_block_data);
expr_typedefs2(code_assign, code_assign_data);
expr_typedefs2(code_init, code_assign_data);
expr_typedefs1(code_decl, code_decl_data);
expr_typedefs1(code_dead, code_decl_data);
expr_typedefs1(code_printf, code_printf_data);
expr_typedefs1(code_expression, code_expression_data);
expr_typedefs1(code_return, code_expression_data);
expr_typedefs_empty(code_skip, expr2t);
expr_typedefs1(code_free, code_expression_data);
expr_typedefs1(code_goto, code_goto_data);
expr_typedefs3(object_descriptor, object_desc_data);
expr_typedefs3(code_function_call, code_funccall_data);
expr_typedefs2(code_comma, code_comma_data);
expr_typedefs1(invalid_pointer, invalid_pointer_ops);
expr_typedefs1(code_asm, code_asm_data);
expr_typedefs1(code_cpp_del_array, code_expression_data);
expr_typedefs1(code_cpp_delete, code_expression_data);
expr_typedefs1(code_cpp_catch, code_cpp_catch_data);
expr_typedefs2(code_cpp_throw, code_cpp_throw_data);
expr_typedefs2(code_cpp_throw_decl, code_cpp_throw_decl_data);
expr_typedefs1(code_cpp_throw_decl_end, code_cpp_throw_decl_data);
expr_typedefs1(isinf, bool_1op);
expr_typedefs1(isnormal, bool_1op);
expr_typedefs1(isfinite, bool_1op);
expr_typedefs1(signbit, overflow_ops);
expr_typedefs1(popcount, overflow_ops);
expr_typedefs1(bswap, arith_1op);
expr_typedefs2(concat, bit_2ops);
expr_typedefs3(extract, extract_data);<|MERGE_RESOLUTION|>--- conflicted
+++ resolved
@@ -2983,11 +2983,7 @@
                     type_typedefs2(fixedbv_type, fixedbv_data)
                       type_typedefs2(floatbv_type, floatbv_data)
                         type_typedefs1(string_type, string_data)
-<<<<<<< HEAD
-                          type_typedefs2(cpp_name_type, cpp_name_data)
-=======
                           type_typedefs2(cpp_name_type, cpp_name_data);
->>>>>>> 97469895
 
 // Explicit instanciation for exprs.
 
@@ -3057,11 +3053,7 @@
     basename##2tc,                                                             \
     boost::mpl::pop_front<typename superclass::traits::fields>::type>;
 
-<<<<<<< HEAD
-                            expr_typedefs1(constant_int, constant_int_data);
-=======
 expr_typedefs1(constant_int, constant_int_data);
->>>>>>> 97469895
 expr_typedefs1(constant_fixedbv, constant_fixedbv_data);
 expr_typedefs1(constant_floatbv, constant_floatbv_data);
 expr_typedefs1(constant_struct, constant_datatype_data);
