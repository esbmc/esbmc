--- conflicted
+++ resolved
@@ -181,11 +181,7 @@
 {
   unsigned int sub_width = subtype->get_width();
 
-<<<<<<< HEAD
-  const expr2t *elem_size = vector_size.get();
-=======
   const expr2t *elem_size = array_size.get();
->>>>>>> 2817984f
   const constant_int2t *const_elem_size =
     dynamic_cast<const constant_int2t *>(elem_size);
   assert(const_elem_size != nullptr);
@@ -2331,11 +2327,7 @@
 std::string array_type2t::field_names[esbmct::num_type_fields] =
   {"subtype", "array_size", "size_is_infinite", "", ""};
 std::string vector_type2t::field_names[esbmct::num_type_fields] =
-<<<<<<< HEAD
-  {"subtype", "vector_size", "size_is_infinite", "", ""};
-=======
   {"subtype", "array_size", "size_is_infinite", "", ""};
->>>>>>> 2817984f
 std::string pointer_type2t::field_names[esbmct::num_type_fields] =
   {"subtype", "", "", "", ""};
 std::string fixedbv_type2t::field_names[esbmct::num_type_fields] =
@@ -2909,11 +2901,7 @@
           type_typedefs1(signedbv_type, bv_data)
             type_typedefs4(code_type, code_data)
               type_typedefs3(array_type, array_data)
-<<<<<<< HEAD
-                type_typedefs3(vector_type, vector_data)
-=======
                 type_typedefs3(vector_type, array_data)
->>>>>>> 2817984f
                   type_typedefs1(pointer_type, pointer_data)
                     type_typedefs2(fixedbv_type, fixedbv_data)
                       type_typedefs2(floatbv_type, floatbv_data)
