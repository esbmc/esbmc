--- conflicted
+++ resolved
@@ -69,14 +69,9 @@
     (void)type;
     (void)out;
     // Everything here should have become an lvalue over an rvalue. Only thing
-<<<<<<< HEAD
     // that should pass through this far is None. 
     std::cerr << "rvalue of irep2tc_to_irep2t should never be called" << std::endl;
     abort();
-=======
-    // that should pass through this far is None.
-    assert(0 && "rvalue of irep2tc_to_irep2t should never be called");
->>>>>>> 8f204dac
   }
 
   static void *lvalue_cvt(const Container *foo)
