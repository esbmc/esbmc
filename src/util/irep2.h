--- conflicted
+++ resolved
@@ -1742,16 +1742,11 @@
    *  @param memb_names Vector of names for the members in this struct.
    *  @param name Name of this struct.
    */
-<<<<<<< HEAD
   struct_type2t(const std::vector<type2tc> &members,
                 const std::vector<irep_idt> &memb_names,
+                const std::vector<irep_idt> &memb_pretty_names,
                 const irep_idt &name)
-    : struct_type_methods(struct_id, members, memb_names, name) {}
-=======
-  struct_type2t(std::vector<type2tc> &members, std::vector<irep_idt> memb_names,
-                std::vector<irep_idt> memb_pretty_names, irep_idt name)
     : struct_type_methods(struct_id, members, memb_names, memb_pretty_names, name) {}
->>>>>>> 03e7e33e
   struct_type2t(const struct_type2t &ref) : struct_type_methods(ref) {}
   virtual unsigned int get_width(void) const;
 
@@ -1772,16 +1767,11 @@
    *  @param memb_names Vector of names corresponding to each member of union.
    *  @param name Name of this union
    */
-<<<<<<< HEAD
   union_type2t(const std::vector<type2tc> &members,
                const std::vector<irep_idt> &memb_names,
+               const std::vector<irep_idt> &memb_pretty_names,
                const irep_idt &name)
-    : union_type_methods(union_id, members, memb_names, name) {}
-=======
-  union_type2t(std::vector<type2tc> &members, std::vector<irep_idt> memb_names,
-               std::vector<irep_idt> memb_pretty_names, irep_idt name)
     : union_type_methods(union_id, members, memb_names, memb_pretty_names, name) {}
->>>>>>> 03e7e33e
   union_type2t(const union_type2t &ref) : union_type_methods(ref) {}
   virtual unsigned int get_width(void) const;
 
