#ifndef _UTIL_IREP2_H_
#define _UTIL_IREP2_H_

/** @file irep2.h
 *  Classes and definitions for non-stringy internal representation.
 */

#include <stdarg.h>

#include <vector>
#include <functional>

#include <ac_config.h>

#include <boost/mpl/if.hpp>
#include <boost/shared_ptr.hpp>
#include <boost/crc.hpp>
#include <boost/utility/enable_if.hpp>
#include <boost/fusion/include/equal_to.hpp>
#include <boost/functional/hash_fwd.hpp>

#include <boost/mpl/vector.hpp>
#include <boost/mpl/front.hpp>
#include <boost/mpl/equal.hpp>
#include <boost/mpl/not.hpp>
#include <boost/mpl/bool.hpp>
#include <boost/mpl/empty.hpp>
#include <boost/mpl/push_front.hpp>
#include <boost/mpl/pop_front.hpp>
#include <boost/mpl/size.hpp>
#include <boost/mpl/transform.hpp>
#include <boost/mpl/set.hpp>
#include <boost/mpl/insert.hpp>
#include <boost/bind/placeholders.hpp>

#include <boost/static_assert.hpp>

#ifdef WITH_PYTHON
#include <boost/python.hpp>
#endif

#include <boost/preprocessor/list/adt.hpp>
#include <boost/preprocessor/list/for_each.hpp>

#include <config.h>
#include <irep.h>
#include <fixedbv.h>
#include <big-int/bigint.hh>
#include <dstring.h>

#include <crypto_hash.h>

// Ahead of time: a list of all expressions and types, in a preprocessing
// list, for enumerating later. Should avoid manually enumerating anywhere
// else.

#define ESBMC_LIST_OF_EXPRS BOOST_PP_LIST_CONS(constant_int,\
  BOOST_PP_LIST_CONS(constant_fixedbv,\
  BOOST_PP_LIST_CONS(constant_bool,\
  BOOST_PP_LIST_CONS(constant_string,\
  BOOST_PP_LIST_CONS(constant_struct,\
  BOOST_PP_LIST_CONS(constant_union,\
  BOOST_PP_LIST_CONS(constant_array,\
  BOOST_PP_LIST_CONS(constant_array_of,\
  BOOST_PP_LIST_CONS(symbol,\
  BOOST_PP_LIST_CONS(typecast,\
  BOOST_PP_LIST_CONS(if,\
  BOOST_PP_LIST_CONS(equality,\
  BOOST_PP_LIST_CONS(notequal,\
  BOOST_PP_LIST_CONS(lessthan,\
  BOOST_PP_LIST_CONS(greaterthan,\
  BOOST_PP_LIST_CONS(lessthanequal,\
  BOOST_PP_LIST_CONS(greaterthanequal,\
  BOOST_PP_LIST_CONS(not,\
  BOOST_PP_LIST_CONS(and,\
  BOOST_PP_LIST_CONS(or,\
  BOOST_PP_LIST_CONS(xor,\
  BOOST_PP_LIST_CONS(implies,\
  BOOST_PP_LIST_CONS(bitand,\
  BOOST_PP_LIST_CONS(bitor,\
  BOOST_PP_LIST_CONS(bitxor,\
  BOOST_PP_LIST_CONS(bitnand,\
  BOOST_PP_LIST_CONS(bitnor,\
  BOOST_PP_LIST_CONS(bitnxor,\
  BOOST_PP_LIST_CONS(bitnot,\
  BOOST_PP_LIST_CONS(lshr,\
  BOOST_PP_LIST_CONS(neg,\
  BOOST_PP_LIST_CONS(abs,\
  BOOST_PP_LIST_CONS(add,\
  BOOST_PP_LIST_CONS(sub,\
  BOOST_PP_LIST_CONS(mul,\
  BOOST_PP_LIST_CONS(div,\
  BOOST_PP_LIST_CONS(modulus,\
  BOOST_PP_LIST_CONS(shl,\
  BOOST_PP_LIST_CONS(ashr,\
  BOOST_PP_LIST_CONS(dynamic_object,\
  BOOST_PP_LIST_CONS(same_object,\
  BOOST_PP_LIST_CONS(pointer_offset,\
  BOOST_PP_LIST_CONS(pointer_object,\
  BOOST_PP_LIST_CONS(address_of,\
  BOOST_PP_LIST_CONS(byte_extract,\
  BOOST_PP_LIST_CONS(byte_update,\
  BOOST_PP_LIST_CONS(with,\
  BOOST_PP_LIST_CONS(member,\
  BOOST_PP_LIST_CONS(index,\
  BOOST_PP_LIST_CONS(isnan,\
  BOOST_PP_LIST_CONS(overflow,\
  BOOST_PP_LIST_CONS(overflow_cast,\
  BOOST_PP_LIST_CONS(overflow_neg,\
  BOOST_PP_LIST_CONS(unknown,\
  BOOST_PP_LIST_CONS(invalid,\
  BOOST_PP_LIST_CONS(null_object,\
  BOOST_PP_LIST_CONS(dereference,\
  BOOST_PP_LIST_CONS(valid_object,\
  BOOST_PP_LIST_CONS(deallocated_obj,\
  BOOST_PP_LIST_CONS(dynamic_size,\
  BOOST_PP_LIST_CONS(sideeffect,\
  BOOST_PP_LIST_CONS(code_block,\
  BOOST_PP_LIST_CONS(code_assign,\
  BOOST_PP_LIST_CONS(code_init,\
  BOOST_PP_LIST_CONS(code_decl,\
  BOOST_PP_LIST_CONS(code_printf,\
  BOOST_PP_LIST_CONS(code_expression,\
  BOOST_PP_LIST_CONS(code_return,\
  BOOST_PP_LIST_CONS(code_skip,\
  BOOST_PP_LIST_CONS(code_free,\
  BOOST_PP_LIST_CONS(code_goto,\
  BOOST_PP_LIST_CONS(object_descriptor,\
  BOOST_PP_LIST_CONS(code_function_call,\
  BOOST_PP_LIST_CONS(code_comma,\
  BOOST_PP_LIST_CONS(invalid_pointer,\
  BOOST_PP_LIST_CONS(code_asm,\
  BOOST_PP_LIST_CONS(code_cpp_del_array,\
  BOOST_PP_LIST_CONS(code_cpp_delete,\
  BOOST_PP_LIST_CONS(code_cpp_catch,\
  BOOST_PP_LIST_CONS(code_cpp_throw,\
  BOOST_PP_LIST_CONS(code_cpp_throw_decl,\
  BOOST_PP_LIST_CONS(code_cpp_throw_decl_end,\
  BOOST_PP_LIST_CONS(isinf,\
  BOOST_PP_LIST_CONS(isnormal,\
  BOOST_PP_LIST_CONS(concat, BOOST_PP_LIST_NIL)))))))))))))))))))))))))))))))\
))))))))))))))))))))))))))))))))))))))))))))))))))))))

#define ESBMC_LIST_OF_TYPES BOOST_PP_LIST_CONS(bool,\
BOOST_PP_LIST_CONS(empty,\
BOOST_PP_LIST_CONS(symbol,\
BOOST_PP_LIST_CONS(struct,\
BOOST_PP_LIST_CONS(union,\
BOOST_PP_LIST_CONS(code,\
BOOST_PP_LIST_CONS(array,\
BOOST_PP_LIST_CONS(pointer,\
BOOST_PP_LIST_CONS(unsignedbv,\
BOOST_PP_LIST_CONS(signedbv,\
BOOST_PP_LIST_CONS(fixedbv,\
BOOST_PP_LIST_CONS(string,\
BOOST_PP_LIST_CONS(cpp_name, BOOST_PP_LIST_NIL)))))))))))))

// XXXjmorse - abstract, access modifies, need consideration

/** Iterate over all expr2tc's in a vector.
 *  Deals only with constant vectors.
 *  @see Forall_exprs
 *  @param it Name to give iterator to be declared
 *  @param vect Reference to vector of expr2tc's.
 */
#define forall_exprs(it, vect) \
  for (std::vector<expr2tc>::const_iterator (it) = (vect).begin();\
       it != (vect).end(); it++)

/** Iterate over all expr2tc's in a vector.
 *  Deals only with non-constant vectors.
 *  @see forall_exprs
 *  @param it Name to give iterator to be declared
 *  @param vect Reference to vector of expr2tc's.
 */
#define Forall_exprs(it, vect) \
  for (std::vector<expr2tc>::iterator (it) = (vect).begin();\
       it != (vect).end(); it++)

/** Iterate over all type2tc's in a vector.
 *  Deals only with constant vectors
 *  @see Forall_types
 *  @param it Name to give iterator to be declared
 *  @param vect Reference to vector of type2tc's.
 */
#define forall_types(it, vect) \
  for (std::vector<type2tc>::const_iterator (it) = (vect).begin();\
       it != (vect).end(); it++)

/** Iterate over all type2tc's in a vector.
 *  Deals only with non-constant vectors
 *  @see forall_types
 *  @param it Name to give iterator to be declared
 *  @param vect Reference to vector of type2tc's.
 */
#define Forall_types(it, vect) \
  for (std::vector<type2tc>::iterator (it) = (vect).begin();\
       it != (vect).end(); it++)

/** Iterate over all irep_idt's in a vector.
 *  Deals only with constant vectors of string-pool IDs.
 *  @see Forall_names
 *  @param it Name to give iterator to be declared
 *  @param vect Reference to vector of irep_idts's.
 */
#define forall_names(it, vect) \
  for (std::vector<irep_idt>::const_iterator (it) = (vect).begin();\
       it != (vect).end(); it++)

/** Iterate over all irep_idt's in a vector.
 *  Deals only with non-constant vectors of string-pool IDs.
 *  @see forall_names
 *  @param it Name to give iterator to be declared
 *  @param vect Reference to vector of irep_idts's.
 */
#define Forall_names(it, vect) \
  for (std::vector<std::string>::iterator (it) = (vect).begin();\
       it != (vect).end(); it++)

// Even crazier forward decs,
namespace esbmct {
  template <typename ...Args> class expr2t_traits;
  typedef expr2t_traits<> expr2t_default_traits;
  template <typename ...Args> class type2t_traits;
  typedef type2t_traits<> type2t_default_traits;
}

class type2t;
class expr2t;
class constant_array2t;

/** Reference counted container for expr2t based classes.
 *  This class extends boost shared_ptr's to contain anything that's a subclass
 *  of expr2t. It provides several ways of accessing the contained pointer;
 *  crucially it ensures that the only way to get a non-const reference or
 *  pointer is via the get() method, which call the detach() method.
 *
 *  This exists to ensure that we honour the model set forth by the old string
 *  based internal representation - specifically, that if you performed a const
 *  operation on an irept (fetching data) then the contained piece of data
 *  could continue to be shared between numerous data structures, for example
 *  a piece of code could exist in a contextt, a namespacet, and a goto_programt
 *  and all would share the same contained data structure, preventing additional
 *  memory consumption.
 *
 *  If anything copied an irept from one of these place it'd also share that
 *  contained data; but if it made a modifying operation (add, set, or just
 *  taking a non-const reference the contained data,) then the detach() method
 *  would be called, which duplicated the contained item and let the current
 *  piece of code modify the duplicate copy, while all the other storage
 *  locations continued to share the original.
 *
 *  So yeah, that's what this class attempts to implement, via the medium of
 *  boosts shared_ptr.
 */
template <class T>
class irep_container : public std::shared_ptr<T>
{
public:
  irep_container() : std::shared_ptr<T>() {}

  template<class Y>
  explicit irep_container(Y *p) : std::shared_ptr<T>(p)
    { }

  template<class Y>
  explicit irep_container(const Y *p) : std::shared_ptr<T>(const_cast<Y *>(p))
    { }

  irep_container(const irep_container &ref)
    : std::shared_ptr<T>(ref) {}

  template <class Y>
  irep_container(const irep_container<Y> &ref)
    : std::shared_ptr<T>(static_cast<const std::shared_ptr<Y> &>(ref))
  {
    assert(dynamic_cast<const std::shared_ptr<T> &>(ref) != NULL);
  }

  irep_container &operator=(irep_container const &ref)
  {
    std::shared_ptr<T>::operator=(ref);
    return *this;
  }

  template<class Y>
  irep_container & operator=(std::shared_ptr<Y> const & r)
  {
    std::shared_ptr<T>::operator=(r);
    T *p = std::shared_ptr<T>::operator->();
    return *this;
  }

  template <class Y>
  irep_container &operator=(const irep_container<Y> &ref)
  {
    assert(dynamic_cast<const std::shared_ptr<T> &>(ref) != NULL);
    *this = boost::static_pointer_cast<T, Y>
            (static_cast<const std::shared_ptr<Y> &>(ref));
    return *this;
  }

  const T &operator*() const
  {
    return *std::shared_ptr<T>::get();
  }

  const T * operator-> () const // never throws
  {
    return std::shared_ptr<T>::operator->();
  }

  const T * get() const // never throws
  {
    return std::shared_ptr<T>::get();
  }

  T * get() // never throws
  {
    detach();
    T *tmp = std::shared_ptr<T>::get();
    tmp->crc_val = 0;
    return tmp;
  }

  void detach(void)
  {
    if (this->use_count() == 1)
      return; // No point remunging oneself if we're the only user of the ptr.

    // Assign-operate ourself into containing a fresh copy of the data. This
    // creates a new reference counted object, and assigns it to ourself,
    // which causes the existing reference to be decremented.
    const T *foo = std::shared_ptr<T>::get();
    *this = foo->clone();
    return;
  }

  uint32_t crc(void) const
  {
    const T *foo = std::shared_ptr<T>::get();
    if (foo->crc_val != 0)
      return foo->crc_val;

    foo->do_crc(0);
    return foo->crc_val;
  }
};

typedef irep_container<type2t> type2tc;
typedef irep_container<expr2t> expr2tc;

typedef std::pair<std::string,std::string> member_entryt;
typedef std::list<member_entryt> list_of_memberst;

/** Base class for all types.
 *  Contains only a type identifier enumeration - for some types (such as bool,
 *  or empty,) there's no need for any significant amount of data to be stored.
 */
class type2t
{
public:
  /** Enumeration identifying each sort of type. */
  enum type_ids {
    bool_id,
    empty_id,
    symbol_id,
    struct_id,
    union_id,
    code_id,
    array_id,
    pointer_id,
    unsignedbv_id,
    signedbv_id,
    fixedbv_id,
    floatbv_id,
    string_id,
    cpp_name_id,
    end_type_id
  };

  /* Define default traits */
  typedef typename esbmct::type2t_default_traits traits;

  /** Symbolic type exception class.
   *  To be thrown when attempting to fetch the width of a symbolic type, such
   *  as empty or code. Caller will have to worry about what to do about that.
   */
  class symbolic_type_excp {
  };

  typedef std::function<void (const type2tc &t)> const_subtype_delegate;
  typedef std::function<void (type2tc &t)> subtype_delegate;

protected:
  /** Primary constructor.
   *  @param id Type ID of type being constructed
   */
  type2t(type_ids id);

  /** Copy constructor */
  type2t(const type2t &ref);

  virtual void foreach_subtype_impl_const(const_subtype_delegate &t) const = 0;
  virtual void foreach_subtype_impl(subtype_delegate &t) = 0;

public:
  // Provide base / container types for some templates stuck on top:
  typedef type2tc container_type;
  typedef type2t base_type;

  virtual ~type2t() { };

  /** Fetch bit width of this type.
   *  For a particular type, calculate its size in a bit representation of
   *  itself. May throw various exceptions depending on whether this operation
   *  is viable - for example, for symbol types, infinite sized or dynamically
   *  sized arrays.
   *
   *  Note that the bit width is _not_ the same as the ansi-c byte model
   *  representation of this type.
   *
   *  @throws symbolic_type_excp
   *  @throws array_type2t::inf_sized_array_excp
   *  @throws array_type2t::dyn_sized_array_excp
   *  @return Size of types byte representation, in bits
   */
  virtual unsigned int get_width(void) const = 0;

  /* These are all self explanatory */
  bool operator==(const type2t &ref) const;
  bool operator!=(const type2t &ref) const;
  bool operator<(const type2t &ref) const;

  /** Produce a string representation of type.
   *  Takes body of the current type and produces a human readable
   *  representation. Similar to the string-irept's pretty method, although a
   *  different format.
   *  @param indent Number of spaces to indent lines by in the output
   *  @return String obj containing representation of this object
   */
  std::string pretty(unsigned int indent = 0) const;

  /** Dump object string representation to stdout.
   *  This take the output of the pretty method, and dumps it to stdout. To be
   *  used for debugging and when single stepping in gdb.
   *  @see pretty
   */
  void dump(void) const;

  /** Produce a checksum/hash of the current object.
   *  Takes current object and produces a lossy digest of it. Originally used
   *  crc32, now uses a more hacky but faster hash function. For use in hash
   *  objects.
   *  @see do_crc
   *  @return Digest of the current type.
   */
  uint32_t crc(void) const;

  /** Perform checked invocation of cmp method.
   *  Takes reference to another type - if they have the same type id, invoke
   *  the cmp function and return its result. Otherwise, return false. Using
   *  this method ensures thatthe implementer of cmp knows the reference it
   *  operates on is on the same type as itself.
   *  @param ref Reference to type to compare this object against
   *  @return True if types are the same, false otherwise.
   */
  bool cmpchecked(const type2t &ref) const;

  /** Perform checked invocation of lt method.
   *  Identical to cmpchecked, except with the lt method.
   *  @see cmpchecked
   *  @param ref Reference to type to measure this against.
   *  @return 0 if types are the same, 1 if this > ref, -1 if ref > this.
   */
  int ltchecked(const type2t &ref) const;

  /** Virtual method to compare two types.
   *  To be overridden by an extending type; assumes that itself and the
   *  parameter are of the same extended type. Call via cmpchecked.
   *  @see cmpchecked
   *  @param ref Reference to (same class of) type to compare against
   *  @return True if types match, false otherwise
   */
  virtual bool cmp(const type2t &ref) const = 0;

  /** Virtual method to compare two types.
   *  To be overridden by an extending type; assumes that itself and the
   *  parameter are of the same extended type. Call via cmpchecked.
   *  @see cmpchecked
   *  @param ref Reference to (same class of) type to compare against
   *  @return 0 if types are the same, 1 if this > ref, -1 if ref > this.
   */
  virtual int lt(const type2t &ref) const;

  /** Extract a list of members from type as strings.
   *  Produces a list of pairs, mapping a member name to a string value. Used
   *  in the body of the pretty method.
   *  @see pretty
   *  @param indent Number of spaces to indent output strings with, if multiline
   *  @return list of name:value pairs.
   */
  virtual list_of_memberst tostring(unsigned int indent) const = 0;

  /** Perform crc operation accumulating into parameter.
   *  Performs the operation of the crc method, but overridden to be specific to
   *  a particular type. Accumulates data into the hash object parameter.
   *  @see cmp
   *  @param seed Hash to accumulate hash data into.
   *  @return Hash value
   */
  virtual size_t do_crc(size_t seed) const;

  /** Perform hash operation accumulating into parameter.
   *  Feeds data as appropriate to the type of the expression into the
   *  parameter, to be hashed. Like crc and do_crc, but for some other kind
   *  of hash scenario.
   *  @see cmp
   *  @see crc
   *  @see do_crc
   *  @param hash Object to accumulate hash data into.
   */
  virtual void hash(crypto_hash &hash) const;

  /** Clone method. Self explanatory.
   *  @return New container, containing a duplicate of this object.
   */
  virtual type2tc clone(void) const = 0;

  // Please see the equivalent methods in expr2t for documentation
  template <typename T>
  void foreach_subtype(T &&t) const
  {
    const_subtype_delegate wrapped(std::cref(t));
    foreach_subtype_impl_const(wrapped);
  }

  template <typename T>
  void Foreach_subtype(T &&t)
  {
    subtype_delegate wrapped(std::ref(t));
    foreach_subtype_impl(wrapped);
  }



  /** Instance of type_ids recording this types type. */
  // XXX XXX XXX this should be const
  type_ids type_id;

  mutable size_t crc_val;
};

/** Fetch identifying name for a type.
 *  I.E., this is the class of the type, what you'd get if you called type.id()
 *  with the old stringy irep. Ideally this should be a class method, but as it
 *  was added as a hack I haven't got round to it yet.
 *  @param type Type to fetch identifier for
 *  @return String containing name of type class.
 */
std::string get_type_id(const type2t &type);

/** Fetch identifying name for a type.
 *  Just passes through to type2t accepting function with the same name.
 *  @param type Type to fetch identifier for
 *  @return String containing name of type class.
 */
static inline std::string get_type_id(const type2tc &type)
{
  return get_type_id(*type);
}

/** Base class for all expressions.
 *  In this base, contains an expression id used for distinguishing different
 *  classes of expr, in addition we have a type as all exprs should have types.
 */
class expr2t;
class expr2t : public std::enable_shared_from_this<expr2t>
{
public:
  /** Enumeration identifying each sort of expr.
   */
  enum expr_ids {
<<<<<<< HEAD
    // Boost preprocessor magic: enumerate over each expression and pump out
    // a foo_id enum element
#define _ESBMC_IREP2_EXPRID_ENUM(r, data, elem) BOOST_PP_CAT(elem,_id),
BOOST_PP_LIST_FOR_EACH(_ESBMC_IREP2_EXPRID_ENUM, foo, ESBMC_LIST_OF_EXPRS)
=======
    constant_int_id,
    constant_fixedbv_id,
    constant_floatbv_id,
    constant_bool_id,
    constant_string_id,
    constant_struct_id,
    constant_union_id,
    constant_array_id,
    constant_array_of_id,
    symbol_id,
    typecast_id,
    bitcast_id,
    nearbyint_id,
    if_id,
    equality_id,
    notequal_id,
    lessthan_id,
    greaterthan_id,
    lessthanequal_id,
    greaterthanequal_id,
    not_id,
    and_id,
    or_id,
    xor_id,
    implies_id,
    bitand_id,
    bitor_id,
    bitxor_id,
    bitnand_id,
    bitnor_id,
    bitnxor_id,
    bitnot_id,
    lshr_id,
    neg_id,
    abs_id,
    add_id,
    sub_id,
    mul_id,
    div_id,
    ieee_add_id,
    ieee_sub_id,
    ieee_mul_id,
    ieee_div_id,
    ieee_fma_id,
    modulus_id,
    shl_id,
    ashr_id,
    dynamic_object_id, // Not converted in SMT, only in goto-symex
    same_object_id,
    pointer_offset_id,
    pointer_object_id,
    address_of_id,
    byte_extract_id,
    byte_update_id,
    with_id,
    member_id,
    index_id,
    isnan_id,
    overflow_id,
    overflow_cast_id,
    overflow_neg_id,
    unknown_id,
    invalid_id,
    null_object_id,
    dereference_id,
    valid_object_id,
    deallocated_obj_id,
    dynamic_size_id,
    sideeffect_id,
    code_block_id,
    code_assign_id,
    code_init_id,
    code_decl_id,
    code_printf_id,
    code_expression_id,
    code_return_id,
    code_skip_id,
    code_free_id,
    code_goto_id,
    object_descriptor_id,
    code_function_call_id,
    code_comma_id,
    invalid_pointer_id,
    code_asm_id,
    code_cpp_del_array_id,
    code_cpp_delete_id,
    code_cpp_catch_id,
    code_cpp_throw_id,
    code_cpp_throw_decl_id,
    code_cpp_throw_decl_end_id,
    isinf_id,
    isnormal_id,
    isfinite_id,
    signbit_id,
    concat_id,
>>>>>>> d1022a24
    end_expr_id
  };

  /** Type for list of constant expr operands */
  typedef std::list<const expr2tc*> expr_operands;
  /** Type for list of non-constant expr operands */
  typedef std::list<expr2tc*> Expr_operands;

  typedef std::function<void (const expr2tc &expr)> const_op_delegate;
  typedef std::function<void (expr2tc &expr)> op_delegate;

protected:
  /** Primary constructor.
   *  @param type Type of this new expr
   *  @param id Class identifier for this new expr
   */
  expr2t(const type2tc type, expr_ids id);
  /** Copy constructor */
  expr2t(const expr2t &ref);

  virtual void foreach_operand_impl_const(const_op_delegate &expr) const = 0;
  virtual void foreach_operand_impl(op_delegate &expr) = 0;

public:
  // Provide base / container types for some templates stuck on top:
  typedef expr2tc container_type;
  typedef expr2t base_type;
  // Also provide base traits
  typedef esbmct::expr2t_default_traits traits;

  virtual ~expr2t() { };

  /** Clone method. Self explanatory. */
  virtual expr2tc clone(void) const = 0;

  /* These are all self explanatory */
  bool operator==(const expr2t &ref) const;
  bool operator<(const expr2t &ref) const;
  bool operator!=(const expr2t &ref) const;

  /** Perform type-checked call to lt method.
   *  Checks that this object and the one we're comparing against have the same
   *  expr class, so that the lt method can assume it's working on objects of
   *  the same type.
   *  @see type2t::ltchecked
   *  @param ref Expression object we're comparing this object against.
   *  @return 0 If exprs are the same, 1 if this > ref, -1 if ref > this.
   */
  int ltchecked(const expr2t &ref) const;

  /** Produce textual representation of this expr.
   *  Like the stringy-irep's pretty method, this takes the current object and
   *  produces a textual representation that can be read by a human to
   *  understand what's going on.
   *  @param indent Number of spaces to indent the output string lines by
   *  @return String object containing textual expr representation.
   */
  std::string pretty(unsigned int indent = 0) const;

  /** Calculate number of exprs descending from this one.
   *  For statistics collection - calculates the number of expressions that
   *  make up this particular expression (i.e., count however many expr2tc's you
   *  can reach from this expr).
   *  @return Number of expr2tc's reachable from this node.
   */
  unsigned long num_nodes(void) const;

  /** Calculate max depth of exprs from this point.
   *  Looks at all sub-exprs of this expr, and calculates the longest chain one
   *  can descend before there are no more. Useful for statistics about the
   *  exprs we're dealing with.
   *  @return Number of expr2tc's reachable from this node.
   */
  unsigned long depth(void) const;

  /** Write textual representation of this object to stdout.
   *  For use in debugging - dumps the output of the pretty method to stdout.
   *  Can either be used in portion of code, or more commonly called from gdb.
   */
  void dump(void) const;

  /** Calculate a hash/digest of the current expr.
   *  For use in hash data structures; used to be a crc32, but is now a 16 bit
   *  hash function generated by myself to be fast. May not have nice
   *  distribution properties, but is at least fast.
   *  @return Hash value of this expr
   */
  uint32_t crc(void) const;

  /** Perform comparison operation between this and another expr.
   *  Overridden by subclasses of expr2t to compare different members of this
   *  and the passed in object. Assumes that the passed in object is the same
   *  class type as this; Should be called via operator==, which will do that
   *  check automagically.
   *  @see type2t::cmp
   *  @param ref Expr object to compare this against
   *  @return True if objects are the same; false otherwise.
   */
  virtual bool cmp(const expr2t &ref) const;

  /** Compare two expr objects.
   *  Overridden by subclasses - takes two expr objects (this and ref) of the
   *  same type, and compares them, in the same manner as memcmp. The assumption
   *  that the objects are of the same type means lt should be called via
   *  ltchecked to check for different expr types.
   *  @see type2t::lt
   *  @param ref Expr object to compare this against
   *  @return 0 If exprs are the same, 1 if this > ref, -1 if ref > this.
   */
  virtual int lt(const expr2t &ref) const;

  /** Convert fields of subclasses to a string representation.
   *  Used internally by the pretty method - creates a list of pairs
   *  representing the fields in the subclass. Each pair is a pair of strings
   *  of the form fieldname : value. The value may be multiline, in which case
   *  the new line will have at least indent number of indenting spaces.
   *  @param indent Number of spaces to indent multiline output by
   *  @return list of string pairs, of form fieldname:value
   */
  virtual list_of_memberst tostring(unsigned int indent) const = 0;

  /** Perform digest/hash function on expr object.
   *  Takes all fields in this exprs and adds them to the passed in hash object
   *  to compute an expression-hash. Overridden by subclasses.
   *  @param seed Hash to accumulate expression data into.
   *  @return Hash value
   */
  virtual size_t do_crc(size_t seed) const;

  /** Perform hash operation accumulating into parameter.
   *  Feeds data as appropriate to the type of the expression into the
   *  parameter, to be hashed. Like crc and do_crc, but for some other kind
   *  of hash scenario.
   *  @see cmp
   *  @see crc
   *  @see do_crc
   *  @param hash Object to accumulate hash data into.
   */
  virtual void hash(crypto_hash &hash) const;

  /** Fetch a sub-operand.
   *  These can come out of any field that is an expr2tc, or contains them.
   *  No particular numbering order is promised.
   */
  virtual const expr2tc *get_sub_expr(unsigned int idx) const = 0 ;

  /** Fetch a sub-operand. Non-const version.
   *  These can come out of any field that is an expr2tc, or contains them.
   *  No particular numbering order is promised.
   */
  virtual expr2tc *get_sub_expr_nc(unsigned int idx) = 0;

  /** Count the number of sub-exprs there are.
   */
  virtual unsigned int get_num_sub_exprs(void) const = 0 ;

  /** Simplify an expression.
   *  Similar to simplification in the string-based irep, this generates an
   *  expression with any calculations or operations that can be simplified,
   *  simplified. In contrast to the old form though, this creates a new expr
   *  if something gets simplified, just to make it clear exactly what's
   *  going on.
   *  @return Either a nil expr (null pointer contents) if nothing could be
   *          simplified or a simplified expression.
   */
  expr2tc simplify(void) const;

  /** expr-specific simplification methods.
   *  By default, an expression can't be simplified, and this method returns
   *  a nil expression to show that. However if simplification is possible, the
   *  subclass overrides this and if it can simplify its operands, returns a
   *  new simplified expression. It should attempt to modify itself (it's
   *  const).
   *
   *  If simplification failed the first time around, the simplify method will
   *  simplify this expressions individual operands,
   *  and will then call an expr with the simplified operands to see if it's now
   *  become simplifiable. This call occurs whether or not any operands were
   *  actually simplified, see below.
   *
   *  The 'second' parameter can be used to avoid invoking expensive attempts
   *  to simplify an expression more than once - on the first call to
   *  do_simplify this parameter will be false, then on the second it's be true,
   *  allowing method implementation to save the expensive stuff until all of
   *  its operands have certainly been simplified.
   *
   *  Currently simplification does some things that it shouldn't: pointer
   *  arithmetic for example. I'm not sure where this can be relocated to
   *  though.
   *  @param second Whether this is the second call to do_simplify on this obj
   *  @return expr2tc A nil expression if no simplifcation could occur, or a new
   *          simplified object if it can.
   */
  virtual expr2tc do_simplify(bool second = false) const;

  /** Indirect, abstract operand iteration.
   *
   *  Provide a lambda-based accessor equivalent to the forall_operands2 macro
   *  where anonymous code (actually a delegate?) gets run over each operand
   *  expression. Because the full type of the expression isn't known by the
   *  caller, and each delegate is it's own type, we need to wrap it in a
   *  std::function before funneling it through a virtual function.
   *
   *  For the purpose of this method, an operand is another instance of an
   *  expr2tc. This means the delegate will be called on any expr2tc field of
   *  the expression, in the order they appear in the traits. For a vector of
   *  expressions, the delegate will be called for each element, in order.
   *
   *  The uncapitalized version is const; the capitalized version is non-const
   *  (and so one needs to .get() a mutable expr2t pointer when calling). When
   *  modifying operands, preserving type correctness is imperative.
   *
   *  @param t A delegate to be called for each expression operand; must have
   *           a type of void f(const expr2tc &)
   */
  template <typename T>
  void foreach_operand(T &&t) const
  {
    const_op_delegate wrapped(std::cref(t));
    foreach_operand_impl_const(wrapped);
  }

  template <typename T>
  void Foreach_operand(T &&t)
  {
    op_delegate wrapped(std::ref(t));
    foreach_operand_impl(wrapped);
  }

  /** Instance of expr_ids recording tihs exprs type. */
  const expr_ids expr_id;

  /** Type of this expr. All exprs have a type. */
  type2tc type;

  mutable size_t crc_val;
};

inline bool is_nil_expr(const expr2tc &exp)
{
  if (exp.get() == NULL)
    return true;
  return false;
}

inline bool is_nil_type(const type2tc &t)
{
  if (t.get() == NULL)
    return true;
  return false;
}

// For boost multi-index hashing,
inline std::size_t
hash_value(const expr2tc &expr)
{
  return expr.crc();
}

/** Fetch string identifier for an expression.
 *  Returns the class name of the expr passed in - this is equivalent to the
 *  result of expr.id() in old stringy irep. Should ideally be a method of
 *  expr2t, but haven't got around to moving it yet.
 *  @param expr Expression to operate upon
 *  @return String containing class name of expression.
 */
std::string get_expr_id(const expr2t &expr);

/** Fetch string identifier for an expression.
 *  Like the expr2t equivalent with the same name, but de-ensapculates an
 *  expr2tc.
 */
static inline std::string get_expr_id(const expr2tc &expr)
{
  return get_expr_id(*expr);
}

/** Template for providing templated methods to irep classes (type2t/expr2t).
 *
 *  What this does: we give irep_methods2 a type trait record that contains
 *  a boost::mpl::vector, the elements of which describe each field in the
 *  class we're operating on. For each field we get:
 *
 *    - The type of the field
 *    - The class that field is part of
 *    - A pointer offset to that field.
 *
 *  What this means, is that we can @a type @a generically access a member
 *  of a class from within the template, without knowing what type it is,
 *  what its name is, or even what type contains it.
 *
 *  We can then use that to make all the boring methods of ireps type
 *  generic too. For example: we can make the comparision method by accessing
 *  each field in the class we're dealing with, passing them to another
 *  function to do the comparison (with the type resolved by templates or
 *  via overloading), and then inspecting the output of that.
 *
 *  In fact, we can make type generic implementations of all the following
 *  methods in expr2t: clone, tostring, cmp, lt, do_crc, hash.
 *  Similar methods, minus the operands, can be made generic in type2t.
 *
 *  So, that's what these templates provide; an irep class can be made by
 *  inheriting from this template, telling it what class it'll end up with,
 *  and what to subclass from, and what the fields in the class being derived
 *  from look like. This means we can construct a type hierarchy with whatever
 *  inheretence we like and whatever fields we like, then latch irep_methods2
 *  on top of that to implement all the anoying boring boilerplate code.
 *
 *  ----
 *
 *  In addition, we also define container types for each irep, which is
 *  essentially a type-safeish wrapper around a std::shared_ptr (i.e.,
 *  reference counter). One can create a new irep with syntax such as:
 *
 *    foo2tc bar(type, operand1, operand2);
 *
 *  As well as copy-constructing a container around an expr to make it type
 *  specific:
 *
 *    expr2tc foo = something();
 *    foo2tc bar(foo);
 *
 *  Assertions in the construction will ensure that the expression is in fact
 *  of type foo2t. One can transparently access the irep fields through
 *  dereference, such as:
 *
 *    bar->operand1 = 0;
 *
 *  This all replicates the CBMC expression situation, but with the addition
 *  of types.
 *
 *  ----
 *
 *  Problems: there's an ambiguity between the construction of some new ireps,
 *  and the downcasting from one type to another. If one were to say:
 *
 *    not2tc foo(someotherexpr);
 *
 *  Are we constructing a new "not" expression, the inversion of someotherexpr,
 *  or downcasting it to a not2t reference? Currently it's configurable with
 *  some traits hacks, but the ambiguity is alas something that has to be lived
 *  with. All similar ireps are configured to always construct.
 *
 *  (The required traits hacks need cleaning up too).
 */
namespace esbmct {

  /** Maximum number of fields to support in expr2t subclasses. This value
   *  controls the types of any arrays that need to consider the number of
   *  fields.
   *  I've yet to find a way of making this play nice with the new variardic
   *  way of defining ireps. */
  const unsigned int num_type_fields = 6;

  // Dummy type tag - exists to be an arbitary, local class, for use in some
  // templates. See below.
  class dummy_type_tag {
  public:
    typedef int type;
  };

  /** Record for properties of an irep field.
   *  This type records, for any particular field:
   *    * It's type
   *    * The class that it's a member of
   *    * A class pointer to this field
   *  The aim being that we have enough information about the field to
   *  manipulate it without any further traits. */
  template <typename R, typename C, R C::* v>
    class field_traits
  {
  public:
    typedef R result_type;
    typedef C source_class;
    typedef R C::* membr_ptr;
    static constexpr membr_ptr value = v;
  };

  // Field traits specialization for const fields, i.e. expr_id. These become
  // landmines for future mutable methods, i.e. get_sub_expr, which may get
  // it's consts mixed up.
  template <typename R, typename C, R C::* v>
    class field_traits<const R, C, v>
  {
  public:
    typedef R result_type;
    typedef C source_class;
    typedef const R C::* membr_ptr;
    static constexpr membr_ptr value = v;
  };

  template <typename R, typename C, R C::* v>
  constexpr typename field_traits<R, C, v>::membr_ptr field_traits<R, C, v>::value;

  /** Trait class for type2t ireps.
   *  This takes a list of field traits and puts it in a vector, with the record
   *  for the type_id field (common to all type2t's) put that the front. */
  template <typename ...Args>
    class type2t_traits
  {
  public:
    typedef field_traits<type2t::type_ids, type2t, &type2t::type_id> type_id_field;
    typedef typename boost::mpl::push_front<boost::mpl::vector<Args...>, type_id_field>::type fields;
    static constexpr bool always_construct = false;
    typedef type2t base2t;

#ifdef WITH_PYTHON
    template <typename derived> static irep_container<base2t> make_contained(typename Args::result_type...);
#endif
  };

  /** Trait class for expr2t ireps.
   *  This takes a list of field traits and puts it in a vector, with the record
   *  for the expr_id field (common to all expr2t's) put that the front. Records
   *  some additional flags about the usage of the expression -- specifically
   *  what a unary constructor will do (@see something2tc::something2tc) */
  template <typename ...Args>
    class expr2t_traits
  {
  public:
    typedef field_traits<const expr2t::expr_ids, expr2t, &expr2t::expr_id> expr_id_field;
    typedef field_traits<type2tc, expr2t, &expr2t::type> type_field;
    typedef typename boost::mpl::push_front<typename boost::mpl::push_front<boost::mpl::vector<Args...>, type_field>::type, expr_id_field>::type fields;
    static constexpr bool always_construct = false;
    static constexpr unsigned int num_fields = boost::mpl::size<fields>::type::value;
    typedef expr2t base2t;

#ifdef WITH_PYTHON
    // Note addition of type2tc...
    template <typename derived> static irep_container<base2t> make_contained(const type2tc &, typename Args::result_type...);
#endif
  };

  // "Specialisation" for expr kinds that don't take a type, like boolean
  // typed exprs. Should actually become a more structured expr2t_traits
  // that can be specialised in this way, at a later date. Might want to
  // move the presumed type down to the _data class at that time too.
  template <typename ...Args>
    class expr2t_traits_notype
  {
  public:
    typedef field_traits<const expr2t::expr_ids, expr2t, &expr2t::expr_id> expr_id_field;
    typedef field_traits<type2tc, expr2t, &expr2t::type> type_field;
    typedef typename boost::mpl::push_front<typename boost::mpl::push_front<boost::mpl::vector<Args...>, type_field>::type, expr_id_field>::type fields;
    static constexpr bool always_construct = false;
    static constexpr unsigned int num_fields = boost::mpl::size<fields>::type::value;
    typedef expr2t base2t;

#ifdef WITH_PYTHON
    template <typename derived> static irep_container<base2t> make_contained(typename Args::result_type...);
#endif
  };

  // Hack to force something2tc to always construct the traits' type, rather
  // that copy construct. Due to misery and ambiguity elsewhere.
  template <typename ...Args>
    class expr2t_traits_always_construct
  {
  public:
    typedef field_traits<const expr2t::expr_ids, expr2t, &expr2t::expr_id> expr_id_field;
    typedef typename boost::mpl::push_front<boost::mpl::vector<Args...>, expr_id_field>::type fields;
    static constexpr bool always_construct = true;
    static constexpr unsigned int num_fields = boost::mpl::size<fields>::type::value;
    typedef expr2t base2t;

#ifdef WITH_PYTHON
    template <typename derived> static irep_container<base2t> make_contained(typename Args::result_type...);
#endif

  };

  // Declaration of irep and expr methods templates.
  template <class derived, class baseclass, typename traits, typename container, typename fields = typename traits::fields, typename enable = void>
    class irep_methods2;
  template <class derived, class baseclass, typename traits, typename container, typename fields = typename traits::fields, typename enable = void>
    class expr_methods2;
  template <class derived, class baseclass, typename traits, typename container, typename fields = typename traits::fields, typename enable = void>
    class type_methods2;

  /** Definition of irep methods template.
   *
   *  @param derived The inheritor class, like add2t
   *  @param baseclass Class containing fields for methods to be defined over
   *  @param traits Type traits for baseclass
   *
   *  A typical irep inheritance looks like this, descending from the base
   *  irep class to the most derived class:
   *
   *    b          Base class, such as type2t or expr2t
   *    d          Data class, containing storage fields for ireps
   *    m          Terminal methods class (see below)
   *    M
   *    M            Recursive chain of irep_methods2 classes. Each one
   *    M            implements methods for one field, and calls to a superclass
   *    M            to handle remaining fields
   *    M
   *    t          Top level class such as add2t
   *
   *  The effect is thus: one takes a base class containing storage fields,
   *  instantiate irep_methods2 on top of it which unrolls to one template
   *  instance per field (plus a specialized terminal when there are no more
   *  fields). Then, have the top level class inherit from the chain of
   *  irep_methods classes. This avoids the writing of certain boilerplate
   *  methods at the expense of writing type trait information.
   *
   *  Technically one could typedef the top level irep_methods class to be the
   *  top level class itself; however putting a 'cap' on it (as it were) avoids
   *  decades worth of template errors if a programmer uses the irep
   *  incorrectly.
   */
  template <class derived, class baseclass, typename traits, typename container, typename fields, typename enable>
    class irep_methods2 : public irep_methods2<derived, baseclass, traits, container, typename boost::mpl::pop_front<fields>::type>
  {
  public:
    typedef irep_methods2<derived, baseclass, traits, container, typename boost::mpl::pop_front<fields>::type> superclass;
    typedef container container2tc;
    typedef typename container::base_container base_container2tc;
    typedef typename baseclass::base_type base2t;

    template <typename ...Args> irep_methods2(const Args& ... args) : superclass(args...) { }

    // Copy constructor. Construct from derived ref rather than just
    // irep_methods2, because the template above will be able to directly
    // match a const derived &, and so the compiler won't cast it up to
    // const irep_methods2 & and call the copy constructor. Fix this by
    // defining a copy constructor that exactly matches the (only) use case.
    irep_methods2(const derived &ref) : superclass(ref) { }

    // Top level / public methods for this irep. These methods are virtual, set
    // up any relevant computation, and then call the recursive instances below
    // to perform the actual work over fields.
    base_container2tc clone(void) const;
    list_of_memberst tostring(unsigned int indent) const;
    bool cmp(const base2t &ref) const;
    int lt(const base2t &ref) const;
    size_t do_crc(size_t seed) const;
    void hash(crypto_hash &hash) const;

#ifdef WITH_PYTHON
    static void build_python_class(const typename container::id_field_type id);
#endif


  protected:
    // Fetch the type information about the field we are concerned with out
    // of the current type trait we're working on.
    typedef typename boost::mpl::front<fields>::type::result_type cur_type;
    typedef typename boost::mpl::front<fields>::type::source_class base_class;
    typedef typename boost::mpl::front<fields>::type membr_ptr;

    // Recursive instances of boilerplate methods.
    void tostring_rec(unsigned int idx, list_of_memberst &vec, unsigned int indent) const;
    bool cmp_rec(const base2t &ref) const;
    int lt_rec(const base2t &ref) const;
    void do_crc_rec() const;
    void hash_rec(crypto_hash &hash) const;

    // These methods are specific to expressions rather than types, and are
    // placed here to avoid un-necessary recursion in expr_methods2.
    const expr2tc *get_sub_expr_rec(unsigned int cur_count, unsigned int desired) const;
    expr2tc *get_sub_expr_nc_rec(unsigned int cur_count, unsigned int desired);
    unsigned int get_num_sub_exprs_rec(void) const;

    void foreach_operand_impl_rec(expr2t::op_delegate &f);
    void foreach_operand_impl_const_rec(expr2t::const_op_delegate &f) const;

    // Similar story, but for type2tc
    void foreach_subtype_impl_rec(type2t::subtype_delegate &t);
    void foreach_subtype_impl_const_rec(type2t::const_subtype_delegate &t)const;

#ifdef WITH_PYTHON
    template <typename T>
    static void build_python_class_rec(T &obj, unsigned int idx);
#endif
  };

  // Base instance of irep_methods2. This is a template specialization that
  // matches (via boost::enable_if) when the list of fields to operate on is
  // now empty. Finish up the remaining computation, if any.
  template <class derived, class baseclass, typename traits, typename container, typename fields>
    class irep_methods2<derived, baseclass, traits, container,
                        fields,
                        typename boost::enable_if<typename boost::mpl::empty<fields>::type>::type>
      : public baseclass
  {
  public:
    template <typename ...Args> irep_methods2(Args... args) : baseclass(args...) { }

    // Copy constructor. See note for non-specialized definition.
    irep_methods2(const derived &ref) : baseclass(ref) { }

  protected:
    typedef typename baseclass::container_type container2tc;
    typedef typename baseclass::base_type base2t;

    void tostring_rec(unsigned int idx, list_of_memberst &vec, unsigned int indent) const
    {
      (void)idx;
      (void)vec;
      (void)indent;
      return;
    }

    bool cmp_rec(const base2t &ref) const
    {
      // If it made it this far, we passed
      (void)ref;
      return true;
    }

    int lt_rec(const base2t &ref) const
    {
      // If it made it this far, we passed
      (void)ref;
      return 0;
    }

    void do_crc_rec() const
    {
      return;
    }

    void hash_rec(crypto_hash &hash) const
    {
      (void)hash;
      return;
    }

    const expr2tc *get_sub_expr_rec(unsigned int cur_idx, unsigned int desired) const
    {
      // No result, so desired must exceed the number of idx's
      assert(cur_idx >= desired);
      (void)cur_idx;
      (void)desired;
      return NULL;
    }

    expr2tc *get_sub_expr_nc_rec(unsigned int cur_idx, unsigned int desired)
    {
      // See above
      assert(cur_idx >= desired);
      (void)cur_idx;
      (void)desired;
      return NULL;
    }

    unsigned int get_num_sub_exprs_rec(void) const
    {
      return 0;
    }

    void foreach_operand_impl_rec(expr2t::op_delegate &f)
    {
      (void)f;
      return;
    }

    void foreach_operand_impl_const_rec(expr2t::const_op_delegate &f) const
    {
      (void)f;
      return;
    }

    void foreach_subtype_impl_rec(type2t::subtype_delegate &t)
    {
      (void)t;
      return;
    }

    void foreach_subtype_impl_const_rec(type2t::const_subtype_delegate &t) const
    {
      (void)t;
      return;
    }

#ifdef WITH_PYTHON
    template <typename T>
    static void build_python_class_rec(T &obj, unsigned int idx)
    {
      (void)obj;
      (void)idx;
    }
#endif
  };

  /** Expression methods template for expr ireps.
   *  This class works on the same principle as @irep_methods2 but provides
   *  head methods for get_sub_expr and so forth, which are
   *  specific to expression ireps. The actual implementation of these methods
   *  are provided in irep_methods to avoid un-necessary recursion but are
   *  protected; here we provide the head methods publically to allow the
   *  programmer to call in.
   *  */
  template <class derived, class baseclass, typename traits, typename container, typename fields, typename enable>
    class expr_methods2 : public irep_methods2<derived, baseclass, traits, container, fields, enable>
  {
  public:
    typedef irep_methods2<derived, baseclass, traits, container, fields, enable> superclass;

    template <typename ...Args> expr_methods2(const Args&... args) : superclass(args...) { }

    // See notes on irep_methods2 copy constructor
    expr_methods2(const derived &ref) : superclass(ref) { }

    const expr2tc *get_sub_expr(unsigned int i) const;
    expr2tc *get_sub_expr_nc(unsigned int i);
    unsigned int get_num_sub_exprs(void) const;

    void foreach_operand_impl_const(expr2t::const_op_delegate &expr) const;
    void foreach_operand_impl(expr2t::op_delegate &expr);
  };

  /** Type methods template for type ireps.
   *  Like @expr_methods2, but for types. Also; written on the quick.
   *  */
  template <class derived, class baseclass, typename traits, typename container, typename fields, typename enable>
    class type_methods2 : public irep_methods2<derived, baseclass, traits, container, fields, enable>
  {
  public:
    typedef irep_methods2<derived, baseclass, traits, container, fields, enable> superclass;

    template <typename ...Args> type_methods2(const Args&... args) : superclass(args...) { }

    // See notes on irep_methods2 copy constructor
    type_methods2(const derived &ref) : superclass(ref) { }

    void foreach_subtype_impl_const(type2t::const_subtype_delegate &t) const;
    void foreach_subtype_impl(type2t::subtype_delegate &t);
  };

  // So that we can write such things as:
  //
  //   constant_int2tc bees(type, val);
  //
  // We need a class derived from expr2tc that takes the correct set of
  // constructor arguments, which means yet more template goo.
  template <class base, class contained, unsigned int expid, typename idtype, idtype base::*idfield, class superclass>
  class something2tc : public irep_container<base> {
    public:
      typedef irep_container<base> base2tc;
    // Blank initialization of a container class -> store NULL
    something2tc() : base2tc() { }

    // Initialize container from a non-type-committed container. Encode an
    // assertion that the type is what we expect.
    //
    // Don't do this though if this'll conflict with a later consructor though.
    // For example if we have not2tc, not2tc(expr) could be copying it or
    // constructing a new not2t irep. In the face of this ambiguity, pick the
    // latter, and the end user can worry about how to cast up to a not2tc.
    template <class arbitary = ::esbmct::dummy_type_tag>
    something2tc(const base2tc &init,
                 typename boost::lazy_disable_if<boost::mpl::bool_<superclass::traits::always_construct == true>, arbitary>::type* = NULL
                 ) : base2tc(init)
    {
      assert(init.get()->*idfield == expid);
    }

    // Allow construction too when we're handed a pointer to the (correctly
    // typed) base2t ptr. This is used by boost::python, and various bits of
    // code that create new ptrs and fling them into type2tcs.
    something2tc(contained *init) : base2tc(init)
    {
      assert(init != NULL); // Would already have fired right?
      assert(init->*idfield == expid);
    }

    const contained &operator*() const
    {
      return static_cast<const contained&>(*base2tc::get());
    }

    const contained * operator-> () const // never throws
    {
      return static_cast<const contained*>(base2tc::operator->());
    }

    const contained * get() const // never throws
    {
      return static_cast<const contained*>(base2tc::get());
    }

    contained * get() // never throws
    {
      base2tc::detach();
      return static_cast<contained*>(base2tc::get());
    }

    // Forward all constructors down to the contained type.
    template <typename ...Args>
    something2tc(Args... args) : base2tc(new contained(args...)) { }

    typedef irep_container<base> base_container;
    typedef idtype id_field_type;
  };

  // Boost doesn't have variadic vector templates, so convert to it.

  template <typename ...Args> class variadic_vector;

  template <typename T, typename ...Args>
  class variadic_vector<T, Args...>
  {
    typedef boost::mpl::push_back<variadic_vector<Args...>, T> type;
  };

  template <>
  class variadic_vector<>
  {
    typedef boost::mpl::vector<> type;
  };
}; // esbmct

// In global namespace: to get boost to recognize something2tc's as being a
// shared pointer type, we need to define get_pointer for it:

template <typename T1, typename T2, unsigned int T3, typename T4, T4 T1::*T5, typename T6>
T2* get_pointer(esbmct::something2tc<T1, T2, T3, T4, T5, T6> const& p) {
  return const_cast<T2*>(p.get());
}

// Extra bonus point fun: if we're using boost python, then additional
// juggling is required to extract what the pointee type is from our shared
// pointer class
#ifdef WITH_PYTHON
namespace boost {
  namespace python {
    template <typename T1, typename T2, unsigned int T3, typename T4, T4 T1::*T5, typename T6>
    struct pointee<esbmct::something2tc<T1, T2, T3, T4, T5, T6> > {
      typedef T2 type;
    };
  }
}
#endif

// So - make some type definitions for the different types we're going to be
// working with. This is to avoid the repeated use of template names in later
// definitions. If you'd like to add another type - don't. Vast tracts of code
// only expect the types below, it's be extremely difficult to hack new ones in.

// Start with forward class definitions

class bool_type2t;
class empty_type2t;
class symbol_type2t;
class struct_type2t;
class union_type2t;
class bv_type2t;
class unsignedbv_type2t;
class signedbv_type2t;
class code_type2t;
class array_type2t;
class pointer_type2t;
class fixedbv_type2t;
class floatbv_type2t;
class string_type2t;
class cpp_name_type2t;

// We also require in advance, the actual classes that store type data.

class symbol_type_data : public type2t
{
public:
  symbol_type_data(type2t::type_ids id, const dstring sym_name) :
    type2t (id), symbol_name(sym_name) {}
  symbol_type_data(const symbol_type_data &ref) :
    type2t (ref), symbol_name(ref.symbol_name) { }

  irep_idt symbol_name;

// Type mangling:
  typedef esbmct::field_traits<irep_idt, symbol_type_data, &symbol_type_data::symbol_name> symbol_name_field;
  typedef esbmct::type2t_traits<symbol_name_field> traits;
};

class struct_union_data : public type2t
{
public:
  struct_union_data(type2t::type_ids id, const std::vector<type2tc> &membs,
                     const std::vector<irep_idt> &names, const irep_idt &n)
    : type2t(id), members(membs), member_names(names), name(n) { }
  struct_union_data(const struct_union_data &ref)
    : type2t(ref), members(ref.members), member_names(ref.member_names),
      name(ref.name) { }

  /** Fetch index number of member. Given a textual name of a member of a
   *  struct or union, this method will look up what index it is into the
   *  vector of types that make up this struct/union. Always returns the correct
   *  index, if you give it a name that isn't part of this struct/union it'll
   *  abort.
   *  @param name Name of member of this struct/union to look up.
   *  @return Index into members/member_names vectors */
  unsigned int get_component_number(const irep_idt &name) const;

  const std::vector<type2tc> & get_structure_members(void) const;
  const std::vector<irep_idt> & get_structure_member_names(void) const;
  const irep_idt & get_structure_name(void) const;

  std::vector<type2tc> members;
  std::vector<irep_idt> member_names;
  irep_idt name;

// Type mangling:
  typedef esbmct::field_traits<std::vector<type2tc>, struct_union_data, &struct_union_data::members> members_field;
  typedef esbmct::field_traits<std::vector<irep_idt>, struct_union_data, &struct_union_data::member_names> member_names_field;
  typedef esbmct::field_traits<irep_idt, struct_union_data, &struct_union_data::name> name_field;
  typedef esbmct::type2t_traits<members_field, member_names_field, name_field> traits;
};

class bv_data : public type2t
{
public:
  bv_data(type2t::type_ids id, unsigned int w) : type2t(id), width(w)
  {
    // assert(w != 0 && "Must have nonzero width for integer type");
    // XXX -- zero sized bitfields are permissible. Oh my.
  }
  bv_data(const bv_data &ref) : type2t(ref), width(ref.width) { }

  virtual unsigned int get_width(void) const;

  unsigned int width;

// Type mangling:
  typedef esbmct::field_traits<unsigned int, bv_data, &bv_data::width> width_field;
  typedef esbmct::type2t_traits<width_field> traits;
};

class code_data : public type2t
{
public:
  code_data(type2t::type_ids id, const std::vector<type2tc> &args,
            const type2tc &ret, const std::vector<irep_idt> &names, bool e)
    : type2t(id), arguments(args), ret_type(ret), argument_names(names),
      ellipsis(e) { }
  code_data(const code_data &ref)
    : type2t(ref), arguments(ref.arguments), ret_type(ref.ret_type),
      argument_names(ref.argument_names), ellipsis(ref.ellipsis) { }

  virtual unsigned int get_width(void) const;

  std::vector<type2tc> arguments;
  type2tc ret_type;
  std::vector<irep_idt> argument_names;
  bool ellipsis;

// Type mangling:
  typedef esbmct::field_traits<std::vector<type2tc>, code_data, &code_data::arguments> arguments_field;
  typedef esbmct::field_traits<type2tc, code_data, &code_data::ret_type> ret_type_field;
  typedef esbmct::field_traits<std::vector<irep_idt>, code_data, &code_data::argument_names> argument_names_field;
  typedef esbmct::field_traits<bool, code_data, &code_data::ellipsis> ellipsis_field;
  typedef esbmct::type2t_traits<arguments_field, ret_type_field, argument_names_field, ellipsis_field> traits;
};

class array_data : public type2t
{
public:
  array_data(type2t::type_ids id, const type2tc &st, const expr2tc &sz, bool i)
    : type2t(id), subtype(st), array_size(sz), size_is_infinite(i) { }
  array_data(const array_data &ref)
    : type2t(ref), subtype(ref.subtype), array_size(ref.array_size),
      size_is_infinite(ref.size_is_infinite) { }

  type2tc subtype;
  expr2tc array_size;
  bool size_is_infinite;

// Type mangling:
  typedef esbmct::field_traits<type2tc, array_data, &array_data::subtype> subtype_field;
  typedef esbmct::field_traits<expr2tc, array_data, &array_data::array_size> array_size_field;
  typedef esbmct::field_traits<bool, array_data, &array_data::size_is_infinite> size_is_infinite_field;
  typedef esbmct::type2t_traits<subtype_field, array_size_field, size_is_infinite_field> traits;
};

class pointer_data : public type2t
{
public:
  pointer_data(type2t::type_ids id, const type2tc &st)
    : type2t(id), subtype(st) { }
  pointer_data(const pointer_data &ref)
    : type2t(ref), subtype(ref.subtype) { }

  type2tc subtype;

// Type mangling:
  typedef esbmct::field_traits<type2tc, pointer_data, &pointer_data::subtype> subtype_field;
  typedef esbmct::type2t_traits<subtype_field> traits;
};

class fixedbv_data : public type2t
{
public:
  fixedbv_data(type2t::type_ids id, unsigned int w, unsigned int ib)
    : type2t(id), width(w), integer_bits(ib) { }
  fixedbv_data(const fixedbv_data &ref)
    : type2t(ref), width(ref.width), integer_bits(ref.integer_bits) { }

  unsigned int width;
  unsigned int integer_bits;

// Type mangling:
  typedef esbmct::field_traits<unsigned int, fixedbv_data, &fixedbv_data::width> width_field;
  typedef esbmct::field_traits<unsigned int, fixedbv_data, &fixedbv_data::integer_bits> integer_bits_field;
  typedef esbmct::type2t_traits<width_field, integer_bits_field> traits;
};

class floatbv_data : public type2t
{
public:
  floatbv_data(type2t::type_ids id, unsigned int f, unsigned int e)
    : type2t(id), fraction(f), exponent(e) { }
  floatbv_data(const floatbv_data &ref)
    : type2t(ref), fraction(ref.fraction), exponent(ref.exponent) { }

  unsigned int fraction;
  unsigned int exponent;

// Type mangling:
  typedef esbmct::field_traits<unsigned int, floatbv_data, &floatbv_data::fraction> fraction_field;
  typedef esbmct::field_traits<unsigned int, floatbv_data, &floatbv_data::exponent> exponent_field;
  typedef esbmct::type2t_traits<fraction_field, exponent_field> traits;
};

class string_data : public type2t
{
public:
  string_data(type2t::type_ids id, unsigned int w)
    : type2t(id), width(w) { }
  string_data(const string_data &ref)
    : type2t(ref), width(ref.width) { }

  unsigned int width;

// Type mangling:
  typedef esbmct::field_traits<unsigned int, string_data, &string_data::width> width_field;
  typedef esbmct::type2t_traits<width_field> traits;
};

class cpp_name_data : public type2t
{
public:
  cpp_name_data(type2t::type_ids id, const irep_idt &n,
                const std::vector<type2tc> &templ_args)
    : type2t(id), name(n), template_args(templ_args) { }
  cpp_name_data(const cpp_name_data &ref)
    : type2t(ref), name(ref.name), template_args(ref.template_args) { }

  irep_idt name;
  std::vector<type2tc> template_args;

// Type mangling:
  typedef esbmct::field_traits<irep_idt, cpp_name_data, &cpp_name_data::name> name_field;
  typedef esbmct::field_traits<std::vector<type2tc>, cpp_name_data, &cpp_name_data::template_args> template_args_field;
  typedef esbmct::type2t_traits<name_field, template_args_field> traits;
};

// Then give them a typedef name

<<<<<<< HEAD

#define irep_typedefs(basename, superclass) \
  typedef esbmct::something2tc<type2t, basename##_type2t,\
                              type2t::basename##_id, const type2t::type_ids,\
                              &type2t::type_id, superclass> basename##_type2tc;\
  typedef esbmct::type_methods2<basename##_type2t, superclass, superclass::traits, basename##_type2tc> basename##_type_methods;\
  extern template class esbmct::type_methods2<basename##_type2t, superclass, superclass::traits, basename##_type2tc>;

irep_typedefs(bool, type2t)
irep_typedefs(empty, type2t)
irep_typedefs(symbol, symbol_type_data)
irep_typedefs(struct, struct_union_data)
irep_typedefs(union, struct_union_data)
irep_typedefs(unsignedbv, bv_data)
irep_typedefs(signedbv, bv_data)
irep_typedefs(code, code_data)
irep_typedefs(array, array_data)
irep_typedefs(pointer, pointer_data)
irep_typedefs(fixedbv, fixedbv_data)
irep_typedefs(string, string_data)
irep_typedefs(cpp_name, cpp_name_data)
#undef irep_typedefs
=======
typedef esbmct::irep_methods2<bool_type2t, type2t, typename esbmct::type2t_default_traits::type> bool_type_methods;
typedef esbmct::irep_methods2<empty_type2t, type2t, typename esbmct::type2t_default_traits::type> empty_type_methods;
typedef esbmct::irep_methods2<symbol_type2t, symbol_type_data, symbol_type_data::traits::type> symbol_type_methods;
typedef esbmct::irep_methods2<struct_type2t, struct_union_data, struct_union_data::traits::type> struct_type_methods;
typedef esbmct::irep_methods2<union_type2t, struct_union_data, struct_union_data::traits::type> union_type_methods;
typedef esbmct::irep_methods2<unsignedbv_type2t, bv_data, bv_data::traits::type> unsignedbv_type_methods;
typedef esbmct::irep_methods2<signedbv_type2t, bv_data, bv_data::traits::type> signedbv_type_methods;
typedef esbmct::irep_methods2<code_type2t, code_data, code_data::traits::type> code_type_methods;
typedef esbmct::irep_methods2<array_type2t, array_data, array_data::traits::type> array_type_methods;
typedef esbmct::irep_methods2<pointer_type2t, pointer_data, pointer_data::traits::type> pointer_type_methods;
typedef esbmct::irep_methods2<fixedbv_type2t, fixedbv_data, fixedbv_data::traits::type> fixedbv_type_methods;
typedef esbmct::irep_methods2<floatbv_type2t, floatbv_data, floatbv_data::traits::type> floatbv_type_methods;
typedef esbmct::irep_methods2<string_type2t, string_data, string_data::traits::type> string_type_methods;
typedef esbmct::irep_methods2<cpp_name_type2t, cpp_name_data, cpp_name_data::traits::type> cpp_name_type_methods;
>>>>>>> d1022a24

/** Boolean type.
 *  Identifies a boolean type. Contains no additional data.
 *  @extends typet
 */
class bool_type2t : public bool_type_methods
{
public:
  bool_type2t(void) : bool_type_methods (bool_id) {}
  bool_type2t(const bool_type2t &ref) : bool_type_methods(ref) {}
  virtual unsigned int get_width(void) const;

  static std::string field_names[esbmct::num_type_fields];
};

/** Empty type.
 *  For void pointers and the like, with no type. No extra data.
 *  @extends type2t
 */
class empty_type2t : public empty_type_methods
{
public:
  empty_type2t(void) : empty_type_methods(empty_id) {}
  empty_type2t(const empty_type2t &ref) : empty_type_methods(ref) { }
  virtual unsigned int get_width(void) const;

  static std::string field_names[esbmct::num_type_fields];
};

/** Symbolic type.
 *  Temporary, prior to linking up types after parsing, or when a struct/array
 *  contains a recursive pointer to its own type.
 *  @extends symbol_type_data
 */
class symbol_type2t : public symbol_type_methods
{
public:
  /** Primary constructor. @param sym_name Name of symbolic type. */
  symbol_type2t(const dstring &sym_name) :
    symbol_type_methods(symbol_id, sym_name) { }
  symbol_type2t(const symbol_type2t &ref) :
    symbol_type_methods(ref) { }
  virtual unsigned int get_width(void) const;

  static std::string field_names[esbmct::num_type_fields];
};

/** Struct type.
 *  Represents both C structs and the data in C++ classes. Contains a vector
 *  of types recording what type each member is, a vector of names recording
 *  what the member names are, and a name for the struct.
 *  @extends struct_union_data
 */
class struct_type2t : public struct_type_methods
{
public:
  /** Primary constructor.
   *  @param members Vector of types for the members in this struct.
   *  @param memb_names Vector of names for the members in this struct.
   *  @param name Name of this struct.
   */
  struct_type2t(const std::vector<type2tc> &members,
                const std::vector<irep_idt> &memb_names,
                const irep_idt &name)
    : struct_type_methods(struct_id, members, memb_names, name) {}
  struct_type2t(const struct_type2t &ref) : struct_type_methods(ref) {}
  virtual unsigned int get_width(void) const;

  static std::string field_names[esbmct::num_type_fields];
};

/** Union type.
 *  Represents a union type - in a similar vein to struct_type2t, this contains
 *  a vector of types and vector of names, each element of which corresponds to
 *  a member in the union. There's also a name for the union.
 *  @extends struct_union_data
 */
class union_type2t : public union_type_methods
{
public:
  /** Primary constructor.
   *  @param members Vector of types corresponding to each member of union.
   *  @param memb_names Vector of names corresponding to each member of union.
   *  @param name Name of this union
   */
  union_type2t(const std::vector<type2tc> &members,
               const std::vector<irep_idt> &memb_names,
               const irep_idt &name)
    : union_type_methods(union_id, members, memb_names, name) {}
  union_type2t(const union_type2t &ref) : union_type_methods(ref) {}
  virtual unsigned int get_width(void) const;

  static std::string field_names[esbmct::num_type_fields];
};

/** Unsigned integer type.
 *  Represents any form of unsigned integer; the size of this integer is
 *  recorded in the width field.
 *  @extends bv_data
 */
class unsignedbv_type2t : public unsignedbv_type_methods
{
public:
  /** Primary constructor. @param width Width of represented integer */
  unsignedbv_type2t(unsigned int width)
    : unsignedbv_type_methods(unsignedbv_id, width) { }
  unsignedbv_type2t(const unsignedbv_type2t &ref)
    : unsignedbv_type_methods(ref) { }

  static std::string field_names[esbmct::num_type_fields];
};

/** Signed integer type.
 *  Represents any form of signed integer; the size of this integer is
 *  recorded in the width field.
 *  @extends bv_data
 */
class signedbv_type2t : public signedbv_type_methods
{
public:
  /** Primary constructor. @param width Width of represented integer */
  signedbv_type2t(signed int width)
    : signedbv_type_methods(signedbv_id, width) { }
  signedbv_type2t(const signedbv_type2t &ref)
    : signedbv_type_methods(ref) { }

  static std::string field_names[esbmct::num_type_fields];
};

/** Empty type. For void pointers and the like, with no type. No extra data */
class code_type2t : public code_type_methods
{
public:
  code_type2t(const std::vector<type2tc> &args, const type2tc &ret_type,
              const std::vector<irep_idt> &names, bool e)
    : code_type_methods(code_id, args, ret_type, names, e)
  { assert(args.size() == names.size()); }
  code_type2t(const code_type2t &ref) : code_type_methods(ref) { }

  static std::string field_names[esbmct::num_type_fields];
};

/** Array type.
 *  Comes with a subtype of the array and a size that might be constant, might
 *  be nondeterministic, might be infinite. These facts are recorded in the
 *  array_size and size_is_infinite fields.
 *
 *  If size_is_infinite is true, array_size will be null. If array_size is
 *  not a constant number, then it's a dynamically sized array.
 *  @extends array_data
 */
class array_type2t : public array_type_methods
{
public:
  /** Primary constructor.
   *  @param subtype Type of elements in this array.
   *  @param size Size of this array.
   *  @param inf Whether or not this array is infinitely sized
   */
  array_type2t(const type2tc &_subtype, const expr2tc &size, bool inf)
    : array_type_methods (array_id, _subtype, size, inf) {
      // If we can simplify the array size, do so
      // XXX, this is probably massively inefficient. Some kind of boundry in
      // the checking process should exist to eliminate this requirement.
      if (!is_nil_expr(size)) {
        expr2tc sz = size->simplify();
        if (!is_nil_expr(sz))
          array_size = sz;
      }
    }
  array_type2t(const array_type2t &ref)
    : array_type_methods(ref) { }

  virtual unsigned int get_width(void) const;

  /** Exception for invalid manipulations of an infinitely sized array. No
   *  actual data stored. */
  class inf_sized_array_excp {
  };

  /** Exception for invalid manipultions of dynamically sized arrays.
   *  Stores the size of the array in the exception; this way the catcher
   *  has it immediately to hand. */
  class dyn_sized_array_excp {
  public:
    dyn_sized_array_excp(const expr2tc _size) : size(_size) {}
    expr2tc size;
  };

  static std::string field_names[esbmct::num_type_fields];
};

/** Pointer type.
 *  Simply has a subtype, of what it points to. No other attributes.
 *  @extends pointer_data
 */
class pointer_type2t : public pointer_type_methods
{
public:
  /** Primary constructor. @param subtype Subtype of this pointer */
  pointer_type2t(const type2tc &subtype)
    : pointer_type_methods(pointer_id, subtype) { }
  pointer_type2t(const pointer_type2t &ref)
    : pointer_type_methods(ref) { }
  virtual unsigned int get_width(void) const;

  static std::string field_names[esbmct::num_type_fields];
};

/** Fixed bitvector type.
 *  Contains a spec for a fixed bitwidth number -- this is the equivalent of a
 *  fixedbv_spect in the old irep situation. Stores how bits are distributed
 *  over integer bits and fraction bits.
 *  @extend fixedbv_data
 */
class fixedbv_type2t : public fixedbv_type_methods
{
public:
  /** Primary constructor.
   *  @param width Total number of bits in this type of fixedbv
   *  @param integer Number of integer bits in this type of fixedbv
   */
  fixedbv_type2t(unsigned int width, unsigned int integer)
    : fixedbv_type_methods(fixedbv_id, width, integer) { }
  fixedbv_type2t(const fixedbv_type2t &ref)
    : fixedbv_type_methods(ref) { }
  virtual unsigned int get_width(void) const;

  static std::string field_names[esbmct::num_type_fields];
};

/** Floating-point bitvector type.
 *  Contains a spec for a floating point number -- this is the equivalent of a
 *  ieee_float_spect in the old irep situation. Stores how bits are distributed
 *  over fraction bits and exponent bits.
 *  @extend floatbv_type_methods
 */
class floatbv_type2t : public floatbv_type_methods
{
public:
  /** Primary constructor.
   *  @param fraction Number of fraction bits in this type of floatbv
   *  @param exponent Number of exponent bits in this type of floatbv
   */
  floatbv_type2t(unsigned int fraction, unsigned int exponent)
    : floatbv_type_methods(floatbv_id, fraction, exponent) { }
  floatbv_type2t(const floatbv_type2t &ref)
    : floatbv_type_methods(ref) { }
  virtual unsigned int get_width(void) const;

  static std::string field_names[esbmct::num_type_fields];
};

/** String type class.
 *  Slightly artificial as original irep had no type for this; Represents the
 *  type of a string constant. Because it needs a bit width, we also store the
 *  size of the constant string in elements.
 *  @extends string_data
 */
class string_type2t : public string_type_methods
{
public:
  /** Primary constructor.
   *  @param elements Number of 8-bit characters in string constant.
   */
  string_type2t(unsigned int elements)
    : string_type_methods(string_id, elements) { }
  string_type2t(const string_type2t &ref)
    : string_type_methods(ref) { }
  virtual unsigned int get_width(void) const;

  static std::string field_names[esbmct::num_type_fields];
};

/** C++ Name type.
 *  Contains a type name, but also a vector of template parameters.
 *  Something in the C++ frontend uses this; it's precise purpose is unclear.
 *  @extends cpp_name_data
 */
class cpp_name_type2t : public cpp_name_type_methods
{
public:
  /** Primary constructor.
   *  @param n Name of this type.
   *  @param ta Vector of template arguments (types).
   */
  cpp_name_type2t(const irep_idt &n, const std::vector<type2tc> &ta)
    : cpp_name_type_methods(cpp_name_id, n, ta){}
  cpp_name_type2t(const cpp_name_type2t &ref)
    : cpp_name_type_methods(ref) { }

  virtual unsigned int get_width(void) const;

  static std::string field_names[esbmct::num_type_fields];
};

// Generate some "is-this-a-blah" macros, and type conversion macros. This is
// fine in terms of using/ keywords in syntax, because the preprocessor
// preprocesses everything out.
#define type_macros(name) \
  inline bool is_##name##_type(const expr2tc &e) \
    { return e->type->type_id == type2t::name##_id; } \
  inline bool is_##name##_type(const type2tc &t) \
    { return t->type_id == type2t::name##_id; } \
  inline const name##_type2t & to_##name##_type(const type2tc &t) \
    { return dynamic_cast<const name##_type2t &> (*t.get()); } \
  inline name##_type2t & to_##name##_type(type2tc &t) \
    { return dynamic_cast<name##_type2t &> (*t.get()); }

type_macros(bool);
type_macros(empty);
type_macros(symbol);
type_macros(struct);
type_macros(union);
type_macros(code);
type_macros(array);
type_macros(pointer);
type_macros(unsignedbv);
type_macros(signedbv);
type_macros(fixedbv);
type_macros(floatbv);
type_macros(string);
type_macros(cpp_name);
#undef type_macros
#ifdef dynamic_cast
#undef dynamic_cast
#endif

/** Test whether type is an integer. */
inline bool is_bv_type(const type2tc &t) \
{ return (t->type_id == type2t::unsignedbv_id ||
          t->type_id == type2t::signedbv_id); }

inline bool is_bv_type(const expr2tc &e)
{ return is_bv_type(e->type); }

/** Test whether type is a float/double. */
inline bool is_fractional_type(const type2tc &t) \
{ return (t->type_id == type2t::fixedbv_id ||
          t->type_id == type2t::floatbv_id); }

inline bool is_fractional_type(const expr2tc &e)
{ return is_bv_type(e->type); }

/** Test whether type is a number type - bv, fixedbv or floatbv. */
inline bool is_number_type(const type2tc &t)
{ return (t->type_id == type2t::unsignedbv_id ||
          t->type_id == type2t::signedbv_id ||
          t->type_id == type2t::fixedbv_id ||
          t->type_id == type2t::floatbv_id ||
          t->type_id == type2t::bool_id); }

inline bool is_number_type(const expr2tc &e)
{ return is_number_type(e->type); }

inline bool is_scalar_type(const type2tc &t)
{ return is_number_type(t) || is_pointer_type(t) || is_bool_type(t) ||
         is_empty_type(t) || is_code_type(t); }

inline bool is_scalar_type(const expr2tc &e)
{ return is_scalar_type(e->type); }

inline bool is_multi_dimensional_array(const type2tc &t) {
  if (is_array_type(t)) {
    const array_type2t &arr_type = to_array_type(t);
    return is_array_type(arr_type.subtype);
  } else {
    return false;
  }
}

inline bool is_multi_dimensional_array(const expr2tc &e) {
  return is_multi_dimensional_array(e->type);
}

/** Pool for caching converted types.
 *  Various common types (bool, empty for example) needn't be reallocated
 *  every time we need a new one; it's better to have some global constants
 *  of them, which is what this class provides. There are global bool and empty
 *  types to be used; in addition, there are helper methods to create integer
 *  types with common bit widths, and methods to enter a used type into a cache
 *  of them, allowing migration of typet <=> type2t to be faster.
 */
class type_poolt {
public:
  type_poolt(void);
  type_poolt(bool yolo);

  type2tc bool_type;
  type2tc empty_type;

  const type2tc &get_bool() const { return bool_type; }
  const type2tc &get_empty() const { return empty_type; }

  // For other types, have a pool of them for quick lookup.
  std::map<typet, type2tc> struct_map;
  std::map<typet, type2tc> union_map;
  std::map<typet, type2tc> array_map;
  std::map<typet, type2tc> pointer_map;
  std::map<typet, type2tc> unsignedbv_map;
  std::map<typet, type2tc> signedbv_map;
  std::map<typet, type2tc> fixedbv_map;
  std::map<typet, type2tc> floatbv_map;
  std::map<typet, type2tc> string_map;
  std::map<typet, type2tc> symbol_map;
  std::map<typet, type2tc> code_map;

  // And refs to some of those for /really/ quick lookup;
  const type2tc *uint8;
  const type2tc *uint16;
  const type2tc *uint32;
  const type2tc *uint64;
  const type2tc *int8;
  const type2tc *int16;
  const type2tc *int32;
  const type2tc *int64;

  // Some accessors.
  const type2tc &get_struct(const typet &val);
  const type2tc &get_union(const typet &val);
  const type2tc &get_array(const typet &val);
  const type2tc &get_pointer(const typet &val);
  const type2tc &get_unsignedbv(const typet &val);
  const type2tc &get_signedbv(const typet &val);
  const type2tc &get_fixedbv(const typet &val);
  const type2tc &get_floatbv(const typet &val);
  const type2tc &get_string(const typet &val);
  const type2tc &get_symbol(const typet &val);
  const type2tc &get_code(const typet &val);

  const type2tc &get_uint(unsigned int size);
  const type2tc &get_int(unsigned int size);

  const type2tc &get_uint8() const { return *uint8; }
  const type2tc &get_uint16() const { return *uint16; }
  const type2tc &get_uint32() const { return *uint32; }
  const type2tc &get_uint64() const { return *uint64; }
  const type2tc &get_int8() const { return *int8; }
  const type2tc &get_int16() const { return *int16; }
  const type2tc &get_int32() const { return *int32; }
  const type2tc &get_int64() const { return *int64; }
};

extern type_poolt type_pool;

// Start of definitions for expressions. Forward decs,

<<<<<<< HEAD
// Iterate, in the preprocessor, over all expr ids and produce a forward
// class declaration for them
#define _ESBMC_IREP2_FWD_DEC(r, data, elem) class BOOST_PP_CAT(elem,2t);
BOOST_PP_LIST_FOR_EACH(_ESBMC_IREP2_FWD_DEC, foo, ESBMC_LIST_OF_EXPRS)
=======
class constant2t;
class constant_int2t;
class constant_fixedbv2t;
class constant_floatbv2t;
class constant_bool2t;
class constant_string2t;
class constant_datatype2t;
class constant_struct2t;
class constant_union2t;
class constant_array2t;
class constant_array_of2t;
class symbol2t;
class typecast2t;
class bitcast2t;
class nearbyint2t;
class if2t;
class equality2t;
class notequal2t;
class lessthan2t;
class greaterthan2t;
class lessthanequal2t;
class greaterthanequal2t;
class not2t;
class and2t;
class or2t;
class xor2t;
class implies2t;
class bitand2t;
class bitor2t;
class bitxor2t;
class bitnand2t;
class bitnor2t;
class bitnxor2t;
class lshr2t;
class bitnot2t;
class neg2t;
class abs2t;
class add2t;
class sub2t;
class mul2t;
class div2t;
class modulus2t;
class shl2t;
class ashr2t;
class same_object2t;
class pointer_offset2t;
class pointer_object2t;
class address_of2t;
class byte_extract2t;
class byte_update2t;
class with2t;
class member2t;
class index2t;
class isnan2t;
class overflow2t;
class overflow_cast2t;
class overflow_neg2t;
class unknown2t;
class invalid2t;
class null_object2t;
class dynamic_object2t;
class dereference2t;
class valid_object2t;
class deallocated_obj2t;
class dynamic_size2t;
class sideeffect2t;
class code_block2t;
class code_assign2t;
class code_init2t;
class code_decl2t;
class code_printf2t;
class code_expression2t;
class code_return2t;
class code_skip2t;
class code_free2t;
class code_goto2t;
class object_descriptor2t;
class code_function_call2t;
class code_comma2t;
class invalid_pointer2t;
class code_asm2t;
class code_cpp_del_array2t;
class code_cpp_delete2t;
class code_cpp_catch2t;
class code_cpp_throw2t;
class code_cpp_throw_decl2t;
class code_cpp_throw_decl_end2t;
class isinf2t;
class isnormal2t;
class isfinite2t;
class signbit2t;
class concat2t;
class ieee_add2t;
class ieee_sub2t;
class ieee_mul2t;
class ieee_div2t;
class ieee_fma2t;
>>>>>>> d1022a24

// Data definitions.

class constant2t : public expr2t
{
public:
  constant2t(const type2tc &t, expr2t::expr_ids id) : expr2t(t, id) { }
  constant2t(const constant2t &ref) : expr2t(ref) { }
};

class constant_int_data : public constant2t
{
public:
  constant_int_data(const type2tc &t, expr2t::expr_ids id, const BigInt &bint)
    : constant2t(t, id), value(bint) { }
  constant_int_data(const constant_int_data &ref)
    : constant2t(ref), value(ref.value) { }

  BigInt value;

// Type mangling:
  typedef esbmct::field_traits<BigInt, constant_int_data, &constant_int_data::value> value_field;
  typedef esbmct::expr2t_traits<value_field> traits;
};

class constant_fixedbv_data : public constant2t
{
public:
  constant_fixedbv_data(const type2tc &t, expr2t::expr_ids id,
                        const fixedbvt &fbv)
    : constant2t(t, id), value(fbv) { }
  constant_fixedbv_data(const constant_fixedbv_data &ref)
    : constant2t(ref), value(ref.value) { }

  fixedbvt value;

// Type mangling:
  typedef esbmct::field_traits<fixedbvt, constant_fixedbv_data, &constant_fixedbv_data::value> value_field;
  typedef esbmct::expr2t_traits<value_field> traits;
};

class constant_floatbv_data : public constant2t
{
public:
  constant_floatbv_data(const type2tc &t, expr2t::expr_ids id,
                        const ieee_floatt &ieeebv)
    : constant2t(t, id), value(ieeebv) { }
  constant_floatbv_data(const constant_floatbv_data &ref)
    : constant2t(ref), value(ref.value) { }

  ieee_floatt value;

// Type mangling:
  typedef esbmct::field_traits<ieee_floatt, constant_floatbv_data, &constant_floatbv_data::value> value_field;
  typedef esbmct::expr2t_traits<value_field> traits;
};

class constant_datatype_data : public constant2t
{
public:
  constant_datatype_data(const type2tc &t, expr2t::expr_ids id,
                         const std::vector<expr2tc> &m)
    : constant2t(t, id), datatype_members(m) { }
  constant_datatype_data(const constant_datatype_data &ref)
    : constant2t(ref), datatype_members(ref.datatype_members) { }

  std::vector<expr2tc> datatype_members;

// Type mangling:
  typedef esbmct::field_traits<std::vector<expr2tc>, constant_datatype_data, &constant_datatype_data::datatype_members> datatype_members_field;
  typedef esbmct::expr2t_traits<datatype_members_field> traits;
};

class constant_bool_data : public constant2t
{
public:
  constant_bool_data(const type2tc &t, expr2t::expr_ids id, bool value)
    : constant2t(t, id), value(value) { }
  constant_bool_data(const constant_bool_data &ref)
    : constant2t(ref), value(ref.value) { }

  bool value;

// Type mangling:
<<<<<<< HEAD
  typedef esbmct::field_traits<bool, constant_bool_data, &constant_bool_data::constant_value> constant_value_field;
  typedef esbmct::expr2t_traits_notype<constant_value_field> traits;
=======
  typedef esbmct::field_traits<bool, constant_bool_data, &constant_bool_data::value> value_field;
  typedef esbmct::expr2t_traits<value_field> traits;
>>>>>>> d1022a24
};

class constant_array_of_data : public constant2t
{
public:
  constant_array_of_data(const type2tc &t, expr2t::expr_ids id, expr2tc value)
    : constant2t(t, id), initializer(value) { }
  constant_array_of_data(const constant_array_of_data &ref)
    : constant2t(ref), initializer(ref.initializer) { }

  expr2tc initializer;

// Type mangling:
  typedef esbmct::field_traits<expr2tc, constant_array_of_data, &constant_array_of_data::initializer> initializer_field;
  typedef esbmct::expr2t_traits<initializer_field> traits;
};

class constant_string_data : public constant2t
{
public:
  constant_string_data(const type2tc &t, expr2t::expr_ids id, const irep_idt &v)
    : constant2t(t, id), value(v) { }
  constant_string_data(const constant_string_data &ref)
    : constant2t(ref), value(ref.value) { }

  irep_idt value;

// Type mangling:
  typedef esbmct::field_traits<irep_idt, constant_string_data, &constant_string_data::value> value_field;
  typedef esbmct::expr2t_traits<value_field> traits;
};

class symbol_data : public expr2t
{
public:
  enum renaming_level {
    level0,
    level1,
    level2,
    level1_global,
    level2_global
  };

  symbol_data(const type2tc &t, expr2t::expr_ids id, const irep_idt &v,
              renaming_level lev, unsigned int l1, unsigned int l2,
              unsigned int tr, unsigned int node)
    : expr2t(t, id), thename(v), rlevel(lev), level1_num(l1), level2_num(l2),
      thread_num(tr), node_num(node) { }
  symbol_data(const symbol_data &ref)
    : expr2t(ref), thename(ref.thename), rlevel(ref.rlevel),
      level1_num(ref.level1_num), level2_num(ref.level2_num),
      thread_num(ref.thread_num), node_num(ref.node_num) { }

  virtual std::string get_symbol_name(void) const;

  // So: I want to make this private, however then all the templates accessing
  // it can't access it; and the typedef for symbol_expr_methods further down
  // can't access it too, no matter how many friends I add.
  irep_idt thename;
  renaming_level rlevel;
  unsigned int level1_num; // Function activation record
  unsigned int level2_num; // SSA variable number
  unsigned int thread_num;
  unsigned int node_num;

// Type mangling:
  typedef esbmct::field_traits<irep_idt, symbol_data, &symbol_data::thename> thename_field;
  typedef esbmct::field_traits<renaming_level, symbol_data, &symbol_data::rlevel> rlevel_field;
  typedef esbmct::field_traits<unsigned int, symbol_data, &symbol_data::level1_num> level1_num_field;
  typedef esbmct::field_traits<unsigned int, symbol_data, &symbol_data::level2_num> level2_num_field;
  typedef esbmct::field_traits<unsigned int, symbol_data, &symbol_data::thread_num> thread_num_field;
  typedef esbmct::field_traits<unsigned int, symbol_data, &symbol_data::node_num> node_num_field;
  typedef esbmct::expr2t_traits<thename_field, rlevel_field, level1_num_field, level2_num_field, thread_num_field, node_num_field> traits;
};

class typecast_data : public expr2t
{
public:
  typecast_data(const type2tc &t, expr2t::expr_ids id, const expr2tc &v, const expr2tc &r)
    : expr2t(t, id), from(v), rounding_mode(r) { }
  typecast_data(const typecast_data &ref)
    : expr2t(ref), from(ref.from), rounding_mode(ref.rounding_mode) { }

  expr2tc from;
  expr2tc rounding_mode;

// Type mangling:
  typedef esbmct::field_traits<expr2tc, typecast_data, &typecast_data::from> from_field;
  typedef esbmct::field_traits<expr2tc, typecast_data, &typecast_data::rounding_mode> rounding_mode_field;
  typedef esbmct::expr2t_traits<from_field, rounding_mode_field> traits;
};

class if_data : public expr2t
{
public:
  if_data(const type2tc &t, expr2t::expr_ids id, const expr2tc &c,
                const expr2tc &tv, const expr2tc &fv)
    : expr2t(t, id), cond(c), true_value(tv), false_value(fv) { }
  if_data(const if_data &ref)
    : expr2t(ref), cond(ref.cond), true_value(ref.true_value),
      false_value(ref.false_value) { }

  expr2tc cond;
  expr2tc true_value;
  expr2tc false_value;

// Type mangling:
  typedef esbmct::field_traits<expr2tc, if_data, &if_data::cond> cond_field;
  typedef esbmct::field_traits<expr2tc, if_data, &if_data::true_value> true_value_field;
  typedef esbmct::field_traits<expr2tc, if_data, &if_data::false_value> false_value_field;
  typedef esbmct::expr2t_traits<cond_field, true_value_field, false_value_field> traits;
};

class relation_data : public expr2t
{
  public:
  relation_data(const type2tc &t, expr2t::expr_ids id, const expr2tc &s1,
                const expr2tc &s2)
    : expr2t(t, id), side_1(s1), side_2(s2) { }
  relation_data(const relation_data &ref)
    : expr2t(ref), side_1(ref.side_1), side_2(ref.side_2) { }

  expr2tc side_1;
  expr2tc side_2;

// Type mangling:
  typedef esbmct::field_traits<expr2tc, relation_data, &relation_data::side_1> side_1_field;
  typedef esbmct::field_traits<expr2tc, relation_data, &relation_data::side_2> side_2_field;
  typedef esbmct::expr2t_traits_notype<side_1_field, side_2_field> traits;
};

class logical_ops : public expr2t
{
public:
  logical_ops(const type2tc &t, expr2t::expr_ids id)
    : expr2t(t, id) { }
  logical_ops(const logical_ops &ref)
    : expr2t(ref) { }
};

class not_data : public logical_ops
{
public:
  not_data(const type2tc &t, expr2t::expr_ids id, const expr2tc &v)
    : logical_ops(t, id), value(v) { }
  not_data(const not_data &ref)
    : logical_ops(ref), value(ref.value) { }

  expr2tc value;

// Type mangling:
  typedef esbmct::field_traits<expr2tc, not_data, &not_data::value> value_field;
  typedef esbmct::expr2t_traits_always_construct<value_field> traits;
};

class logic_2ops : public logical_ops
{
public:
  logic_2ops(const type2tc &t, expr2t::expr_ids id, const expr2tc &s1,
             const expr2tc &s2)
    : logical_ops(t, id), side_1(s1), side_2(s2) { }
  logic_2ops(const logic_2ops &ref)
    : logical_ops(ref), side_1(ref.side_1), side_2(ref.side_2) { }

  expr2tc side_1;
  expr2tc side_2;

// Type mangling:
  typedef esbmct::field_traits<expr2tc, logic_2ops, &logic_2ops::side_1> side_1_field;
  typedef esbmct::field_traits<expr2tc, logic_2ops, &logic_2ops::side_2> side_2_field;
  typedef esbmct::expr2t_traits_notype<side_1_field, side_2_field> traits;
};

class bitops : public expr2t
{
public:
  bitops(const type2tc &t, expr2t::expr_ids id)
    : expr2t(t, id) { }
  bitops(const bitops &ref)
    : expr2t(ref) { }
};

class bitnot_data : public bitops
{
public:
  bitnot_data(const type2tc &t, expr2t::expr_ids id, const expr2tc &v)
    : bitops(t, id), value(v) { }
  bitnot_data(const bitnot_data &ref)
    : bitops(ref), value(ref.value) { }

  expr2tc value;

// Type mangling:
  typedef esbmct::field_traits<expr2tc, bitnot_data, &bitnot_data::value> value_field;
  typedef esbmct::expr2t_traits<value_field> traits;
};

class bit_2ops : public bitops
{
public:
  bit_2ops(const type2tc &t, expr2t::expr_ids id, const expr2tc &s1,
           const expr2tc &s2)
    : bitops(t, id), side_1(s1), side_2(s2) { }
  bit_2ops(const bit_2ops &ref)
    : bitops(ref), side_1(ref.side_1), side_2(ref.side_2) { }

  expr2tc side_1;
  expr2tc side_2;

// Type mangling:
  typedef esbmct::field_traits<expr2tc, bit_2ops, &bit_2ops::side_1> side_1_field;
  typedef esbmct::field_traits<expr2tc, bit_2ops, &bit_2ops::side_2> side_2_field;
  typedef esbmct::expr2t_traits<side_1_field, side_2_field> traits;
};

class arith_ops : public expr2t
{
public:
  arith_ops(const type2tc &t, expr2t::expr_ids id)
    : expr2t(t, id) { }
  arith_ops(const arith_ops &ref)
    : expr2t(ref) { }
};

class arith_1op : public arith_ops
{
public:
  arith_1op(const type2tc &t, arith_ops::expr_ids id, const expr2tc &v)
    : arith_ops(t, id), value(v) { }
  arith_1op(const arith_1op &ref)
    : arith_ops(ref), value(ref.value) { }

  expr2tc value;

// Type mangling:
  typedef esbmct::field_traits<expr2tc, arith_1op, &arith_1op::value> value_field;
  typedef esbmct::expr2t_traits<value_field> traits;
};

class arith_2ops : public arith_ops
{
public:
  arith_2ops(const type2tc &t, arith_ops::expr_ids id, const expr2tc &v1,
             const expr2tc &v2)
    : arith_ops(t, id), side_1(v1), side_2(v2) { }
  arith_2ops(const arith_2ops &ref)
    : arith_ops(ref), side_1(ref.side_1), side_2(ref.side_2) { }

  expr2tc side_1;
  expr2tc side_2;

// Type mangling:
  typedef esbmct::field_traits<expr2tc, arith_2ops, &arith_2ops::side_1> side_1_field;
  typedef esbmct::field_traits<expr2tc, arith_2ops, &arith_2ops::side_2> side_2_field;
  typedef esbmct::expr2t_traits<side_1_field, side_2_field> traits;
};

class ieee_arith_2ops : public arith_ops
{
public:
  ieee_arith_2ops(const type2tc &t, arith_ops::expr_ids id, const expr2tc &v1,
                  const expr2tc &v2, const expr2tc &rm)
    : arith_ops(t, id), side_1(v1), side_2(v2), rounding_mode(rm) { }
  ieee_arith_2ops(const ieee_arith_2ops &ref)
    : arith_ops(ref), side_1(ref.side_1), side_2(ref.side_2), rounding_mode(ref.rounding_mode) { }

  expr2tc side_1;
  expr2tc side_2;
  expr2tc rounding_mode;

// Type mangling:
  typedef esbmct::field_traits<expr2tc, ieee_arith_2ops, &ieee_arith_2ops::side_1> side_1_field;
  typedef esbmct::field_traits<expr2tc, ieee_arith_2ops, &ieee_arith_2ops::side_2> side_2_field;
  typedef esbmct::field_traits<expr2tc, ieee_arith_2ops, &ieee_arith_2ops::rounding_mode> rounding_mode_field;
  typedef esbmct::expr2t_traits<side_1_field, side_2_field, rounding_mode_field> traits;
};

class ieee_arith_3ops : public arith_ops
{
public:
  ieee_arith_3ops(const type2tc &t, arith_ops::expr_ids id, const expr2tc &v1,
                  const expr2tc &v2, const expr2tc &v3, const expr2tc &rm)
    : arith_ops(t, id), value_1(v1), value_2(v2), rounding_mode(rm), value_3(v3) { }
  ieee_arith_3ops(const ieee_arith_3ops &ref)
    : arith_ops(ref), value_1(ref.value_1), value_2(ref.value_2),
      rounding_mode(ref.rounding_mode), value_3(ref.value_3) { }

  expr2tc value_1;
  expr2tc value_2;
  expr2tc rounding_mode;
  expr2tc value_3;

// Type mangling:
  typedef esbmct::field_traits<expr2tc, ieee_arith_3ops, &ieee_arith_3ops::value_1> value_1_field;
  typedef esbmct::field_traits<expr2tc, ieee_arith_3ops, &ieee_arith_3ops::value_2> value_2_field;
  typedef esbmct::field_traits<expr2tc, ieee_arith_3ops, &ieee_arith_3ops::rounding_mode> rounding_mode_field;
  typedef esbmct::field_traits<expr2tc, ieee_arith_3ops, &ieee_arith_3ops::value_3> value_3_field;
  typedef esbmct::expr2t_traits<value_1_field, value_2_field, rounding_mode_field, value_3_field> traits;
};

class same_object_data : public expr2t
{
public:
  same_object_data(const type2tc &t, expr2t::expr_ids id, const expr2tc &v1,
                   const expr2tc &v2)
    : expr2t(t, id), side_1(v1), side_2(v2) { }
  same_object_data(const same_object_data &ref)
    : expr2t(ref), side_1(ref.side_1), side_2(ref.side_2) { }

  expr2tc side_1;
  expr2tc side_2;

// Type mangling:
  typedef esbmct::field_traits<expr2tc, same_object_data, &same_object_data::side_1> side_1_field;
  typedef esbmct::field_traits<expr2tc, same_object_data, &same_object_data::side_2> side_2_field;
  typedef esbmct::expr2t_traits_notype<side_1_field, side_2_field> traits;
};

class pointer_ops : public expr2t
{
public:
  pointer_ops(const type2tc &t, expr2t::expr_ids id, const expr2tc &p)
    : expr2t(t, id), ptr_obj(p) { }
  pointer_ops(const pointer_ops &ref)
    : expr2t(ref), ptr_obj(ref.ptr_obj) { }

  expr2tc ptr_obj;

// Type mangling:
  typedef esbmct::field_traits<expr2tc, pointer_ops, &pointer_ops::ptr_obj> ptr_obj_field;
  typedef esbmct::expr2t_traits<ptr_obj_field> traits;
};

// Special class for invalid_pointer2t, which needs always-construct forcing
class invalid_pointer_ops : public pointer_ops
{
public:
  // Forward constructors downwards
  invalid_pointer_ops(const type2tc &t, expr2t::expr_ids id, const expr2tc &p)
    : pointer_ops(t, id, p) { }
  invalid_pointer_ops(const invalid_pointer_ops &ref)
    : pointer_ops(ref) { }

// Type mangling:
  typedef esbmct::expr2t_traits_always_construct<ptr_obj_field> traits;
};

class byte_ops : public expr2t
{
public:
  byte_ops(const type2tc &t, expr2t::expr_ids id)
    : expr2t(t, id){ }
  byte_ops(const byte_ops &ref)
    : expr2t(ref) { }
};

class byte_extract_data : public byte_ops
{
public:
  byte_extract_data(const type2tc &t, expr2t::expr_ids id,
                    const expr2tc &s, const expr2tc &o, bool be)
    : byte_ops(t, id), source_value(s), source_offset(o), big_endian(be) { }
  byte_extract_data(const byte_extract_data &ref)
    : byte_ops(ref), source_value(ref.source_value),
      source_offset(ref.source_offset), big_endian(ref.big_endian) { }

  expr2tc source_value;
  expr2tc source_offset;
  bool big_endian;

// Type mangling:
  typedef esbmct::field_traits<expr2tc, byte_extract_data, &byte_extract_data::source_value> source_value_field;
  typedef esbmct::field_traits<expr2tc, byte_extract_data, &byte_extract_data::source_offset> source_offset_field;
  typedef esbmct::field_traits<bool, byte_extract_data, &byte_extract_data::big_endian> big_endian_field;
  typedef esbmct::expr2t_traits<source_value_field, source_offset_field, big_endian_field> traits;
};

class byte_update_data : public byte_ops
{
public:
  byte_update_data(const type2tc &t, expr2t::expr_ids id, const expr2tc &s,
                   const expr2tc &o, const expr2tc &v, bool be)
    : byte_ops(t, id), source_value(s), source_offset(o), update_value(v),
      big_endian(be) { }
  byte_update_data(const byte_update_data &ref)
    : byte_ops(ref), source_value(ref.source_value),
      source_offset(ref.source_offset), update_value(ref.update_value),
      big_endian(ref.big_endian) { }

  expr2tc source_value;
  expr2tc source_offset;
  expr2tc update_value;
  bool big_endian;

// Type mangling:
  typedef esbmct::field_traits<expr2tc, byte_update_data, &byte_update_data::source_value> source_value_field;
  typedef esbmct::field_traits<expr2tc, byte_update_data, &byte_update_data::source_offset> source_offset_field;
  typedef esbmct::field_traits<expr2tc, byte_update_data, &byte_update_data::update_value> update_value_field;
  typedef esbmct::field_traits<bool, byte_update_data, &byte_update_data::big_endian> big_endian_field;
  typedef esbmct::expr2t_traits<source_value_field, source_offset_field, update_value_field, big_endian_field> traits;
};

class datatype_ops : public expr2t
{
public:
  datatype_ops(const type2tc &t, expr2t::expr_ids id)
    : expr2t(t, id) { }
  datatype_ops(const datatype_ops &ref)
    : expr2t(ref) { }
};

class with_data : public datatype_ops
{
public:
  with_data(const type2tc &t, datatype_ops::expr_ids id, const expr2tc &sv,
            const expr2tc &uf, const expr2tc &uv)
    : datatype_ops(t, id), source_value(sv), update_field(uf), update_value(uv)
      { }
  with_data(const with_data &ref)
    : datatype_ops(ref), source_value(ref.source_value),
      update_field(ref.update_field), update_value(ref.update_value)
      { }

  expr2tc source_value;
  expr2tc update_field;
  expr2tc update_value;

// Type mangling:
  typedef esbmct::field_traits<expr2tc, with_data, &with_data::source_value> source_value_field;
  typedef esbmct::field_traits<expr2tc, with_data, &with_data::update_field> update_field_field;
  typedef esbmct::field_traits<expr2tc, with_data, &with_data::update_value> update_value_field;
  typedef esbmct::expr2t_traits<source_value_field, update_field_field, update_value_field> traits;
};

class member_data : public datatype_ops
{
public:
  member_data(const type2tc &t, datatype_ops::expr_ids id, const expr2tc &sv,
              const irep_idt &m)
    : datatype_ops(t, id), source_value(sv), member(m) { }
  member_data(const member_data &ref)
    : datatype_ops(ref), source_value(ref.source_value), member(ref.member) { }

  expr2tc source_value;
  irep_idt member;

// Type mangling:
  typedef esbmct::field_traits<expr2tc, member_data, &member_data::source_value> source_value_field;
  typedef esbmct::field_traits<irep_idt, member_data, &member_data::member> member_field;
  typedef esbmct::expr2t_traits<source_value_field, member_field> traits;
};

class index_data : public datatype_ops
{
public:
  index_data(const type2tc &t, datatype_ops::expr_ids id, const expr2tc &sv,
              const expr2tc &i)
    : datatype_ops(t, id), source_value(sv), index(i) { }
  index_data(const index_data &ref)
    : datatype_ops(ref), source_value(ref.source_value), index(ref.index) { }

  expr2tc source_value;
  expr2tc index;

// Type mangling:
  typedef esbmct::field_traits<expr2tc, index_data, &index_data::source_value> source_value_field;
  typedef esbmct::field_traits<expr2tc, index_data, &index_data::index> index_field;
  typedef esbmct::expr2t_traits<source_value_field, index_field> traits;
};

class string_ops : public expr2t
{
public:
  string_ops(const type2tc &t, datatype_ops::expr_ids id, const expr2tc &s)
    : expr2t(t, id), string(s) { }
  string_ops(const string_ops &ref)
    : expr2t(ref), string(ref.string) { }

  expr2tc string;

// Type mangling:
  typedef esbmct::field_traits<expr2tc, string_ops, &string_ops::string> string_field;
  typedef esbmct::expr2t_traits<string_field> traits;
};

<<<<<<< HEAD
class isnan_data : public expr2t
{
public:
  isnan_data(const type2tc &t, datatype_ops::expr_ids id, const expr2tc &in)
    : expr2t(t, id), value(in) { }
  isnan_data(const isnan_data &ref)
    : expr2t(ref), value(ref.value) { }

  expr2tc value;

// Type mangling:
  typedef esbmct::field_traits<expr2tc, isnan_data, &isnan_data::value> value_field;
  typedef esbmct::expr2t_traits_notype<value_field> traits;
};

=======
>>>>>>> d1022a24
class overflow_ops : public expr2t
{
public:
  overflow_ops(const type2tc &t, datatype_ops::expr_ids id, const expr2tc &v)
    : expr2t(t, id), operand(v) { }
  overflow_ops(const overflow_ops &ref)
    : expr2t(ref), operand(ref.operand) { }

  expr2tc operand;

// Type mangling:
  typedef esbmct::field_traits<expr2tc, overflow_ops, &overflow_ops::operand> operand_field;
  typedef esbmct::expr2t_traits_notype<operand_field> traits;
};

class overflow_cast_data : public overflow_ops
{
public:
  overflow_cast_data(const type2tc &t, datatype_ops::expr_ids id,
                     const expr2tc &v, unsigned int b)
    : overflow_ops(t, id, v), bits(b) { }
  overflow_cast_data(const overflow_cast_data &ref)
    : overflow_ops(ref), bits(ref.bits) { }

  unsigned int bits;

// Type mangling:
  typedef esbmct::field_traits<expr2tc, overflow_ops, &overflow_ops::operand> operand_field;
<<<<<<< HEAD
  typedef esbmct::field_traits<unsigned int, overflow_cast_data, &overflow_cast_data::bits> bits_field;
  typedef esbmct::expr2t_traits_notype<operand_field, bits_field> traits;
=======
  typedef esbmct::expr2t_traits<operand_field, bits_field> traits;
>>>>>>> d1022a24
};

class dynamic_object_data : public expr2t
{
public:
  dynamic_object_data(const type2tc &t, expr2t::expr_ids id, const expr2tc &i,
                      bool inv, bool unk)
    : expr2t(t, id), instance(i), invalid(inv), unknown(unk) { }
  dynamic_object_data(const dynamic_object_data &ref)
    : expr2t(ref), instance(ref.instance), invalid(ref.invalid),
      unknown(ref.unknown) { }

  expr2tc instance;
  bool invalid;
  bool unknown;

// Type mangling:
  typedef esbmct::field_traits<expr2tc, dynamic_object_data, &dynamic_object_data::instance> instance_field;
  typedef esbmct::field_traits<bool, dynamic_object_data, &dynamic_object_data::invalid> invalid_field;
  typedef esbmct::field_traits<bool, dynamic_object_data, &dynamic_object_data::unknown> unknown_field;
  typedef esbmct::expr2t_traits<instance_field, invalid_field, unknown_field> traits;
};

class dereference_data : public expr2t
{
public:
  dereference_data(const type2tc &t, expr2t::expr_ids id, const expr2tc &v)
    : expr2t(t, id), value(v) { }
  dereference_data(const dereference_data &ref)
    : expr2t(ref), value(ref.value) { }

  expr2tc value;

// Type mangling:
  typedef esbmct::field_traits<expr2tc, dereference_data, &dereference_data::value> value_field;
  typedef esbmct::expr2t_traits<value_field> traits;
};

class object_ops : public expr2t
{
public:
  object_ops(const type2tc &t, expr2t::expr_ids id, const expr2tc &v)
    : expr2t(t, id), value(v) { }
  object_ops(const object_ops &ref)
    : expr2t(ref), value(ref.value) { }

  expr2tc value;

// Type mangling:
  typedef esbmct::field_traits<expr2tc, object_ops, &object_ops::value> value_field;
  typedef esbmct::expr2t_traits_always_construct<value_field> traits;
};

class sideeffect_data : public expr2t
{
public:
  /** Enumeration identifying each particular kind of side effect. The values
   *  themselves are entirely self explanatory. */
  enum allockind {
    malloc,
    alloca,
    cpp_new,
    cpp_new_arr,
    nondet,
    function_call
  };

  sideeffect_data(const type2tc &t, expr2t::expr_ids id, const expr2tc &op,
                  const expr2tc &sz, const std::vector<expr2tc> &args,
                  const type2tc &tp, allockind k)
    : expr2t(t, id), operand(op), size(sz), arguments(args), alloctype(tp),
                     kind(k) { }
  sideeffect_data(const sideeffect_data &ref)
    : expr2t(ref), operand(ref.operand), size(ref.size),
      arguments(ref.arguments), alloctype(ref.alloctype), kind(ref.kind) { }

  expr2tc operand;
  expr2tc size;
  std::vector<expr2tc> arguments;
  type2tc alloctype;
  allockind kind;

// Type mangling:
  typedef esbmct::field_traits<expr2tc, sideeffect_data, &sideeffect_data::operand> operand_field;
  typedef esbmct::field_traits<expr2tc, sideeffect_data, &sideeffect_data::size> size_field;
  typedef esbmct::field_traits<std::vector<expr2tc>, sideeffect_data, &sideeffect_data::arguments> arguments_field;
  typedef esbmct::field_traits<type2tc, sideeffect_data, &sideeffect_data::alloctype> alloctype_field;
  typedef esbmct::field_traits<allockind, sideeffect_data, &sideeffect_data::kind> kind_field;
  typedef esbmct::expr2t_traits<operand_field, size_field, arguments_field, alloctype_field, kind_field> traits;
};

class code_base : public expr2t
{
public:
  code_base(const type2tc &t, expr2t::expr_ids id)
    : expr2t(t, id) { }
  code_base(const code_base &ref)
    : expr2t(ref) { }
};

class code_block_data : public code_base
{
public:
  code_block_data(const type2tc &t, expr2t::expr_ids id,
                  const std::vector<expr2tc> &v)
    : code_base(t, id), operands(v) { }
  code_block_data(const code_block_data &ref)
    : code_base(ref), operands(ref.operands) { }

  std::vector<expr2tc> operands;

// Type mangling:
  typedef esbmct::field_traits<std::vector<expr2tc>, code_block_data, &code_block_data::operands> operands_field;
  typedef esbmct::expr2t_traits_notype<operands_field> traits;
};

class code_assign_data : public code_base
{
public:
  code_assign_data(const type2tc &t, expr2t::expr_ids id, const expr2tc &ta,
                   const expr2tc &s)
    : code_base(t, id), target(ta), source(s) { }
  code_assign_data(const code_assign_data &ref)
    : code_base(ref), target(ref.target), source(ref.source) { }

  expr2tc target;
  expr2tc source;

// Type mangling:
  typedef esbmct::field_traits<expr2tc, code_assign_data, &code_assign_data::target> target_field;
  typedef esbmct::field_traits<expr2tc, code_assign_data, &code_assign_data::source> source_field;
  typedef esbmct::expr2t_traits_notype<target_field, source_field> traits;
};

class code_decl_data : public code_base
{
public:
  code_decl_data(const type2tc &t, expr2t::expr_ids id, const irep_idt &v)
    : code_base(t, id), value(v) { }
  code_decl_data(const code_decl_data &ref)
    : code_base(ref), value(ref.value) { }

  irep_idt value;

// Type mangling:
  typedef esbmct::field_traits<irep_idt, code_decl_data, &code_decl_data::value> value_field;
  typedef esbmct::expr2t_traits<value_field> traits;
};

class code_printf_data : public code_base
{
public:
  code_printf_data(const type2tc &t, expr2t::expr_ids id,
                   const std::vector<expr2tc> &v)
    : code_base(t, id), operands(v) { }
  code_printf_data(const code_printf_data &ref)
    : code_base(ref), operands(ref.operands) { }

  std::vector<expr2tc> operands;

// Type mangling:
  typedef esbmct::field_traits<std::vector<expr2tc>, code_printf_data, &code_printf_data::operands> operands_field;
  typedef esbmct::expr2t_traits_notype<operands_field> traits;
};

class code_expression_data : public code_base
{
public:
  code_expression_data(const type2tc &t, expr2t::expr_ids id, const expr2tc &o)
    : code_base(t, id), operand(o) { }
  code_expression_data(const code_expression_data &ref)
    : code_base(ref), operand(ref.operand) { }

  expr2tc operand;

// Type mangling:
  typedef esbmct::field_traits<expr2tc, code_expression_data, &code_expression_data::operand> operand_field;
  typedef esbmct::expr2t_traits_always_construct<operand_field> traits;
};

class code_goto_data : public code_base
{
public:
  code_goto_data(const type2tc &t, expr2t::expr_ids id, const irep_idt &tg)
    : code_base(t, id), target(tg) { }
  code_goto_data(const code_goto_data &ref)
    : code_base(ref), target(ref.target) { }

  irep_idt target;

// Type mangling:
  typedef esbmct::field_traits<irep_idt, code_goto_data, &code_goto_data::target> target_field;
  typedef esbmct::expr2t_traits_notype<target_field> traits;
};

class object_desc_data : public expr2t
{
  public:
    object_desc_data(const type2tc &t, expr2t::expr_ids id, const expr2tc &o,
                     const expr2tc &offs, unsigned int align)
      : expr2t(t, id), object(o), offset(offs), alignment(align) { }
    object_desc_data(const object_desc_data &ref)
      : expr2t(ref), object(ref.object), offset(ref.offset),
        alignment(ref.alignment) { }

    expr2tc object;
    expr2tc offset;
    unsigned int alignment;

// Type mangling:
  typedef esbmct::field_traits<expr2tc, object_desc_data, &object_desc_data::object> object_field;
  typedef esbmct::field_traits<expr2tc, object_desc_data, &object_desc_data::offset> offset_field;
  typedef esbmct::field_traits<unsigned int, object_desc_data, &object_desc_data::alignment> alignment_field;
  typedef esbmct::expr2t_traits<object_field, offset_field, alignment_field> traits;
};

class code_funccall_data : public code_base
{
public:
  code_funccall_data(const type2tc &t, expr2t::expr_ids id, const expr2tc &r,
                     const expr2tc &func, const std::vector<expr2tc> &ops)
    : code_base(t, id), ret(r), function(func), operands(ops) { }
  code_funccall_data(const code_funccall_data &ref)
    : code_base(ref), ret(ref.ret), function(ref.function),
      operands(ref.operands) { }

  expr2tc ret;
  expr2tc function;
  std::vector<expr2tc> operands;

// Type mangling:
  typedef esbmct::field_traits<expr2tc, code_funccall_data, &code_funccall_data::ret> ret_field;
  typedef esbmct::field_traits<expr2tc, code_funccall_data, &code_funccall_data::function> function_field;
  typedef esbmct::field_traits<std::vector<expr2tc>, code_funccall_data, &code_funccall_data::operands> operands_field;
  typedef esbmct::expr2t_traits_notype<ret_field, function_field, operands_field> traits;
};

class code_comma_data : public code_base
{
public:
  code_comma_data(const type2tc &t, expr2t::expr_ids id, const expr2tc &s1,
                  const expr2tc &s2)
    : code_base(t, id), side_1(s1), side_2(s2) { }
  code_comma_data(const code_comma_data &ref)
    : code_base(ref), side_1(ref.side_1), side_2(ref.side_2) { }

  expr2tc side_1;
  expr2tc side_2;

// Type mangling:
  typedef esbmct::field_traits<expr2tc, code_comma_data, &code_comma_data::side_1> side_1_field;
  typedef esbmct::field_traits<expr2tc, code_comma_data, &code_comma_data::side_2> side_2_field;
  typedef esbmct::expr2t_traits<side_1_field, side_2_field> traits;
};

class code_asm_data : public code_base
{
public:
  code_asm_data(const type2tc &t, expr2t::expr_ids id, const irep_idt &v)
    : code_base(t, id), value(v) { }
  code_asm_data(const code_asm_data &ref)
    : code_base(ref), value(ref.value) { }

  irep_idt value;

// Type mangling:
  typedef esbmct::field_traits<irep_idt, code_asm_data, &code_asm_data::value> value_field;
  typedef esbmct::expr2t_traits<value_field> traits;
};

class code_cpp_catch_data : public code_base
{
public:
  code_cpp_catch_data(const type2tc &t, expr2t::expr_ids id,
                      const std::vector<irep_idt> &el)
    : code_base(t, id), exception_list(el) { }
  code_cpp_catch_data(const code_cpp_catch_data &ref)
    : code_base(ref), exception_list(ref.exception_list) { }

  std::vector<irep_idt> exception_list;

// Type mangling:
  typedef esbmct::field_traits<std::vector<irep_idt>, code_cpp_catch_data, &code_cpp_catch_data::exception_list> exception_list_field;
  typedef esbmct::expr2t_traits_notype<exception_list_field> traits;
};

class code_cpp_throw_data : public code_base
{
public:
  code_cpp_throw_data(const type2tc &t, expr2t::expr_ids id, const expr2tc &o,
                      const std::vector<irep_idt> &l)
    : code_base(t, id), operand(o), exception_list(l) { }
  code_cpp_throw_data(const code_cpp_throw_data &ref)
    : code_base(ref), operand(ref.operand), exception_list(ref.exception_list)
      { }

  expr2tc operand;
  std::vector<irep_idt> exception_list;

// Type mangling:
  typedef esbmct::field_traits<expr2tc, code_cpp_throw_data, &code_cpp_throw_data::operand> operand_field;
  typedef esbmct::field_traits<std::vector<irep_idt>, code_cpp_throw_data, &code_cpp_throw_data::exception_list> exception_list_field;
  typedef esbmct::expr2t_traits_notype<operand_field, exception_list_field> traits;
};

class code_cpp_throw_decl_data : public code_base
{
public:
  code_cpp_throw_decl_data(const type2tc &t, expr2t::expr_ids id,
                           const std::vector<irep_idt> &l)
    : code_base(t, id), exception_list(l) { }
  code_cpp_throw_decl_data(const code_cpp_throw_decl_data &ref)
    : code_base(ref), exception_list(ref.exception_list)
      { }

  std::vector<irep_idt> exception_list;

// Type mangling:
  typedef esbmct::field_traits<std::vector<irep_idt>, code_cpp_throw_decl_data, &code_cpp_throw_decl_data::exception_list> exception_list_field;
  typedef esbmct::expr2t_traits_notype<exception_list_field> traits;
};

class concat_data : public expr2t
{
public:
  concat_data(const type2tc &t, expr2t::expr_ids id,
              const std::vector<expr2tc> &d)
    : expr2t(t, id), data_items(d) { }
  concat_data(const concat_data &ref)
    : expr2t(ref), data_items(ref.data_items)
      { }

  std::vector<expr2tc> data_items;

// Type mangling:
  typedef esbmct::field_traits<std::vector<expr2tc>, concat_data, &concat_data::data_items> data_items_field;
  typedef esbmct::expr2t_traits<data_items_field> traits;
};

// Give everything a typedef name. Use this to construct both the templated
// expression methods, but also the container class which needs the template
// parameters too.
// Given how otherwise this means typing a large amount of template arguments
// again and again, this gets macro'd.

#define irep_typedefs(basename, superclass) \
  typedef esbmct::something2tc<expr2t, basename##2t, expr2t::basename##_id,\
                               const expr2t::expr_ids, &expr2t::expr_id,\
                               superclass> basename##2tc; \
  typedef esbmct::expr_methods2<basename##2t, superclass, superclass::traits, basename##2tc> basename##_expr_methods;\
  extern template class esbmct::expr_methods2<basename##2t, superclass, superclass::traits, basename##2tc>;\
  extern template class esbmct::irep_methods2<basename##2t, superclass, superclass::traits, basename##2tc>;

// Special case for some empty ireps,

#define irep_typedefs_empty(basename, superclass) \
  typedef esbmct::something2tc<expr2t, basename##2t, expr2t::basename##_id,\
                               const expr2t::expr_ids, &expr2t::expr_id,\
                               superclass> basename##2tc; \
  typedef esbmct::expr_methods2<basename##2t, superclass, esbmct::expr2t_default_traits, basename##2tc> basename##_expr_methods;\
  extern template class esbmct::expr_methods2<basename##2t, superclass, esbmct::expr2t_default_traits, basename##2tc>;\
  extern template class esbmct::expr_methods2<basename##2t, superclass, esbmct::expr2t_default_traits, basename##2tc>;

// This can't be replaced by iterating over all expr ids in preprocessing
// magic because the mapping between top level expr class and it's data holding
// object isn't regular: the data class depends on /what/ the expression /is/.
irep_typedefs(constant_int, constant_int_data);
irep_typedefs(constant_fixedbv, constant_fixedbv_data);
irep_typedefs(constant_floatbv, constant_floatbv_data);
irep_typedefs(constant_struct, constant_datatype_data);
irep_typedefs(constant_union, constant_datatype_data);
irep_typedefs(constant_array, constant_datatype_data);
irep_typedefs(constant_bool, constant_bool_data);
irep_typedefs(constant_array_of, constant_array_of_data);
irep_typedefs(constant_string, constant_string_data);
irep_typedefs(symbol, symbol_data);
irep_typedefs(nearbyint, typecast_data);
irep_typedefs(typecast, typecast_data);
irep_typedefs(bitcast, typecast_data);
irep_typedefs(if, if_data);
irep_typedefs(equality, relation_data);
irep_typedefs(notequal, relation_data);
irep_typedefs(lessthan, relation_data);
irep_typedefs(greaterthan, relation_data);
irep_typedefs(lessthanequal, relation_data);
irep_typedefs(greaterthanequal, relation_data);
irep_typedefs(not, not_data);
irep_typedefs(and, logic_2ops);
irep_typedefs(or, logic_2ops);
irep_typedefs(xor, logic_2ops);
irep_typedefs(implies, logic_2ops);
irep_typedefs(bitand, bit_2ops);
irep_typedefs(bitor, bit_2ops);
irep_typedefs(bitxor, bit_2ops);
irep_typedefs(bitnand, bit_2ops);
irep_typedefs(bitnor, bit_2ops);
irep_typedefs(bitnxor, bit_2ops);
irep_typedefs(lshr, bit_2ops);
irep_typedefs(bitnot, bitnot_data);
irep_typedefs(neg, arith_1op);
irep_typedefs(abs, arith_1op);
irep_typedefs(add, arith_2ops);
irep_typedefs(sub, arith_2ops);
irep_typedefs(mul, arith_2ops);
irep_typedefs(div, arith_2ops);
irep_typedefs(ieee_add, ieee_arith_2ops);
irep_typedefs(ieee_sub, ieee_arith_2ops);
irep_typedefs(ieee_mul, ieee_arith_2ops);
irep_typedefs(ieee_div, ieee_arith_2ops);
irep_typedefs(ieee_fma, ieee_arith_3ops);
irep_typedefs(modulus, arith_2ops);
irep_typedefs(shl, arith_2ops);
irep_typedefs(ashr, arith_2ops);
irep_typedefs(same_object, same_object_data);
irep_typedefs(pointer_offset, pointer_ops);
irep_typedefs(pointer_object, pointer_ops);
irep_typedefs(address_of, pointer_ops);
irep_typedefs(byte_extract, byte_extract_data);
irep_typedefs(byte_update, byte_update_data);
irep_typedefs(with, with_data);
irep_typedefs(member, member_data);
irep_typedefs(index, index_data);
irep_typedefs(isnan, arith_1op);
irep_typedefs(overflow, overflow_ops);
irep_typedefs(overflow_cast, overflow_cast_data);
irep_typedefs(overflow_neg, overflow_ops);
irep_typedefs_empty(unknown, expr2t);
irep_typedefs_empty(invalid, expr2t);
irep_typedefs_empty(null_object, expr2t);
irep_typedefs(dynamic_object, dynamic_object_data);
irep_typedefs(dereference, dereference_data);
irep_typedefs(valid_object, object_ops);
irep_typedefs(deallocated_obj, object_ops);
irep_typedefs(dynamic_size, object_ops);
irep_typedefs(sideeffect, sideeffect_data);
irep_typedefs(code_block, code_block_data);
irep_typedefs(code_assign, code_assign_data);
irep_typedefs(code_init, code_assign_data);
irep_typedefs(code_decl, code_decl_data);
irep_typedefs(code_printf, code_printf_data);
irep_typedefs(code_expression, code_expression_data);
irep_typedefs(code_return, code_expression_data);
irep_typedefs_empty(code_skip, expr2t);
irep_typedefs(code_free, code_expression_data);
irep_typedefs(code_goto, code_goto_data);
irep_typedefs(object_descriptor, object_desc_data);
irep_typedefs(code_function_call, code_funccall_data);
irep_typedefs(code_comma, code_comma_data);
irep_typedefs(invalid_pointer, invalid_pointer_ops);
irep_typedefs(code_asm, code_asm_data);
irep_typedefs(code_cpp_del_array, code_expression_data);
irep_typedefs(code_cpp_delete, code_expression_data);
irep_typedefs(code_cpp_catch, code_cpp_catch_data);
irep_typedefs(code_cpp_throw, code_cpp_throw_data);
irep_typedefs(code_cpp_throw_decl, code_cpp_throw_decl_data);
irep_typedefs(code_cpp_throw_decl_end, code_cpp_throw_decl_data);
irep_typedefs(isinf, arith_1op);
irep_typedefs(isnormal, arith_1op);
irep_typedefs(isfinite, arith_1op);
irep_typedefs(signbit, arith_1op);
irep_typedefs(concat, bit_2ops);

/** Constant integer class.
 *  Records a constant integer of an arbitary precision, signed or unsigned.
 *  Simplification operations will cause the integer to be clipped to whatever
 *  bit size is in expr type.
 *  @extends constant_int_data
 */
class constant_int2t : public constant_int_expr_methods
{
public:
  /** Primary constructor.
   *  @param type Type of this integer.
   *  @param input BigInt object containing the integer we're dealing with
   */
  constant_int2t(const type2tc &type, const BigInt &input)
    : constant_int_expr_methods(type, constant_int_id, input) { }
  constant_int2t(const constant_int2t &ref)
    : constant_int_expr_methods(ref) { }

  /** Accessor for fetching machine-word unsigned integer of this constant */
  unsigned long as_ulong(void) const;
  /** Accessor for fetching machine-word integer of this constant */
  long as_long(void) const;

  static std::string field_names[esbmct::num_type_fields];
};

/** Constant fixedbv class. Records a fixed-width number in what I assume
 *  to be mantissa/exponent form, but which is described throughout CBMC code
 *  as fraction/integer parts. Stored in a fixedbvt.
 *  @extends constant_fixedbv_data
 */
class constant_fixedbv2t : public constant_fixedbv_expr_methods
{
public:
  /** Primary constructor.
   *  @param type Type of this expression.
   *  @param value fixedbvt object containing number we'll be operating on
   */
  constant_fixedbv2t(const type2tc &type, const fixedbvt &value)
    : constant_fixedbv_expr_methods(type, constant_fixedbv_id, value) { }
  constant_fixedbv2t(const constant_fixedbv2t &ref)
    : constant_fixedbv_expr_methods(ref) { }

  static std::string field_names[esbmct::num_type_fields];
};

/** Constant floatbv class. Records a floating-point number,
 *  Stored in a ieee_floatt.
 *  @extends constant_floatbv_data
 */
class constant_floatbv2t : public constant_floatbv_expr_methods
{
public:
  /** Primary constructor.
   *  @param type Type of this expression.
   *  @param value ieee_floatt object containing number we'll be operating on
   */
  constant_floatbv2t(const type2tc &type, const ieee_floatt &value)
    : constant_floatbv_expr_methods(type, constant_floatbv_id, value) { }
  constant_floatbv2t(const constant_floatbv2t &ref)
    : constant_floatbv_expr_methods(ref) { }

  static std::string field_names[esbmct::num_type_fields];
};

/** Constant boolean value.
 *  Contains a constant bool; rather self explanatory.
 *  @extends constant_bool_data
 */
class constant_bool2t : public constant_bool_expr_methods
{
public:
  /** Primary constructor. @param value True or false */
  constant_bool2t(bool value)
    : constant_bool_expr_methods(type_pool.get_bool(), constant_bool_id, value)
      { }
  constant_bool2t(const constant_bool2t &ref)
    : constant_bool_expr_methods(ref) { }

  /** Return whether contained boolean is true. */
  bool is_true(void) const;
  /** Return whether contained boolean is false. */
  bool is_false(void) const;

  static std::string field_names[esbmct::num_type_fields];
};

/** Constant class for string constants.
 *  Contains an irep_idt representing the constant string.
 *  @extends constant_string_data
 */
class constant_string2t : public constant_string_expr_methods
{
public:
  /** Primary constructor.
   *  @param type Type of this string; presumably a string_type2t.
   *  @param stringref String pool'd string we're dealing with
   */
  constant_string2t(const type2tc &type, const irep_idt &stringref)
    : constant_string_expr_methods(type, constant_string_id, stringref) { }
  constant_string2t(const constant_string2t &ref)
    : constant_string_expr_methods(ref) { }

  /** Convert string to a constant length array of characters */
  expr2tc to_array(void) const;

  static std::string field_names[esbmct::num_type_fields];
};

/** Constant structure.
 *  Contains a vector of expressions containing each member of the struct
 *  we're dealing with, corresponding to the types and field names in the
 *  struct_type2t type.
 *  @extends constant_datatype_data
 */
class constant_struct2t : public constant_struct_expr_methods
{
public:
  /** Primary constructor.
   *  @param type Type of this structure, presumably a struct_type2t
   *  @param membrs Vector of member values that make up this struct.
   */
  constant_struct2t(const type2tc &type, const std::vector<expr2tc> &members)
    : constant_struct_expr_methods (type, constant_struct_id, members) { }
  constant_struct2t(const constant_struct2t &ref)
    : constant_struct_expr_methods(ref) { }

  static std::string field_names[esbmct::num_type_fields];
};

/** Constant union expression.
 *  Almost the same as constant_struct2t - a vector of members corresponding
 *  to the members described in the type. However, it seems the values pumped
 *  at us by CBMC only ever have one member (at position 0) representing the
 *  most recent value written to the union.
 *  @extend constant_datatype_data
 */
class constant_union2t : public constant_union_expr_methods
{
public:
  /** Primary constructor.
   *  @param type Type of this structure, presumably a union_type2t
   *  @param membrs Vector of member values that make up this union.
   */
  constant_union2t(const type2tc &type, const std::vector<expr2tc> &members)
    : constant_union_expr_methods (type, constant_union_id, members) { }
  constant_union2t(const constant_union2t &ref)
    : constant_union_expr_methods(ref) { }

  static std::string field_names[esbmct::num_type_fields];
};

/** Constant array.
 *  Contains a vector of array elements, pretty self explanatory. Only valid if
 *  its type has a constant sized array, can't have constant arrays of dynamic
 *  or infinitely sized arrays.
 *  @extends constant_datatype_data
 */
class constant_array2t : public constant_array_expr_methods
{
public:
  /** Primary constructor.
   *  @param type Type of this array, must be a constant sized array
   *  @param membrs Vector of elements in this array
   */
  constant_array2t(const type2tc &type, const std::vector<expr2tc> &members)
    : constant_array_expr_methods(type, constant_array_id, members) { }
  constant_array2t(const constant_array2t &ref)
    : constant_array_expr_methods(ref){}

  static std::string field_names[esbmct::num_type_fields];
};

/** Constant array of one particular value.
 *  Expression with array type, possibly dynamic or infinitely sized, with
 *  all elements initialized to a single value.
 *  @extends constant_array_of_data
 */
class constant_array_of2t : public constant_array_of_expr_methods
{
public:
  /** Primary constructor.
   *  @param type Type of this expression, must be an array.
   *  @param init Initializer for each element in this array
   */
  constant_array_of2t(const type2tc &type, const expr2tc &init)
    : constant_array_of_expr_methods(type, constant_array_of_id, init) { }
  constant_array_of2t(const constant_array_of2t &ref)
    : constant_array_of_expr_methods(ref){}

  static std::string field_names[esbmct::num_type_fields];
};

/** Symbol type.
 *  Contains the name of some variable. Various levels of renaming.
 *  @extends symbol_data
 */
class symbol2t : public symbol_expr_methods
{
public:
  /** Primary constructor
   *  @param type Type that this symbol has
   *  @param init Name of this symbol
   */

  symbol2t(const type2tc &type, const irep_idt &init,
           renaming_level lev = level0, unsigned int l1 = 0,
           unsigned int l2 = 0, unsigned int trd = 0, unsigned int node = 0)
    : symbol_expr_methods(type, symbol_id, init, lev, l1, l2, trd, node) { }

  symbol2t(const symbol2t &ref)
    : symbol_expr_methods(ref){}

  static std::string field_names[esbmct::num_type_fields];
};

/** Nearbyint expression.
 *  Represents a rounding operation on a floatbv, we extend typecast as
 *  it already have a field for the rounding mode
 *  @extends typecast_data
 */
class nearbyint2t : public nearbyint_expr_methods
{
public:
  /** Primary constructor.
   *  @param type Type to round to
   *  @param from Expression to round from.
   *  @param rounding_mode Rounding mode, important only for floatbvs
   */
  nearbyint2t(const type2tc &type, const expr2tc &from, const expr2tc &rounding_mode)
    : nearbyint_expr_methods(type, nearbyint_id, from, rounding_mode) { }

  /** Primary constructor. This constructor defaults the rounding mode to
   *  the c::__ESBMC_rounding_mode symbol
   *  @param type Type to round to
   *  @param from Expression to round from.
   */
  nearbyint2t(const type2tc &type, const expr2tc &from)
    : nearbyint_expr_methods(type, nearbyint_id, from,
        expr2tc(new symbol2t(type_pool.get_int32(), "c::__ESBMC_rounding_mode")))
  {
  }

  nearbyint2t(const nearbyint2t &ref)
    : nearbyint_expr_methods(ref){}

  virtual expr2tc do_simplify(bool second) const;

  static std::string field_names[esbmct::num_type_fields];
};

/** Typecast expression.
 *  Represents cast from contained expression 'from' to the type of this
 *  typecast.
 *  @extends typecast_data
 */
class typecast2t : public typecast_expr_methods
{
public:
  /** Primary constructor.
   *  @param type Type to typecast to
   *  @param from Expression to cast from.
   *  @param rounding_mode Rounding mode, important only for floatbvs
   */
  typecast2t(const type2tc &type, const expr2tc &from, const expr2tc &rounding_mode)
    : typecast_expr_methods(type, typecast_id, from, rounding_mode) { }

  /** Primary constructor. This constructor defaults the rounding mode to
   *  the c::__ESBMC_rounding_mode symbol
   *  @param type Type to typecast to
   *  @param from Expression to cast from.
   */
  typecast2t(const type2tc &type, const expr2tc &from)
    : typecast_expr_methods(type, typecast_id, from,
        expr2tc(new symbol2t(type_pool.get_int32(), "c::__ESBMC_rounding_mode")))
  {
  }

  typecast2t(const typecast2t &ref)
    : typecast_expr_methods(ref){}
  virtual expr2tc do_simplify(bool second) const;

  static std::string field_names[esbmct::num_type_fields];
};

/** Bitcast expression.
 *  Represents cast from contained expression 'from' to the type of this
 *  typecast... but where the cast is performed at a 'bit representation' level.
 *  That is: the 'from' field is not interpreted by its logical value, but
 *  instead by the corresponding bit representation. The prime example of this
 *  is bitcasting floats: if one typecasted them to integers, they would be
 *  rounded; bitcasting them produces the bit-representation of the float, as
 *  an integer value.
 *  @extends typecast_data
 */
class bitcast2t : public bitcast_expr_methods
{
public:
  /** Primary constructor.
   *  @param type Type to bitcast to
   *  @param from Expression to cast from.
   */
  bitcast2t(const type2tc &type, const expr2tc &from)
    : bitcast_expr_methods(type, bitcast_id, from, expr2tc(new symbol2t(type_pool.get_int32(), "c::__ESBMC_rounding_mode"))) { }

  bitcast2t(const bitcast2t &ref)
    : bitcast_expr_methods(ref){}
  // No simplification at this time

  static std::string field_names[esbmct::num_type_fields];
};

/** If-then-else expression.
 *  Represents a ternary operation, (cond) ? truevalue : falsevalue.
 *  @extends if_data
 */
class if2t : public if_expr_methods
{
public:
  /** Primary constructor
   *  @param type Type this expression evaluates to.
   *  @param cond Condition to evaulate which side of ternary operator is used.
   *  @param trueval Value to use if cond evaluates to true.
   *  @param falseval Value to use if cond evaluates to false.
   */
  if2t(const type2tc &type, const expr2tc &cond, const expr2tc &trueval,
       const expr2tc &falseval)
    : if_expr_methods(type, if_id, cond, trueval, falseval) {}
  if2t(const if2t &ref)
    : if_expr_methods(ref) {}

  virtual expr2tc do_simplify(bool second) const;

  static std::string field_names[esbmct::num_type_fields];
};

/** Equality expression. Evaluate whether two exprs are the same. Always has
 *  boolean type. @extends relation_data */
class equality2t : public equality_expr_methods
{
public:
  equality2t(const expr2tc &v1, const expr2tc &v2)
    : equality_expr_methods(type_pool.get_bool(), equality_id, v1, v2) {}
  equality2t(const equality2t &ref)
    : equality_expr_methods(ref) {}

  virtual expr2tc do_simplify(bool second) const;

  static std::string field_names[esbmct::num_type_fields];
};

/** Inequality expression. Evaluate whether two exprs are different. Always has
 *  boolean type. @extends relation_data */
class notequal2t : public notequal_expr_methods
{
public:
  notequal2t(const expr2tc &v1, const expr2tc &v2)
    : notequal_expr_methods(type_pool.get_bool(), notequal_id, v1, v2) {}
  notequal2t(const notequal2t &ref)
    : notequal_expr_methods(ref) {}

  virtual expr2tc do_simplify(bool second) const;

  static std::string field_names[esbmct::num_type_fields];
};

/** Lessthan relation. Evaluate whether expression is less than another. Always
 *  has boolean type. @extends relation_data */
class lessthan2t : public lessthan_expr_methods
{
public:
  lessthan2t(const expr2tc &v1, const expr2tc &v2)
    : lessthan_expr_methods(type_pool.get_bool(), lessthan_id, v1, v2) {}
  lessthan2t(const lessthan2t &ref)
    : lessthan_expr_methods(ref) {}

  virtual expr2tc do_simplify(bool second) const;

  static std::string field_names[esbmct::num_type_fields];
};

/** Greaterthan relation. Evaluate whether expression is greater than another.
 * Always has boolean type. @extends relation_data */
class greaterthan2t : public greaterthan_expr_methods
{
public:
  greaterthan2t(const expr2tc &v1, const expr2tc &v2)
    : greaterthan_expr_methods(type_pool.get_bool(), greaterthan_id, v1, v2) {}
  greaterthan2t(const greaterthan2t &ref)
    : greaterthan_expr_methods(ref) {}

  virtual expr2tc do_simplify(bool second) const;

  static std::string field_names[esbmct::num_type_fields];
};

/** Lessthanequal relation. Evaluate whether expression is less-than or
 * equal to another. Always has boolean type. @extends relation_data */
class lessthanequal2t : public lessthanequal_expr_methods
{
public:
  lessthanequal2t(const expr2tc &v1, const expr2tc &v2)
  : lessthanequal_expr_methods(type_pool.get_bool(), lessthanequal_id, v1, v2){}
  lessthanequal2t(const lessthanequal2t &ref)
  : lessthanequal_expr_methods(ref) {}

  virtual expr2tc do_simplify(bool second) const;

  static std::string field_names[esbmct::num_type_fields];
};

/** Greaterthanequal relation. Evaluate whether expression is greater-than or
 * equal to another. Always has boolean type. @extends relation_data */
class greaterthanequal2t : public greaterthanequal_expr_methods
{
public:
  greaterthanequal2t(const expr2tc &v1, const expr2tc &v2)
    : greaterthanequal_expr_methods(type_pool.get_bool(), greaterthanequal_id,
                                    v1, v2) {}
  greaterthanequal2t(const greaterthanequal2t &ref)
    : greaterthanequal_expr_methods(ref) {}

  virtual expr2tc do_simplify(bool second) const;

  static std::string field_names[esbmct::num_type_fields];
};

/** Not operation. Inverts boolean operand. Always has boolean type.
 *  @extends not_data */
class not2t : public not_expr_methods
{
public:
  /** Primary constructor. @param val Boolean typed operand to invert. */
  not2t(const expr2tc &val)
  : not_expr_methods(type_pool.get_bool(), not_id, val) {}
  not2t(const not2t &ref)
  : not_expr_methods(ref) {}

  virtual expr2tc do_simplify(bool second) const;

  static std::string field_names[esbmct::num_type_fields];
};

/** And operation. Computes boolean value of (side_1 & side_2). Always results
 *  in boolean type. @extends logic_2ops */
class and2t : public and_expr_methods
{
public:
  /** Primary constructor. @param s1 Operand 1. @param s2 Operand 2. */
  and2t(const expr2tc &s1, const expr2tc &s2)
  : and_expr_methods(type_pool.get_bool(), and_id, s1, s2) {}
  and2t(const and2t &ref)
  : and_expr_methods(ref) {}

  virtual expr2tc do_simplify(bool second) const;

  static std::string field_names[esbmct::num_type_fields];
};

/** Or operation. Computes boolean value of (side_1 | side_2). Always results
 *  in boolean type. @extends logic_2ops */
class or2t : public or_expr_methods
{
public:
  /** Primary constructor. @param s1 Operand 1. @param s2 Operand 2. */
  or2t(const expr2tc &s1, const expr2tc &s2)
  : or_expr_methods(type_pool.get_bool(), or_id, s1, s2) {}
  or2t(const or2t &ref)
  : or_expr_methods(ref) {}

  virtual expr2tc do_simplify(bool second) const;

  static std::string field_names[esbmct::num_type_fields];
};

/** Xor operation. Computes boolean value of (side_1 ^ side_2). Always results
 *  in boolean type. @extends logic_2ops */
class xor2t : public xor_expr_methods
{
public:
  /** Primary constructor. @param s1 Operand 1. @param s2 Operand 2. */
  xor2t(const expr2tc &s1, const expr2tc &s2)
  : xor_expr_methods(type_pool.get_bool(), xor_id, s1, s2) {}
  xor2t(const xor2t &ref)
  : xor_expr_methods(ref) {}

  virtual expr2tc do_simplify(bool second) const;

  static std::string field_names[esbmct::num_type_fields];
};

/** Implies operation. Computes boolean value of (side_1 -> side_2). Always
 *  results in boolean type. @extends logic_2ops */
class implies2t : public implies_expr_methods
{
public:
  /** Primary constructor. @param s1 Operand 1. @param s2 Operand 2. */
  implies2t(const expr2tc &s1, const expr2tc &s2)
  : implies_expr_methods(type_pool.get_bool(), implies_id, s1, s2) {}
  implies2t(const implies2t &ref)
  : implies_expr_methods(ref) {}

  virtual expr2tc do_simplify(bool second) const;

  static std::string field_names[esbmct::num_type_fields];
};

/** Bit and operation. Perform bit and between two bitvector operands. Types of
 *  this expr and both operands must match. @extends bit_2ops */
class bitand2t : public bitand_expr_methods
{
public:
  /** Primary constructor.
   *  @param t Type of this expr.
   *  @param s1 Operand 1.
   *  @param s2 Operand 2. */
  bitand2t(const type2tc &t, const expr2tc &s1, const expr2tc &s2)
  : bitand_expr_methods(t, bitand_id, s1, s2) {}
  bitand2t(const bitand2t &ref)
  : bitand_expr_methods(ref) {}

  virtual expr2tc do_simplify(bool second) const;

  static std::string field_names[esbmct::num_type_fields];
};

/** Bit or operation. Perform bit or between two bitvector operands. Types of
 *  this expr and both operands must match. @extends bit_2ops */
class bitor2t : public bitor_expr_methods
{
public:
  /** Primary constructor.
   *  @param t Type of this expr.
   *  @param s1 Operand 1.
   *  @param s2 Operand 2. */
  bitor2t(const type2tc &t, const expr2tc &s1, const expr2tc &s2)
  : bitor_expr_methods(t, bitor_id, s1, s2) {}
  bitor2t(const bitor2t &ref)
  : bitor_expr_methods(ref) {}

  virtual expr2tc do_simplify(bool second) const;

  static std::string field_names[esbmct::num_type_fields];
};

/** Bit xor operation. Perform bit xor between two bitvector operands. Types of
 *  this expr and both operands must match. @extends bit_2ops */
class bitxor2t : public bitxor_expr_methods
{
public:
  /** Primary constructor.
   *  @param t Type of this expr.
   *  @param s1 Operand 1.
   *  @param s2 Operand 2. */
  bitxor2t(const type2tc &t, const expr2tc &s1, const expr2tc &s2)
  : bitxor_expr_methods(t, bitxor_id, s1, s2) {}
  bitxor2t(const bitxor2t &ref)
  : bitxor_expr_methods(ref) {}

  virtual expr2tc do_simplify(bool second) const;

  static std::string field_names[esbmct::num_type_fields];
};

/** Bit nand operation. Perform bit nand between two bitvector operands. Types of
 *  this expr and both operands must match. @extends bit_2ops */
class bitnand2t : public bitnand_expr_methods
{
public:
  /** Primary constructor.
   *  @param t Type of this expr.
   *  @param s1 Operand 1.
   *  @param s2 Operand 2. */
  bitnand2t(const type2tc &t, const expr2tc &s1, const expr2tc &s2)
  : bitnand_expr_methods(t, bitnand_id, s1, s2) {}
  bitnand2t(const bitnand2t &ref)
  : bitnand_expr_methods(ref) {}

  virtual expr2tc do_simplify(bool second) const;

  static std::string field_names[esbmct::num_type_fields];
};

/** Bit nor operation. Perform bit nor between two bitvector operands. Types of
 *  this expr and both operands must match. @extends bit_2ops */
class bitnor2t : public bitnor_expr_methods
{
public:
  /** Primary constructor.
   *  @param t Type of this expr.
   *  @param s1 Operand 1.
   *  @param s2 Operand 2. */
  bitnor2t(const type2tc &t, const expr2tc &s1, const expr2tc &s2)
  : bitnor_expr_methods(t, bitnor_id, s1, s2) {}
  bitnor2t(const bitnor2t &ref)
  : bitnor_expr_methods(ref) {}

  virtual expr2tc do_simplify(bool second) const;

  static std::string field_names[esbmct::num_type_fields];
};

/** Bit nxor operation. Perform bit nxor between two bitvector operands. Types of
 *  this expr and both operands must match. @extends bit_2ops */
class bitnxor2t : public bitnxor_expr_methods
{
public:
  /** Primary constructor.
   *  @param t Type of this expr.
   *  @param s1 Operand 1.
   *  @param s2 Operand 2. */
  bitnxor2t(const type2tc &t, const expr2tc &s1, const expr2tc &s2)
  : bitnxor_expr_methods(t, bitnxor_id, s1, s2) {}
  bitnxor2t(const bitnxor2t &ref)
  : bitnxor_expr_methods(ref) {}

  virtual expr2tc do_simplify(bool second) const;

  static std::string field_names[esbmct::num_type_fields];
};

/** Bit not operation. Invert bits in bitvector operand. Operand must have the
 *  same type as this expr. @extends bitnot_data */
class bitnot2t : public bitnot_expr_methods
{
public:
  /** Primary constructor.
   *  @param type Type of this expr.
   *  @param v Value to invert */
  bitnot2t(const type2tc &type, const expr2tc &v)
    : bitnot_expr_methods(type, bitnot_id, v) {}
  bitnot2t(const type2tc &type, const expr2tc &v, const expr2tc& __attribute__((unused)))
    : bitnot_expr_methods(type, bitnot_id, v) {}
  bitnot2t(const bitnot2t &ref)
    : bitnot_expr_methods(ref) {}

  virtual expr2tc do_simplify(bool second) const;

  static std::string field_names[esbmct::num_type_fields];
};

/** Logical shift right. Shifts operand 1 to the right by the number of bits in
 *  operand 2, with zeros shifted into empty spaces. All types must be integers,
 *  will probably find that the shifted value type must match the expr type.
 *  @extends bit_2ops */
class lshr2t : public lshr_expr_methods
{
public:
  /** Primary constructor.
   *  @param t Type of this expression.
   *  @param s1 Value to be shifted.
   *  @param s2 Number of bits to shift by, potentially nondeterministic. */
  lshr2t(const type2tc &t, const expr2tc &s1, const expr2tc &s2)
  : lshr_expr_methods(t, lshr_id, s1, s2) {}
  lshr2t(const lshr2t &ref)
  : lshr_expr_methods(ref) {}

  virtual expr2tc do_simplify(bool second) const;

  static std::string field_names[esbmct::num_type_fields];
};

/** Arithmetic negation. Negate the operand, which must be a number type. Operand
 *  type must match expr type. @extends arith_1op */
class neg2t : public neg_expr_methods
{
public:
  /** Primary constructor.
   *  @param type Type of this expr.
   *  @param val Value to negate. */
  neg2t(const type2tc &type, const expr2tc &val)
    : neg_expr_methods(type, neg_id, val) {}
  neg2t(const neg2t &ref)
    : neg_expr_methods(ref) {}

  virtual expr2tc do_simplify(bool second) const;

  static std::string field_names[esbmct::num_type_fields];
};

/** Arithmetic abs. Take absolute value of the operand, which must be a number
 *  type. Operand type must match expr type. @extends arith_1op */
class abs2t : public abs_expr_methods
{
public:
  /** Primary constructor.
   *  @param type Type of this expr.
   *  @param val Value to abs. */
  abs2t(const type2tc &type, const expr2tc &val)
    : abs_expr_methods(type, abs_id, val) {}
  abs2t(const abs2t &ref)
    : abs_expr_methods(ref) {}

  virtual expr2tc do_simplify(bool second) const;

  static std::string field_names[esbmct::num_type_fields];
};

/** Addition operation. Adds two operands together. Must both be numeric types.
 *  Types of both operands and expr type should match. @extends arith_2ops */
class add2t : public add_expr_methods
{
public:
  /** Primary constructor.
   *  @param type Type of this expr.
   *  @param v1 First operand.
   *  @param v2 Second operand. */
  add2t(const type2tc &type, const expr2tc &v1, const expr2tc &v2)
    : add_expr_methods(type, add_id, v1, v2) {}
  add2t(const add2t &ref)
    : add_expr_methods(ref) {}

  virtual expr2tc do_simplify(bool second) const;

  static std::string field_names[esbmct::num_type_fields];
};

/** Subtraction operation. Subtracts second operand from first operand. Must both
 *  be numeric types. Types of both operands and expr type should match.
 *  @extends arith_2ops */
class sub2t : public sub_expr_methods
{
public:
  /** Primary constructor.
   *  @param type Type of this expr.
   *  @param v1 First operand.
   *  @param v2 Second operand. */
  sub2t(const type2tc &type, const expr2tc &v1, const expr2tc &v2)
    : sub_expr_methods(type, sub_id, v1, v2) {}
  sub2t(const sub2t &ref)
    : sub_expr_methods(ref) {}

  virtual expr2tc do_simplify(bool second) const;

  static std::string field_names[esbmct::num_type_fields];
};

/** Multiplication operation. Multiplies the two operands. Must both be numeric
 *  types. Types of both operands and expr type should match.
 *  @extends arith_2ops */
class mul2t : public mul_expr_methods
{
public:
  /** Primary constructor.
   *  @param type Type of this expr.
   *  @param v1 First operand.
   *  @param v2 Second operand. */
  mul2t(const type2tc &type, const expr2tc &v1, const expr2tc &v2)
    : mul_expr_methods(type, mul_id, v1, v2) {}
  mul2t(const mul2t &ref)
    : mul_expr_methods(ref) {}

  virtual expr2tc do_simplify(bool second) const;

  static std::string field_names[esbmct::num_type_fields];
};

/** Division operation. Divides first operand by second operand. Must both be
 *  numeric types. Types of both operands and expr type should match.
 *  @extends arith_2ops */
class div2t : public div_expr_methods
{
public:
  /** Primary constructor.
   *  @param type Type of this expr.
   *  @param v1 First operand.
   *  @param v2 Second operand. */
  div2t(const type2tc &type, const expr2tc &v1, const expr2tc &v2)
    : div_expr_methods(type, div_id, v1, v2) {}
  div2t(const div2t &ref)
    : div_expr_methods(ref) {}

  virtual expr2tc do_simplify(bool second) const;

  static std::string field_names[esbmct::num_type_fields];
};

/** IEEE Addition operation. Adds two floatbvs together.
 *  Types of both operands and expr type should match. @extends ieee_arith_2ops */
class ieee_add2t : public ieee_add_expr_methods
{
public:
  /** Primary constructor.
   *  @param type Type of this expr.
   *  @param v1 First operand.
   *  @param v2 Second operand.
   *  @param rm rounding mode. */
  ieee_add2t(const type2tc &type, const expr2tc &v1, const expr2tc &v2, const expr2tc &rm)
    : ieee_add_expr_methods(type, ieee_add_id, v1, v2, rm) {}
  ieee_add2t(const ieee_add2t &ref)
    : ieee_add_expr_methods(ref) {}

  virtual expr2tc do_simplify(bool second) const;

  static std::string field_names[esbmct::num_type_fields];
};

/** IEEE subtraction operation. Subtracts second operand from first operand. Must both
 *  be floatbvs types. Types of both operands and expr type should match.
 *  @extends ieee_arith_2ops */
class ieee_sub2t : public ieee_sub_expr_methods
{
public:
  /** Primary constructor.
   *  @param type Type of this expr.
   *  @param v1 First operand.
   *  @param v2 Second operand.
   *  @param rm rounding mode. */
  ieee_sub2t(const type2tc &type, const expr2tc &v1, const expr2tc &v2, const expr2tc &rm)
    : ieee_sub_expr_methods(type, ieee_sub_id, v1, v2, rm) {}
  ieee_sub2t(const ieee_sub2t &ref)
    : ieee_sub_expr_methods(ref) {}

  virtual expr2tc do_simplify(bool second) const;

  static std::string field_names[esbmct::num_type_fields];
};

/** IEEE multiplication operation. Multiplies the two operands. Must both be floatbvs
 *  types. Types of both operands and expr type should match.
 *  @extends ieee_arith_2ops */
class ieee_mul2t : public ieee_mul_expr_methods
{
public:
  /** Primary constructor.
   *  @param type Type of this expr.
   *  @param v1 First operand.
   *  @param v2 Second operand.
   *  @param rm rounding mode. */
 ieee_mul2t(const type2tc &type, const expr2tc &v1, const expr2tc &v2, const expr2tc &rm)
    : ieee_mul_expr_methods(type, ieee_mul_id, v1, v2, rm) {}
  ieee_mul2t(const ieee_mul2t &ref)
    : ieee_mul_expr_methods(ref) {}

  virtual expr2tc do_simplify(bool second) const;

  static std::string field_names[esbmct::num_type_fields];
};

/** IEEE division operation. Divides first operand by second operand. Must both be
 *  floatbvs types. Types of both operands and expr type should match.
 *  @extends ieee_arith_2ops */
class ieee_div2t : public ieee_div_expr_methods
{
public:
  /** Primary constructor.
   *  @param type Type of this expr.
   *  @param v1 First operand.
   *  @param v2 Second operand.
   *  @param rm rounding mode. */
  ieee_div2t(const type2tc &type, const expr2tc &v1, const expr2tc &v2, const expr2tc &rm)
    : ieee_div_expr_methods(type, ieee_div_id, v1, v2, rm) {}
  ieee_div2t(const ieee_div2t &ref)
    : ieee_div_expr_methods(ref) {}

  virtual expr2tc do_simplify(bool second) const;

  static std::string field_names[esbmct::num_type_fields];
};

/** IEEE fused multiply-add operation. Computes (x*y) + z as if to infinite
 *  precision and rounded only once to fit the result type. Must be
 *  floatbvs types. Types of the 3 operands and expr type should match.
 *  @extends ieee_arith_2ops */
class ieee_fma2t : public ieee_fma_expr_methods
{
public:
  /** Primary constructor.
   *  @param type Type of this expr.
   *  @param v1 First operand.
   *  @param v2 Second operand.
   *  @param v3 Second operand.
   *  @param rm rounding mode. */
  ieee_fma2t(
    const type2tc &type, const expr2tc &v1, const expr2tc &v2, const expr2tc &v3, const expr2tc &rm)
    : ieee_fma_expr_methods(type, ieee_fma_id, v1, v2, v3, rm) {}
  ieee_fma2t(const ieee_fma2t &ref)
    : ieee_fma_expr_methods(ref) {}

  static std::string field_names[esbmct::num_type_fields];
};

/** Modulus operation. Takes modulus of first operand divided by 2nd operand.
 *  Should both be integer types. Types of both operands and expr type should
 *  match. @extends arith_2ops */
class modulus2t : public modulus_expr_methods
{
public:
  /** Primary constructor.
   *  @param type Type of this expr.
   *  @param v1 First operand.
   *  @param v2 Second operand. */
  modulus2t(const type2tc &type, const expr2tc &v1, const expr2tc &v2)
    : modulus_expr_methods(type, modulus_id, v1, v2) {}
  modulus2t(const modulus2t &ref)
    : modulus_expr_methods(ref) {}

  virtual expr2tc do_simplify(bool second) const;

  static std::string field_names[esbmct::num_type_fields];
};

/** Shift left operation. Shifts contents of first operand left by number of
 *  bit positions indicated by the second operand. Both must be integers. Types
 *  of both operands and expr type should match. @extends arith_2ops */
class shl2t : public shl_expr_methods
{
public:
  /** Primary constructor.
   *  @param type Type of this expr.
   *  @param v1 Value to shift.
   *  @param v2 Number of bits to to shift by. */
  shl2t(const type2tc &type, const expr2tc &v1, const expr2tc &v2)
    : shl_expr_methods(type, shl_id, v1, v2) {}
  shl2t(const shl2t &ref)
    : shl_expr_methods(ref) {}

  virtual expr2tc do_simplify(bool second) const;

  static std::string field_names[esbmct::num_type_fields];
};

/** Arithmetic Shift right operation. Shifts contents of first operand right by
 *  number of bit positions indicated by the second operand, preserving sign of
 *  original number. Both must be integers. Types of both operands and expr type
 *  should match. @extends arith_2ops */
class ashr2t : public ashr_expr_methods
{
public:
  /** Primary constructor.
   *  @param type Type of this expr.
   *  @param v1 Value to shift.
   *  @param v2 Number of bits to to shift by. */
  ashr2t(const type2tc &type, const expr2tc &v1, const expr2tc &v2)
    : ashr_expr_methods(type, ashr_id, v1, v2) {}
  ashr2t(const ashr2t &ref)
    : ashr_expr_methods(ref) {}

  virtual expr2tc do_simplify(bool second) const;

  static std::string field_names[esbmct::num_type_fields];
};

/** Same-object operation. Checks whether two operands with pointer type have the
 *  same pointer object or not. Always has boolean result.
 *  @extends same_object_data */
class same_object2t : public same_object_expr_methods
{
public:
  /** Primary constructor. @param v1 First object. @param v2 Second object. */
  same_object2t(const expr2tc &v1, const expr2tc &v2)
    : same_object_expr_methods(type_pool.get_bool(), same_object_id, v1, v2) {}
  same_object2t(const same_object2t &ref)
    : same_object_expr_methods(ref) {}

  virtual expr2tc do_simplify(bool second) const;

  static std::string field_names[esbmct::num_type_fields];
};

/** Extract pointer offset. From an expression of pointer type, produce the
 *  number of bytes difference between where this pointer points to and the start
 *  of the object it points at. @extends pointer_ops */
class pointer_offset2t : public pointer_offset_expr_methods
{
public:
  /** Primary constructor.
   *  @param type Model basic integer type.
   *  @param ptrobj Pointer object to get offset from. */
  pointer_offset2t(const type2tc &type, const expr2tc &ptrobj)
    : pointer_offset_expr_methods(type, pointer_offset_id, ptrobj) {}
  pointer_offset2t(const pointer_offset2t &ref)
    : pointer_offset_expr_methods(ref) {}

  virtual expr2tc do_simplify(bool second) const;

  static std::string field_names[esbmct::num_type_fields];
};

/** Extract pointer object. From an expression of pointer type, produce the
 *  pointer object that this pointer points into. @extends pointer_ops */
class pointer_object2t : public pointer_object_expr_methods
{
public:
  /** Primary constructor.
   *  @param type Model basic integer type.
   *  @param ptrobj Pointer object to get object from. */
  pointer_object2t(const type2tc &type, const expr2tc &ptrobj)
    : pointer_object_expr_methods(type, pointer_object_id, ptrobj) {}
  pointer_object2t(const pointer_object2t &ref)
    : pointer_object_expr_methods(ref) {}

  static std::string field_names[esbmct::num_type_fields];
};

/** Address of operation. Takes some object as an argument - ideally a symbol
 *  renamed to level 1, unfortunately some string constants reach here. Produces
 *  pointer typed expression.
 *  @extends pointer_ops */
class address_of2t : public address_of_expr_methods
{
public:
  /** Primary constructor.
   *  @param subtype Subtype of pointer to generate. Crucially, the type of the
   *         expr is a pointer to this subtype. This is slightly unintuitive,
   *         might be changed in the future.
   *  @param ptrobj Item to take pointer to. */
  address_of2t(const type2tc &subtype, const expr2tc &ptrobj)
    : address_of_expr_methods(type2tc(new pointer_type2t(subtype)),
                              address_of_id, ptrobj) {}
  address_of2t(const address_of2t &ref)
    : address_of_expr_methods(ref) {}

  virtual expr2tc do_simplify(bool second) const;

  static std::string field_names[esbmct::num_type_fields];
};

/** Extract byte from data. From a particular data structure, extracts a single
 *  byte from its byte representation, at a particular offset into the data
 *  structure. Must only evaluate to byte types.
 *  @extends byte_extract_data */
class byte_extract2t : public byte_extract_expr_methods
{
public:
  /** Primary constructor.
   *  @param type Type of this expression. May only ever be an 8 bit integer
   *  @param is_big_endian Whether or not to use big endian byte representation
   *         of source object.
   *  @param source Object to extract data from. Any type.
   *  @param offset Offset into source data object to extract from. */
  byte_extract2t(const type2tc &type, const expr2tc &source,
                 const expr2tc &offset, bool is_big_endian)
    : byte_extract_expr_methods(type, byte_extract_id,
                               source, offset, is_big_endian) {}
  byte_extract2t(const byte_extract2t &ref)
    : byte_extract_expr_methods(ref) {}

  static std::string field_names[esbmct::num_type_fields];
};

/** Update byte. Takes a data object and updates the value of a particular
 *  byte in its byte representation, at a particular offset into the data object.
 *  Output of expression is a new copy of the source object, with the updated
 *  value. @extends byte_update_data */
class byte_update2t : public byte_update_expr_methods
{
public:
  /** Primary constructor
   *  @param type Type of resulting, updated, data object.
   *  @param is_big_endian Whether to use big endian byte representation.
   *  @param source Source object in which to update a byte.
   *  @param updateval Value of byte to  update source with. */
  byte_update2t(const type2tc &type, const expr2tc &source,
                 const expr2tc &offset, const expr2tc &updateval,
                 bool is_big_endian)
    : byte_update_expr_methods(type, byte_update_id, source, offset,
                               updateval, is_big_endian) {}
  byte_update2t(const byte_update2t &ref)
    : byte_update_expr_methods(ref) {}

  static std::string field_names[esbmct::num_type_fields];
};

/** With operation. Updates either an array or a struct/union with a new element
 *  or member. Expression value is the array or struct/union with the updated
 *  value. Ideally in the future this will become two operations, one for arrays
 *  and one for structs/unions. @extends with_data */
class with2t : public with_expr_methods
{
public:
  /** Primary constructor.
   *  @param type Type of this expression; Same as source.
   *  @param source Data object to update.
   *  @param field Field to update - a constant string naming the field if source
   *         is a struct/union, or an integer index if source is an array. */
  with2t(const type2tc &type, const expr2tc &source, const expr2tc &field,
         const expr2tc &value)
    : with_expr_methods(type, with_id, source, field, value) {}
  with2t(const with2t &ref)
    : with_expr_methods(ref) {}

  virtual expr2tc do_simplify(bool second) const;

  static std::string field_names[esbmct::num_type_fields];
};

/** Member operation. Extracts a particular member out of a struct or union.
 *  @extends member_data */
class member2t : public member_expr_methods
{
public:
  /** Primary constructor.
   *  @param type Type of extracted member.
   *  @param source Data structure to extract from.
   *  @param memb Name of member to extract.  */
  member2t(const type2tc &type, const expr2tc &source, const irep_idt &memb)
    : member_expr_methods(type, member_id, source, memb) {}
  member2t(const member2t &ref)
    : member_expr_methods(ref) {}

  virtual expr2tc do_simplify(bool second) const;

  static std::string field_names[esbmct::num_type_fields];
};

/** Array index operation. Extracts an element from an array at a particular
 *  index. @extends index_data */
class index2t : public index_expr_methods
{
public:
  /** Primary constructor.
   *  @param type Type of element extracted.
   *  @param source Array to extract data from.
   *  @param index Element in source to extract from. */
  index2t(const type2tc &type, const expr2tc &source, const expr2tc &index)
    : index_expr_methods(type, index_id, source, index) {}
  index2t(const index2t &ref)
    : index_expr_methods(ref) {}

  virtual expr2tc do_simplify(bool second) const;

  static std::string field_names[esbmct::num_type_fields];
};

/** Is operand not-a-number. Used to implement C library isnan function for
 *  float/double values. Boolean result. @extends isnan_data */
class isnan2t : public isnan_expr_methods
{
public:
  /** Primary constructor. @param value Number value to test for nan */
  isnan2t(const expr2tc &value)
    : isnan_expr_methods(type_pool.get_bool(), isnan_id, value) {}
  isnan2t(const isnan2t &ref)
    : isnan_expr_methods(ref) {}

  virtual expr2tc do_simplify(bool second) const;

  static std::string field_names[esbmct::num_type_fields];
};

/** Check whether operand overflows. Operand must be either add, subtract,
 *  or multiply, and have integer operands themselves. If the result of the
 *  operation doesn't fit in the bitwidth of the operands, this expr evaluates
 *  to true. XXXjmorse - in the future we should ensure the type of the
 *  operand is the expected type result of the operation. That way we can tell
 *  whether to do a signed or unsigned over/underflow test.
 *  @extends overflow_ops */
class overflow2t : public overflow_expr_methods
{
public:
  /** Primary constructor.
   *  @param operand Operation to test overflow on; either an add, subtract, or
   *         multiply. */
  overflow2t(const expr2tc &operand)
    : overflow_expr_methods(type_pool.get_bool(), overflow_id, operand) {}
  overflow2t(const overflow2t &ref)
    : overflow_expr_methods(ref) {}

  virtual expr2tc do_simplify(bool second) const;

  static std::string field_names[esbmct::num_type_fields];
};

/** Test if a cast overflows. Check to see whether casting the operand to a
 *  particular bitsize will cause an integer overflow. If it does, this expr
 *  evaluates to true. @extends overflow_cast_data */
class overflow_cast2t : public overflow_cast_expr_methods
{
public:
  /** Primary constructor.
   *  @param operand Value to test cast out on. Should have integer type.
   *  @param bits Number of integer bits to cast operand to.  */
  overflow_cast2t(const expr2tc &operand, unsigned int bits)
    : overflow_cast_expr_methods(type_pool.get_bool(), overflow_cast_id,
                                 operand, bits) {}
  overflow_cast2t(const overflow_cast2t &ref)
    : overflow_cast_expr_methods(ref) {}

  virtual expr2tc do_simplify(bool second) const;

  static std::string field_names[esbmct::num_type_fields];
};

/** Test for negation overflows. Check whether or not negating an operand would
 *  lead to an integer overflow - for example, there's no representation of
 *  -INT_MIN. Evaluates to true if overflow would occur. @extends overflow_ops */
class overflow_neg2t : public overflow_neg_expr_methods
{
public:
  /** Primary constructor. @param operand Integer to test negation of. */
  overflow_neg2t(const expr2tc &operand)
    : overflow_neg_expr_methods(type_pool.get_bool(), overflow_neg_id,
                                operand) {}
  overflow_neg2t(const overflow_neg2t &ref)
    : overflow_neg_expr_methods(ref) {}

  static std::string field_names[esbmct::num_type_fields];
};

/** Record unknown data value. Exclusively for use in pointer analysis to record
 *  the fact that we point at an unknown item of data. @extends expr2t */
class unknown2t : public unknown_expr_methods
{
public:
  /** Primary constructor. @param type Type of unknown data item */
  unknown2t(const type2tc &type)
    : unknown_expr_methods(type, unknown_id) {}
  unknown2t(const unknown2t &ref)
    : unknown_expr_methods(ref) {}

  static std::string field_names[esbmct::num_type_fields];
};

/** Record invalid data value. Exclusively for use in pointer analysis to record
 *  the fact that what we point at is guarenteed to be invalid or nonexistant.
 *  @extends expr2t */
class invalid2t : public invalid_expr_methods
{
public:
  invalid2t(const type2tc &type)
    : invalid_expr_methods(type, invalid_id) {}
  invalid2t(const invalid2t &ref)
    : invalid_expr_methods(ref) {}

  static std::string field_names[esbmct::num_type_fields];
};

/** Record null pointer value. Exclusively for use in pointer analysis to record
 *  the fact that a pointer can be NULL. @extends expr2t */
class null_object2t : public null_object_expr_methods
{
public:
  null_object2t(const type2tc &type)
    : null_object_expr_methods(type, null_object_id) {}
  null_object2t(const null_object2t &ref)
    : null_object_expr_methods(ref) {}

  static std::string field_names[esbmct::num_type_fields];
};

/** Record a dynamicly allocated object. Exclusively for use in pointer analysis.
 *  @extends dynamic_object_data */
class dynamic_object2t : public dynamic_object_expr_methods
{
public:
  dynamic_object2t(const type2tc &type, const expr2tc inst,
                   bool inv, bool uknown)
    : dynamic_object_expr_methods(type, dynamic_object_id, inst, inv, uknown) {}
  dynamic_object2t(const dynamic_object2t &ref)
    : dynamic_object_expr_methods(ref) {}

  static std::string field_names[esbmct::num_type_fields];
};

/** Dereference operation. Expanded by symbolic execution into an if-then-else
 *  set of cases that take the value set of what this pointer might point at,
 *  examines the pointer's pointer object, and constructs a huge if-then-else
 *  case to evaluate to the appropriate data object for this pointer.
 *  @extends dereference_data */
class dereference2t : public dereference_expr_methods
{
public:
  /** Primary constructor.
   *  @param type Type of dereferenced data.
   *  @param operand Pointer to dereference. */
  dereference2t(const type2tc &type, const expr2tc &operand)
    : dereference_expr_methods(type, dereference_id, operand) {}
  dereference2t(const dereference2t &ref)
    : dereference_expr_methods(ref) {}

  static std::string field_names[esbmct::num_type_fields];
};

/** Test whether ptr is valid. Expanded at symex time to look up whether or not
 *  the pointer operand is invalid (i.e., doesn't point at something and thus
 *  would be invalid to dereference). Boolean result. @extends object_ops */
class valid_object2t : public valid_object_expr_methods
{
public:
  /** Primary constructor. @param operand Pointer value to examine for validity*/
  valid_object2t(const expr2tc &operand)
    : valid_object_expr_methods(type_pool.get_bool(), valid_object_id, operand)
      {}
  valid_object2t(const valid_object2t &ref)
    : valid_object_expr_methods(ref) {}

  static std::string field_names[esbmct::num_type_fields];
};

/** Test pointer for deallocation. Check for use after free: this irep is
 *  expanded at symex time to look up whether or not the operand is a) an invalid
 *  object, and b) if it is, whether it's been marked as being deallocated.
 *  Evalutes to true if that's the case. @extends object_ops */
class deallocated_obj2t : public deallocated_obj_expr_methods
{
public:
  /** Primary constructor. @param operand Pointer to check for deallocation */
  deallocated_obj2t(const expr2tc &operand)
    : deallocated_obj_expr_methods(type_pool.get_bool(), deallocated_obj_id,
                                   operand) {}
  deallocated_obj2t(const deallocated_obj2t &ref)
    : deallocated_obj_expr_methods(ref) {}

  static std::string field_names[esbmct::num_type_fields];
};

/** Retrieve dynamic size of pointer obj. For a dynamically allocated pointer
 *  object, retrieves its potentially nondeterministic object size. Expanded at
 *  symex time to access a modelling array. Not sure what happens if you feed
 *  it a nondynamic pointer, it'll probably give you a free variable.
 *  @extends object_ops */
class dynamic_size2t : public dynamic_size_expr_methods
{
public:
  /** Primary constructor. @param operand Pointer object to fetch size for. */
  dynamic_size2t(const expr2tc &operand)
    : dynamic_size_expr_methods(type_pool.get_uint32(), dynamic_size_id,
        operand) {}
  dynamic_size2t(const dynamic_size2t &ref)
    : dynamic_size_expr_methods(ref) {}

  static std::string field_names[esbmct::num_type_fields];
};

/** Irep for various side effects. Stores data about various things that can
 *  cause side effects, such as memory allocations, nondeterministic value
 *  allocations (nondet_* funcs,).
 *
 *  Also allows for function-calls to be represented. This side-effect
 *  expression is how function calls inside expressions are represented during
 *  parsing, and are all flattened out prior to GOTO program creation. However,
 *  under certain circumstances irep2 needs to represent such function calls,
 *  so this facility is preserved in irep2.
 *
 *  @extends sideeffect_data */
class sideeffect2t : public sideeffect_expr_methods
{
public:
  /** Primary constructor.
   *  @param t Type this side-effect evaluates to.
   *  @param operand Not really certain. Sometimes turns up in string-irep.
   *  @param sz Size of dynamic allocation to make.
   *  @param alloct Type of piece of data to allocate.
   *  @param a Vector of arguments to function call. */
  sideeffect2t(const type2tc &t, const expr2tc &oper, const expr2tc &sz,
               const std::vector<expr2tc> &a,
               const type2tc &alloct, allockind k)
    : sideeffect_expr_methods(t, sideeffect_id, oper, sz, a, alloct, k) {}
  sideeffect2t(const sideeffect2t &ref)
    : sideeffect_expr_methods(ref) {}

  static std::string field_names[esbmct::num_type_fields];
};

class code_block2t : public code_block_expr_methods
{
public:
  code_block2t(const std::vector<expr2tc> &operands)
    : code_block_expr_methods(type_pool.get_empty(), code_block_id, operands) {}
  code_block2t(const code_block2t &ref)
    : code_block_expr_methods(ref) {}

  static std::string field_names[esbmct::num_type_fields];
};

class code_assign2t : public code_assign_expr_methods
{
public:
  code_assign2t(const expr2tc &target, const expr2tc &source)
    : code_assign_expr_methods(type_pool.get_empty(), code_assign_id,
                               target, source) {}
  code_assign2t(const code_assign2t &ref)
    : code_assign_expr_methods(ref) {}

  static std::string field_names[esbmct::num_type_fields];
};

// NB: code_init2t is a specialization of code_assign2t
class code_init2t : public code_init_expr_methods
{
public:
  code_init2t(const expr2tc &target, const expr2tc &source)
    : code_init_expr_methods(type_pool.get_empty(), code_init_id,
                               target, source) {}
  code_init2t(const code_init2t &ref)
    : code_init_expr_methods(ref) {}

  static std::string field_names[esbmct::num_type_fields];
};

class code_decl2t : public code_decl_expr_methods
{
public:
  code_decl2t(const type2tc &t, const irep_idt &name)
    : code_decl_expr_methods(t, code_decl_id, name){}
  code_decl2t(const code_decl2t &ref)
    : code_decl_expr_methods(ref) {}

  static std::string field_names[esbmct::num_type_fields];
};

class code_printf2t : public code_printf_expr_methods
{
public:
  code_printf2t(const std::vector<expr2tc> &opers)
    : code_printf_expr_methods(type_pool.get_empty(), code_printf_id, opers) {}
  code_printf2t(const code_printf2t &ref)
    : code_printf_expr_methods(ref) {}

  static std::string field_names[esbmct::num_type_fields];
};

class code_expression2t : public code_expression_expr_methods
{
public:
  code_expression2t(const expr2tc &oper)
    : code_expression_expr_methods(type_pool.get_empty(), code_expression_id,
                                   oper) {}
  code_expression2t(const code_expression2t &ref)
    : code_expression_expr_methods(ref) {}

  static std::string field_names[esbmct::num_type_fields];
};

class code_return2t : public code_return_expr_methods
{
public:
  code_return2t(const expr2tc &oper)
    : code_return_expr_methods(type_pool.get_empty(), code_return_id, oper) {}
  code_return2t(const code_return2t &ref)
    : code_return_expr_methods(ref) {}

  static std::string field_names[esbmct::num_type_fields];
};

class code_skip2t : public code_skip_expr_methods
{
public:
  code_skip2t(const type2tc &type)
    : code_skip_expr_methods(type, code_skip_id) {}
  code_skip2t(const code_skip2t &ref)
    : code_skip_expr_methods(ref) {}

  static std::string field_names[esbmct::num_type_fields];
};

class code_free2t : public code_free_expr_methods
{
public:
  code_free2t(const expr2tc &oper)
    : code_free_expr_methods(type_pool.get_empty(), code_free_id, oper) {}
  code_free2t(const code_free2t &ref)
    : code_free_expr_methods(ref) {}

  static std::string field_names[esbmct::num_type_fields];
};

class code_goto2t : public code_goto_expr_methods
{
public:
  code_goto2t(const irep_idt &targ)
    : code_goto_expr_methods(type_pool.get_empty(), code_goto_id, targ) {}
  code_goto2t(const code_goto2t &ref)
    : code_goto_expr_methods(ref) {}

  static std::string field_names[esbmct::num_type_fields];
};

class object_descriptor2t : public object_descriptor_expr_methods
{
public:
  object_descriptor2t(const type2tc &t, const expr2tc &root,const expr2tc &offs,
                      unsigned int alignment)
    : object_descriptor_expr_methods(t, object_descriptor_id, root, offs,
                                     alignment) {}
  object_descriptor2t(const object_descriptor2t &ref)
    : object_descriptor_expr_methods(ref) {}

  const expr2tc &get_root_object(void) const;

  static std::string field_names[esbmct::num_type_fields];
};

class code_function_call2t : public code_function_call_expr_methods
{
public:
  code_function_call2t(const expr2tc &r, const expr2tc &func,
                       const std::vector<expr2tc> args)
    : code_function_call_expr_methods(type_pool.get_empty(),
                                      code_function_call_id, r, func, args) {}
  code_function_call2t(const code_function_call2t &ref)
    : code_function_call_expr_methods(ref) { }

  static std::string field_names[esbmct::num_type_fields];
};

class code_comma2t : public code_comma_expr_methods
{
public:
  code_comma2t(const type2tc &t, const expr2tc &s1, const expr2tc &s2)
    : code_comma_expr_methods(t, code_comma_id, s1, s2) {}
  code_comma2t(const code_comma2t &ref)
    : code_comma_expr_methods(ref) { }

  static std::string field_names[esbmct::num_type_fields];
};

class invalid_pointer2t : public invalid_pointer_expr_methods
{
public:
  invalid_pointer2t(const expr2tc &obj)
    : invalid_pointer_expr_methods(type_pool.get_bool(), invalid_pointer_id,
                                   obj) {}
  invalid_pointer2t(const invalid_pointer2t &ref)
    : invalid_pointer_expr_methods(ref) { }

  static std::string field_names[esbmct::num_type_fields];
};

class code_asm2t : public code_asm_expr_methods
{
public:
  code_asm2t(const type2tc &type, const irep_idt &stringref)
    : code_asm_expr_methods(type, code_asm_id, stringref) { }
  code_asm2t(const code_asm2t &ref)
    : code_asm_expr_methods(ref) { }

  static std::string field_names[esbmct::num_type_fields];
};

class code_cpp_del_array2t : public code_cpp_del_array_expr_methods
{
public:
  code_cpp_del_array2t(const expr2tc &v)
    : code_cpp_del_array_expr_methods(type_pool.get_empty(),
                                      code_cpp_del_array_id, v) { }
  code_cpp_del_array2t(const code_cpp_del_array2t &ref)
    : code_cpp_del_array_expr_methods(ref) { }

  static std::string field_names[esbmct::num_type_fields];
};

class code_cpp_delete2t : public code_cpp_delete_expr_methods
{
public:
  code_cpp_delete2t(const expr2tc &v)
    : code_cpp_delete_expr_methods(type_pool.get_empty(),
                                   code_cpp_delete_id, v) { }
  code_cpp_delete2t(const code_cpp_delete2t &ref)
    : code_cpp_delete_expr_methods(ref) { }

  static std::string field_names[esbmct::num_type_fields];
};

class code_cpp_catch2t : public code_cpp_catch_expr_methods
{
public:
  code_cpp_catch2t(const std::vector<irep_idt> &el)
    : code_cpp_catch_expr_methods(type_pool.get_empty(),
                                   code_cpp_catch_id, el) { }
  code_cpp_catch2t(const code_cpp_catch2t &ref)
    : code_cpp_catch_expr_methods(ref) { }

  static std::string field_names[esbmct::num_type_fields];
};

class code_cpp_throw2t : public code_cpp_throw_expr_methods
{
public:
  code_cpp_throw2t(const expr2tc &o, const std::vector<irep_idt> &l)
    : code_cpp_throw_expr_methods(type_pool.get_empty(), code_cpp_throw_id,
                                  o, l){}
  code_cpp_throw2t(const code_cpp_throw2t &ref)
    : code_cpp_throw_expr_methods(ref) { }

  static std::string field_names[esbmct::num_type_fields];
};

class code_cpp_throw_decl2t : public code_cpp_throw_decl_expr_methods
{
public:
  code_cpp_throw_decl2t(const std::vector<irep_idt> &l)
    : code_cpp_throw_decl_expr_methods(type_pool.get_empty(),
                                       code_cpp_throw_decl_id, l){}
  code_cpp_throw_decl2t(const code_cpp_throw_decl2t &ref)
    : code_cpp_throw_decl_expr_methods(ref) { }

  static std::string field_names[esbmct::num_type_fields];
};

class code_cpp_throw_decl_end2t : public code_cpp_throw_decl_end_expr_methods
{
public:
  code_cpp_throw_decl_end2t(const std::vector<irep_idt> &exl)
    : code_cpp_throw_decl_end_expr_methods(type_pool.get_empty(),
                                           code_cpp_throw_decl_end_id, exl) { }
  code_cpp_throw_decl_end2t(const code_cpp_throw_decl_end2t &ref)
    : code_cpp_throw_decl_end_expr_methods(ref) { }

  static std::string field_names[esbmct::num_type_fields];
};

class isinf2t : public isinf_expr_methods
{
public:
  isinf2t(const expr2tc &val)
    : isinf_expr_methods(type_pool.get_bool(), isinf_id, val) { }
  isinf2t(const isinf2t &ref)
    : isinf_expr_methods(ref) { }

  virtual expr2tc do_simplify(bool second) const;

  static std::string field_names[esbmct::num_type_fields];
};

class isnormal2t : public isnormal_expr_methods
{
public:
  isnormal2t(const expr2tc &val)
    : isnormal_expr_methods(type_pool.get_bool(), isnormal_id, val) { }
  isnormal2t(const isnormal2t &ref)
    : isnormal_expr_methods(ref) { }

  virtual expr2tc do_simplify(bool second) const;

  static std::string field_names[esbmct::num_type_fields];
};

class isfinite2t : public isfinite_expr_methods
{
public:
  isfinite2t(const expr2tc &val)
    : isfinite_expr_methods(type_pool.get_bool(), isfinite_id, val) { }
  isfinite2t(const isfinite2t &ref)
    : isfinite_expr_methods(ref) { }

  virtual expr2tc do_simplify(bool second) const;

  static std::string field_names[esbmct::num_type_fields];
};

class signbit2t : public signbit_expr_methods
{
public:
  signbit2t(const expr2tc &val)
    : signbit_expr_methods(type_pool.get_int32(), signbit_id, val) { }
  signbit2t(const signbit2t &ref)
    : signbit_expr_methods(ref) { }

  virtual expr2tc do_simplify(bool second) const;

  static std::string field_names[esbmct::num_type_fields];
};

class concat2t : public concat_expr_methods
{
public:
  concat2t(const type2tc &type, const expr2tc &forward, const expr2tc &aft)
    : concat_expr_methods(type, concat_id, forward, aft) { }
  concat2t(const concat2t &ref)
    : concat_expr_methods(ref) { }

  virtual expr2tc do_simplify(bool second) const;

  static std::string field_names[esbmct::num_type_fields];
};

// Generate a boost mpl set of all the trait type used by exprs. This juggling
// removes duplicates. Has to be below class defs apparently.

#define _ESBMC_IREP2_MPL_SET(r, data, elem) BOOST_PP_CAT(elem,2t)::traits,
typedef boost::mpl::fold<esbmct::variadic_vector<
BOOST_PP_LIST_FOR_EACH(_ESBMC_IREP2_MPL_SET, foo, ESBMC_LIST_OF_EXPRS)
  add2t::traits>, // Need to leave a trailing type because some extra commas
                  // will be splatted on the end
  boost::mpl::set0<>, // Initial state, empty set
  // Insert things into this boost set
  boost::mpl::insert<boost::mpl::_1, boost::mpl::_2>
>::type set_of_traits;

inline bool operator==(const type2tc &a, const type2tc &b)
{
  // Handle nil ireps
  if (is_nil_type(a) && is_nil_type(b))
    return true;
  else if (is_nil_type(a) || is_nil_type(b))
    return false;
  else
    return (*a.get() == *b.get());
}

inline bool operator!=(const type2tc &a, const type2tc &b)
{
  return !(a == b);
}

inline bool operator<(const type2tc &a, const type2tc &b)
{
  if (is_nil_type(a)) // nil is lower than non-nil
    return !is_nil_type(b); // true if b is non-nil, so a is lower
  else if (is_nil_type(b))
    return false; // If b is nil, nothing can be lower
  else
    return (*a.get() < *b.get());
}

inline bool operator>(const type2tc &a, const type2tc &b)
{
  // We're greater if we neither less than or equal.
  // This costs more: but that's ok, because all conventional software uses
  // less-than comparisons for ordering
  return !(a < b) && (a != b);
}

inline bool operator==(const expr2tc& a, const expr2tc& b)
{
  if (is_nil_expr(a) && is_nil_expr(b))
    return true;
  else if (is_nil_expr(a) || is_nil_expr(b))
    return false;
  else
    return (*a.get() == *b.get());
}

inline bool operator!=(const expr2tc& a, const expr2tc& b)
{
  return !(a == b);
}

inline bool operator<(const expr2tc& a, const expr2tc& b)
{
  if (is_nil_expr(a)) // nil is lower than non-nil
    return !is_nil_expr(b); // true if b is non-nil, so a is lower
  else if (is_nil_expr(b))
    return false; // If b is nil, nothing can be lower
  else
    return (*a.get() < *b.get());
}

inline bool operator>(const expr2tc& a, const expr2tc& b)
{
  // We're greater if we neither less than or equal.
  // This costs more: but that's ok, because all conventional software uses
  // less-than comparisons for ordering
  return !(a < b) && (a != b);
}

inline std::ostream& operator<<(std::ostream &out, const expr2tc& a)
{
  out << a->pretty(0);
  return out;
}

struct irep2_hash
{
  size_t operator()(const expr2tc &ref) const { return ref.crc(); }
};

struct type2_hash
{
  size_t operator()(const type2tc &ref) const { return ref->crc(); }
};

// Same deal as for "type_macros".
#ifdef NDEBUG
#define dynamic_cast static_cast
#endif
#define expr_macros(name) \
  inline bool is_##name##2t(const expr2tc &t) \
    { return t->expr_id == expr2t::name##_id; } \
  inline bool is_##name##2t(const expr2t &r) \
    { return r.expr_id == expr2t::name##_id; } \
  inline const name##2t & to_##name##2t(const expr2tc &t) \
    { return dynamic_cast<const name##2t &> (*t); } \
  inline name##2t & to_##name##2t(expr2tc &t) \
    { return dynamic_cast<name##2t &> (*t.get()); }

<<<<<<< HEAD
// Boost preprocessor magic to iterate over all exprs,
#define _ESBMC_IREP2_MACROS_ENUM(r, data, elem) expr_macros(elem);
BOOST_PP_LIST_FOR_EACH(_ESBMC_IREP2_MACROS_ENUM, foo, ESBMC_LIST_OF_EXPRS)

=======
expr_macros(constant_int);
expr_macros(constant_fixedbv);
expr_macros(constant_floatbv);
expr_macros(constant_bool);
expr_macros(constant_string);
expr_macros(constant_struct);
expr_macros(constant_union);
expr_macros(constant_array);
expr_macros(constant_array_of);
expr_macros(symbol);
expr_macros(typecast);
expr_macros(bitcast);
expr_macros(nearbyint);
expr_macros(if);
expr_macros(equality);
expr_macros(notequal);
expr_macros(lessthan);
expr_macros(greaterthan);
expr_macros(lessthanequal);
expr_macros(greaterthanequal);
expr_macros(not);
expr_macros(and);
expr_macros(or);
expr_macros(xor);
expr_macros(implies);
expr_macros(bitand);
expr_macros(bitor);
expr_macros(bitxor);
expr_macros(bitnand);
expr_macros(bitnor);
expr_macros(bitnxor);
expr_macros(bitnot);
expr_macros(lshr);
expr_macros(neg);
expr_macros(abs);
expr_macros(add);
expr_macros(sub);
expr_macros(mul);
expr_macros(div);
expr_macros(ieee_add);
expr_macros(ieee_sub);
expr_macros(ieee_mul);
expr_macros(ieee_div);
expr_macros(ieee_fma);
expr_macros(modulus);
expr_macros(shl);
expr_macros(ashr);
expr_macros(same_object);
expr_macros(pointer_offset);
expr_macros(pointer_object);
expr_macros(address_of);
expr_macros(byte_extract);
expr_macros(byte_update);
expr_macros(with);
expr_macros(member);
expr_macros(index);
expr_macros(isnan);
expr_macros(overflow);
expr_macros(overflow_cast);
expr_macros(overflow_neg);
expr_macros(unknown);
expr_macros(invalid);
expr_macros(null_object);
expr_macros(dynamic_object);
expr_macros(dereference);
expr_macros(valid_object);
expr_macros(deallocated_obj);
expr_macros(dynamic_size);
expr_macros(sideeffect);
expr_macros(code_block);
expr_macros(code_assign);
expr_macros(code_init);
expr_macros(code_decl);
expr_macros(code_printf);
expr_macros(code_expression);
expr_macros(code_return);
expr_macros(code_skip);
expr_macros(code_free);
expr_macros(code_goto);
expr_macros(object_descriptor);
expr_macros(code_function_call);
expr_macros(code_comma);
expr_macros(invalid_pointer);
expr_macros(code_asm);
expr_macros(code_cpp_del_array);
expr_macros(code_cpp_delete);
expr_macros(code_cpp_catch);
expr_macros(code_cpp_throw);
expr_macros(code_cpp_throw_decl);
expr_macros(code_cpp_throw_decl_end);
expr_macros(isinf);
expr_macros(isnormal);
expr_macros(isfinite);
expr_macros(signbit);
expr_macros(concat);
>>>>>>> d1022a24
#undef expr_macros
#ifdef dynamic_cast
#undef dynamic_cast
#endif

inline bool is_constant_expr(const expr2tc &t)
{
  return t->expr_id == expr2t::constant_int_id ||
         t->expr_id == expr2t::constant_fixedbv_id ||
         t->expr_id == expr2t::constant_floatbv_id ||
         t->expr_id == expr2t::constant_bool_id ||
         t->expr_id == expr2t::constant_string_id ||
         t->expr_id == expr2t::constant_struct_id ||
         t->expr_id == expr2t::constant_union_id ||
         t->expr_id == expr2t::constant_array_id ||
         t->expr_id == expr2t::constant_array_of_id;
}

inline bool is_structure_type(const type2tc &t)
{
  return t->type_id == type2t::struct_id || t->type_id == type2t::union_id;
}

inline bool is_structure_type(const expr2tc &e)
{
  return is_structure_type(e->type);
}

inline bool is_arith_type(const expr2tc &t)
{
  return t->expr_id == expr2t::neg_id ||
         t->expr_id == expr2t::abs_id ||
         t->expr_id == expr2t::add_id ||
         t->expr_id == expr2t::sub_id ||
         t->expr_id == expr2t::mul_id ||
         t->expr_id == expr2t::modulus_id ||
         t->expr_id == expr2t::div_id;
}

/** Test if expr is true. First checks whether the expr is a constant bool, and
 *  then whether it's true-valued. If these are both true, return true,
 *  otherwise return false.
 *  @param expr Expression to check for true value.
 *  @return Whether or not expr is true-valued.
 */
inline bool
is_true(const expr2tc &expr)
{
  if (is_constant_bool2t(expr) && to_constant_bool2t(expr).value)
    return true;
  else
    return false;
}

/** Test if expr is false. First checks whether the expr is a constant bool, and
 *  then whether it's false-valued. If these are both true, return true,
 *  otherwise return false.
 *  @param expr Expression to check for false value.
 *  @return Whether or not expr is true-valued.
 */
inline bool
is_false(const expr2tc &expr)
{
  if (is_constant_bool2t(expr) && !to_constant_bool2t(expr).value)
    return true;
  else
    return false;
}

// To initialize the below at a defined time...
void init_expr_constants(void);

extern const expr2tc true_expr;
extern const expr2tc false_expr;
extern const constant_int2tc zero_u32;
extern const constant_int2tc one_u32;
extern const constant_int2tc zero_32;
extern const constant_int2tc one_32;
extern const constant_int2tc zero_u64;
extern const constant_int2tc one_u64;
extern const constant_int2tc zero_64;
extern const constant_int2tc one_64;
extern const constant_int2tc zero_ulong;
extern const constant_int2tc one_ulong;
extern const constant_int2tc zero_long;
extern const constant_int2tc one_long;

inline expr2tc
gen_uint(const type2tc &type, unsigned long val)
{
  constant_int2tc v(type, BigInt(val));
  return v;
}

inline expr2tc
gen_ulong(unsigned long val)
{
  constant_int2tc v(type_pool.get_uint(config.ansi_c.word_size), BigInt(val));
  return v;
}

inline const type2tc &
get_uint8_type(void)
{
  return type_pool.get_uint8();
}

inline const type2tc &
get_uint16_type(void)
{
  return type_pool.get_uint16();
}

inline const type2tc &
get_uint32_type(void)
{
  return type_pool.get_uint32();
}

inline const type2tc &
get_uint64_type(void)
{
  return type_pool.get_uint64();
}

inline const type2tc &
get_int8_type(void)
{
  return type_pool.get_int8();
}

inline const type2tc &
get_int16_type(void)
{
  return type_pool.get_int16();
}

inline const type2tc &
get_int32_type(void)
{
  return type_pool.get_int32();
}

inline const type2tc &
get_int64_type(void)
{
  return type_pool.get_int64();
}

inline const type2tc &
get_uint_type(unsigned int sz)
{
  return type_pool.get_uint(sz);
}

inline const type2tc &
get_int_type(unsigned int sz)
{
  return type_pool.get_int(sz);
}

inline const type2tc &
get_bool_type(void)
{
  return type_pool.get_bool();
}

inline const type2tc &
get_empty_type(void)
{
  return type_pool.get_empty();
}

inline const type2tc &
get_pointer_type(const typet &val)
{
  return type_pool.get_pointer(val);
}

inline const type2tc &
get_array_subtype(const type2tc &type)
{
  return to_array_type(type).subtype;
}

inline const type2tc &
get_base_array_subtype(const type2tc &type)
{
  const auto &subtype = to_array_type(type).subtype;
  if (is_array_type(subtype))
    return get_base_array_subtype(subtype);
  else
    return subtype;
}

#endif /* _UTIL_IREP2_H_ */<|MERGE_RESOLUTION|>--- conflicted
+++ resolved
@@ -56,6 +56,7 @@
 
 #define ESBMC_LIST_OF_EXPRS BOOST_PP_LIST_CONS(constant_int,\
   BOOST_PP_LIST_CONS(constant_fixedbv,\
+  BOOST_PP_LIST_CONS(constant_floatbv,\
   BOOST_PP_LIST_CONS(constant_bool,\
   BOOST_PP_LIST_CONS(constant_string,\
   BOOST_PP_LIST_CONS(constant_struct,\
@@ -64,6 +65,8 @@
   BOOST_PP_LIST_CONS(constant_array_of,\
   BOOST_PP_LIST_CONS(symbol,\
   BOOST_PP_LIST_CONS(typecast,\
+  BOOST_PP_LIST_CONS(bitcast,\
+  BOOST_PP_LIST_CONS(nearbyint,\
   BOOST_PP_LIST_CONS(if,\
   BOOST_PP_LIST_CONS(equality,\
   BOOST_PP_LIST_CONS(notequal,\
@@ -90,6 +93,11 @@
   BOOST_PP_LIST_CONS(sub,\
   BOOST_PP_LIST_CONS(mul,\
   BOOST_PP_LIST_CONS(div,\
+  BOOST_PP_LIST_CONS(ieee_add,\
+  BOOST_PP_LIST_CONS(ieee_sub,\
+  BOOST_PP_LIST_CONS(ieee_mul,\
+  BOOST_PP_LIST_CONS(ieee_div,\
+  BOOST_PP_LIST_CONS(ieee_fma,\
   BOOST_PP_LIST_CONS(modulus,\
   BOOST_PP_LIST_CONS(shl,\
   BOOST_PP_LIST_CONS(ashr,\
@@ -138,8 +146,10 @@
   BOOST_PP_LIST_CONS(code_cpp_throw_decl_end,\
   BOOST_PP_LIST_CONS(isinf,\
   BOOST_PP_LIST_CONS(isnormal,\
+  BOOST_PP_LIST_CONS(isfinite,\
+  BOOST_PP_LIST_CONS(signbit,\
   BOOST_PP_LIST_CONS(concat, BOOST_PP_LIST_NIL)))))))))))))))))))))))))))))))\
-))))))))))))))))))))))))))))))))))))))))))))))))))))))
+))))))))))))))))))))))))))))))))))))))))))))))))))))))))))))))))
 
 #define ESBMC_LIST_OF_TYPES BOOST_PP_LIST_CONS(bool,\
 BOOST_PP_LIST_CONS(empty,\
@@ -581,108 +591,10 @@
   /** Enumeration identifying each sort of expr.
    */
   enum expr_ids {
-<<<<<<< HEAD
     // Boost preprocessor magic: enumerate over each expression and pump out
-    // a foo_id enum element
+    // a foo_id enum element. See list of ireps at top of file.
 #define _ESBMC_IREP2_EXPRID_ENUM(r, data, elem) BOOST_PP_CAT(elem,_id),
 BOOST_PP_LIST_FOR_EACH(_ESBMC_IREP2_EXPRID_ENUM, foo, ESBMC_LIST_OF_EXPRS)
-=======
-    constant_int_id,
-    constant_fixedbv_id,
-    constant_floatbv_id,
-    constant_bool_id,
-    constant_string_id,
-    constant_struct_id,
-    constant_union_id,
-    constant_array_id,
-    constant_array_of_id,
-    symbol_id,
-    typecast_id,
-    bitcast_id,
-    nearbyint_id,
-    if_id,
-    equality_id,
-    notequal_id,
-    lessthan_id,
-    greaterthan_id,
-    lessthanequal_id,
-    greaterthanequal_id,
-    not_id,
-    and_id,
-    or_id,
-    xor_id,
-    implies_id,
-    bitand_id,
-    bitor_id,
-    bitxor_id,
-    bitnand_id,
-    bitnor_id,
-    bitnxor_id,
-    bitnot_id,
-    lshr_id,
-    neg_id,
-    abs_id,
-    add_id,
-    sub_id,
-    mul_id,
-    div_id,
-    ieee_add_id,
-    ieee_sub_id,
-    ieee_mul_id,
-    ieee_div_id,
-    ieee_fma_id,
-    modulus_id,
-    shl_id,
-    ashr_id,
-    dynamic_object_id, // Not converted in SMT, only in goto-symex
-    same_object_id,
-    pointer_offset_id,
-    pointer_object_id,
-    address_of_id,
-    byte_extract_id,
-    byte_update_id,
-    with_id,
-    member_id,
-    index_id,
-    isnan_id,
-    overflow_id,
-    overflow_cast_id,
-    overflow_neg_id,
-    unknown_id,
-    invalid_id,
-    null_object_id,
-    dereference_id,
-    valid_object_id,
-    deallocated_obj_id,
-    dynamic_size_id,
-    sideeffect_id,
-    code_block_id,
-    code_assign_id,
-    code_init_id,
-    code_decl_id,
-    code_printf_id,
-    code_expression_id,
-    code_return_id,
-    code_skip_id,
-    code_free_id,
-    code_goto_id,
-    object_descriptor_id,
-    code_function_call_id,
-    code_comma_id,
-    invalid_pointer_id,
-    code_asm_id,
-    code_cpp_del_array_id,
-    code_cpp_delete_id,
-    code_cpp_catch_id,
-    code_cpp_throw_id,
-    code_cpp_throw_decl_id,
-    code_cpp_throw_decl_end_id,
-    isinf_id,
-    isnormal_id,
-    isfinite_id,
-    signbit_id,
-    concat_id,
->>>>>>> d1022a24
     end_expr_id
   };
 
@@ -1741,8 +1653,6 @@
 
 // Then give them a typedef name
 
-<<<<<<< HEAD
-
 #define irep_typedefs(basename, superclass) \
   typedef esbmct::something2tc<type2t, basename##_type2t,\
                               type2t::basename##_id, const type2t::type_ids,\
@@ -1761,25 +1671,10 @@
 irep_typedefs(array, array_data)
 irep_typedefs(pointer, pointer_data)
 irep_typedefs(fixedbv, fixedbv_data)
+irep_typedefs(floatbv, floatbv_data)
 irep_typedefs(string, string_data)
 irep_typedefs(cpp_name, cpp_name_data)
 #undef irep_typedefs
-=======
-typedef esbmct::irep_methods2<bool_type2t, type2t, typename esbmct::type2t_default_traits::type> bool_type_methods;
-typedef esbmct::irep_methods2<empty_type2t, type2t, typename esbmct::type2t_default_traits::type> empty_type_methods;
-typedef esbmct::irep_methods2<symbol_type2t, symbol_type_data, symbol_type_data::traits::type> symbol_type_methods;
-typedef esbmct::irep_methods2<struct_type2t, struct_union_data, struct_union_data::traits::type> struct_type_methods;
-typedef esbmct::irep_methods2<union_type2t, struct_union_data, struct_union_data::traits::type> union_type_methods;
-typedef esbmct::irep_methods2<unsignedbv_type2t, bv_data, bv_data::traits::type> unsignedbv_type_methods;
-typedef esbmct::irep_methods2<signedbv_type2t, bv_data, bv_data::traits::type> signedbv_type_methods;
-typedef esbmct::irep_methods2<code_type2t, code_data, code_data::traits::type> code_type_methods;
-typedef esbmct::irep_methods2<array_type2t, array_data, array_data::traits::type> array_type_methods;
-typedef esbmct::irep_methods2<pointer_type2t, pointer_data, pointer_data::traits::type> pointer_type_methods;
-typedef esbmct::irep_methods2<fixedbv_type2t, fixedbv_data, fixedbv_data::traits::type> fixedbv_type_methods;
-typedef esbmct::irep_methods2<floatbv_type2t, floatbv_data, floatbv_data::traits::type> floatbv_type_methods;
-typedef esbmct::irep_methods2<string_type2t, string_data, string_data::traits::type> string_type_methods;
-typedef esbmct::irep_methods2<cpp_name_type2t, cpp_name_data, cpp_name_data::traits::type> cpp_name_type_methods;
->>>>>>> d1022a24
 
 /** Boolean type.
  *  Identifies a boolean type. Contains no additional data.
@@ -2227,110 +2122,10 @@
 
 // Start of definitions for expressions. Forward decs,
 
-<<<<<<< HEAD
 // Iterate, in the preprocessor, over all expr ids and produce a forward
 // class declaration for them
 #define _ESBMC_IREP2_FWD_DEC(r, data, elem) class BOOST_PP_CAT(elem,2t);
 BOOST_PP_LIST_FOR_EACH(_ESBMC_IREP2_FWD_DEC, foo, ESBMC_LIST_OF_EXPRS)
-=======
-class constant2t;
-class constant_int2t;
-class constant_fixedbv2t;
-class constant_floatbv2t;
-class constant_bool2t;
-class constant_string2t;
-class constant_datatype2t;
-class constant_struct2t;
-class constant_union2t;
-class constant_array2t;
-class constant_array_of2t;
-class symbol2t;
-class typecast2t;
-class bitcast2t;
-class nearbyint2t;
-class if2t;
-class equality2t;
-class notequal2t;
-class lessthan2t;
-class greaterthan2t;
-class lessthanequal2t;
-class greaterthanequal2t;
-class not2t;
-class and2t;
-class or2t;
-class xor2t;
-class implies2t;
-class bitand2t;
-class bitor2t;
-class bitxor2t;
-class bitnand2t;
-class bitnor2t;
-class bitnxor2t;
-class lshr2t;
-class bitnot2t;
-class neg2t;
-class abs2t;
-class add2t;
-class sub2t;
-class mul2t;
-class div2t;
-class modulus2t;
-class shl2t;
-class ashr2t;
-class same_object2t;
-class pointer_offset2t;
-class pointer_object2t;
-class address_of2t;
-class byte_extract2t;
-class byte_update2t;
-class with2t;
-class member2t;
-class index2t;
-class isnan2t;
-class overflow2t;
-class overflow_cast2t;
-class overflow_neg2t;
-class unknown2t;
-class invalid2t;
-class null_object2t;
-class dynamic_object2t;
-class dereference2t;
-class valid_object2t;
-class deallocated_obj2t;
-class dynamic_size2t;
-class sideeffect2t;
-class code_block2t;
-class code_assign2t;
-class code_init2t;
-class code_decl2t;
-class code_printf2t;
-class code_expression2t;
-class code_return2t;
-class code_skip2t;
-class code_free2t;
-class code_goto2t;
-class object_descriptor2t;
-class code_function_call2t;
-class code_comma2t;
-class invalid_pointer2t;
-class code_asm2t;
-class code_cpp_del_array2t;
-class code_cpp_delete2t;
-class code_cpp_catch2t;
-class code_cpp_throw2t;
-class code_cpp_throw_decl2t;
-class code_cpp_throw_decl_end2t;
-class isinf2t;
-class isnormal2t;
-class isfinite2t;
-class signbit2t;
-class concat2t;
-class ieee_add2t;
-class ieee_sub2t;
-class ieee_mul2t;
-class ieee_div2t;
-class ieee_fma2t;
->>>>>>> d1022a24
 
 // Data definitions.
 
@@ -2415,13 +2210,8 @@
   bool value;
 
 // Type mangling:
-<<<<<<< HEAD
-  typedef esbmct::field_traits<bool, constant_bool_data, &constant_bool_data::constant_value> constant_value_field;
-  typedef esbmct::expr2t_traits_notype<constant_value_field> traits;
-=======
   typedef esbmct::field_traits<bool, constant_bool_data, &constant_bool_data::value> value_field;
-  typedef esbmct::expr2t_traits<value_field> traits;
->>>>>>> d1022a24
+  typedef esbmct::expr2t_traits_notype<value_field> traits;
 };
 
 class constant_array_of_data : public constant2t
@@ -2907,24 +2697,6 @@
   typedef esbmct::expr2t_traits<string_field> traits;
 };
 
-<<<<<<< HEAD
-class isnan_data : public expr2t
-{
-public:
-  isnan_data(const type2tc &t, datatype_ops::expr_ids id, const expr2tc &in)
-    : expr2t(t, id), value(in) { }
-  isnan_data(const isnan_data &ref)
-    : expr2t(ref), value(ref.value) { }
-
-  expr2tc value;
-
-// Type mangling:
-  typedef esbmct::field_traits<expr2tc, isnan_data, &isnan_data::value> value_field;
-  typedef esbmct::expr2t_traits_notype<value_field> traits;
-};
-
-=======
->>>>>>> d1022a24
 class overflow_ops : public expr2t
 {
 public:
@@ -2953,12 +2725,8 @@
 
 // Type mangling:
   typedef esbmct::field_traits<expr2tc, overflow_ops, &overflow_ops::operand> operand_field;
-<<<<<<< HEAD
   typedef esbmct::field_traits<unsigned int, overflow_cast_data, &overflow_cast_data::bits> bits_field;
   typedef esbmct::expr2t_traits_notype<operand_field, bits_field> traits;
-=======
-  typedef esbmct::expr2t_traits<operand_field, bits_field> traits;
->>>>>>> d1022a24
 };
 
 class dynamic_object_data : public expr2t
@@ -5199,108 +4967,10 @@
   inline name##2t & to_##name##2t(expr2tc &t) \
     { return dynamic_cast<name##2t &> (*t.get()); }
 
-<<<<<<< HEAD
 // Boost preprocessor magic to iterate over all exprs,
 #define _ESBMC_IREP2_MACROS_ENUM(r, data, elem) expr_macros(elem);
 BOOST_PP_LIST_FOR_EACH(_ESBMC_IREP2_MACROS_ENUM, foo, ESBMC_LIST_OF_EXPRS)
 
-=======
-expr_macros(constant_int);
-expr_macros(constant_fixedbv);
-expr_macros(constant_floatbv);
-expr_macros(constant_bool);
-expr_macros(constant_string);
-expr_macros(constant_struct);
-expr_macros(constant_union);
-expr_macros(constant_array);
-expr_macros(constant_array_of);
-expr_macros(symbol);
-expr_macros(typecast);
-expr_macros(bitcast);
-expr_macros(nearbyint);
-expr_macros(if);
-expr_macros(equality);
-expr_macros(notequal);
-expr_macros(lessthan);
-expr_macros(greaterthan);
-expr_macros(lessthanequal);
-expr_macros(greaterthanequal);
-expr_macros(not);
-expr_macros(and);
-expr_macros(or);
-expr_macros(xor);
-expr_macros(implies);
-expr_macros(bitand);
-expr_macros(bitor);
-expr_macros(bitxor);
-expr_macros(bitnand);
-expr_macros(bitnor);
-expr_macros(bitnxor);
-expr_macros(bitnot);
-expr_macros(lshr);
-expr_macros(neg);
-expr_macros(abs);
-expr_macros(add);
-expr_macros(sub);
-expr_macros(mul);
-expr_macros(div);
-expr_macros(ieee_add);
-expr_macros(ieee_sub);
-expr_macros(ieee_mul);
-expr_macros(ieee_div);
-expr_macros(ieee_fma);
-expr_macros(modulus);
-expr_macros(shl);
-expr_macros(ashr);
-expr_macros(same_object);
-expr_macros(pointer_offset);
-expr_macros(pointer_object);
-expr_macros(address_of);
-expr_macros(byte_extract);
-expr_macros(byte_update);
-expr_macros(with);
-expr_macros(member);
-expr_macros(index);
-expr_macros(isnan);
-expr_macros(overflow);
-expr_macros(overflow_cast);
-expr_macros(overflow_neg);
-expr_macros(unknown);
-expr_macros(invalid);
-expr_macros(null_object);
-expr_macros(dynamic_object);
-expr_macros(dereference);
-expr_macros(valid_object);
-expr_macros(deallocated_obj);
-expr_macros(dynamic_size);
-expr_macros(sideeffect);
-expr_macros(code_block);
-expr_macros(code_assign);
-expr_macros(code_init);
-expr_macros(code_decl);
-expr_macros(code_printf);
-expr_macros(code_expression);
-expr_macros(code_return);
-expr_macros(code_skip);
-expr_macros(code_free);
-expr_macros(code_goto);
-expr_macros(object_descriptor);
-expr_macros(code_function_call);
-expr_macros(code_comma);
-expr_macros(invalid_pointer);
-expr_macros(code_asm);
-expr_macros(code_cpp_del_array);
-expr_macros(code_cpp_delete);
-expr_macros(code_cpp_catch);
-expr_macros(code_cpp_throw);
-expr_macros(code_cpp_throw_decl);
-expr_macros(code_cpp_throw_decl_end);
-expr_macros(isinf);
-expr_macros(isnormal);
-expr_macros(isfinite);
-expr_macros(signbit);
-expr_macros(concat);
->>>>>>> d1022a24
 #undef expr_macros
 #ifdef dynamic_cast
 #undef dynamic_cast
