#include <util/c_types.h>
#include <util/config.h>
#include <util/irep2_utils.h>
#include <util/migrate.h>
#include <util/namespace.h>
#include <util/prefix.h>
#include <util/simplify_expr.h>
#include <util/type_byte_size.h>

// File for old irep -> new irep conversions.

// Due to the sins of the fathers, we need to have a namespace available during
// migration. There are now @ symbols embedded in variable names, so we can't
// detect the renaming level of a variable effectively. So, perform some hacks,
// by getting the top level parseoptions code to give us the global namespace,
// and use that to detect whether the symbol is renamed at all.
//
// Why is this a global? Because there are over three hundred call sites to
// migrate_expr, and it's a huge task to fix them all up to pass a namespace
// down.
namespacet *migrate_namespace_lookup = nullptr;

static std::map<irep_idt, BigInt> bin2int_map_signed, bin2int_map_unsigned;

const BigInt &binary2bigint(irep_idt binary, bool is_signed)
{
  std::map<irep_idt, BigInt> &ref =
    (is_signed) ? bin2int_map_signed : bin2int_map_unsigned;

  std::map<irep_idt, BigInt>::iterator it = ref.find(binary);
  if(it != ref.end())
    return it->second;
  BigInt val = binary2integer(binary.as_string(), is_signed);

  std::pair<std::map<irep_idt, BigInt>::const_iterator, bool> res =
    ref.insert(std::pair<irep_idt, BigInt>(binary, val));
  return res.first->second;
}

static expr2tc fixup_containerof_in_sizeof(const expr2tc &_expr)
{
  if(is_nil_expr(_expr))
    return _expr;

  expr2tc expr = _expr;

  // Blast through all typedefs
  while(is_typecast2t(expr))
    expr = to_typecast2t(expr).from;

  // Base must be null; must start with an addressof.
  if(!is_address_of2t(expr))
    return expr;

  const address_of2t &addrof = to_address_of2t(expr);
  return compute_pointer_offset(addrof.ptr_obj);
}

void real_migrate_type(
  const typet &type,
  type2tc &new_type_ref,
  const namespacet *ns,
  bool cache)
{
  if(type.id() == typet::t_bool)
  {
    bool_type2t *b = new bool_type2t();
    new_type_ref = type2tc(b);
  }
  else if(type.id() == typet::t_signedbv)
  {
    irep_idt width = type.width();
    unsigned int iwidth = strtol(width.as_string().c_str(), nullptr, 10);
    signedbv_type2t *s = new signedbv_type2t(iwidth);
    new_type_ref = type2tc(s);
  }
  else if(type.id() == typet::t_unsignedbv)
  {
    irep_idt width = type.width();
    unsigned int iwidth = strtol(width.as_string().c_str(), nullptr, 10);
    unsignedbv_type2t *s = new unsignedbv_type2t(iwidth);
    new_type_ref = type2tc(s);
  }
  else if(type.id() == "c_enum" || type.id() == "incomplete_c_enum")
  {
    // 6.7.2.2.3 of C99 says enumeration values shall have "int" types.
    signedbv_type2t *s = new signedbv_type2t(config.ansi_c.int_width);
    new_type_ref = type2tc(s);
  }
  else if(type.id() == typet::t_array)
  {
    type2tc subtype;
    expr2tc size((expr2t *)nullptr);
    bool is_infinite = false;

    migrate_type(type.subtype(), subtype, ns, cache);

    if(type.find(typet::a_size).id() == "infinity")
    {
      is_infinite = true;
    }
    else
    {
      exprt sz = (exprt &)type.find(typet::a_size);
      simplify(sz);
      migrate_expr(sz, size);
      size = fixup_containerof_in_sizeof(size);
    }

    array_type2t *a = new array_type2t(subtype, size, is_infinite);
    new_type_ref = type2tc(a);
  }
  else if(type.id() == typet::t_vector)
  {
    type2tc subtype;
    expr2tc size((expr2t *)nullptr);

    migrate_type(type.subtype(), subtype, ns, cache);

    if(type.find(typet::a_size).id() == "infinity")
    {
      std::cerr << "Vector type has a constant size" << std::endl;
      std::cerr << "Please, refer to: "
                   "https://clang.llvm.org/docs/"
                   "LanguageExtensions.html#vectors-and-extended-vectors";
      abort();
    }

    exprt sz = (exprt &)type.find(typet::a_size);
    simplify(sz);
    migrate_expr(sz, size);
    size = fixup_containerof_in_sizeof(size);
    vector_type2t *a = new vector_type2t(subtype, size, false);
    new_type_ref = type2tc(a);
  }
  else if(type.id() == typet::t_pointer)
  {
    type2tc subtype;

    // Don't recursively look up anything through pointers.
    migrate_type(type.subtype(), subtype, nullptr, true);

    pointer_type2t *p = new pointer_type2t(subtype);
    new_type_ref = type2tc(p);
  }
  else if(type.id() == typet::t_empty)
  {
    empty_type2t *e = new empty_type2t();
    new_type_ref = type2tc(e);
  }
  else if(type.id() == typet::t_symbol)
  {
    if(ns)
    {
      typet followed = ns->follow(type);
      real_migrate_type(followed, new_type_ref, ns, cache);
    }
    else
    {
      symbol_type2t *s = new symbol_type2t(type.identifier());
      new_type_ref = type2tc(s);
    }
  }
  else if(type.id() == typet::t_struct)
  {
    std::vector<type2tc> members;
    std::vector<irep_idt> names;
    std::vector<irep_idt> pretty_names;
    const struct_typet &strct = to_struct_type(type);
    const struct_union_typet::componentst comps = strct.components();

    for(const auto &comp : comps)
    {
      type2tc ref;

      // Hacks: due to SFINAE, we might have a templated instantiation in
      // here that's invalid. Try to detect those and avoid converting them.
      // As that's just going to cause grief.
      const irep_idt &this_name = comp.get("name");
      if(this_name != "" && ns)
      {
        const symbolt *component_sym;
        bool failed = ns->lookup(this_name, component_sym);
        if(
          !failed && component_sym->value.get("#speculative_template") == "1" &&
          component_sym->value.get("#template_in_use") != "1")
          // Skip it.
          continue;
      }

      migrate_type((const typet &)comp.type(), ref, ns, cache);

      members.push_back(ref);
      names.push_back(comp.get(typet::a_name));
      pretty_names.push_back(comp.get(typet::a_pretty_name));
    }

    irep_idt name = type.get("tag");
    if(name.as_string() == "")
      name = type.get("name"); // C++

    irep_idt ispacked = type.get("packed");
    bool packed = false;
    if(ispacked.as_string() == "true")
      packed = true;

    struct_type2t *s =
      new struct_type2t(members, names, pretty_names, name, packed);
    new_type_ref = type2tc(s);
  }
  else if(type.id() == typet::t_union)
  {
    std::vector<type2tc> members;
    std::vector<irep_idt> names;
    std::vector<irep_idt> pretty_names;
    const struct_union_typet &strct = to_union_type(type);
    const struct_union_typet::componentst comps = strct.components();

    for(const auto &comp : comps)
    {
      type2tc ref;
      migrate_type((const typet &)comp.type(), ref, ns, cache);

      members.push_back(ref);
      names.push_back(comp.get(typet::a_name));
      pretty_names.push_back(comp.get(typet::a_pretty_name));
    }

    irep_idt name = type.get("tag");
    assert(name.as_string() != "");
    union_type2t *u = new union_type2t(members, names, pretty_names, name);
    new_type_ref = type2tc(u);
  }
  else if(type.id() == typet::t_fixedbv)
  {
    unsigned int width_bits = to_fixedbv_type(type).get_width();
    unsigned int int_bits = to_fixedbv_type(type).get_integer_bits();

    fixedbv_type2t *f = new fixedbv_type2t(width_bits, int_bits);
    new_type_ref = type2tc(f);
  }
  else if(type.id() == typet::t_floatbv)
  {
    unsigned int frac_bits = to_floatbv_type(type).get_f();
    unsigned int expo_bits = to_floatbv_type(type).get_e();

    floatbv_type2t *f = new floatbv_type2t(frac_bits, expo_bits);
    new_type_ref = type2tc(f);
  }
  else if(type.id() == typet::t_code)
  {
    const code_typet &ref = static_cast<const code_typet &>(type);

    std::vector<type2tc> args;
    std::vector<irep_idt> arg_names;
    type2tc ret_type;
    bool ellipsis = false;

    if(ref.has_ellipsis())
      ellipsis = true;

    const code_typet::argumentst &old_args = ref.arguments();
    for(const auto &old_arg : old_args)
    {
      type2tc tmp;
      migrate_type(old_arg.type(), tmp, ns, cache);
      args.push_back(tmp);
      arg_names.push_back(old_arg.get_identifier());
    }

    // Don't migrate return type if it's a symbol. There are a variety of C++
    // things where a method returns itself, or similar.
    if(type.return_type().id() == "symbol")
    {
      ret_type = type2tc(new symbol_type2t(type.return_type().identifier()));
    }
    else
    {
      migrate_type(
        static_cast<const typet &>(type.return_type()), ret_type, ns, cache);
    }

    code_type2t *c = new code_type2t(args, ret_type, arg_names, ellipsis);
    new_type_ref = type2tc(c);
  }
  else if(type.id() == "cpp-name")
  {
    // No type,
    std::vector<type2tc> template_args;
    const exprt &cpy = (const exprt &)type;
    assert(cpy.get_sub()[0].id() == "name");
    irep_idt name = cpy.get_sub()[0].identifier();

    // Fetch possibly nonexistant template arguments.
    if(cpy.operands().size() == 2)
    {
      assert(cpy.get_sub()[0].id() == "template_args");
      forall_irep(it, cpy.get_sub())
      {
        assert((*it).id() == "type");
        type2tc tmptype;
        migrate_type((*it).type(), tmptype, ns, cache);
        template_args.push_back(tmptype);
      }
    }

    new_type_ref = type2tc(new cpp_name_type2t(name, template_args));
  }
  else if(type.id().as_string().size() == 0 || type.id() == "nil")
  {
    new_type_ref = type2tc(type_pool.get_empty());
  }
  else if(type.id() == "ellipsis")
  {
    // Eh? Ellipsis isn't a type. It's a special case.
    new_type_ref = type_pool.get_empty();
  }
  else if(type.id() == "destructor")
  {
    // This is a destructor return type. Which is nil.
    new_type_ref = type_pool.get_empty();
  }
  else if(type.id() == "constructor")
  {
    // New operator returns something; constructor is a void method on an
    // existing object.
    new_type_ref = type_pool.get_empty();
  }
  else if(type.id() == "incomplete_array")
  {
    // Hurrr. Mark as being infinite in size.
    // XXX find a way of ensuring that only extern-qualified arrays are handled
    // here, and nothing else can get here?
    type2tc subtype;
    expr2tc size;

    migrate_type(type.subtype(), subtype);

    array_type2t *a = new array_type2t(subtype, size, true);
    new_type_ref = type2tc(a);
  }
  else if(type.id() == "incomplete_struct")
  {
    // Only time that this occurs and the type checking code doesn't complain,
    // is when we take the /address/ of an incomplete struct. That's fine,
    // because we still can't access it as an incomplete struct. So just return
    // an infinitely sized array of characters, the most permissive approach to
    // something that shouldn't happen.
    new_type_ref = type2tc(new array_type2t(get_uint8_type(), expr2tc(), true));
  }
  else if(type.id() == "string")
  {
    irep_idt width = type.width();
    unsigned int iwidth = strtol(width.as_string().c_str(), nullptr, 10);
    new_type_ref = type2tc(new string_type2t(iwidth));
  }
  else
  {
    type.dump();
    assert(0);
  }
}

void migrate_type(
  const typet &type,
  type2tc &new_type_ref,
  const namespacet *ns,
  bool cache)
{
  if(!cache)
    return real_migrate_type(type, new_type_ref, ns, cache);

  if(type.id() == typet::t_bool)
  {
    new_type_ref = type_pool.get_bool();
  }
  else if(type.id() == typet::t_signedbv)
  {
    new_type_ref = type_pool.get_signedbv(type);
  }
  else if(type.id() == typet::t_unsignedbv)
  {
    new_type_ref = type_pool.get_unsignedbv(type);
  }
  else if(type.id() == "c_enum" || type.id() == "incomplete_c_enum")
  {
    // 6.7.2.2.3 of C99 says enumeration values shall have "int" types.
    new_type_ref = type_pool.get_int(config.ansi_c.int_width);
  }
  else if(type.id() == typet::t_array)
  {
    new_type_ref = type_pool.get_array(type);
  }
  else if(type.id() == typet::t_vector)
  {
    new_type_ref = type_pool.get_vector(type);
  }
  else if(type.id() == typet::t_pointer)
  {
    new_type_ref = type_pool.get_pointer(type);
  }
  else if(type.id() == typet::t_empty)
  {
    new_type_ref = type_pool.get_empty();
  }
  else if(type.id() == typet::t_symbol)
  {
    if(ns)
    {
      typet followed = ns->follow(type);
      return migrate_type(followed, new_type_ref, ns, cache);
    }

    new_type_ref = type_pool.get_symbol(type);
  }
  else if(type.id() == typet::t_struct)
  {
    new_type_ref = type_pool.get_struct(type);
  }
  else if(type.id() == typet::t_union)
  {
    new_type_ref = type_pool.get_union(type);
  }
  else if(type.id() == typet::t_fixedbv)
  {
    new_type_ref = type_pool.get_fixedbv(type);
  }
  else if(type.id() == typet::t_floatbv)
  {
    new_type_ref = type_pool.get_floatbv(type);
  }
  else if(type.id() == typet::t_code)
  {
    new_type_ref = type_pool.get_code(type);
  }
  else if(type.id().as_string().size() == 0 || type.id() == "nil")
  {
    new_type_ref = type2tc(type_pool.get_empty());
  }
  else if(type.id() == "destructor")
  {
    // No such thing as returning a destructor; this appears to turn up when
    // there's a call to a destructor. Return type should be empty.
    new_type_ref = type_pool.get_empty();
  }
  else if(type.id() == "constructor")
  {
    // Likewise, a constructor returns nothing, the new operator returns
    // something.
    new_type_ref = type_pool.get_empty();
  }
  else if(type.id() == "cpp-name")
  {
    real_migrate_type(type, new_type_ref, ns, cache);
  }
  else if(type.id() == "ellipsis")
  {
    real_migrate_type(type, new_type_ref, ns, cache);
  }
  else if(type.id() == "incomplete_array")
  {
    real_migrate_type(type, new_type_ref, ns, cache);
  }
  else if(type.id() == "incomplete_struct")
  {
    real_migrate_type(type, new_type_ref, ns, cache);
  }
  else if(type.id() == "string")
  {
    real_migrate_type(type, new_type_ref, ns, cache);
  }
  else
  {
    type.dump();
    assert(0);
  }
}

static const typet &decide_on_expr_type(const exprt &side1, const exprt &side2)
{
  // For some arithmetic expr, decide on the result of operating on them.

  // First, if either are pointers, use that.
  if(side1.type().id() == typet::t_pointer)
    return side1.type();
  if(side2.type().id() == typet::t_pointer)
    return side2.type();

  // Then, fixedbv's/floatbv's take precedence.
  if(
    (side1.type().id() == typet::t_fixedbv) ||
    side1.type().id() == typet::t_floatbv)
    return side1.type();
  if(
    (side2.type().id() == typet::t_fixedbv) ||
    side2.type().id() == typet::t_floatbv)
    return side2.type();

  // If one operand is bool, return the other, as that's either bool or will
  // have a higher rank.
  if(side1.type().id() == typet::t_bool)
    return side2.type();
  if(side2.type().id() == typet::t_bool)
    return side1.type();

  assert(
    side1.type().id() == typet::t_unsignedbv ||
    side1.type().id() == typet::t_signedbv);
  assert(
    side2.type().id() == typet::t_unsignedbv ||
    side2.type().id() == typet::t_signedbv);

  unsigned int side1_width = atoi(side1.type().width().as_string().c_str());
  unsigned int side2_width = atoi(side2.type().width().as_string().c_str());

  if(side1.type().id() == side2.type().id())
  {
    if(side1_width > side2_width)
      return side1.type();

    return side2.type();
  }

  // Differing between signed/unsigned bv type. Take unsigned if greatest.
  if(side1.type().id() == typet::t_unsignedbv && side1_width >= side2_width)
    return side1.type();

  if(side2.type().id() == typet::t_unsignedbv && side2_width >= side1_width)
    return side2.type();

  // Otherwise return the signed one;
  if(side1.type().id() == typet::t_signedbv)
    return side1.type();

  return side2.type();
}

// Called when we have an expression (such as 'add') with more than two
// operands. irep2 only allows for binary expressions, so these have to be
// decomposed into a chain of add expressions, or similar.
static exprt splice_expr(const exprt &expr)
{
  // Duplicate
  exprt expr_recurse = expr;

  // Have we reached the bottom?
  if(expr.operands().size() == 2)
  {
    // Finish; optionally deduce type.
    if(expr.type().id() == "nil")
    {
      const typet &subexpr_type = decide_on_expr_type(expr.op0(), expr.op1());
      expr_recurse.type() = subexpr_type;
    }
    return expr_recurse;
  }

  // Remove back operand from recursive expr.
  exprt popped = expr_recurse.operands()[expr_recurse.operands().size() - 1];
  expr_recurse.operands().pop_back();

  // Set type to nil, so that subsequent calls to slice_expr deduce the
  // type themselves.
  expr_recurse.type().id("nil");
  exprt base = splice_expr(expr_recurse);

  // We now have an expr covering the rest of the expr, and an additional
  // operand; combine them into a new binary operation.
  exprt expr_twopart(expr.id());
  expr_twopart.copy_to_operands(base, popped);

  // Pick a type; if the incoming expr has no type, deduce it; if it does have
  // a type, use that one.
  if(expr.type().id() == "nil")
  {
    const typet &subexpr_type = decide_on_expr_type(base, popped);
    expr_twopart.type() = subexpr_type;
  }
  else
  {
    expr_twopart.type() = expr.type();
  }

  assert(expr_twopart.type().id() != "nil");
  return expr_twopart;
}

static void splice_expr(const exprt &expr, expr2tc &new_expr_ref)
{
  exprt newexpr = splice_expr(expr);
  migrate_expr(newexpr, new_expr_ref);
}

static void
convert_operand_pair(const exprt &expr, expr2tc &arg1, expr2tc &arg2)
{
  migrate_expr(expr.op0(), arg1);
  migrate_expr(expr.op1(), arg2);
}

expr2tc sym_name_to_symbol(irep_idt init, type2tc type)
{
  const symbolt *sym;
  symbol2t::renaming_level target_level;
  unsigned int level1_num = 0, thread_num = 0, node_num = 0, level2_num = 0;

  const std::string &thestr = init.as_string();
  // If this is an existing symbol name, then we're not renamed at all. Can't
  // rely on @ and ! symbols in the string "sadly".
  if(migrate_namespace_lookup->lookup(init, sym) == false)
  {
    // This is a level0 name.

    // Funkyness: use the global symbol table type. Why? Because various things
    // out there get parsed in with a partial type, i.e. something where a
    // function prototype is declared, or perhaps a pointer to an incomplete
    // type (but that's less of an issue). This then screws up future hash
    // tables, where symbols can have different types, and thus have different
    // hashes.
    // Fix this by ensuring that /all/ symbols with the same name use the type
    // from the global symbol table.
    migrate_type(sym->type, type);
    return expr2tc(new symbol2t(type, init, symbol2t::level0, 0, 0, 0, 0));
  }
  if(
    init.as_string().compare(0, 3, "cs$") == 0 ||
    init.as_string().compare(0, 8, "kindice$") == 0 ||
    init.as_string().compare(0, 2, "s$") == 0 ||
    init.as_string().compare(0, 5, "i$") == 0)
  {
    // This is part of k-induction, where the type is slowly accumulated over
    // time, and the symbol never makes its way into the symbol table :|
    return expr2tc(new symbol2t(type, init, symbol2t::level0, 0, 0, 0, 0));
  }

  // Renamed to at least level 1,
  size_t at_pos = thestr.rfind("?");
  size_t exm_pos = thestr.rfind("!");
  size_t end_of_name_pos = at_pos;

  size_t and_pos, hash_pos;
  if(thestr.find("#") == std::string::npos)
  {
    // We're level 1.
    target_level = symbol2t::level1;
    and_pos = thestr.size();
    hash_pos = thestr.size();
  }
  else
  {
    // Level 2
    target_level = symbol2t::level2;
    and_pos = thestr.find("&");
    hash_pos = thestr.find("#");

    if(at_pos == std::string::npos)
    {
      // However, it's L2 global.
      target_level = symbol2t::level2_global;
      end_of_name_pos = and_pos;
    }
  }

  // Whatever level we're at, set the base name to be nonrenamed.
  irep_idt thename = irep_idt(thestr.substr(0, end_of_name_pos));

  if(target_level != symbol2t::level2_global)
  {
    std::string atstr = thestr.substr(at_pos + 1, exm_pos - at_pos - 1);
    std::string exmstr = thestr.substr(exm_pos + 1, and_pos - exm_pos - 1);

    char *endatptr, *endexmptr;
    level1_num = strtol(atstr.c_str(), &endatptr, 10);
    assert(endatptr != atstr.c_str());
    thread_num = strtol(exmstr.c_str(), &endexmptr, 10);
    assert(endexmptr != exmstr.c_str());
  }

  if(target_level == symbol2t::level1)
  {
    return expr2tc(
      new symbol2t(type, thename, target_level, level1_num, 0, thread_num, 0));
  }

  std::string andstr = thestr.substr(and_pos + 1, hash_pos - and_pos - 1);
  std::string hashstr =
    thestr.substr(hash_pos + 1, thestr.size() - hash_pos - 1);

  node_num = atoi(andstr.c_str());
  level2_num = atoi(hashstr.c_str());
  return expr2tc(new symbol2t(
    type, thename, target_level, level1_num, level2_num, thread_num, node_num));
}

// Functions to flatten union literals to not contain anything of union type.
// Everything should become a byte array, as we slowly purge concrete unions
static expr2tc flatten_union(const exprt &expr);

static void flatten_to_bytes(const exprt &expr, std::vector<expr2tc> &bytes)
{
  // Migrate to irep2 for sanity. We can't have recursive unions.
  expr2tc new_expr;
  migrate_expr(expr, new_expr);

  // Awkwardly, this array literal might not be completely fixed-value, if
  // encoded in the middle of a function body or something that refers to other
  // variables.
  if(is_array_type(new_expr))
  {
    // Assume only fixed-size arrays (because you can't have variable size
    // members of unions).
    const array_type2t &arraytype = to_array_type(new_expr->type);
    assert(
      !arraytype.size_is_infinite && !is_nil_expr(arraytype.array_size) &&
      is_constant_int2t(arraytype.array_size) &&
      "Can't flatten array in union literal with unbounded size");

    // Iterate over each field and flatten to bytes
    const constant_int2t &intref = to_constant_int2t(arraytype.array_size);
    for(unsigned int i = 0; i < intref.value.to_uint64(); i++)
    {
      index2tc idx(arraytype.subtype, new_expr, gen_ulong(i));
      flatten_to_bytes(migrate_expr_back(idx), bytes);
    }
  }
  else if(is_struct_type(new_expr))
  {
    // Iterate over each field.
    const struct_type2t &structtype = to_struct_type(new_expr->type);
    for(unsigned long i = 0; i < structtype.members.size(); i++)
    {
      member2tc memb(
        structtype.members[i], new_expr, structtype.member_names[i]);
      flatten_to_bytes(migrate_expr_back(memb), bytes);
    }
  }
  else if(is_union_type(new_expr))
  {
    // This is an expression that evaluates to a union -- probably a symbol
    // name. It can't be a union literal, because that would have been
    // recursively flattened. In this circumstance we are *not* required to
    // actually perform any flattening, because something else in the union
    // transformation should have transformed it to a byte array. Simply take
    // the address (it has to have storage), cast to byte array, and index.
    BigInt size = type_byte_size(new_expr->type);
    address_of2tc addrof(new_expr->type, new_expr);
    type2tc byteptr(new pointer_type2t(get_uint8_type()));
    typecast2tc cast(byteptr, addrof);

    // Produce N bytes
    for(unsigned int i = 0; i < size.to_uint64(); i++)
    {
      index2tc idx(get_uint8_type(), cast, gen_ulong(i));
      flatten_to_bytes(migrate_expr_back(idx), bytes);
    }
  }
  else if(is_number_type(new_expr) || is_pointer_type(new_expr))
  {
    BigInt size = type_byte_size(new_expr->type);

    bool is_big_endian =
      config.ansi_c.endianess == configt::ansi_ct::IS_BIG_ENDIAN;
    for(unsigned int i = 0; i < size.to_uint64(); i++)
    {
      byte_extract2tc ext(
        get_uint8_type(), new_expr, gen_ulong(i), is_big_endian);
      bytes.push_back(ext);
    }
  }
  else
  {
    std::cerr << "Unrecognized type " << get_type_id(*new_expr->type);
    std::cerr << " when flattening union literal" << std::endl;
    abort();
  }
}

static expr2tc flatten_union(const exprt &expr)
{
  type2tc type;
  migrate_type(expr.type(), type);
  BigInt full_size = type_byte_size(type);

  // Union literals should have zero/one field.
  assert(
    expr.operands().size() < 2 && "Union literal with more than one field");

  // Cannot have unbounded size; flatten to an array of bytes.
  std::vector<expr2tc> byte_array;

  if(expr.operands().size() == 1)
    flatten_to_bytes(expr.op0(), byte_array);

  // Potentially extend this array further if this literal is smaller than
  // the overall size of the union.
  expr2tc abyte = gen_zero(get_uint8_type());
  while(byte_array.size() < full_size.to_uint64())
    byte_array.push_back(abyte);

  expr2tc size = gen_ulong(byte_array.size());
  type2tc arraytype(new array_type2t(get_uint8_type(), size, false));
  constant_array2tc arr(arraytype, byte_array);
  return arr;
}

void migrate_expr(const exprt &expr, expr2tc &new_expr_ref)
{
  type2tc type;

  if(expr.id() == "nil")
  {
    new_expr_ref = expr2tc();
  }
  else if(expr.id() == irept::id_symbol)
  {
    migrate_type(expr.type(), type);
    new_expr_ref = sym_name_to_symbol(expr.identifier(), type);
  }
  else if(expr.id() == "nondet_symbol")
  {
    migrate_type(expr.type(), type);
    new_expr_ref = symbol2tc(type, "nondet$" + expr.identifier().as_string());
  }
  else if(
    expr.id() == irept::id_constant && expr.type().id() != typet::t_pointer &&
    expr.type().id() != typet::t_bool && expr.type().id() != "c_enum" &&
    expr.type().id() != typet::t_fixedbv &&
    expr.type().id() != typet::t_floatbv &&
    expr.type().id() != typet::t_array && expr.type().id() != typet::t_vector)
  {
    migrate_type(expr.type(), type);

    bool is_signed = false;
    if(type->type_id == type2t::signedbv_id)
      is_signed = true;

    BigInt val = binary2bigint(expr.value(), is_signed);

    expr2t *new_expr = new constant_int2t(type, val);
    new_expr_ref = expr2tc(new_expr);
  }
  else if(expr.id() == irept::id_constant && expr.type().id() == "c_enum")
  {
    migrate_type(expr.type(), type);

    uint64_t enumval = atoi(expr.value().as_string().c_str());

    expr2t *new_expr = new constant_int2t(type, BigInt(enumval));
    new_expr_ref = expr2tc(new_expr);
  }
  else if(expr.id() == irept::id_constant && expr.type().id() == typet::t_bool)
  {
    std::string theval = expr.value().as_string();
    if(theval == "true")
      new_expr_ref = gen_true_expr();
    else
      new_expr_ref = gen_false_expr();
  }
  else if(
    expr.id() == irept::id_constant && expr.type().id() == typet::t_pointer &&
    expr.value() == "NULL")
  {
    // Null is a symbol with pointer type.
    migrate_type(expr.type(), type);

    expr2t *new_expr = new symbol2t(type, std::string("NULL"));
    new_expr_ref = expr2tc(new_expr);
  }
  else if(
    expr.id() == irept::id_constant && expr.type().id() == typet::t_fixedbv)
  {
    migrate_type(expr.type(), type);

    fixedbvt bv(to_constant_expr(expr));

    expr2t *new_expr = new constant_fixedbv2t(bv);
    new_expr_ref = expr2tc(new_expr);
  }
  else if(
    expr.id() == irept::id_constant && expr.type().id() == typet::t_floatbv)
  {
    migrate_type(expr.type(), type);

    ieee_floatt bv(to_constant_expr(expr));

    expr2t *new_expr = new constant_floatbv2t(bv);
    new_expr_ref = expr2tc(new_expr);
  }
  else if(expr.id() == exprt::typecast)
  {
    assert(expr.op0().id_string() != "");
    migrate_type(expr.type(), type);

    expr2tc old_expr;
    migrate_expr(expr.op0(), old_expr);

    // Default to rounding mode symbol
    expr2tc rounding_mode =
      expr2tc(new symbol2t(type_pool.get_int32(), "c:@__ESBMC_rounding_mode"));

    // If it's not nil, convert it
    exprt old_rm = expr.find_expr("rounding_mode");
    if(old_rm.is_not_nil())
      migrate_expr(old_rm, rounding_mode);

    typecast2t *t = new typecast2t(type, old_expr, rounding_mode);
    new_expr_ref = expr2tc(t);
  }
  else if(expr.id() == "bitcast")
  {
    assert(expr.op0().id_string() != "");
    migrate_type(expr.type(), type);

    expr2tc old_expr;
    migrate_expr(expr.op0(), old_expr);

    bitcast2t *t = new bitcast2t(type, old_expr);
    new_expr_ref = expr2tc(t);
  }
  else if(expr.id() == "nearbyint")
  {
    assert(expr.op0().id_string() != "");
    migrate_type(expr.type(), type);

    expr2tc old_expr;
    migrate_expr(expr.op0(), old_expr);

    // Default to rounding mode symbol
    expr2tc rounding_mode =
      expr2tc(new symbol2t(type_pool.get_int32(), "c:@__ESBMC_rounding_mode"));

    // If it's not nil, convert it
    exprt old_rm = expr.find_expr("rounding_mode");
    if(old_rm.is_not_nil())
      migrate_expr(old_rm, rounding_mode);

    nearbyint2t *t = new nearbyint2t(type, old_expr, rounding_mode);
    new_expr_ref = expr2tc(t);
  }
  else if(expr.id() == typet::t_struct)
  {
    migrate_type(expr.type(), type);

    std::vector<expr2tc> members;
    forall_operands(it, expr)
    {
      expr2tc new_ref;
      migrate_expr(*it, new_ref);

      members.push_back(new_ref);
    }

    constant_struct2t *s = new constant_struct2t(type, members);
    new_expr_ref = expr2tc(s);
  }
  else if(expr.id() == typet::t_union)
  {
    // Unions are now being transformed into byte arrays at all stages past
    // parsing.
    new_expr_ref = flatten_union(expr);
  }
  else if(expr.id() == "string-constant")
  {
    std::string thestring = expr.value().as_string();
    typet thetype = expr.type();
    assert(thetype.add(typet::a_size).id() == irept::id_constant);
    exprt &face = (exprt &)thetype.add(typet::a_size);
    BigInt val = binary2bigint(face.value(), false);

    type2tc t = type2tc(new string_type2t(val.to_int64()));

    new_expr_ref = expr2tc(new constant_string2t(t, irep_idt(thestring)));
  }
  else if(
    (expr.id() == irept::id_constant && expr.type().id() == typet::t_array) ||
    (expr.id() == irept::id_constant && expr.type().id() == typet::t_vector) ||
    expr.id() == typet::t_array || expr.id() == typet::t_vector)
  {
    // Fixed size array.
    migrate_type(expr.type(), type);

    std::vector<expr2tc> members;
    forall_operands(it, expr)
    {
      expr2tc new_ref;
      migrate_expr(*it, new_ref);

      members.push_back(new_ref);
    }

    expr2t *a;
    if(
      (expr.id() == irept::id_constant && expr.type().id() == typet::t_array) ||
      expr.id() == typet::t_array)
      a = new constant_array2t(type, members);
    else
      a = new constant_vector2t(type, members);
    new_expr_ref = expr2tc(a);
  }
  else if(expr.id() == exprt::arrayof)
  {
    migrate_type(expr.type(), type);

    assert(expr.operands().size() == 1);
    expr2tc new_value;
    migrate_expr(expr.op0(), new_value);

    constant_array_of2t *a = new constant_array_of2t(type, new_value);
    new_expr_ref = expr2tc(a);
  }
  else if(expr.id() == exprt::i_if)
  {
    migrate_type(expr.type(), type);

    expr2tc cond, true_val, false_val;
    migrate_expr(expr.op0(), cond);
    migrate_expr(expr.op1(), true_val);
    migrate_expr(expr.op2(), false_val);

    if2t *i = new if2t(type, cond, true_val, false_val);
    new_expr_ref = expr2tc(i);
  }
  else if(expr.id() == exprt::equality)
  {
    expr2tc side1, side2;

    convert_operand_pair(expr, side1, side2);

    equality2t *e = new equality2t(side1, side2);
    new_expr_ref = expr2tc(e);
  }
  else if(expr.id() == exprt::notequal)
  {
    expr2tc side1, side2;

    convert_operand_pair(expr, side1, side2);

    notequal2t *n = new notequal2t(side1, side2);
    new_expr_ref = expr2tc(n);
  }
  else if(expr.id() == exprt::i_lt)
  {
    expr2tc side1, side2;

    convert_operand_pair(expr, side1, side2);

    lessthan2t *n = new lessthan2t(side1, side2);
    new_expr_ref = expr2tc(n);
  }
  else if(expr.id() == exprt::i_gt)
  {
    expr2tc side1, side2;
    migrate_expr(expr.op0(), side1);
    migrate_expr(expr.op1(), side2);

    greaterthan2t *n = new greaterthan2t(side1, side2);
    new_expr_ref = expr2tc(n);
  }
  else if(expr.id() == exprt::i_le)
  {
    expr2tc side1, side2;

    convert_operand_pair(expr, side1, side2);

    lessthanequal2t *n = new lessthanequal2t(side1, side2);
    new_expr_ref = expr2tc(n);
  }
  else if(expr.id() == exprt::i_ge)
  {
    expr2tc side1, side2;

    convert_operand_pair(expr, side1, side2);

    greaterthanequal2t *n = new greaterthanequal2t(side1, side2);
    new_expr_ref = expr2tc(n);
  }
  else if(expr.id() == exprt::i_not)
  {
    assert(expr.type().id() == typet::t_bool);
    expr2tc theval;
    migrate_expr(expr.op0(), theval);

    not2t *n = new not2t(theval);
    new_expr_ref = expr2tc(n);
  }
  else if(expr.id() == exprt::i_and)
  {
    assert(expr.type().id() == typet::t_bool);
    expr2tc side1, side2;
    if(expr.operands().size() > 2)
    {
      splice_expr(expr, new_expr_ref);
      return;
    }

    convert_operand_pair(expr, side1, side2);

    and2t *a = new and2t(side1, side2);
    new_expr_ref = expr2tc(a);
  }
  else if(expr.id() == exprt::i_or)
  {
    assert(expr.type().id() == typet::t_bool);
    expr2tc side1, side2;

    if(expr.operands().size() > 2)
    {
      splice_expr(expr, new_expr_ref);
      return;
    }

    convert_operand_pair(expr, side1, side2);

    or2t *o = new or2t(side1, side2);
    new_expr_ref = expr2tc(o);
  }
  else if(expr.id() == exprt::i_xor)
  {
    assert(expr.type().id() == typet::t_bool);
    assert(expr.operands().size() == 2);
    expr2tc side1, side2;

    convert_operand_pair(expr, side1, side2);

    xor2t *x = new xor2t(side1, side2);
    new_expr_ref = expr2tc(x);
  }
  else if(expr.id() == exprt::implies)
  {
    assert(expr.type().id() == typet::t_bool);
    assert(expr.operands().size() == 2);
    expr2tc side1, side2;

    convert_operand_pair(expr, side1, side2);

    implies2t *i = new implies2t(side1, side2);
    new_expr_ref = expr2tc(i);
  }
  else if(expr.id() == exprt::i_bitand)
  {
    migrate_type(expr.type(), type);

    expr2tc side1, side2;
    if(expr.operands().size() > 2)
    {
      splice_expr(expr, new_expr_ref);
      return;
    }

    convert_operand_pair(expr, side1, side2);

    bitand2t *a = new bitand2t(type, side1, side2);
    new_expr_ref = expr2tc(a);
  }
  else if(expr.id() == exprt::i_bitor)
  {
    migrate_type(expr.type(), type);

    expr2tc side1, side2;
    if(expr.operands().size() > 2)
    {
      splice_expr(expr, new_expr_ref);
      return;
    }

    convert_operand_pair(expr, side1, side2);

    bitor2t *o = new bitor2t(type, side1, side2);
    new_expr_ref = expr2tc(o);
  }
  else if(expr.id() == exprt::i_bitxor)
  {
    migrate_type(expr.type(), type);

    expr2tc side1, side2;
    if(expr.operands().size() > 2)
    {
      splice_expr(expr, new_expr_ref);
      return;
    }

    convert_operand_pair(expr, side1, side2);

    bitxor2t *x = new bitxor2t(type, side1, side2);
    new_expr_ref = expr2tc(x);
  }
  else if(expr.id() == exprt::i_bitnand)
  {
    migrate_type(expr.type(), type);

    expr2tc side1, side2;
    if(expr.operands().size() > 2)
    {
      splice_expr(expr, new_expr_ref);
      return;
    }

    convert_operand_pair(expr, side1, side2);

    bitnand2t *n = new bitnand2t(type, side1, side2);
    new_expr_ref = expr2tc(n);
  }
  else if(expr.id() == exprt::i_bitnor)
  {
    migrate_type(expr.type(), type);

    expr2tc side1, side2;
    if(expr.operands().size() > 2)
    {
      splice_expr(expr, new_expr_ref);
      return;
    }

    convert_operand_pair(expr, side1, side2);

    bitnor2t *o = new bitnor2t(type, side1, side2);
    new_expr_ref = expr2tc(o);
  }
  else if(expr.id() == exprt::i_bitnxor)
  {
    migrate_type(expr.type(), type);

    expr2tc side1, side2;
    if(expr.operands().size() > 2)
    {
      splice_expr(expr, new_expr_ref);
      return;
    }

    convert_operand_pair(expr, side1, side2);

    bitnxor2t *x = new bitnxor2t(type, side1, side2);
    new_expr_ref = expr2tc(x);
  }
  else if(expr.id() == exprt::i_bitnot)
  {
    migrate_type(expr.type(), type);

    assert(expr.operands().size() == 1);
    expr2tc value;
    migrate_expr(expr.op0(), value);

    bitnot2t *n = new bitnot2t(type, value);
    new_expr_ref = expr2tc(n);
  }
  else if(expr.id() == exprt::i_lshr)
  {
    migrate_type(expr.type(), type);

    expr2tc side1, side2;
    if(expr.operands().size() > 2)
    {
      splice_expr(expr, new_expr_ref);
      return;
    }

    convert_operand_pair(expr, side1, side2);

    lshr2t *s = new lshr2t(type, side1, side2);
    new_expr_ref = expr2tc(s);
  }
  else if(expr.id() == "unary-")
  {
    migrate_type(expr.type(), type);

    expr2tc theval;
    migrate_expr(expr.op0(), theval);

    neg2t *n = new neg2t(type, theval);
    new_expr_ref = expr2tc(n);
  }
  else if(expr.id() == exprt::abs)
  {
    migrate_type(expr.type(), type);

    expr2tc theval;
    migrate_expr(expr.op0(), theval);

    abs2t *a = new abs2t(type, theval);
    new_expr_ref = expr2tc(a);
  }
  else if(expr.id() == exprt::plus)
  {
    migrate_type(expr.type(), type);

    expr2tc side1, side2;
    if(expr.operands().size() > 2)
    {
      splice_expr(expr, new_expr_ref);
      return;
    }

    convert_operand_pair(expr, side1, side2);

    add2t *a = new add2t(type, side1, side2);
    new_expr_ref = expr2tc(a);
  }
  else if(expr.id() == exprt::minus)
  {
    migrate_type(expr.type(), type);

    if(expr.operands().size() > 2)
    {
      splice_expr(expr, new_expr_ref);
      return;
    }

    expr2tc side1, side2;
    convert_operand_pair(expr, side1, side2);

    sub2t *s = new sub2t(type, side1, side2);
    new_expr_ref = expr2tc(s);
  }
  else if(expr.id() == exprt::mult)
  {
    migrate_type(expr.type(), type);

    if(expr.operands().size() > 2)
    {
      splice_expr(expr, new_expr_ref);
      return;
    }

    expr2tc side1, side2;
    convert_operand_pair(expr, side1, side2);

    mul2t *s = new mul2t(type, side1, side2);
    new_expr_ref = expr2tc(s);
  }
  else if(expr.id() == exprt::div)
  {
    migrate_type(expr.type(), type);

    assert(expr.operands().size() == 2);

    expr2tc side1, side2;
    convert_operand_pair(expr, side1, side2);

    div2t *d = new div2t(type, side1, side2);
    new_expr_ref = expr2tc(d);
  }
  else if(expr.id() == "ieee_add")
  {
    migrate_type(expr.type(), type);

    if(expr.operands().size() > 2)
    {
      splice_expr(expr, new_expr_ref);
      return;
    }

    expr2tc side1, side2;
    convert_operand_pair(expr, side1, side2);

    // Default to rounding mode symbol
    expr2tc rm =
      expr2tc(new symbol2t(type_pool.get_int32(), "c:@__ESBMC_rounding_mode"));

    // If it's not nil, convert it
    exprt old_rm = expr.find_expr("rounding_mode");
    if(old_rm.is_not_nil())
      migrate_expr(old_rm, rm);

    ieee_add2t *a = new ieee_add2t(type, side1, side2, rm);
    new_expr_ref = expr2tc(a);
  }
  else if(expr.id() == "ieee_sub")
  {
    migrate_type(expr.type(), type);

    if(expr.operands().size() > 2)
    {
      splice_expr(expr, new_expr_ref);
      return;
    }

    expr2tc side1, side2;
    convert_operand_pair(expr, side1, side2);

    // Default to rounding mode symbol
    expr2tc rm =
      expr2tc(new symbol2t(type_pool.get_int32(), "c:@__ESBMC_rounding_mode"));

    // If it's not nil, convert it
    exprt old_rm = expr.find_expr("rounding_mode");
    if(old_rm.is_not_nil())
      migrate_expr(old_rm, rm);

    ieee_sub2t *s = new ieee_sub2t(type, side1, side2, rm);
    new_expr_ref = expr2tc(s);
  }
  else if(expr.id() == "ieee_mul")
  {
    migrate_type(expr.type(), type);

    if(expr.operands().size() > 2)
    {
      splice_expr(expr, new_expr_ref);
      return;
    }

    expr2tc side1, side2;
    convert_operand_pair(expr, side1, side2);

    // Default to rounding mode symbol
    expr2tc rm =
      expr2tc(new symbol2t(type_pool.get_int32(), "c:@__ESBMC_rounding_mode"));

    // If it's not nil, convert it
    exprt old_rm = expr.find_expr("rounding_mode");
    if(old_rm.is_not_nil())
      migrate_expr(old_rm, rm);

    ieee_mul2t *s = new ieee_mul2t(type, side1, side2, rm);
    new_expr_ref = expr2tc(s);
  }
  else if(expr.id() == "ieee_div")
  {
    migrate_type(expr.type(), type);

    assert(expr.operands().size() == 2);

    expr2tc side1, side2;
    convert_operand_pair(expr, side1, side2);

    // Default to rounding mode symbol
    expr2tc rm =
      expr2tc(new symbol2t(type_pool.get_int32(), "c:@__ESBMC_rounding_mode"));

    // If it's not nil, convert it
    exprt old_rm = expr.find_expr("rounding_mode");
    if(old_rm.is_not_nil())
      migrate_expr(old_rm, rm);

    ieee_div2t *d = new ieee_div2t(type, side1, side2, rm);
    new_expr_ref = expr2tc(d);
  }
  else if(expr.id() == "ieee_fma")
  {
    migrate_type(expr.type(), type);

    expr2tc v1, v2, v3;
    migrate_expr(expr.op0(), v1);
    migrate_expr(expr.op1(), v2);
    migrate_expr(expr.op2(), v3);

    // Default to rounding mode symbol
    expr2tc rm =
      expr2tc(new symbol2t(type_pool.get_int32(), "c:@__ESBMC_rounding_mode"));

    // If it's not nil, convert it
    exprt old_rm = expr.find_expr("rounding_mode");
    if(old_rm.is_not_nil())
      migrate_expr(old_rm, rm);

    ieee_fma2t *a = new ieee_fma2t(type, v1, v2, v3, rm);
    new_expr_ref = expr2tc(a);
  }
  else if(expr.id() == "ieee_sqrt")
  {
    migrate_type(expr.type(), type);

    expr2tc value;
    migrate_expr(expr.op0(), value);

    // Default to rounding mode symbol
    expr2tc rm =
      expr2tc(new symbol2t(type_pool.get_int32(), "c:@__ESBMC_rounding_mode"));

    // If it's not nil, convert it
    exprt old_rm = expr.find_expr("rounding_mode");
    if(old_rm.is_not_nil())
      migrate_expr(old_rm, rm);

    ieee_sqrt2t *a = new ieee_sqrt2t(type, value, rm);
    new_expr_ref = expr2tc(a);
  }
  else if(expr.id() == exprt::mod)
  {
    migrate_type(expr.type(), type);

    assert(expr.operands().size() == 2);

    expr2tc side1, side2;
    convert_operand_pair(expr, side1, side2);

    modulus2t *m = new modulus2t(type, side1, side2);
    new_expr_ref = expr2tc(m);
  }
  else if(expr.id() == exprt::i_shl)
  {
    migrate_type(expr.type(), type);

    assert(expr.operands().size() == 2);

    expr2tc side1, side2;
    convert_operand_pair(expr, side1, side2);

    shl2t *s = new shl2t(type, side1, side2);
    new_expr_ref = expr2tc(s);
  }
  else if(expr.id() == exprt::i_ashr)
  {
    migrate_type(expr.type(), type);

    assert(expr.operands().size() == 2);

    expr2tc side1, side2;
    convert_operand_pair(expr, side1, side2);

    ashr2t *a = new ashr2t(type, side1, side2);
    new_expr_ref = expr2tc(a);
  }
  else if(expr.id() == "pointer_offset")
  {
    migrate_type(expr.type(), type);

    expr2tc theval;
    migrate_expr(expr.op0(), theval);

    pointer_offset2t *p = new pointer_offset2t(type, theval);
    new_expr_ref = expr2tc(p);
  }
  else if(expr.id() == "pointer_object")
  {
    migrate_type(expr.type(), type);

    expr2tc theval;
    migrate_expr(expr.op0(), theval);

    pointer_object2t *p = new pointer_object2t(type, theval);
    new_expr_ref = expr2tc(p);
  }
  else if(expr.id() == exprt::id_address_of)
  {
    assert(expr.type().id() == typet::t_pointer);

    migrate_type(expr.type().subtype(), type);

    expr2tc theval;
    migrate_expr(expr.op0(), theval);

    address_of2t *a = new address_of2t(type, theval);
    new_expr_ref = expr2tc(a);
  }
  else if(
    expr.id() == "byte_extract_little_endian" ||
    expr.id() == "byte_extract_big_endian")
  {
    migrate_type(expr.type(), type);

    assert(expr.operands().size() == 2);

    expr2tc side1, side2;
    convert_operand_pair(expr, side1, side2);

    bool big_endian = (expr.id() == "byte_extract_big_endian") ? true : false;

    byte_extract2t *b = new byte_extract2t(type, side1, side2, big_endian);
    new_expr_ref = expr2tc(b);
  }
  else if(
    expr.id() == "byte_update_little_endian" ||
    expr.id() == "byte_update_big_endian")
  {
    migrate_type(expr.type(), type);

    assert(expr.operands().size() == 3);

    expr2tc sourceval, offs;
    convert_operand_pair(expr, sourceval, offs);

    expr2tc update;
    migrate_expr(expr.op2(), update);

    bool big_endian = (expr.id() == "byte_update_big_endian") ? true : false;

    byte_update2t *u =
      new byte_update2t(type, sourceval, offs, update, big_endian);
    new_expr_ref = expr2tc(u);
  }
  else if(expr.id() == "with")
  {
    migrate_type(expr.type(), type);

    expr2tc sourcedata, idx;
    migrate_expr(expr.op0(), sourcedata);

    if(expr.op1().id() == "member_name")
    {
      idx = expr2tc(new constant_string2t(
        type2tc(new string_type2t(1)),
        expr.op1().get_string("component_name")));
    }
    else
    {
      migrate_expr(expr.op1(), idx);
    }

    expr2tc update;
    migrate_expr(expr.op2(), update);

    with2t *w = new with2t(type, sourcedata, idx, update);
    new_expr_ref = expr2tc(w);
  }
  else if(expr.id() == exprt::member)
  {
    migrate_type(expr.type(), type);

    expr2tc sourcedata;
    migrate_expr(expr.op0(), sourcedata);

    member2t *m = new member2t(type, sourcedata, expr.component_name());
    new_expr_ref = expr2tc(m);
  }
  else if(expr.id() == exprt::index)
  {
    migrate_type(expr.type(), type);

    assert(expr.operands().size() == 2);
    expr2tc source, index;
    convert_operand_pair(expr, source, index);

    index2t *i = new index2t(type, source, index);
    new_expr_ref = expr2tc(i);
  }
  else if(expr.id() == "memory-leak")
  {
    // Memory leaks are in fact selects/indexes.
    migrate_type(expr.type(), type);

    assert(expr.operands().size() == 2);
    assert(expr.type().id() == typet::t_bool);
    expr2tc source, index;
    convert_operand_pair(expr, source, index);

    index2t *i = new index2t(type, source, index);
    new_expr_ref = expr2tc(i);
  }
  else if(expr.id() == exprt::isnan)
  {
    assert(expr.operands().size() == 1);

    expr2tc val;
    migrate_expr(expr.op0(), val);

    isnan2t *i = new isnan2t(val);
    new_expr_ref = expr2tc(i);
  }
  else if(expr.id() == irept::a_width)
  {
    assert(expr.operands().size() == 1);
    migrate_type(expr.type(), type);

    uint64_t thewidth = type->get_width();
    type2tc inttype(new unsignedbv_type2t(config.ansi_c.int_width));
    new_expr_ref = expr2tc(new constant_int2t(inttype, BigInt(thewidth)));
  }
  else if(expr.id() == "same-object")
  {
    assert(expr.operands().size() == 2);
    assert(expr.type().id() == typet::t_bool);
    expr2tc op0, op1;
    convert_operand_pair(expr, op0, op1);

    same_object2t *s = new same_object2t(op0, op1);
    new_expr_ref = expr2tc(s);
  }
  else if(expr.id() == "invalid-object")
  {
    assert(expr.type().id() == "pointer");
    type2tc pointertype(new pointer_type2t(type2tc(new empty_type2t())));
    new_expr_ref = expr2tc(new symbol2t(pointertype, "INVALID"));
  }
  else if(expr.id() == "unary+")
  {
    migrate_expr(expr.op0(), new_expr_ref);
  }
  else if(expr.id() == "overflow-+")
  {
    assert(expr.type().id() == typet::t_bool);
    expr2tc op0, op1;
    convert_operand_pair(expr, op0, op1);
    expr2tc add = expr2tc(new add2t(op0->type, op0, op1)); // XXX type?
    new_expr_ref = expr2tc(new overflow2t(add));
  }
  else if(expr.id() == "overflow--")
  {
    assert(expr.type().id() == typet::t_bool);
    expr2tc op0, op1;
    convert_operand_pair(expr, op0, op1);
    expr2tc sub = expr2tc(new sub2t(op0->type, op0, op1)); // XXX type?
    new_expr_ref = expr2tc(new overflow2t(sub));
  }
  else if(expr.id() == "overflow-*")
  {
    assert(expr.type().id() == typet::t_bool);
    expr2tc op0, op1;
    convert_operand_pair(expr, op0, op1);
    expr2tc mul = expr2tc(new mul2t(op0->type, op0, op1)); // XXX type?
    new_expr_ref = expr2tc(new overflow2t(mul));
  }
  else if(expr.id() == "overflow-/")
  {
    assert(expr.type().id() == typet::t_bool);
    expr2tc op0, op1;
    convert_operand_pair(expr, op0, op1);
    expr2tc div = expr2tc(new div2t(op0->type, op0, op1)); // XXX type?
    new_expr_ref = expr2tc(new overflow2t(div));
  }
  else if(expr.id() == "overflow-mod")
  {
    assert(expr.type().id() == typet::t_bool);
    expr2tc op0, op1;
    convert_operand_pair(expr, op0, op1);
    expr2tc mod = expr2tc(new modulus2t(op0->type, op0, op1)); // XXX type?
    new_expr_ref = expr2tc(new overflow2t(mod));
  }
  else if(expr.id() == "overflow-shl")
  {
    assert(expr.type().id() == typet::t_bool);
    expr2tc op0, op1;
    convert_operand_pair(expr, op0, op1);
    expr2tc shl = expr2tc(new shl2t(op0->type, op0, op1)); // XXX type?
    new_expr_ref = expr2tc(new overflow2t(shl));
  }
  else if(has_prefix(expr.id_string(), "overflow-typecast-"))
  {
    unsigned bits = atoi(expr.id_string().c_str() + 18);
    expr2tc operand;
    migrate_expr(expr.op0(), operand);
    new_expr_ref = expr2tc(new overflow_cast2t(operand, bits));
  }
  else if(expr.id() == "overflow-unary-")
  {
    assert(expr.type().id() == typet::t_bool);
    expr2tc operand;
    migrate_expr(expr.op0(), operand);
    new_expr_ref = expr2tc(new overflow_neg2t(operand));
  }
  else if(expr.id() == "unknown")
  {
    migrate_type(expr.type(), type);
    new_expr_ref = expr2tc(new unknown2t(type));
  }
  else if(expr.id() == "invalid")
  {
    migrate_type(expr.type(), type);
    new_expr_ref = expr2tc(new invalid2t(type));
  }
  else if(expr.id() == "NULL-object")
  {
    migrate_type(expr.type(), type);
    new_expr_ref = expr2tc(new null_object2t(type));
  }
  else if(expr.id() == "dynamic_object")
  {
    migrate_type(expr.type(), type);
    expr2tc op0, op1;
    convert_operand_pair(expr, op0, op1);

    bool invalid = false;
    bool unknown = false;
    if(is_constant_bool2t(op1))
    {
      invalid = to_constant_bool2t(op1).value;
    }
    else
    {
      assert(expr.op1().id() == "unknown");
      unknown = true;
    }

    new_expr_ref = expr2tc(new dynamic_object2t(type, op0, invalid, unknown));
  }
  else if(expr.id() == irept::id_dereference)
  {
    migrate_type(expr.type(), type);
    expr2tc op0;
    migrate_expr(expr.op0(), op0);
    new_expr_ref = expr2tc(new dereference2t(type, op0));
  }
  else if(expr.id() == "valid_object")
  {
    expr2tc op0;
    migrate_expr(expr.op0(), op0);
    new_expr_ref = expr2tc(new valid_object2t(op0));
  }
  else if(expr.id() == "deallocated_object")
  {
    expr2tc op0;
    migrate_expr(expr.op0(), op0);
    new_expr_ref = expr2tc(new deallocated_obj2t(op0));
  }
  else if(expr.id() == "dynamic_size")
  {
    expr2tc op0;
    migrate_expr(expr.op0(), op0);
    new_expr_ref = expr2tc(new dynamic_size2t(op0));
  }
  else if(expr.id() == "sideeffect")
  {
    expr2tc operand, thesize;
    type2tc cmt_type, plaintype;
    std::vector<expr2tc> args;
    if(
      expr.statement() != "nondet" && expr.statement() != "cpp_new" &&
      expr.statement() != "cpp_new[]")
      migrate_expr(expr.op0(), operand);

    if(expr.statement() == "cpp_new" || expr.statement() == "cpp_new[]")
      // These hide the size in a real size field,
      migrate_expr((const exprt &)expr.find("size"), thesize);
    else if(expr.statement() != "nondet" && expr.statement() != "function_call")
      // For everything other than nondet,
      migrate_expr((const exprt &)expr.cmt_size(), thesize);

    migrate_type((const typet &)expr.cmt_type(), cmt_type);
    migrate_type(expr.type(), plaintype);

    sideeffect2t::allockind t;
    if(expr.statement() == "malloc")
      t = sideeffect2t::malloc;
    else if(expr.statement() == "realloc")
      t = sideeffect2t::realloc;
    else if(expr.statement() == "alloca")
      t = sideeffect2t::alloca;
    else if(expr.statement() == "cpp_new")
      t = sideeffect2t::cpp_new;
    else if(expr.statement() == "cpp_new[]")
      t = sideeffect2t::cpp_new_arr;
    else if(expr.statement() == "nondet")
      t = sideeffect2t::nondet;
    else if(expr.statement() == "va_arg")
      t = sideeffect2t::va_arg;
    else if(expr.statement() == "function_call")
    {
      t = sideeffect2t::function_call;
      const exprt &arguments = expr.op1();
      forall_operands(it, arguments)
      {
        args.emplace_back();
        migrate_expr(*it, args.back());
      }
    }
    else if(expr.statement() == "printf")
    {
      for(auto const &it : expr.operands())
      {
        expr2tc tmp_op;
        migrate_expr(it, tmp_op);
        args.push_back(tmp_op);
      }
      new_expr_ref = code_printf2tc(args);
      return;
    }
    else if(expr.statement() == "preincrement")
    {
      t = sideeffect2t::preincrement;
      migrate_expr(expr.op0(), new_expr_ref);
    }
    else if(expr.statement() == "postincrement")
    {
      t = sideeffect2t::postincrement;
      migrate_expr(expr.op0(), new_expr_ref);
    }
    else if(expr.statement() == "predecrement")
    {
      t = sideeffect2t::predecrement;
      migrate_expr(expr.op0(), new_expr_ref);
    }
    else if(expr.statement() == "postdecrement")
    {
      t = sideeffect2t::predecrement;
      migrate_expr(expr.op0(), new_expr_ref);
    }
    else
    {
      std::cerr << "Unexpected side-effect statement: " << expr.statement()
                << std::endl;
      abort();
    }

    new_expr_ref =
      sideeffect2tc(plaintype, operand, thesize, args, cmt_type, t);
  }
  else if(expr.id() == irept::id_code && expr.statement() == "assign")
  {
    expr2tc op0, op1;
    convert_operand_pair(expr, op0, op1);
    new_expr_ref = expr2tc(new code_assign2t(op0, op1));
  }
  else if(expr.id() == irept::id_code && expr.statement() == "decl")
  {
    assert(expr.op0().id() == "symbol");
    type2tc thetype;
    irep_idt sym_name;
    migrate_type(expr.op0().type(), thetype);
    sym_name = expr.op0().identifier();
    new_expr_ref = expr2tc(new code_decl2t(thetype, sym_name));
  }
  else if(expr.id() == irept::id_code && expr.statement() == "dead")
  {
    assert(expr.op0().id() == "symbol");
    type2tc thetype;
    irep_idt sym_name;
    migrate_type(expr.op0().type(), thetype);
    sym_name = expr.op0().identifier();
    new_expr_ref = expr2tc(new code_dead2t(thetype, sym_name));
  }
  else if(expr.id() == irept::id_code && expr.statement() == "printf")
  {
    std::vector<expr2tc> ops;
    for(auto const &it : expr.operands())
    {
      expr2tc tmp_op;
      migrate_expr(it, tmp_op);
      ops.push_back(tmp_op);
    }
    new_expr_ref = expr2tc(new code_printf2t(ops));
  }
  else if(expr.id() == irept::id_code && expr.statement() == "expression")
  {
    assert(expr.operands().size() == 1);
    expr2tc theop;
    migrate_expr(expr.op0(), theop);
    new_expr_ref = expr2tc(new code_expression2t(theop));
  }
  else if(expr.id() == irept::id_code && expr.statement() == "return")
  {
    expr2tc theop;
    if(expr.operands().size() == 1)
      migrate_expr(expr.op0(), theop);
    else
      assert(expr.operands().size() == 0);
    new_expr_ref = expr2tc(new code_return2t(theop));
  }
  else if(expr.id() == irept::id_code && expr.statement() == "free")
  {
    assert(expr.operands().size() == 1);
    expr2tc theop;
    migrate_expr(expr.op0(), theop);
    new_expr_ref = expr2tc(new code_free2t(theop));
  }
  else if(expr.id() == irept::id_code && expr.statement() == "cpp_delete[]")
  {
    assert(expr.operands().size() == 1);
    expr2tc theop;
    migrate_expr(expr.op0(), theop);
    new_expr_ref = expr2tc(new code_cpp_del_array2t(theop));
  }
  else if(expr.id() == irept::id_code && expr.statement() == "cpp_delete")
  {
    assert(expr.operands().size() == 1);
    expr2tc theop;
    migrate_expr(expr.op0(), theop);
    new_expr_ref = expr2tc(new code_cpp_delete2t(theop));
  }
  else if(expr.id() == "object_descriptor")
  {
    migrate_type(expr.op0().type(), type);
    expr2tc op0, op1;
    convert_operand_pair(expr, op0, op1);
    new_expr_ref = expr2tc(new object_descriptor2t(type, op0, op1, 0));
  }
  else if(expr.id() == irept::id_code && expr.statement() == "function_call")
  {
    expr2tc op0, op1;
    convert_operand_pair(expr, op0, op1);

    std::vector<expr2tc> args;
    const exprt &irep_args = expr.op2();
    assert(irep_args.is_not_nil());
    forall_operands(it, irep_args)
    {
      expr2tc tmp;
      migrate_expr(*it, tmp);
      args.push_back(tmp);
    }

    new_expr_ref = expr2tc(new code_function_call2t(op0, op1, args));
  }
  else if(expr.id() == "invalid-pointer")
  {
    expr2tc op0;
    migrate_expr(expr.op0(), op0);
    new_expr_ref = expr2tc(new invalid_pointer2t(op0));
  }
  else if(expr.id() == "code" && expr.statement() == "skip")
  {
    new_expr_ref = expr2tc(new code_skip2t(get_empty_type()));
  }
  else if(expr.id() == "code" && expr.statement() == "goto")
  {
    new_expr_ref = expr2tc(new code_goto2t(expr.get("destination")));
  }
  else if(expr.id() == "comma")
  {
    migrate_type(expr.type(), type);
    expr2tc op0, op1;
    convert_operand_pair(expr, op0, op1);
    new_expr_ref = expr2tc(new code_comma2t(type, op0, op1));
  }
  else if(expr.id() == "code" && expr.statement() == "asm")
  {
    migrate_type(expr.type(), type);
    const irep_idt &str = expr.op0().value();
    new_expr_ref = expr2tc(new code_asm2t(type, str));
  }
  else if(expr.id() == "code" && expr.statement() == "cpp-throw")
  {
    // No type,
    const irept::subt &exceptions_thrown =
      expr.find("exception_list").get_sub();

    std::vector<irep_idt> expr_list;
    for(const auto &e_it : exceptions_thrown)
    {
      expr_list.push_back(e_it.id());
    }

    expr2tc operand;
    if(expr.operands().size() == 1)
    {
      migrate_expr(expr.op0(), operand);
    }
    else
    {
      operand = expr2tc();
    }

    new_expr_ref = expr2tc(new code_cpp_throw2t(operand, expr_list));
  }
  else if(expr.id() == "code" && expr.statement() == "throw-decl")
  {
    std::vector<irep_idt> expr_list;
    const irept::subt &exceptions_thrown = expr.find("throw_list").get_sub();
    for(const auto &e_it : exceptions_thrown)
    {
      expr_list.push_back(e_it.id());
    }

    new_expr_ref = expr2tc(new code_cpp_throw_decl2t(expr_list));
  }
  else if(expr.id() == "isinf")
  {
    expr2tc theval;
    migrate_expr(expr.op0(), theval);

    isinf2t *n = new isinf2t(theval);
    new_expr_ref = expr2tc(n);
  }
  else if(expr.id() == "isnormal")
  {
    expr2tc theval;
    migrate_expr(expr.op0(), theval);

    isnormal2t *n = new isnormal2t(theval);
    new_expr_ref = expr2tc(n);
  }
  else if(expr.id() == "isfinite")
  {
    expr2tc theval;
    migrate_expr(expr.op0(), theval);

    isfinite2t *n = new isfinite2t(theval);
    new_expr_ref = expr2tc(n);
  }
  else if(expr.id() == "signbit")
  {
    expr2tc theval;
    migrate_expr(expr.op0(), theval);

    signbit2t *n = new signbit2t(theval);
    new_expr_ref = expr2tc(n);
  }
  else if(expr.id() == "popcount")
  {
    expr2tc theval;
    migrate_expr(expr.op0(), theval);

    popcount2t *n = new popcount2t(theval);
    new_expr_ref = expr2tc(n);
  }
  else if(expr.id() == "bswap")
  {
    expr2tc theval;
    migrate_expr(expr.op0(), theval);
    migrate_type(expr.type(), type);

    bswap2t *n = new bswap2t(type, theval);
    new_expr_ref = expr2tc(n);
  }
  else if(expr.id() == "concat")
  {
    expr2tc op0, op1;
    convert_operand_pair(expr, op0, op1);
    migrate_type(expr.type(), type);
    new_expr_ref = concat2tc(type, op0, op1);
  }
  else if(expr.id() == "extract")
  {
    expr2tc theop;
    migrate_type(expr.type(), type);
    migrate_expr(expr.op0(), theop);
    unsigned int upper = atoi(expr.get("upper").as_string().c_str());
    unsigned int lower = atoi(expr.get("lower").as_string().c_str());
    new_expr_ref = extract2tc(type, theop, upper, lower);
  }
  else
  {
    expr.dump();
    throw new std::string("migrate expr failed");
  }
}

typet migrate_type_back(const type2tc &ref)
{
  switch(ref->type_id)
  {
  case type2t::bool_id:
    return bool_typet();
  case type2t::empty_id:
    return empty_typet();
  case type2t::symbol_id:
  {
    const symbol_type2t &ref2 = to_symbol_type(ref);
    return symbol_typet(ref2.symbol_name);
  }
  case type2t::struct_id:
  {
    unsigned int idx;
    struct_typet thetype;
    struct_union_typet::componentst comps;
    const struct_type2t &ref2 = to_struct_type(ref);

    idx = 0;
    for(auto const &it : ref2.members)
    {
      struct_union_typet::componentt component;
      component.id("component");
      component.type() = migrate_type_back(it);
      component.set_name(irep_idt(ref2.member_names[idx]));
      component.pretty_name(irep_idt(ref2.member_pretty_names[idx]));
      comps.push_back(component);
      idx++;
    }

    thetype.components() = comps;
    thetype.set("tag", irep_idt(ref2.name));
    if(ref2.packed)
      thetype.set("packed", irep_idt("true"));
    return std::move(thetype);
  }
  case type2t::union_id:
  {
    unsigned int idx;
    union_typet thetype;
    struct_union_typet::componentst comps;
    const union_type2t &ref2 = to_union_type(ref);

    idx = 0;
    for(auto const &it : ref2.members)
    {
      struct_union_typet::componentt component;
      component.id("component");
      component.type() = migrate_type_back(it);
      component.set_name(irep_idt(ref2.member_names[idx]));
      component.pretty_name(irep_idt(ref2.member_pretty_names[idx]));
      comps.push_back(component);
      idx++;
    }

    thetype.components() = comps;
    thetype.set("tag", irep_idt(ref2.name));
    return std::move(thetype);
  }
  case type2t::code_id:
  {
    const code_type2t &ref2 = to_code_type(ref);
    code_typet code;
    typet ret_type = migrate_type_back(ref2.ret_type);

    assert(ref2.arguments.size() == ref2.argument_names.size());

    code_typet::argumentst args;
    unsigned int i = 0;
    for(auto const &it : ref2.arguments)
    {
      args.emplace_back(migrate_type_back(it));
      args.back().set_identifier(ref2.argument_names[i]);
      i++;
    }

    code.arguments() = args;
    code.return_type() = ret_type;

    if(ref2.ellipsis)
      code.make_ellipsis();

    return std::move(code);
  }
  case type2t::array_id:
  {
    const array_type2t &ref2 = to_array_type(ref);

    array_typet thetype;
    thetype.subtype() = migrate_type_back(ref2.subtype);
    if(ref2.size_is_infinite)
    {
      thetype.set("size", "infinity");
    }
    else
    {
      thetype.size() = migrate_expr_back(ref2.array_size);
    }

    return std::move(thetype);
  }
  case type2t::vector_id:
  {
    const vector_type2t &ref2 = to_vector_type(ref);

    vector_typet thetype;
    thetype.subtype() = migrate_type_back(ref2.subtype);
    if(ref2.size_is_infinite)
    {
      thetype.set("size", "infinity");
    }
    else
    {
<<<<<<< HEAD
      thetype.size() = migrate_expr_back(ref2.vector_size);
=======
      thetype.size() = migrate_expr_back(ref2.array_size);
>>>>>>> 2817984f
    }

    return std::move(thetype);
  }
  case type2t::pointer_id:
  {
    const pointer_type2t &ref2 = to_pointer_type(ref);

    typet subtype = migrate_type_back(ref2.subtype);
    pointer_typet thetype(subtype);
    return std::move(thetype);
  }
  case type2t::unsignedbv_id:
  {
    const unsignedbv_type2t &ref2 = to_unsignedbv_type(ref);

    return unsignedbv_typet(ref2.width);
  }
  case type2t::signedbv_id:
  {
    const signedbv_type2t &ref2 = to_signedbv_type(ref);

    return signedbv_typet(ref2.width);
  }
  case type2t::fixedbv_id:
  {
    const fixedbv_type2t &ref2 = to_fixedbv_type(ref);

    fixedbv_typet thetype;
    thetype.set_integer_bits(ref2.integer_bits);
    thetype.set_width(ref2.width);
    return std::move(thetype);
  }
  case type2t::floatbv_id:
  {
    const floatbv_type2t &ref2 = to_floatbv_type(ref);

    floatbv_typet thetype;
    thetype.set_f(ref2.fraction);
    thetype.set_width(ref2.get_width());
    return std::move(thetype);
  }
  case type2t::string_id:
  {
    string_typet ret;
    ret.width(to_string_type(ref).get_length());
    return std::move(ret);
  }
  case type2t::cpp_name_id:
  {
    const cpp_name_type2t &ref2 = to_cpp_name_type(ref);
    exprt thetype("cpp-name");
    exprt name("name");
    name.identifier(ref2.name);
    thetype.get_sub().push_back(name);

    if(ref2.template_args.size() != 0)
    {
      exprt args("template_args");
      exprt &arglist = (exprt &)args.add("arguments");
      for(auto const &it : ref2.template_args)
      {
        typet tmp = migrate_type_back(it);
        exprt type("type");
        type.type() = tmp;
        arglist.copy_to_operands(type); // Yep, that's how it's structured.
      }

      thetype.get_sub().push_back(args);
    }

    typet ret;
    ret.swap((irept &)thetype);
    return ret;
  }
  default:
    std::cerr << "Unrecognized type in migrate_type_back" << std::endl;
    abort();
  }
}

exprt migrate_expr_back(const expr2tc &ref)
{
  if(ref.get() == nullptr)
    return nil_exprt();

  switch(ref->expr_id)
  {
  case expr2t::constant_int_id:
  {
    const constant_int2t &ref2 = to_constant_int2t(ref);
    typet thetype = migrate_type_back(ref->type);
    constant_exprt theexpr(thetype);
    unsigned int width = atoi(thetype.width().as_string().c_str());
    theexpr.set_value(integer2binary(ref2.value, width));
    return std::move(theexpr);
  }
  case expr2t::constant_fixedbv_id:
  {
    return to_constant_fixedbv2t(ref).value.to_expr();
  }
  case expr2t::constant_floatbv_id:
  {
    return to_constant_floatbv2t(ref).value.to_expr();
  }
  case expr2t::constant_bool_id:
  {
    const constant_bool2t &ref2 = to_constant_bool2t(ref);
    if(ref2.value)
      return true_exprt();

    return false_exprt();
  }
  case expr2t::constant_string_id:
  {
    const constant_string2t &ref2 = to_constant_string2t(ref);
    const string_type2t &typeref = to_string_type(ref->type);
    exprt thestring("string-constant");

    typet thetype("array");
    thetype.subtype() = signedbv_typet(8);
    constant_exprt sizeexpr(signedbv_typet(32));
    sizeexpr.set("value", integer2binary(BigInt(typeref.width), 32));
    thetype.size(sizeexpr);

    thestring.type() = thetype;
    thestring.set("value", irep_idt(ref2.value));
    return thestring;
  }
  case expr2t::constant_struct_id:
  {
    const constant_struct2t &ref2 = to_constant_struct2t(ref);
    typet thetype = migrate_type_back(ref->type);
    exprt thestruct("struct", thetype);
    for(auto const &it : ref2.datatype_members)
      thestruct.operands().push_back(migrate_expr_back(it));
    return thestruct;
  }
  case expr2t::constant_union_id:
  {
    const constant_union2t &ref2 = to_constant_union2t(ref);
    typet thetype = migrate_type_back(ref->type);
    exprt theunion("union", thetype);
    for(auto const &it : ref2.datatype_members)
      theunion.operands().push_back(migrate_expr_back(it));
    return theunion;
  }
  case expr2t::constant_array_id:
  {
    const constant_array2t &ref2 = to_constant_array2t(ref);
    typet thetype = migrate_type_back(ref->type);
    exprt thearray("constant", thetype);
    for(auto const &it : ref2.datatype_members)
      thearray.operands().push_back(migrate_expr_back(it));
    return thearray;
  }
  case expr2t::constant_vector_id:
  {
    const constant_vector2t &ref2 = to_constant_vector2t(ref);
    typet thetype = migrate_type_back(ref->type);
    exprt thearray("constant", thetype);
    for(auto const &it : ref2.datatype_members)
      thearray.operands().push_back(migrate_expr_back(it));
    return thearray;
  }
  case expr2t::constant_array_of_id:
  {
    const constant_array_of2t &ref2 = to_constant_array_of2t(ref);
    typet thetype = migrate_type_back(ref->type);
    exprt thearray("array_of", thetype);
    exprt initializer = migrate_expr_back(ref2.initializer);
    thearray.operands().push_back(initializer);
    return thearray;
  }
  case expr2t::symbol_id:
  {
    const symbol2t &ref2 = to_symbol2t(ref);
    typet thetype = migrate_type_back(ref->type);
    if(has_prefix(ref2.thename.as_string(), "nondet$"))
    {
      exprt thesym("nondet_symbol", thetype);
      thesym.identifier(
        irep_idt(std::string(ref2.get_symbol_name().c_str() + 7)));
      return thesym;
    }
    if(ref2.thename == "NULL")
    {
      // Special case.
      constant_exprt const_expr(migrate_type_back(ref2.type));
      const_expr.set_value(ref2.get_symbol_name());
      return std::move(const_expr);
    }
    else if(ref2.thename == "INVALID")
    {
      exprt invalid("invalid-object", pointer_typet(empty_typet()));
      return invalid;
    }
    else
    {
      return symbol_exprt(ref2.get_symbol_name(), thetype);
    }
  }
  case expr2t::typecast_id:
  {
    const typecast2t &ref2 = to_typecast2t(ref);
    typet thetype = migrate_type_back(ref->type);

    typecast_exprt new_expr(migrate_expr_back(ref2.from), thetype);
    new_expr.set("rounding_mode", migrate_expr_back(ref2.rounding_mode));
    return std::move(new_expr);
  }
  case expr2t::nearbyint_id:
  {
    const nearbyint2t &ref2 = to_nearbyint2t(ref);
    typet thetype = migrate_type_back(ref->type);

    exprt new_expr("nearbyint", thetype);
    new_expr.copy_to_operands(migrate_expr_back(ref2.from));
    new_expr.set("rounding_mode", migrate_expr_back(ref2.rounding_mode));
    return new_expr;
  }
  case expr2t::if_id:
  {
    const if2t &ref2 = to_if2t(ref);
    typet thetype = migrate_type_back(ref->type);
    if_exprt theif(
      migrate_expr_back(ref2.cond),
      migrate_expr_back(ref2.true_value),
      migrate_expr_back(ref2.false_value));
    theif.type() = thetype;
    return std::move(theif);
  }
  case expr2t::equality_id:
  {
    const equality2t &ref2 = to_equality2t(ref);
    return equality_exprt(
      migrate_expr_back(ref2.side_1), migrate_expr_back(ref2.side_2));
  }
  case expr2t::notequal_id:
  {
    const notequal2t &ref2 = to_notequal2t(ref);
    exprt notequal("notequal", bool_typet());
    notequal.copy_to_operands(
      migrate_expr_back(ref2.side_1), migrate_expr_back(ref2.side_2));
    return notequal;
  }
  case expr2t::lessthan_id:
  {
    const lessthan2t &ref2 = to_lessthan2t(ref);
    exprt lessthan("<", bool_typet());
    lessthan.copy_to_operands(
      migrate_expr_back(ref2.side_1), migrate_expr_back(ref2.side_2));
    return lessthan;
  }
  case expr2t::greaterthan_id:
  {
    const greaterthan2t &ref2 = to_greaterthan2t(ref);
    exprt greaterthan(">", bool_typet());
    greaterthan.copy_to_operands(
      migrate_expr_back(ref2.side_1), migrate_expr_back(ref2.side_2));
    return greaterthan;
  }
  case expr2t::lessthanequal_id:
  {
    const lessthanequal2t &ref2 = to_lessthanequal2t(ref);
    exprt lessthanequal("<=", bool_typet());
    lessthanequal.copy_to_operands(
      migrate_expr_back(ref2.side_1), migrate_expr_back(ref2.side_2));
    return lessthanequal;
  }
  case expr2t::greaterthanequal_id:
  {
    const greaterthanequal2t &ref2 = to_greaterthanequal2t(ref);
    exprt greaterthanequal(">=", bool_typet());
    greaterthanequal.copy_to_operands(
      migrate_expr_back(ref2.side_1), migrate_expr_back(ref2.side_2));
    return greaterthanequal;
  }
  case expr2t::not_id:
  {
    const not2t &ref2 = to_not2t(ref);
    return not_exprt(migrate_expr_back(ref2.value));
  }
  case expr2t::and_id:
  {
    const and2t &ref2 = to_and2t(ref);
    exprt andval("and", bool_typet());
    andval.copy_to_operands(
      migrate_expr_back(ref2.side_1), migrate_expr_back(ref2.side_2));
    return andval;
  }
  case expr2t::or_id:
  {
    const or2t &ref2 = to_or2t(ref);
    exprt orval("or", bool_typet());
    orval.copy_to_operands(
      migrate_expr_back(ref2.side_1), migrate_expr_back(ref2.side_2));
    return orval;
  }
  case expr2t::xor_id:
  {
    const xor2t &ref2 = to_xor2t(ref);
    exprt xorval("xor", bool_typet());
    xorval.copy_to_operands(
      migrate_expr_back(ref2.side_1), migrate_expr_back(ref2.side_2));
    return xorval;
  }
  case expr2t::implies_id:
  {
    const implies2t &ref2 = to_implies2t(ref);
    exprt impliesval("=>", bool_typet());
    impliesval.copy_to_operands(
      migrate_expr_back(ref2.side_1), migrate_expr_back(ref2.side_2));
    return impliesval;
  }
  case expr2t::bitand_id:
  {
    const bitand2t &ref2 = to_bitand2t(ref);
    typet thetype = migrate_type_back(ref->type);
    exprt bitandval("bitand", thetype);
    bitandval.copy_to_operands(
      migrate_expr_back(ref2.side_1), migrate_expr_back(ref2.side_2));
    return bitandval;
  }
  case expr2t::bitor_id:
  {
    const bitor2t &ref2 = to_bitor2t(ref);
    typet thetype = migrate_type_back(ref->type);
    exprt bitorval("bitor", thetype);
    bitorval.copy_to_operands(
      migrate_expr_back(ref2.side_1), migrate_expr_back(ref2.side_2));
    return bitorval;
  }
  case expr2t::bitxor_id:
  {
    const bitxor2t &ref2 = to_bitxor2t(ref);
    typet thetype = migrate_type_back(ref->type);
    exprt bitxorval("bitxor", thetype);
    bitxorval.copy_to_operands(
      migrate_expr_back(ref2.side_1), migrate_expr_back(ref2.side_2));
    return bitxorval;
  }
  case expr2t::bitnand_id:
  {
    const bitnand2t &ref2 = to_bitnand2t(ref);
    typet thetype = migrate_type_back(ref->type);
    exprt bitnandval("bitnand", thetype);
    bitnandval.copy_to_operands(
      migrate_expr_back(ref2.side_1), migrate_expr_back(ref2.side_2));
    return bitnandval;
  }
  case expr2t::bitnor_id:
  {
    const bitnor2t &ref2 = to_bitnor2t(ref);
    typet thetype = migrate_type_back(ref->type);
    exprt bitnorval("bitnor", thetype);
    bitnorval.copy_to_operands(
      migrate_expr_back(ref2.side_1), migrate_expr_back(ref2.side_2));
    return bitnorval;
  }
  case expr2t::bitnxor_id:
  {
    const bitnxor2t &ref2 = to_bitnxor2t(ref);
    typet thetype = migrate_type_back(ref->type);
    exprt bitnxorval("bitnxor", thetype);
    bitnxorval.copy_to_operands(
      migrate_expr_back(ref2.side_1), migrate_expr_back(ref2.side_2));
    return bitnxorval;
  }
  case expr2t::bitnot_id:
  {
    const bitnot2t &ref2 = to_bitnot2t(ref);
    typet thetype = migrate_type_back(ref->type);
    exprt bitnotval("bitnot", thetype);
    bitnotval.copy_to_operands(migrate_expr_back(ref2.value));
    return bitnotval;
  }
  case expr2t::lshr_id:
  {
    const lshr2t &ref2 = to_lshr2t(ref);
    typet thetype = migrate_type_back(ref->type);
    exprt lshrval("lshr", thetype);
    lshrval.copy_to_operands(
      migrate_expr_back(ref2.side_1), migrate_expr_back(ref2.side_2));
    return lshrval;
  }
  case expr2t::neg_id:
  {
    const neg2t &ref2 = to_neg2t(ref);
    typet thetype = migrate_type_back(ref->type);
    exprt neg("unary-", thetype);
    neg.copy_to_operands(migrate_expr_back(ref2.value));
    return neg;
  }
  case expr2t::abs_id:
  {
    const abs2t &ref2 = to_abs2t(ref);
    typet thetype = migrate_type_back(ref->type);
    exprt abs("abs", thetype);
    abs.copy_to_operands(migrate_expr_back(ref2.value));
    return abs;
  }
  case expr2t::add_id:
  {
    const add2t &ref2 = to_add2t(ref);
    typet thetype = migrate_type_back(ref->type);
    exprt addval("+", thetype);
    addval.copy_to_operands(
      migrate_expr_back(ref2.side_1), migrate_expr_back(ref2.side_2));
    return addval;
  }
  case expr2t::sub_id:
  {
    const sub2t &ref2 = to_sub2t(ref);
    typet thetype = migrate_type_back(ref->type);
    exprt subval("-", thetype);
    subval.copy_to_operands(
      migrate_expr_back(ref2.side_1), migrate_expr_back(ref2.side_2));
    return subval;
  }
  case expr2t::mul_id:
  {
    const mul2t &ref2 = to_mul2t(ref);
    typet thetype = migrate_type_back(ref->type);
    exprt mulval("*", thetype);
    mulval.copy_to_operands(
      migrate_expr_back(ref2.side_1), migrate_expr_back(ref2.side_2));
    return mulval;
  }
  case expr2t::div_id:
  {
    const div2t &ref2 = to_div2t(ref);
    typet thetype = migrate_type_back(ref->type);
    exprt divval("/", thetype);
    divval.copy_to_operands(
      migrate_expr_back(ref2.side_1), migrate_expr_back(ref2.side_2));
    return divval;
  }
  case expr2t::ieee_add_id:
  {
    const ieee_add2t &ref2 = to_ieee_add2t(ref);
    typet thetype = migrate_type_back(ref->type);
    exprt addval("ieee_add", thetype);
    addval.copy_to_operands(
      migrate_expr_back(ref2.side_1), migrate_expr_back(ref2.side_2));

    // Add rounding mode
    addval.set("rounding_mode", migrate_expr_back(ref2.rounding_mode));
    return addval;
  }
  case expr2t::ieee_sub_id:
  {
    const ieee_sub2t &ref2 = to_ieee_sub2t(ref);
    typet thetype = migrate_type_back(ref->type);
    exprt subval("ieee_sub", thetype);
    subval.copy_to_operands(
      migrate_expr_back(ref2.side_1), migrate_expr_back(ref2.side_2));

    // Add rounding mode
    subval.set("rounding_mode", migrate_expr_back(ref2.rounding_mode));
    return subval;
  }
  case expr2t::ieee_mul_id:
  {
    const ieee_mul2t &ref2 = to_ieee_mul2t(ref);
    typet thetype = migrate_type_back(ref->type);
    exprt mulval("ieee_mul", thetype);
    mulval.copy_to_operands(
      migrate_expr_back(ref2.side_1), migrate_expr_back(ref2.side_2));

    // Add rounding mode
    mulval.set("rounding_mode", migrate_expr_back(ref2.rounding_mode));
    return mulval;
  }
  case expr2t::ieee_div_id:
  {
    const ieee_div2t &ref2 = to_ieee_div2t(ref);
    typet thetype = migrate_type_back(ref->type);
    exprt divval("ieee_div", thetype);
    divval.copy_to_operands(
      migrate_expr_back(ref2.side_1), migrate_expr_back(ref2.side_2));

    // Add rounding mode
    divval.set("rounding_mode", migrate_expr_back(ref2.rounding_mode));
    return divval;
  }
  case expr2t::ieee_fma_id:
  {
    const ieee_fma2t &ref2 = to_ieee_fma2t(ref);
    typet thetype = migrate_type_back(ref->type);
    exprt fmaval("ieee_fma", thetype);
    fmaval.copy_to_operands(
      migrate_expr_back(ref2.value_1),
      migrate_expr_back(ref2.value_2),
      migrate_expr_back(ref2.value_3));

    // Add rounding mode
    fmaval.set("rounding_mode", migrate_expr_back(ref2.rounding_mode));
    return fmaval;
  }
  case expr2t::ieee_sqrt_id:
  {
    const ieee_sqrt2t &ref2 = to_ieee_sqrt2t(ref);
    typet thetype = migrate_type_back(ref->type);
    exprt fmaval("ieee_sqrt", thetype);
    fmaval.copy_to_operands(migrate_expr_back(ref2.value));

    // Add rounding mode
    fmaval.set("rounding_mode", migrate_expr_back(ref2.rounding_mode));
    return fmaval;
  }
  case expr2t::modulus_id:
  {
    const modulus2t &ref2 = to_modulus2t(ref);
    typet thetype = migrate_type_back(ref->type);
    exprt modval("mod", thetype);
    modval.copy_to_operands(
      migrate_expr_back(ref2.side_1), migrate_expr_back(ref2.side_2));
    return modval;
  }
  case expr2t::shl_id:
  {
    const shl2t &ref2 = to_shl2t(ref);
    typet thetype = migrate_type_back(ref->type);
    exprt shlval("shl", thetype);
    shlval.copy_to_operands(
      migrate_expr_back(ref2.side_1), migrate_expr_back(ref2.side_2));
    return shlval;
  }
  case expr2t::ashr_id:
  {
    const ashr2t &ref2 = to_ashr2t(ref);
    typet thetype = migrate_type_back(ref->type);
    exprt ashrval("ashr", thetype);
    ashrval.copy_to_operands(
      migrate_expr_back(ref2.side_1), migrate_expr_back(ref2.side_2));
    return ashrval;
  }
  case expr2t::same_object_id:
  {
    const same_object2t &ref2 = to_same_object2t(ref);
    typet thetype = migrate_type_back(ref->type);
    exprt same_objectval("same-object", thetype);
    same_objectval.copy_to_operands(
      migrate_expr_back(ref2.side_1), migrate_expr_back(ref2.side_2));
    return same_objectval;
  }
  case expr2t::pointer_offset_id:
  {
    const pointer_offset2t &ref2 = to_pointer_offset2t(ref);
    typet thetype = migrate_type_back(ref->type);
    exprt pointer_offsetval("pointer_offset", thetype);
    pointer_offsetval.copy_to_operands(migrate_expr_back(ref2.ptr_obj));
    return pointer_offsetval;
  }
  case expr2t::pointer_object_id:
  {
    const pointer_object2t &ref2 = to_pointer_object2t(ref);
    typet thetype = migrate_type_back(ref->type);
    exprt pointer_objectval("pointer_object", thetype);
    pointer_objectval.copy_to_operands(migrate_expr_back(ref2.ptr_obj));
    return pointer_objectval;
  }
  case expr2t::address_of_id:
  {
    const address_of2t &ref2 = to_address_of2t(ref);
    typet thetype = migrate_type_back(ref->type);
    exprt address_ofval("address_of", thetype);
    address_ofval.copy_to_operands(migrate_expr_back(ref2.ptr_obj));
    return address_ofval;
  }
  case expr2t::byte_extract_id:
  {
    const byte_extract2t &ref2 = to_byte_extract2t(ref);
    typet thetype = migrate_type_back(ref->type);
    exprt byte_extract(
      (ref2.big_endian) ? "byte_extract_big_endian"
                        : "byte_extract_little_endian",
      thetype);
    byte_extract.copy_to_operands(
      migrate_expr_back(ref2.source_value),
      migrate_expr_back(ref2.source_offset));
    return byte_extract;
  }
  case expr2t::byte_update_id:
  {
    const byte_update2t &ref2 = to_byte_update2t(ref);
    typet thetype = migrate_type_back(ref->type);
    exprt byte_update(
      (ref2.big_endian) ? "byte_update_big_endian"
                        : "byte_update_little_endian",
      thetype);
    byte_update.copy_to_operands(
      migrate_expr_back(ref2.source_value),
      migrate_expr_back(ref2.source_offset),
      migrate_expr_back(ref2.update_value));
    return byte_update;
  }
  case expr2t::with_id:
  {
    const with2t &ref2 = to_with2t(ref);
    typet thetype = migrate_type_back(ref->type);
    exprt with("with", thetype);

    exprt memb_name;
    if(is_constant_string2t(ref2.update_field))
    {
      const constant_string2t &string_ref =
        to_constant_string2t(ref2.update_field);
      memb_name = exprt("member_name");
      memb_name.component_name(string_ref.value);
    }
    else
    {
      memb_name = migrate_expr_back(ref2.update_field);
    }

    with.copy_to_operands(
      migrate_expr_back(ref2.source_value),
      memb_name,
      migrate_expr_back(ref2.update_value));
    return with;
  }
  case expr2t::member_id:
  {
    const member2t &ref2 = to_member2t(ref);
    typet thetype = migrate_type_back(ref->type);
    exprt member("member", thetype);
    member.set("component_name", ref2.member);
    exprt member_name("member_name");
    member.copy_to_operands(migrate_expr_back(ref2.source_value));
    return member;
  }
  case expr2t::index_id:
  {
    const index2t &ref2 = to_index2t(ref);
    typet thetype = migrate_type_back(ref->type);
    exprt index("index", thetype);
    index.copy_to_operands(
      migrate_expr_back(ref2.source_value), migrate_expr_back(ref2.index));
    return index;
  }
  case expr2t::isnan_id:
  {
    const isnan2t &ref2 = to_isnan2t(ref);
    typet thetype = migrate_type_back(ref->type);
    exprt isnan("isnan", thetype);
    isnan.copy_to_operands(migrate_expr_back(ref2.value));
    return isnan;
  }
  case expr2t::overflow_id:
  {
    const overflow2t &ref2 = to_overflow2t(ref);
    typet thetype = migrate_type_back(ref->type);
    exprt theexpr;
    theexpr.type() = thetype;
    if(is_add2t(ref2.operand))
    {
      theexpr.id("overflow-+");
      const add2t &addref = to_add2t(ref2.operand);
      theexpr.copy_to_operands(
        migrate_expr_back(addref.side_1), migrate_expr_back(addref.side_2));
    }
    else if(is_sub2t(ref2.operand))
    {
      theexpr.id("overflow--");
      const sub2t &subref = to_sub2t(ref2.operand);
      theexpr.copy_to_operands(
        migrate_expr_back(subref.side_1), migrate_expr_back(subref.side_2));
    }
    else if(is_mul2t(ref2.operand))
    {
      theexpr.id("overflow-*");
      const mul2t &mulref = to_mul2t(ref2.operand);
      theexpr.copy_to_operands(
        migrate_expr_back(mulref.side_1), migrate_expr_back(mulref.side_2));
    }
    else if(is_div2t(ref2.operand))
    {
      theexpr.id("overflow-/");
      const div2t &divref = to_div2t(ref2.operand);
      theexpr.copy_to_operands(
        migrate_expr_back(divref.side_1), migrate_expr_back(divref.side_2));
    }
    else if(is_modulus2t(ref2.operand))
    {
      theexpr.id("overflow-mod");
      const modulus2t &divref = to_modulus2t(ref2.operand);
      theexpr.copy_to_operands(
        migrate_expr_back(divref.side_1), migrate_expr_back(divref.side_2));
    }
    else if(is_shl2t(ref2.operand))
    {
      theexpr.id("overflow-shl");
      const shl2t &divref = to_shl2t(ref2.operand);
      theexpr.copy_to_operands(
        migrate_expr_back(divref.side_1), migrate_expr_back(divref.side_2));
    }
    else
    {
      assert(0 && "Invalid operand to overflow2t when backmigrating");
    }
    return theexpr;
  }
  case expr2t::overflow_cast_id:
  {
    const overflow_cast2t &ref2 = to_overflow_cast2t(ref);
    char buffer[32];
    snprintf(buffer, 31, "%d", ref2.bits);
    buffer[31] = '\0';

    irep_idt tmp("overflow-typecast-" + std::string(buffer));
    exprt theexpr(tmp);
    typet thetype = migrate_type_back(ref->type);
    theexpr.type() = thetype;
    theexpr.copy_to_operands(migrate_expr_back(ref2.operand));
    return theexpr;
  }
  case expr2t::overflow_neg_id:
  {
    const overflow_neg2t &ref2 = to_overflow_neg2t(ref);
    exprt theexpr("overflow-unary-");
    typet thetype = migrate_type_back(ref->type);
    theexpr.type() = thetype;
    theexpr.copy_to_operands(migrate_expr_back(ref2.operand));
    return theexpr;
  }
  case expr2t::invalid_id:
  {
    typet thetype = migrate_type_back(ref->type);
    const exprt theexpr("invalid", thetype);
    return theexpr;
  }
  case expr2t::unknown_id:
  {
    typet thetype = migrate_type_back(ref->type);
    const exprt theexpr("unknown", thetype);
    return theexpr;
  }
  case expr2t::null_object_id:
  {
    typet thetype = migrate_type_back(ref->type);
    const exprt theexpr("NULL-object", thetype);
    return theexpr;
  }
  case expr2t::dynamic_object_id:
  {
    const dynamic_object2t &ref2 = to_dynamic_object2t(ref);
    typet thetype = migrate_type_back(ref->type);
    exprt op0 = migrate_expr_back(ref2.instance);
    exprt op1;
    if(ref2.invalid)
      op1 = true_exprt();
    else
      op1 = false_exprt();
    exprt theexpr("dynamic_object", thetype);
    theexpr.copy_to_operands(op0, op1);
    return theexpr;
  }
  case expr2t::dereference_id:
  {
    const dereference2t &ref2 = to_dereference2t(ref);
    typet thetype = migrate_type_back(ref->type);
    exprt op0 = migrate_expr_back(ref2.value);
    exprt theexpr("dereference", thetype);
    theexpr.copy_to_operands(op0);
    return theexpr;
  }
  case expr2t::valid_object_id:
  {
    const valid_object2t &ref2 = to_valid_object2t(ref);
    typet thetype = migrate_type_back(ref->type);
    exprt op0 = migrate_expr_back(ref2.value);
    exprt theexpr("valid_object", thetype);
    theexpr.copy_to_operands(op0);
    return theexpr;
  }
  case expr2t::deallocated_obj_id:
  {
    const deallocated_obj2t &ref2 = to_deallocated_obj2t(ref);
    typet thetype = migrate_type_back(ref->type);
    exprt op0 = migrate_expr_back(ref2.value);
    exprt theexpr("deallocated_object", thetype);
    theexpr.copy_to_operands(op0);
    return theexpr;
  }
  case expr2t::dynamic_size_id:
  {
    const dynamic_size2t &ref2 = to_dynamic_size2t(ref);
    typet thetype = migrate_type_back(ref->type);
    exprt op0 = migrate_expr_back(ref2.value);
    exprt theexpr("dynamic_size", thetype);
    theexpr.copy_to_operands(op0);
    return theexpr;
  }
  case expr2t::sideeffect_id:
  {
    const sideeffect2t &ref2 = to_sideeffect2t(ref);
    typet thetype = migrate_type_back(ref->type);
    exprt theexpr("sideeffect", thetype);
    typet cmttype;
    exprt size;

    if(!is_nil_type(ref2.alloctype))
      cmttype = migrate_type_back(ref2.alloctype);

    if(!is_nil_expr(ref2.size))
      size = migrate_expr_back(ref2.size);

    if(ref2.kind == sideeffect2t::function_call)
    {
      // "Operand" is 1st op,
      exprt operand = migrate_expr_back(ref2.operand);
      // 2nd op is "arguments".
      exprt args("arguments");
      for(const auto &argument : ref2.arguments)
        args.copy_to_operands(migrate_expr_back(argument));
      theexpr.copy_to_operands(operand, args);
    }
    else if(ref2.kind == sideeffect2t::nondet)
    {
      ; // Do nothing
    }
    else
    {
      exprt operand = migrate_expr_back(ref2.operand);
      theexpr.copy_to_operands(operand);
    }

    theexpr.cmt_type(cmttype);
    theexpr.cmt_size(size);

    switch(ref2.kind)
    {
    case sideeffect2t::malloc:
      theexpr.statement("malloc");
      break;
    case sideeffect2t::realloc:
      theexpr.statement("realloc");
      break;
    case sideeffect2t::alloca:
      theexpr.statement("alloca");
      break;
    case sideeffect2t::cpp_new:
      theexpr.statement("cpp_new");
      break;
    case sideeffect2t::cpp_new_arr:
      theexpr.statement("cpp_new[]");
      break;
    case sideeffect2t::nondet:
      theexpr.statement("nondet");
      break;
    case sideeffect2t::va_arg:
      theexpr.statement("va_arg");
      break;
    case sideeffect2t::function_call:
      theexpr.statement("function_call");
      break;
    case sideeffect2t::preincrement:
      theexpr.statement("preincrement");
      break;
    case sideeffect2t::postincrement:
      theexpr.statement("postincrement");
      break;
    case sideeffect2t::predecrement:
      theexpr.statement("predecrement");
      break;
    case sideeffect2t::postdecrement:
      theexpr.statement("postdecrement");
      break;
    default:
      assert(0 && "Unexpected side effect type when back-converting");
    }

    return theexpr;
  }
  case expr2t::code_assign_id:
  {
    const code_assign2t &ref2 = to_code_assign2t(ref);
    exprt codeexpr("code", code_typet());
    codeexpr.statement(irep_idt("assign"));
    exprt op0 = migrate_expr_back(ref2.target);
    exprt op1 = migrate_expr_back(ref2.source);
    codeexpr.copy_to_operands(op0, op1);
    return codeexpr;
  }
  case expr2t::code_decl_id:
  {
    const code_decl2t &ref2 = to_code_decl2t(ref);
    exprt codeexpr("code", code_typet());
    codeexpr.statement(irep_idt("decl"));
    typet thetype = migrate_type_back(ref2.type);
    exprt symbol = symbol_exprt(ref2.value, thetype);
    codeexpr.copy_to_operands(symbol);
    return codeexpr;
  }
  case expr2t::code_dead_id:
  {
    const code_dead2t &ref2 = to_code_dead2t(ref);
    exprt codeexpr("code", code_typet());
    codeexpr.statement(irep_idt("dead"));
    typet thetype = migrate_type_back(ref2.type);
    exprt symbol = symbol_exprt(ref2.value, thetype);
    codeexpr.copy_to_operands(symbol);
    return codeexpr;
  }
  case expr2t::code_printf_id:
  {
    const code_printf2t &ref2 = to_code_printf2t(ref);
    exprt codeexpr("code", code_typet());
    codeexpr.statement(irep_idt("printf"));
    for(auto const &it : ref2.operands)
      codeexpr.operands().push_back(migrate_expr_back(it));
    return codeexpr;
  }
  case expr2t::code_expression_id:
  {
    const code_expression2t &ref2 = to_code_expression2t(ref);
    exprt codeexpr("code", code_typet());
    codeexpr.statement(irep_idt("expression"));
    exprt op0 = migrate_expr_back(ref2.operand);
    codeexpr.copy_to_operands(op0);
    return codeexpr;
  }
  case expr2t::code_return_id:
  {
    const code_return2t &ref2 = to_code_return2t(ref);
    exprt codeexpr("code", code_typet());
    codeexpr.statement(irep_idt("return"));
    exprt op0 = migrate_expr_back(ref2.operand);
    codeexpr.copy_to_operands(op0);
    return codeexpr;
  }
  case expr2t::code_skip_id:
  {
    exprt codeexpr("code", code_typet());
    codeexpr.statement("skip");
    return codeexpr;
  }
  case expr2t::code_free_id:
  {
    const code_free2t &ref2 = to_code_free2t(ref);
    exprt codeexpr("code", code_typet());
    codeexpr.statement(irep_idt("free"));
    exprt op0 = migrate_expr_back(ref2.operand);
    codeexpr.copy_to_operands(op0);
    return codeexpr;
  }
  case expr2t::object_descriptor_id:
  {
    const object_descriptor2t &ref2 = to_object_descriptor2t(ref);
    typet thetype = migrate_type_back(ref2.type);
    exprt obj("object_descriptor", thetype);
    exprt op0 = migrate_expr_back(ref2.object);
    exprt op1 = migrate_expr_back(ref2.offset);
    obj.copy_to_operands(op0, op1);
    return obj;
  }
  case expr2t::code_function_call_id:
  {
    const code_function_call2t &ref2 = to_code_function_call2t(ref);
    exprt codeexpr("code", code_typet());
    codeexpr.statement(irep_idt("function_call"));
    exprt op0 = migrate_expr_back(ref2.ret);
    exprt op1 = migrate_expr_back(ref2.function);
    exprt op2("arguments");
    codeexpr.copy_to_operands(op0, op1, op2);
    exprt &args = codeexpr.op2();
    for(auto const &it : ref2.operands)
      args.operands().push_back(migrate_expr_back(it));
    return codeexpr;
  }
  case expr2t::code_comma_id:
  {
    const code_comma2t &ref2 = to_code_comma2t(ref);
    exprt codeexpr("comma", migrate_type_back(ref2.type));
    codeexpr.copy_to_operands(
      migrate_expr_back(ref2.side_1), migrate_expr_back(ref2.side_2));
    return codeexpr;
  }
  case expr2t::invalid_pointer_id:
  {
    const invalid_pointer2t &ref2 = to_invalid_pointer2t(ref);
    exprt theexpr("invalid-pointer", bool_typet());
    theexpr.copy_to_operands(migrate_expr_back(ref2.ptr_obj));
    return theexpr;
  }
  case expr2t::code_goto_id:
  {
    const code_goto2t &ref2 = to_code_goto2t(ref);
    exprt codeexpr("code", code_typet());
    codeexpr.set("destination", ref2.target);
    return codeexpr;
  }
  case expr2t::code_asm_id:
  {
    const code_asm2t &ref2 = to_code_asm2t(ref);
    exprt codeexpr("code", migrate_type_back(ref2.type));
    codeexpr.statement("asm");
    // Don't actually set a piece of assembly as the operand here; it serves
    // no purpose.
    codeexpr.operands().resize(1);
    codeexpr.op0() = exprt("string-constant");
    return codeexpr;
  }
  case expr2t::code_cpp_del_array_id:
  {
    const code_cpp_del_array2t &ref2 = to_code_cpp_del_array2t(ref);
    exprt codeexpr("cpp_delete[]", typet());
    codeexpr.copy_to_operands(migrate_expr_back(ref2.operand));
    return codeexpr;
  }
  case expr2t::code_cpp_delete_id:
  {
    const code_cpp_delete2t &ref2 = to_code_cpp_delete2t(ref);
    exprt codeexpr("cpp_delete", typet());
    codeexpr.copy_to_operands(migrate_expr_back(ref2.operand));
    return codeexpr;
  }
  case expr2t::code_cpp_throw_id:
  {
    const code_cpp_throw2t &ref2 = to_code_cpp_throw2t(ref);
    exprt codeexpr("cpp-throw");
    irept::subt &exceptions_thrown = codeexpr.add("exception_list").get_sub();

    for(auto const &it : ref2.exception_list)
      exceptions_thrown.emplace_back(it);

    codeexpr.copy_to_operands(migrate_expr_back(ref2.operand));
    return codeexpr;
  }
  case expr2t::isinf_id:
  {
    const isinf2t &ref2 = to_isinf2t(ref);
    exprt back("isinf", bool_typet());
    back.copy_to_operands(migrate_expr_back(ref2.value));
    return back;
  }
  case expr2t::isnormal_id:
  {
    const isnormal2t &ref2 = to_isnormal2t(ref);
    exprt back("isnormal", bool_typet());
    back.copy_to_operands(migrate_expr_back(ref2.value));
    return back;
  }
  case expr2t::isfinite_id:
  {
    const isfinite2t &ref2 = to_isfinite2t(ref);
    exprt back("isfinite", bool_typet());
    back.copy_to_operands(migrate_expr_back(ref2.value));
    return back;
  }
  case expr2t::signbit_id:
  {
    const signbit2t &ref2 = to_signbit2t(ref);
    exprt back("signbit", bool_typet());
    back.copy_to_operands(migrate_expr_back(ref2.operand));
    return back;
  }
  case expr2t::popcount_id:
  {
    const popcount2t &ref2 = to_popcount2t(ref);
    exprt back("popcount", migrate_type_back(ref->type));
    back.copy_to_operands(migrate_expr_back(ref2.operand));
    return back;
  }
  case expr2t::bswap_id:
  {
    const bswap2t &ref2 = to_bswap2t(ref);
    exprt back("bswap", migrate_type_back(ref->type));
    back.copy_to_operands(migrate_expr_back(ref2.value));
    return back;
  }
  case expr2t::concat_id:
  {
    const concat2t &ref2 = to_concat2t(ref);
    exprt back("concat", migrate_type_back(ref2.type));
    back.copy_to_operands(migrate_expr_back(ref2.side_1));
    back.copy_to_operands(migrate_expr_back(ref2.side_2));
    return back;
  }
  case expr2t::extract_id:
  {
    const extract2t &ref2 = to_extract2t(ref);
    exprt back("extract", migrate_type_back(ref2.type));
    back.copy_to_operands(migrate_expr_back(ref2.from));

    back.set("upper", irep_idt(std::to_string(ref2.upper)));
    back.set("lower", irep_idt(std::to_string(ref2.lower)));
    return back;
  }
  case expr2t::bitcast_id:
  {
    const bitcast2t &ref2 = to_bitcast2t(ref);
    exprt back("bitcast", migrate_type_back(ref2.type));
    back.copy_to_operands(migrate_expr_back(ref2.from));
    back.set("rounding_mode", migrate_expr_back(ref2.rounding_mode));
    return back;
  }
  default:
    std::cerr << "Unrecognized expr in migrate_expr_back" << std::endl;
    abort();
  }
}<|MERGE_RESOLUTION|>--- conflicted
+++ resolved
@@ -2229,11 +2229,7 @@
     }
     else
     {
-<<<<<<< HEAD
-      thetype.size() = migrate_expr_back(ref2.vector_size);
-=======
       thetype.size() = migrate_expr_back(ref2.array_size);
->>>>>>> 2817984f
     }
 
     return std::move(thetype);
