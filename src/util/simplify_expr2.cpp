#include <climits>
#include <cstring>
#include <util/arith_tools.h>
#include <util/base_type.h>
#include <util/c_types.h>
#include <util/expr_util.h>
#include <irep2/irep2.h>
#include <irep2/irep2_utils.h>
#include <util/type_byte_size.h>
#include <util/message/default_message.h>

expr2tc expr2t::do_simplify() const
{
  return expr2tc();
}

expr2tc expr2t::simplify() const
{
  try
  {
    // Corner case! Don't even try to simplify address of's operands, might end up
    // taking the address of some /completely/ arbitary pice of data, by
    // simplifiying an index to its data, discarding the symbol.
    if(expr_id == address_of_id) // unlikely
      return expr2tc();

    // And overflows too. We don't wish an add to distribute itself, for example,
    // when we're trying to work out whether or not it's going to overflow.
    if(expr_id == overflow_id)
      return expr2tc();

    // Try initial simplification
    expr2tc res = do_simplify();
    if(!is_nil_expr(res))
    {
      // Woot, we simplified some of this. It may have _additional_ fields that
      // need to get simplified (member2ts in arrays for example), so invoke the
      // simplifier again, to hit those potential subfields.
      expr2tc res2 = res->simplify();

      // If we simplified even further, return res2; otherwise res.
      if(is_nil_expr(res2))
        return res;
      else
        return res2;
    }

    // Try simplifying all the sub-operands.
    bool changed = false;
    std::list<expr2tc> newoperands;

    for(unsigned int idx = 0; idx < get_num_sub_exprs(); idx++)
    {
      const expr2tc *e = get_sub_expr(idx);
      expr2tc tmp;

      if(!is_nil_expr(*e))
      {
        tmp = e->simplify();
        if(!is_nil_expr(tmp))
          changed = true;
      }

      newoperands.push_back(tmp);
    }

    if(changed == false)
      // Second shot at simplification. For efficiency, a simplifier may be
      // holding something back until it's certain all its operands are
      // simplified. It's responsible for simplifying further if it's made that
      // call though.
      return do_simplify();

    // An operand has been changed; clone ourselves and update.
    expr2tc new_us = clone();
    std::list<expr2tc>::iterator it2 = newoperands.begin();
    new_us->Foreach_operand([&it2](expr2tc &e) {
      if((*it2) == nullptr)
        ; // No change in operand;
      else
        e = *it2; // Operand changed; overwrite with new one.
      it2++;
    });

    // Finally, attempt simplification again.
    expr2tc tmp = new_us->do_simplify();
    if(is_nil_expr(tmp))
      return new_us;
    else
      return tmp;
  }
  catch(array_type2t::dyn_sized_array_excp *e)
  {
    // Pretty much anything in any expression could be fouled up by there
    // being a dynamically sized array somewhere in there. In this circumstance,
    // don't even attempt partial simpilfication. We'd probably have to double
    // the size of simplification code in that case.
    return expr2tc();
  }
}

static expr2tc try_simplification(const expr2tc &expr)
{
  expr2tc to_simplify = expr->do_simplify();
  if(is_nil_expr(to_simplify))
    to_simplify = expr;
  return to_simplify;
}

static expr2tc typecast_check_return(const type2tc &type, const expr2tc &expr)
{
  // If the expr is already nil, do nothing
  if(is_nil_expr(expr))
    return expr2tc();

  // Don't type cast from constant to pointer
  // TODO: check if this is right
  if(is_pointer_type(type) && is_number_type(expr))
    return try_simplification(expr);

  // No need to typecast
  if(expr->type == type)
    return expr;

  // Create a typecast of the result
  return try_simplification(typecast2tc(type, expr));
}

static void fetch_ops_from_this_type(
  std::list<expr2tc> &ops,
  expr2t::expr_ids id,
  const expr2tc &expr)
{
  if(expr->expr_id == id)
  {
    expr->foreach_operand(
      [&ops, id](const expr2tc &e) { fetch_ops_from_this_type(ops, id, e); });
  }
  else
  {
    ops.push_back(expr);
  }
}

static bool rebalance_associative_tree(
  const expr2t &expr,
  std::list<expr2tc> &ops,
  const std::function<expr2tc(const expr2tc &arg1, const expr2tc &arg2)>
    &op_wrapper)
{
  // So the purpose of this is to take a tree of all-the-same-operation and
  // re-arrange it so that there are some operations that we can simplify.
  // In old irep things like addition or subtraction or whatever could take
  // a whole set of operands (however many you shoved in the vector) and those
  // could all be simplified with each other. However, now that we've moved to
  // binary-only ireps, this isn't possible (and it's causing high
  // inefficiencies).
  // So instead, reconstruct a tree of all-the-same ireps into a vector and
  // try to simplify all of their contents, then try to reconfigure into another
  // set of operations.
  // There's great scope for making this /much/ more efficient via passing modes
  // and vectors downwards, but lets not prematurely optimise. All this is
  // faster than stringly stuff.

  // Extract immediate operands
  expr.foreach_operand([&ops, &expr](const expr2tc &e) {
    fetch_ops_from_this_type(ops, expr.expr_id, e);
  });

  // Are there enough constant values in there?
  unsigned int const_values = 0;
  unsigned int orig_size = ops.size();
  for(std::list<expr2tc>::const_iterator it = ops.begin(); it != ops.end();
      it++)
    if(is_constant_expr(*it))
      const_values++;

  // Nothing for us to simplify.
  if(const_values <= 1)
    return false;

  // Otherwise, we can go through simplifying operands.
  expr2tc accuml;
  for(std::list<expr2tc>::iterator it = ops.begin(); it != ops.end(); it++)
  {
    if(!is_constant_expr(*it))
      continue;

    // We have a constant; do we have another constant to simplify with?
    if(is_nil_expr(accuml))
    {
      // Juggle iterators, our iterator becomes invalid when we erase it.
      std::list<expr2tc>::iterator back = it;
      back--;
      accuml = *it;
      ops.erase(it);
      it = back;
      continue;
    }

    // Now attempt to simplify that. Create a new associative object and
    // give it a shot.
    expr2tc tmp = op_wrapper(accuml, *it);
    if(is_nil_expr(tmp))
      continue; // Creating wrapper rejected it.

    tmp = tmp->simplify();
    if(is_nil_expr(tmp))
      // For whatever reason we're unable to simplify these two constants.
      continue;

    // It's good; remove that object from the list.
    accuml = tmp;
    std::list<expr2tc>::iterator back = it;
    back--;
    ops.erase(it);
    it = back;
  }

  // So, we've attempted to remove some things. There are three cases.
  // First, nothing was pulled out of the list. Shouldn't happen, but just
  // in case...
  if(ops.size() == orig_size)
    return false;

  // If only one constant value was removed from the list, then we attempted to
  // simplify two constants and it failed. No simplification.
  if(ops.size() == orig_size - 1)
    return false;

  // Finally; we've succeeded and simplified something. Push the simplified
  // constant back at the end of the list.
  ops.push_back(accuml);
  return true;
}

expr2tc attempt_associative_simplify(
  const expr2t &expr,
  const std::function<expr2tc(const expr2tc &arg1, const expr2tc &arg2)>
    &op_wrapper)
{
  std::list<expr2tc> operands;
  if(rebalance_associative_tree(expr, operands, op_wrapper))
  {
    // Horray, we simplified. Recreate.
    assert(operands.size() >= 2);
    std::list<expr2tc>::const_iterator it = operands.begin();
    expr2tc accuml = *it;
    it++;
    for(; it != operands.end(); it++)
    {
      expr2tc tmp;
      accuml = op_wrapper(accuml, *it);
      if(is_nil_expr(accuml))
        return expr2tc(); // wrapper rejected new obj :O
    }

    return accuml;
  }

  return expr2tc();
}

template <template <typename> class TFunctor, typename constructor>
static expr2tc simplify_arith_2ops(
  const type2tc &type,
  const expr2tc &side_1,
  const expr2tc &side_2)
{
  if(!is_number_type(type) && !is_pointer_type(type))
    return expr2tc();

  // Try to recursively simplify nested operations both sides, if any
  expr2tc simplied_side_1 = try_simplification(side_1);
  expr2tc simplied_side_2 = try_simplification(side_2);

  if(!is_constant_expr(simplied_side_1) && !is_constant_expr(simplied_side_2))
  {
    // Were we able to simplify the sides?
    if((side_1 != simplied_side_1) || (side_2 != simplied_side_2))
    {
      expr2tc new_op =
        expr2tc(new constructor(type, simplied_side_1, simplied_side_2));

      return typecast_check_return(type, new_op);
    }

    return expr2tc();
  }

  // This should be handled by ieee_*
  assert(!is_floatbv_type(type));

  expr2tc simpl_res;
  if(is_bv_type(simplied_side_1) || is_bv_type(simplied_side_2))
  {
    std::function<bool(const expr2tc &)> is_constant =
      (bool (*)(const expr2tc &)) & is_constant_int2t;

    std::function<BigInt &(expr2tc &)> get_value = [](expr2tc &c) -> BigInt & {
      return to_constant_int2t(c).value;
    };

    simpl_res = TFunctor<BigInt>::simplify(
      simplied_side_1, simplied_side_2, is_constant, get_value);

    // Fix rounding when an overflow occurs
    if(!is_nil_expr(simpl_res) && is_constant_int2t(simpl_res))
      migrate_expr(
        from_integer(
          to_constant_int2t(simpl_res).value,
          migrate_type_back(simpl_res->type)),
        simpl_res);
  }
  else if(is_fixedbv_type(simplied_side_1) || is_fixedbv_type(simplied_side_2))
  {
    std::function<bool(const expr2tc &)> is_constant =
      (bool (*)(const expr2tc &)) & is_constant_fixedbv2t;

    std::function<fixedbvt &(expr2tc &)> get_value =
      [](expr2tc &c) -> fixedbvt & { return to_constant_fixedbv2t(c).value; };

    simpl_res = TFunctor<fixedbvt>::simplify(
      simplied_side_1, simplied_side_2, is_constant, get_value);
  }
  else if(is_bool_type(simplied_side_1) || is_bool_type(simplied_side_2))
  {
    std::function<bool(const expr2tc &)> is_constant =
      (bool (*)(const expr2tc &)) & is_constant_bool2t;

    std::function<bool &(expr2tc &)> get_value = [](expr2tc &c) -> bool & {
      return to_constant_bool2t(c).value;
    };

    simpl_res = TFunctor<bool>::simplify(
      simplied_side_1, simplied_side_2, is_constant, get_value);
  }
  else
    return expr2tc();

  return typecast_check_return(type, simpl_res);
}

template <class constant_type>
struct Addtor
{
  static expr2tc simplify(
    const expr2tc &op1,
    const expr2tc &op2,
    const std::function<bool(const expr2tc &)> &is_constant,
    std::function<constant_type &(expr2tc &)> get_value)
  {
    if(is_constant(op1))
    {
      // Found a zero? Simplify to op2
      expr2tc c1 = op1;
      if(get_value(c1) == 0)
        return op2;
    }

    if(is_constant(op2))
    {
      // Found a zero? Simplify to op1
      expr2tc c2 = op2;
      if(get_value(c2) == 0)
        return op1;
    }

    // Two constants? Simplify to result of the addition
    if(is_constant(op1) && is_constant(op2))
    {
      expr2tc c1 = op1, c2 = op2;
      get_value(c1) += get_value(c2);
      return c1;
    }

    return expr2tc();
  }
};

expr2tc add2t::do_simplify() const
{
  expr2tc res = simplify_arith_2ops<Addtor, add2t>(type, side_1, side_2);
  if(!is_nil_expr(res))
    return res;

  // Attempt associative simplification
  std::function<expr2tc(const expr2tc &arg1, const expr2tc &arg2)> add_wrapper =
    [this](const expr2tc &arg1, const expr2tc &arg2) -> expr2tc {
    return add2tc(this->type, arg1, arg2);
  };

  return attempt_associative_simplify(*this, add_wrapper);
}

template <class constant_type>
struct Subtor
{
  static expr2tc simplify(
    const expr2tc &op1,
    const expr2tc &op2,
    const std::function<bool(const expr2tc &)> &is_constant,
    std::function<constant_type &(expr2tc &)> get_value)
  {
    if(is_constant(op1))
    {
      // Found a zero? Simplify to -op2
      expr2tc c1 = op1;
      if(get_value(c1) == 0)
      {
        neg2tc c(op2->type, op2);
        ::simplify(c);
        return c;
      }
    }

    if(is_constant(op2))
    {
      // Found a zero? Simplify to op1
      expr2tc c2 = op2;
      if(get_value(c2) == 0)
        return op1;
    }

    // Two constants? Simplify to result of the subtraction
    if(is_constant(op1) && is_constant(op2))
    {
      expr2tc c1 = op1, c2 = op2;
      get_value(c1) -= get_value(c2);
      return c1;
    }

    return expr2tc();
  }
};

expr2tc sub2t::do_simplify() const
{
  return simplify_arith_2ops<Subtor, sub2t>(type, side_1, side_2);
}

template <class constant_type>
struct Multor
{
  static expr2tc simplify(
    const expr2tc &op1,
    const expr2tc &op2,
    const std::function<bool(const expr2tc &)> &is_constant,
    std::function<constant_type &(expr2tc &)> get_value)
  {
    if(is_constant(op1))
    {
      expr2tc c1 = op1;

      // Found a zero? Simplify to zero
      if(get_value(c1) == 0)
        return op1;

      // Found an one? Simplify to op2
      if(get_value(c1) == 1)
        return op2;
    }

    if(is_constant(op2))
    {
      expr2tc c2 = op2;

      // Found a zero? Simplify to zero
      if(get_value(c2) == 0)
        return op2;

      // Found an one? Simplify to op1
      if(get_value(c2) == 1)
        return op1;
    }

    // Two constants? Simplify to result of the multiplication
    if(is_constant(op1) && is_constant(op2))
    {
      expr2tc c1 = op1, c2 = op2;
      get_value(c1) *= get_value(c2);
      return c1;
    }

    return expr2tc();
  }
};

expr2tc mul2t::do_simplify() const
{
  return simplify_arith_2ops<Multor, mul2t>(type, side_1, side_2);
}

template <class constant_type>
struct Divtor
{
  static expr2tc simplify(
    const expr2tc &op1,
    const expr2tc &op2,
    const std::function<bool(const expr2tc &)> &is_constant,
    std::function<constant_type &(expr2tc &)> get_value)
  {
    if(is_constant(op2))
    {
      expr2tc c2 = op2;

      // Denominator is zero? Don't simplify
      if(get_value(c2) == 0)
        return expr2tc();

      // Denominator is one? Simplify to numerator's constant
      if(get_value(c2) == 1)
        return op1;
    }

    // Two constants? Simplify to result of the division
    if(is_constant(op1) && is_constant(op2))
    {
      expr2tc c1 = op1;

      // Numerator is zero? Simplify to zero, as we know
      // that op2 is not zero
      if(get_value(c1) == 0)
        return op1;

      expr2tc c2 = op2;
      get_value(c1) /= get_value(c2);
      return c1;
    }

    return expr2tc();
  }
};

expr2tc div2t::do_simplify() const
{
  return simplify_arith_2ops<Divtor, div2t>(type, side_1, side_2);
}

expr2tc modulus2t::do_simplify() const
{
  if(!is_number_type(type))
    return expr2tc();

  // Try to recursively simplify nested operations both sides, if any
  expr2tc simplied_side_1 = try_simplification(side_1);
  expr2tc simplied_side_2 = try_simplification(side_2);

  if(!is_constant_expr(simplied_side_1) && !is_constant_expr(simplied_side_2))
  {
    // Were we able to simplify the sides?
    if((side_1 != simplied_side_1) || (side_2 != simplied_side_2))
    {
      expr2tc new_mod =
        expr2tc(new modulus2t(type, simplied_side_1, simplied_side_2));

      return typecast_check_return(type, new_mod);
    }

    return expr2tc();
  }

  if(is_bv_type(type))
  {
    if(is_constant_int2t(simplied_side_2))
    {
      // Denominator is one? Simplify to zero
      if(to_constant_int2t(simplied_side_2).value == 1)
        return constant_int2tc(type, BigInt(0));
    }

    if(is_constant_int2t(simplied_side_1) && is_constant_int2t(simplied_side_2))
    {
      const constant_int2t &numerator = to_constant_int2t(simplied_side_1);
      const constant_int2t &denominator = to_constant_int2t(simplied_side_2);

      auto c = numerator.value;
      c %= denominator.value;

      return constant_int2tc(type, c);
    }
  }

  return expr2tc();
}

template <template <typename> class TFunctor, typename constructor>
static expr2tc simplify_arith_1op(const type2tc &type, const expr2tc &value)
{
  if(!is_number_type(type))
    return expr2tc();

  // Try to recursively simplify nested operation, if any
  expr2tc to_simplify = try_simplification(value);
  if(!is_constant_expr(to_simplify))
  {
    // Were we able to simplify anything?
    if(value != to_simplify)
    {
      expr2tc new_neg = expr2tc(new constructor(type, to_simplify));
      return typecast_check_return(type, new_neg);
    }

    return expr2tc();
  }

  expr2tc simpl_res;
  if(is_bv_type(value))
  {
    std::function<constant_int2t &(expr2tc &)> to_constant =
      (constant_int2t & (*)(expr2tc &)) to_constant_int2t;

    simpl_res = TFunctor<constant_int2t>::simplify(to_simplify, to_constant);
  }
  else if(is_fixedbv_type(value))
  {
    std::function<constant_fixedbv2t &(expr2tc &)> to_constant =
      (constant_fixedbv2t & (*)(expr2tc &)) to_constant_fixedbv2t;

    simpl_res =
      TFunctor<constant_fixedbv2t>::simplify(to_simplify, to_constant);
  }
  else if(is_floatbv_type(value))
  {
    std::function<constant_floatbv2t &(expr2tc &)> to_constant =
      (constant_floatbv2t & (*)(expr2tc &)) to_constant_floatbv2t;

    simpl_res =
      TFunctor<constant_floatbv2t>::simplify(to_simplify, to_constant);
  }
  else
    return expr2tc();

  return typecast_check_return(type, simpl_res);
}

template <class constant_type>
struct Negator
{
  static expr2tc simplify(
    const expr2tc &number,
    std::function<constant_type &(expr2tc &)> to_constant)
  {
    expr2tc c = number;
    to_constant(c).value = -to_constant(c).value;
    return c;
  }
};

expr2tc neg2t::do_simplify() const
{
  return simplify_arith_1op<Negator, neg2t>(type, value);
}

template <class constant_type>
struct abstor
{
  static expr2tc simplify(
    const expr2tc &number,
    std::function<constant_type &(expr2tc &)> to_constant)
  {
    expr2tc c = number;

    if(!to_constant(c).value.is_negative())
      return number;

    to_constant(c).value = -to_constant(c).value;
    return c;
  }
};

expr2tc abs2t::do_simplify() const
{
  return simplify_arith_1op<abstor, abs2t>(type, value);
}

expr2tc with2t::do_simplify() const
{
  if(is_constant_struct2t(source_value))
  {
    const constant_struct2t &c_struct = to_constant_struct2t(source_value);
    const constant_string2t &memb = to_constant_string2t(update_field);
    unsigned no = static_cast<const struct_union_data &>(*type.get())
                    .get_component_number(memb.value);
    assert(no < c_struct.datatype_members.size());

    // Clone constant struct, update its field according to this "with".
    constant_struct2tc s = c_struct;
    s->datatype_members[no] = update_value;
    return expr2tc(s);
  }
  if(is_constant_union2t(source_value))
  {
    const constant_union2t &c_union = to_constant_union2t(source_value);
    const union_type2t &thetype = to_union_type(c_union.type);
    const constant_string2t &memb = to_constant_string2t(update_field);
    unsigned no = static_cast<const struct_union_data &>(*c_union.type.get())
                    .get_component_number(memb.value);
    assert(no < thetype.member_names.size());

    // If the update value type matches the current lump of data's type, we can
    // just replace it with the new value. As far as I can tell, constant unions
    // only ever contain one member, and it's the member most recently written.
    if(thetype.members[no] != update_value->type)
      return expr2tc();

    std::vector<expr2tc> newmembers = {update_value};
    return constant_union2tc(type, thetype.member_names[no], newmembers);
  }
  else if(is_constant_array2t(source_value) && is_constant_int2t(update_field))
  {
    const constant_array2t &array = to_constant_array2t(source_value);
    const constant_int2t &index = to_constant_int2t(update_field);

    // Index may be out of bounds. That's an error in the program, but not in
    // the model we're generating, so permit it. Can't simplify it though.
    if(index.value.is_negative())
      return expr2tc();

    if(index.as_ulong() >= array.datatype_members.size())
      return expr2tc();

    constant_array2tc arr = array;
    arr->datatype_members[index.as_ulong()] = update_value;
    return arr;
  }
  else if(is_constant_array_of2t(source_value))
  {
    const constant_array_of2t &array = to_constant_array_of2t(source_value);

    // We don't simplify away these withs if // the array_of is infinitely
    // sized. This is because infinitely sized arrays are no longer converted
    // correctly in the solver backend (they're simply not supported by SMT).
    // Thus it becomes important to be able to assign a value to a field in an
    // aray_of and not have it const propagatated away.
    const constant_array_of2t &thearray = to_constant_array_of2t(source_value);
    const array_type2t &arr_type = to_array_type(thearray.type);
    if(arr_type.size_is_infinite)
      return expr2tc();

    // We can eliminate this operation if the operand to this with is the same
    // as the initializer.
    if(update_value == array.initializer)
      return source_value;

    return expr2tc();
  }
  else
  {
    return expr2tc();
  }
}

expr2tc member2t::do_simplify() const
{
  if(is_constant_struct2t(source_value) || is_constant_union2t(source_value))
  {
    unsigned no =
      static_cast<const struct_union_data &>(*source_value->type.get())
        .get_component_number(member);

    // Clone constant struct, update its field according to this "with".
    expr2tc s;
    if(is_constant_struct2t(source_value))
    {
      s = to_constant_struct2t(source_value).datatype_members[no];
      default_message
        msg; // This can be the default, because base_type will not print anything
      assert(
        is_pointer_type(type) ||
        base_type_eq(type, s->type, namespacet(contextt(msg))));
    }
    else
    {
      // The constant array has some number of elements, up to the size of the
      // array, but possibly fewer. This is legal C. So bounds check first that
      // we can actually perform this member operation.
      const constant_union2t &uni = to_constant_union2t(source_value);
      if(uni.datatype_members.size() <= no)
        return expr2tc();

      s = uni.datatype_members[no];

      // If the type we just selected isn't compatible, it means that whatever
      // field is in the constant union /isn't/ the field we're selecting from
      // it. So don't simplify it, because we can't.
      default_message
        msg; // This can be the default, because base_type will not print anything
      if(
        !is_pointer_type(type) &&
        !base_type_eq(type, s->type, namespacet(contextt(msg))))
        return expr2tc();
    }

    return s;
  }

  return expr2tc();
}

expr2tc pointer_offset2t::do_simplify() const
{
  // XXX - this could be better. But the current implementation catches most
  // cases that ESBMC produces internally.

  if(is_address_of2t(ptr_obj))
  {
    const address_of2t &addrof = to_address_of2t(ptr_obj);
    if(is_symbol2t(addrof.ptr_obj) || is_constant_string2t(addrof.ptr_obj))
      return gen_zero(type);

    if(is_index2t(addrof.ptr_obj))
    {
      const index2t &index = to_index2t(addrof.ptr_obj);
      if(is_constant_int2t(index.index))
      {
        expr2tc offs =
          try_simplification(compute_pointer_offset(addrof.ptr_obj));
        if(is_constant_int2t(offs))
          return offs;
      }
    }
  }
  else if(is_typecast2t(ptr_obj))
  {
    const typecast2t &cast = to_typecast2t(ptr_obj);
    expr2tc new_ptr_offs = pointer_offset2tc(type, cast.from);
    expr2tc reduced = new_ptr_offs->simplify();

    // No good simplification -> return nothing
    if(is_nil_expr(reduced))
      return reduced;

    // If it simplified to zero, that's fine, return that.
    if(is_constant_int2t(reduced) && to_constant_int2t(reduced).value.is_zero())
      return reduced;

    // If it didn't reduce to zero, give up. Not sure why this is the case,
    // but it's what the old irep code does.
  }
  else if(is_add2t(ptr_obj))
  {
    const add2t &add = to_add2t(ptr_obj);

    // So, one of these should be a ptr type, or there isn't any point in this
    // being a pointer_offset irep.
    if(!is_pointer_type(add.side_1) && !is_pointer_type(add.side_2))
      return expr2tc();

    // Can't have pointer-on-pointer arith.
    assert(!(is_pointer_type(add.side_1) && is_pointer_type(add.side_2)));

    expr2tc ptr_op = (is_pointer_type(add.side_1)) ? add.side_1 : add.side_2;
    expr2tc non_ptr_op =
      (is_pointer_type(add.side_1)) ? add.side_2 : add.side_1;

    // Can't do any kind of simplification if the ptr op has a symbolic type.
    // Let the SMT layer handle this. In the future, can we pass around a
    // namespace?
    if(is_symbol_type(to_pointer_type(ptr_op->type).subtype))
      return expr2tc();

    // Turn the pointer one into pointer_offset.
    expr2tc new_ptr_op = pointer_offset2tc(type, ptr_op);
    // And multiply the non pointer one by the type size.
    type2tc ptr_subtype = to_pointer_type(ptr_op->type).subtype;
    BigInt thesize = type_byte_size(ptr_subtype);
    constant_int2tc type_size(type, thesize);

    // SV-Comp workaround
    if(non_ptr_op->type->get_width() != type->get_width())
      non_ptr_op = typecast2tc(type, non_ptr_op);

    mul2tc new_non_ptr_op(type, non_ptr_op, type_size);

    expr2tc new_add = add2tc(type, new_ptr_op, new_non_ptr_op);

    // So, this add is a valid simplification. We may be able to simplify
    // further though.
    expr2tc tmp = new_add->simplify();
    if(is_nil_expr(tmp))
      return new_add;

    return tmp;
  }

  return expr2tc();
}

expr2tc index2t::do_simplify() const
{
  expr2tc new_index = try_simplification(index);
  expr2tc src = try_simplification(source_value);

  if(is_with2t(src))
  {
    // Index is the same as an update to the thing we're indexing; we can
    // just take the update value from the "with" below.
    if(new_index == to_with2t(src).update_field)
      return to_with2t(src).update_value;

    return expr2tc();
  }

  if(is_constant_array2t(src) && is_constant_int2t(new_index))
  {
    // Index might be greater than the constant array size. This means we can't
    // simplify it, and the user might be eaten by an assertion failure in the
    // model. We don't have to think about this now though.
    const constant_int2t &idx = to_constant_int2t(new_index);
    if(idx.value.is_negative())
      return expr2tc();

    const constant_array2t &arr = to_constant_array2t(src);
    unsigned long the_idx = idx.as_ulong();
    if(the_idx >= arr.datatype_members.size())
      return expr2tc();

    return arr.datatype_members[the_idx];
  }

  if(is_constant_string2t(src) && is_constant_int2t(new_index))
  {
    // Same index situation
    const constant_int2t &idx = to_constant_int2t(new_index);
    if(idx.value.is_negative())
      return expr2tc();

    const constant_string2t &str = to_constant_string2t(src);
    unsigned long the_idx = idx.as_ulong();
    if(the_idx > str.value.as_string().size()) // allow reading null term.
      return expr2tc();

    // String constants had better be some kind of integer type
    assert(is_bv_type(type));
    unsigned long val = str.value.as_string().c_str()[the_idx];
    return constant_int2tc(type, BigInt(val));
  }

  // Only thing this index can evaluate to is the default value of this array
  if(is_constant_array_of2t(src))
    return to_constant_array_of2t(src).initializer;

  if(src != source_value || new_index != index)
    return index2tc(type, src, new_index);

  return expr2tc();
}

expr2tc not2t::do_simplify() const
{
  expr2tc simp = try_simplification(value);

  if(is_not2t(simp))
    // These negate.
    return to_not2t(simp).value;

  if(!is_constant_bool2t(simp))
    return expr2tc();

  const constant_bool2t &val = to_constant_bool2t(simp);
  return expr2tc(new constant_bool2t(!val.value));
}

template <template <typename> class TFunctor, typename constructor>
static expr2tc simplify_logic_2ops(
  const type2tc &type,
  const expr2tc &side_1,
  const expr2tc &side_2)
{
  if(!is_number_type(type))
    return expr2tc();

  // Try to recursively simplify nested operations both sides, if any
  expr2tc simplied_side_1 = try_simplification(side_1);
  expr2tc simplied_side_2 = try_simplification(side_2);

  if(!is_constant_expr(simplied_side_1) && !is_constant_expr(simplied_side_2))
  {
    // Were we able to simplify the sides?
    if((side_1 != simplied_side_1) || (side_2 != simplied_side_2))
    {
      expr2tc new_op =
        expr2tc(new constructor(simplied_side_1, simplied_side_2));

      return typecast_check_return(type, new_op);
    }

    return expr2tc();
  }

  expr2tc simpl_res;

  if(is_bv_type(simplied_side_1) || is_bv_type(simplied_side_2))
  {
    std::function<bool(const expr2tc &)> is_constant =
      (bool (*)(const expr2tc &)) & is_constant_int2t;

    std::function<BigInt &(expr2tc &)> get_value = [](expr2tc &c) -> BigInt & {
      return to_constant_int2t(c).value;
    };

    simpl_res = TFunctor<BigInt>::simplify(
      simplied_side_1, simplied_side_2, is_constant, get_value);
  }
  else if(is_fixedbv_type(simplied_side_1) || is_fixedbv_type(simplied_side_2))
  {
    std::function<bool(const expr2tc &)> is_constant =
      (bool (*)(const expr2tc &)) & is_constant_fixedbv2t;

    std::function<fixedbvt &(expr2tc &)> get_value =
      [](expr2tc &c) -> fixedbvt & { return to_constant_fixedbv2t(c).value; };

    simpl_res = TFunctor<fixedbvt>::simplify(
      simplied_side_1, simplied_side_2, is_constant, get_value);
  }
  else if(is_floatbv_type(simplied_side_1) || is_floatbv_type(simplied_side_2))
  {
    std::function<bool(const expr2tc &)> is_constant =
      (bool (*)(const expr2tc &)) & is_constant_floatbv2t;

    std::function<ieee_floatt &(expr2tc &)> get_value =
      [](expr2tc &c) -> ieee_floatt & {
      return to_constant_floatbv2t(c).value;
    };

    simpl_res = TFunctor<ieee_floatt>::simplify(
      simplied_side_1, simplied_side_2, is_constant, get_value);
  }
  else if(is_bool_type(simplied_side_1) || is_bool_type(simplied_side_2))
  {
    std::function<bool(const expr2tc &)> is_constant =
      (bool (*)(const expr2tc &)) & is_constant_bool2t;

    std::function<bool &(expr2tc &)> get_value = [](expr2tc &c) -> bool & {
      return to_constant_bool2t(c).value;
    };

    simpl_res = TFunctor<bool>::simplify(
      simplied_side_1, simplied_side_2, is_constant, get_value);
  }
  else
    return expr2tc();

  return typecast_check_return(type, simpl_res);
}

template <class constant_type>
struct Andtor
{
  static expr2tc simplify(
    const expr2tc &op1,
    const expr2tc &op2,
    const std::function<bool(const expr2tc &)> &is_constant,
    std::function<constant_type &(expr2tc &)> get_value)
  {
    // Two constants? Simplify to result of the and
    if(is_constant(op1) && is_constant(op2))
    {
      expr2tc c1 = op1, c2 = op2;
      return constant_bool2tc(!(get_value(c1) == 0) && !(get_value(c2) == 0));
    }

    if(is_constant(op1))
    {
      // False? never true
      expr2tc c1 = op1;
      return (get_value(c1) == 0) ? gen_false_expr() : op2;
    }

    if(is_constant(op2))
    {
      // False? never true
      expr2tc c2 = op2;
      return (get_value(c2) == 0) ? gen_false_expr() : op1;
    }

    return expr2tc();
  }
};

expr2tc and2t::do_simplify() const
{
  return simplify_logic_2ops<Andtor, and2t>(type, side_1, side_2);
}

template <class constant_type>
struct Ortor
{
  static expr2tc simplify(
    const expr2tc &op1,
    const expr2tc &op2,
    const std::function<bool(const expr2tc &)> &is_constant,
    std::function<constant_type &(expr2tc &)> get_value)
  {
    // Two constants? Simplify to result of the or
    if(is_constant(op1) && is_constant(op2))
    {
      expr2tc c1 = op1, c2 = op2;
      return constant_bool2tc(!(get_value(c1) == 0) || !(get_value(c2) == 0));
    }

    if(is_constant(op1))
    {
      // True? return true
      expr2tc c1 = op1;
      return (!(get_value(c1) == 0)) ? gen_true_expr() : op2;
    }

    if(is_constant(op2))
    {
      // True? return true
      expr2tc c2 = op2;
      return (!(get_value(c2) == 0)) ? gen_true_expr() : op1;
    }

    return expr2tc();
  }
};

expr2tc or2t::do_simplify() const
{
  // Special case: if one side is a not of the other, and they're otherwise
  // identical, simplify to true
  if(is_not2t(side_1))
  {
    const not2t &ref = to_not2t(side_1);
    if(ref.value == side_2)
      return gen_true_expr();
  }
  else if(is_not2t(side_2))
  {
    const not2t &ref = to_not2t(side_2);
    if(ref.value == side_1)
      return gen_true_expr();
  }

  // Otherwise, default
  return simplify_logic_2ops<Ortor, or2t>(type, side_1, side_2);
}

template <class constant_type>
struct Xortor
{
  static expr2tc simplify(
    const expr2tc &op1,
    const expr2tc &op2,
    const std::function<bool(const expr2tc &)> &is_constant,
    std::function<constant_type &(expr2tc &)> get_value)
  {
    if(is_constant(op1))
    {
      expr2tc c1 = op1;
      // False? Simplify to op2
      if(get_value(c1) == 0)
        return op2;
    }

    if(is_constant(op2))
    {
      expr2tc c2 = op2;
      // False? Simplify to op1
      if(get_value(c2) == 0)
        return op1;
    }

    // Two constants? Simplify to result of the xor
    if(is_constant(op1) && is_constant(op2))
    {
      expr2tc c1 = op1, c2 = op2;
      return constant_bool2tc(!(get_value(c1) == 0) ^ !(get_value(c2) == 0));
    }

    return expr2tc();
  }
};

expr2tc xor2t::do_simplify() const
{
  return simplify_logic_2ops<Xortor, xor2t>(type, side_1, side_2);
}

template <class constant_type>
struct Impliestor
{
  static expr2tc simplify(
    const expr2tc &op1,
    const expr2tc &op2,
    const std::function<bool(const expr2tc &)> &is_constant,
    std::function<constant_type &(expr2tc &)> get_value)
  {
    // False => * evaluate to true, always
    if(is_constant(op1))
    {
      expr2tc c1 = op1;
      if(get_value(c1) == 0)
        return gen_true_expr();
    }

    // Otherwise, the only other thing that will make this expr always true is
    // if side 2 is true.
    if(is_constant(op2))
    {
      expr2tc c2 = op2;
      if(!(get_value(c2) == 0))
        return gen_true_expr();
    }

    return expr2tc();
  }
};

expr2tc implies2t::do_simplify() const
{
  return simplify_logic_2ops<Impliestor, implies2t>(type, side_1, side_2);
}

template <typename constructor>
static expr2tc do_bit_munge_operation(
  const std::function<int64_t(int64_t, int64_t)> &opfunc,
  const type2tc &type,
  const expr2tc &side_1,
  const expr2tc &side_2)
{
  // Try to recursively simplify nested operations both sides, if any
  expr2tc simplified_side_1 = try_simplification(side_1);
  expr2tc simplified_side_2 = try_simplification(side_2);

  /* Only support constant folding for integer and's. If you're a float,
   * pointer, or whatever, you're on your own. */
  if(
    is_constant_int2t(simplified_side_1) &&
    is_constant_int2t(simplified_side_2) && type->get_width() <= 64)
  {
    // So - we can't make BigInt by itself do the operation. But we can map it
    // to the corresponding operation on our native types.
    const constant_int2t &int1 = to_constant_int2t(simplified_side_1);
    const constant_int2t &int2 = to_constant_int2t(simplified_side_2);

    // Dump will zero-prefix and right align the output number.
    int64_t val1 = int1.value.to_int64();
    int64_t val2 = int2.value.to_int64();

<<<<<<< HEAD
  // Only support integer and's. If you're a float, pointer, or whatever, you're
  // on your own.
  if(!is_constant_int2t(side_1) || !is_constant_int2t(side_2))
    return expr2tc();

  assert(type->get_width() <= 64);
  // So - we can't make BigInt by itself do the operation. But we can map it
  // to the corresponding operation on our native types.
  const constant_int2t &int1 = to_constant_int2t(side_1);
  const constant_int2t &int2 = to_constant_int2t(side_2);
=======
    uint64_t r = opfunc(val1, val2);
>>>>>>> 5cce74ed

    if(type->get_width() < 64)
    {
      // truncate the result to the type's width
      uint64_t trunc_mask = ~(uint64_t)0 << type->get_width();
      r &= ~trunc_mask;
      // if the type is signed and r's sign-bit is set, sign-extend it
      if(is_signedbv_type(type) && r >> (type->get_width() - 1))
        r |= trunc_mask;
    }
    return constant_int2tc(type, BigInt((int64_t)r));
  }

  // Were we able to simplify any side?
  if(side_1 != simplified_side_1 || side_2 != simplified_side_2)
    return typecast_check_return(
      type,
      expr2tc(new constructor(type, simplified_side_1, simplified_side_2)));

  return expr2tc();
}

expr2tc bitand2t::do_simplify() const
{
  std::function<int64_t(int64_t, int64_t)> op = [](int64_t op1, int64_t op2) {
    return (op1 & op2);
  };

  return do_bit_munge_operation<bitand2t>(op, type, side_1, side_2);
}

expr2tc bitor2t::do_simplify() const
{
  std::function<int64_t(int64_t, int64_t)> op = [](int64_t op1, int64_t op2) {
    return (op1 | op2);
  };

  return do_bit_munge_operation<bitor2t>(op, type, side_1, side_2);
}

expr2tc bitxor2t::do_simplify() const
{
  std::function<int64_t(int64_t, int64_t)> op = [](int64_t op1, int64_t op2) {
    return (op1 ^ op2);
  };

  return do_bit_munge_operation<bitxor2t>(op, type, side_1, side_2);
}

expr2tc bitnand2t::do_simplify() const
{
  std::function<int64_t(int64_t, int64_t)> op = [](int64_t op1, int64_t op2) {
    return ~(op1 & op2);
  };

  return do_bit_munge_operation<bitnand2t>(op, type, side_1, side_2);
}

expr2tc bitnor2t::do_simplify() const
{
  std::function<int64_t(int64_t, int64_t)> op = [](int64_t op1, int64_t op2) {
    return ~(op1 | op2);
  };

  return do_bit_munge_operation<bitnor2t>(op, type, side_1, side_2);
}

expr2tc bitnxor2t::do_simplify() const
{
  std::function<int64_t(int64_t, int64_t)> op = [](int64_t op1, int64_t op2) {
    return ~(op1 ^ op2);
  };

  return do_bit_munge_operation<bitnxor2t>(op, type, side_1, side_2);
}

expr2tc bitnot2t::do_simplify() const
{
  std::function<int64_t(int64_t, int64_t)> op = [](int64_t op1, int64_t) {
    return ~(op1);
  };

  return do_bit_munge_operation<bitnot2t>(op, type, value, value);
}

expr2tc shl2t::do_simplify() const
{
  std::function<int64_t(int64_t, int64_t)> op = [](int64_t op1, int64_t op2) {
    return ((uint64_t)op1 << op2);
  };

  return do_bit_munge_operation<shl2t>(op, type, side_1, side_2);
}

expr2tc lshr2t::do_simplify() const
{
  std::function<int64_t(int64_t, int64_t)> op = [](int64_t op1, int64_t op2) {
    return ((uint64_t)op1) >> ((uint64_t)op2);
  };

  return do_bit_munge_operation<lshr2t>(op, type, side_1, side_2);
}

expr2tc ashr2t::do_simplify() const
{
  std::function<int64_t(int64_t, int64_t)> op = [](int64_t op1, int64_t op2) {
    return (op1 >> op2);
  };

  return do_bit_munge_operation<ashr2t>(op, type, side_1, side_2);
}

expr2tc bitcast2t::do_simplify() const
{
  // Follow approach of old irep, i.e., copy it
  if(type == from->type)
  {
    // Typecast to same type means this can be eliminated entirely
    return from;
  }

  // This should be fine, just use typecast
  if(!is_floatbv_type(type) && !is_floatbv_type(from->type))
    return typecast2tc(type, from)->do_simplify();

  return expr2tc();
}

expr2tc typecast2t::do_simplify() const
{
  // Follow approach of old irep, i.e., copy it
  if(type == from->type)
  {
    // Typecast to same type means this can be eliminated entirely
    return from;
  }

  auto simp = try_simplification(from);

  if(is_constant_expr(simp))
  {
    // Casts from constant operands can be done here.
    if(is_bool_type(simp) && is_number_type(type))
    {
      // bool to int
      if(is_bv_type(type))
        return constant_int2tc(type, BigInt(to_constant_bool2t(simp).value));

      if(is_fixedbv_type(type))
      {
        fixedbvt fbv;
        fbv.spec = to_fixedbv_type(migrate_type_back(type));
        fbv.from_integer(to_constant_bool2t(simp).value);
        return constant_fixedbv2tc(fbv);
      }

      if(is_floatbv_type(simp))
      {
        if(!is_constant_int2t(rounding_mode))
          return expr2tc();

        ieee_floatt fpbv;

        BigInt rm_value = to_constant_int2t(rounding_mode).value;
        fpbv.rounding_mode = ieee_floatt::rounding_modet(rm_value.to_int64());

        fpbv.from_expr(to_constant_floatbv2t(simp).value.to_expr());
        fpbv.change_spec(to_floatbv_type(migrate_type_back(type)));

        return constant_floatbv2tc(fpbv);
      }
    }
    else if(is_bv_type(simp) && is_number_type(type))
    {
      // int to int/float/double
      const constant_int2t &theint = to_constant_int2t(simp);

      if(is_bv_type(type))
      {
        // If we are typecasting from integer to a smaller integer,
        // this will return the number with the smaller size
        exprt number = from_integer(theint.value, migrate_type_back(type));

        BigInt new_number;
        if(to_integer(number, new_number))
          return expr2tc();

        return constant_int2tc(type, new_number);
      }

      if(is_fixedbv_type(type))
      {
        fixedbvt fbv;
        fbv.spec = to_fixedbv_type(migrate_type_back(type));
        fbv.from_integer(theint.value);
        return constant_fixedbv2tc(fbv);
      }

      if(is_bool_type(type))
      {
        const constant_int2t &theint = to_constant_int2t(simp);
        return theint.value.is_zero() ? gen_false_expr() : gen_true_expr();
      }

      if(is_floatbv_type(type))
      {
        if(!is_constant_int2t(rounding_mode))
          return expr2tc();

        ieee_floatt fpbv;

        BigInt rm_value = to_constant_int2t(rounding_mode).value;
        fpbv.rounding_mode = ieee_floatt::rounding_modet(rm_value.to_int64());

        fpbv.spec = to_floatbv_type(migrate_type_back(type));
        fpbv.from_integer(to_constant_int2t(simp).value);

        return constant_floatbv2tc(fpbv);
      }
    }
    else if(is_fixedbv_type(simp) && is_number_type(type))
    {
      // float/double to int/float/double
      fixedbvt fbv(to_constant_fixedbv2t(simp).value);

      if(is_bv_type(type))
        return constant_int2tc(type, fbv.to_integer());

      if(is_fixedbv_type(type))
      {
        fbv.round(to_fixedbv_type(migrate_type_back(type)));
        return constant_fixedbv2tc(fbv);
      }

      if(is_bool_type(type))
      {
        const constant_fixedbv2t &fbv = to_constant_fixedbv2t(simp);
        return fbv.value.is_zero() ? gen_false_expr() : gen_true_expr();
      }
    }
    else if(is_floatbv_type(simp) && is_number_type(type))
    {
      // float/double to int/float/double
      if(!is_constant_int2t(rounding_mode))
        return expr2tc();

      ieee_floatt fpbv(to_constant_floatbv2t(simp).value);

      BigInt rm_value = to_constant_int2t(rounding_mode).value;
      fpbv.rounding_mode = ieee_floatt::rounding_modet(rm_value.to_int64());

      if(is_bv_type(type))
        return constant_int2tc(type, fpbv.to_integer());

      if(is_floatbv_type(type))
      {
        fpbv.change_spec(to_floatbv_type(migrate_type_back(type)));
        return constant_floatbv2tc(fpbv);
      }

      if(is_bool_type(type))
        return fpbv.is_zero() ? gen_false_expr() : gen_true_expr();
    }
  }
  else if(is_bool_type(type))
  {
    // Bool type -> turn into equality with zero
    exprt zero = gen_zero(migrate_type_back(simp->type));

    expr2tc zero2;
    migrate_expr(zero, zero2);

    return not2tc(equality2tc(simp, zero2));
  }
  else if(is_pointer_type(type) && is_pointer_type(simp))
  {
    // Casting from one pointer to another is meaningless... except when there's
    // pointer arithmetic about to be applied to it. So, only remove typecasts
    // that don't change the subtype width.
    const pointer_type2t &ptr_to = to_pointer_type(type);
    const pointer_type2t &ptr_from = to_pointer_type(simp->type);

    if(
      is_symbol_type(ptr_to.subtype) || is_symbol_type(ptr_from.subtype) ||
      is_code_type(ptr_to.subtype) || is_code_type(ptr_from.subtype))
      return expr2tc(); // Not worth thinking about

    if(
      is_array_type(ptr_to.subtype) &&
      is_symbol_type(get_array_subtype(ptr_to.subtype)))
      return expr2tc(); // Not worth thinking about

    if(
      is_array_type(ptr_from.subtype) &&
      is_symbol_type(get_array_subtype(ptr_from.subtype)))
      return expr2tc(); // Not worth thinking about

    try
    {
      unsigned int to_width =
        (is_empty_type(ptr_to.subtype)) ? 8 : ptr_to.subtype->get_width();
      unsigned int from_width =
        (is_empty_type(ptr_from.subtype)) ? 8 : ptr_from.subtype->get_width();

      if(to_width == from_width)
        return simp;

      return expr2tc();
    }
    catch(array_type2t::dyn_sized_array_excp *e)
    {
      // Something crazy, and probably C++ based, occurred. Don't attempt to
      // simplify.
      return expr2tc();
    }
  }
  else if(is_typecast2t(simp) && type == simp->type)
  {
    // Typecast from a typecast can be eliminated. We'll be simplified even
    // further by the caller.
    return expr2tc(new typecast2t(type, to_typecast2t(simp).from));
  }

  return expr2tc();
}

expr2tc nearbyint2t::do_simplify() const
{
  if(!is_number_type(type))
    return expr2tc();

  // Try to recursively simplify nested operation, if any
  expr2tc to_simplify = try_simplification(from);
  if(!is_constant_floatbv2t(to_simplify))
  {
    // Were we able to simplify anything?
    if(from != to_simplify)
      return typecast_check_return(type, nearbyint2tc(type, to_simplify));

    return expr2tc();
  }

  ieee_floatt n = to_constant_floatbv2t(to_simplify).value;
  if(n.is_NaN() || n.is_zero() || n.is_infinity())
    return typecast_check_return(type, from);

  return expr2tc();
}

expr2tc address_of2t::do_simplify() const
{
  // NB: address_of never has its operands simplified below its feet for sanity's
  // sake.
  // Only attempt to simplify indexes. Whatever we're taking the address of,
  // we can't simplify away the symbol.
  if(is_index2t(ptr_obj))
  {
    const index2t &idx = to_index2t(ptr_obj);
    const pointer_type2t &ptr_type = to_pointer_type(type);

    // Don't simplify &a[0]
    if(
      is_constant_int2t(idx.index) &&
      to_constant_int2t(idx.index).value.is_zero())
      return expr2tc();

    expr2tc new_index = try_simplification(idx.index);
    expr2tc zero = constant_int2tc(index_type2(), BigInt(0));
    expr2tc new_idx = index2tc(idx.type, idx.source_value, zero);
    expr2tc sub_addr_of = address_of2tc(ptr_type.subtype, new_idx);

    return add2tc(type, sub_addr_of, new_index);
  }

  return expr2tc();
}

template <template <typename> class TFunctor, typename constructor>
static expr2tc simplify_relations(
  const type2tc &type,
  const expr2tc &side_1,
  const expr2tc &side_2)
{
  if(!is_number_type(type))
    return expr2tc();

  // Try to recursively simplify nested operations both sides, if any
  expr2tc simplied_side_1 = try_simplification(side_1);
  expr2tc simplied_side_2 = try_simplification(side_2);

  if(!is_constant_expr(simplied_side_1) || !is_constant_expr(simplied_side_2))
  {
    // Were we able to simplify the sides?
    if((side_1 != simplied_side_1) || (side_2 != simplied_side_2))
    {
      expr2tc new_op =
        expr2tc(new constructor(simplied_side_1, simplied_side_2));

      return typecast_check_return(type, new_op);
    }

    return expr2tc();
  }

  expr2tc simpl_res;

  if(is_bv_type(simplied_side_1) || is_bv_type(simplied_side_2))
  {
    std::function<bool(const expr2tc &)> is_constant =
      (bool (*)(const expr2tc &)) & is_constant_int2t;

    std::function<BigInt &(expr2tc &)> get_value = [](expr2tc &c) -> BigInt & {
      return to_constant_int2t(c).value;
    };

    simpl_res = TFunctor<BigInt>::simplify(
      simplied_side_1, simplied_side_2, is_constant, get_value);
  }
  else if(is_fixedbv_type(simplied_side_1) || is_fixedbv_type(simplied_side_2))
  {
    std::function<bool(const expr2tc &)> is_constant =
      (bool (*)(const expr2tc &)) & is_constant_fixedbv2t;

    std::function<fixedbvt &(expr2tc &)> get_value =
      [](expr2tc &c) -> fixedbvt & { return to_constant_fixedbv2t(c).value; };

    simpl_res = TFunctor<fixedbvt>::simplify(
      simplied_side_1, simplied_side_2, is_constant, get_value);
  }
  else if(is_floatbv_type(simplied_side_1) || is_floatbv_type(simplied_side_2))
  {
    std::function<bool(const expr2tc &)> is_constant =
      (bool (*)(const expr2tc &)) & is_constant_floatbv2t;

    std::function<ieee_floatt &(expr2tc &)> get_value =
      [](expr2tc &c) -> ieee_floatt & {
      return to_constant_floatbv2t(c).value;
    };

    simpl_res = TFunctor<ieee_floatt>::simplify(
      simplied_side_1, simplied_side_2, is_constant, get_value);
  }
  else
    return expr2tc();

  return typecast_check_return(type, simpl_res);
}

template <template <typename> class TFunctor, typename constructor>
static expr2tc simplify_floatbv_relations(
  const type2tc &type,
  const expr2tc &side_1,
  const expr2tc &side_2)
{
  if(!is_number_type(type))
    return expr2tc();

  // Try to recursively simplify nested operations both sides, if any
  expr2tc simplied_side_1 = try_simplification(side_1);
  expr2tc simplied_side_2 = try_simplification(side_2);

  if(
    is_constant_expr(simplied_side_1) || is_constant_expr(simplied_side_2) ||
    (simplied_side_1 == simplied_side_2))
  {
    expr2tc simpl_res = expr2tc();

    if(is_floatbv_type(simplied_side_1) || is_floatbv_type(simplied_side_2))
    {
      std::function<bool(const expr2tc &)> is_constant =
        (bool (*)(const expr2tc &)) & is_constant_floatbv2t;

      std::function<ieee_floatt &(expr2tc &)> get_value =
        [](expr2tc &c) -> ieee_floatt & {
        return to_constant_floatbv2t(c).value;
      };

      simpl_res = TFunctor<ieee_floatt>::simplify(
        simplied_side_1, simplied_side_2, is_constant, get_value);
    }
    else
      assert(0);

    return typecast_check_return(type, simpl_res);
  }

  // Were we able to simplify the sides?
  if((side_1 != simplied_side_1) || (side_2 != simplied_side_2))
  {
    expr2tc new_op = expr2tc(new constructor(simplied_side_1, simplied_side_2));

    return typecast_check_return(type, new_op);
  }

  return expr2tc();
}

template <class constant_type>
struct IEEE_equalitytor
{
  static expr2tc simplify(
    const expr2tc &op1,
    const expr2tc &op2,
    const std::function<bool(const expr2tc &)> &is_constant,
    std::function<constant_type &(expr2tc &)> get_value)
  {
    // Two constants? Simplify to result of the comparison
    if(is_constant(op1) && is_constant(op2))
    {
      expr2tc c1 = op1, c2 = op2;
      return constant_bool2tc(get_value(c1) == get_value(c2));
    }

    if(op1 == op2)
    {
      // x == x is the same as saying !isnan(x)
      expr2tc is_nan(new isnan2t(op1));
      expr2tc is_not_nan = not2tc(is_nan);
      return try_simplification(is_not_nan);
    }

    return expr2tc();
  }
};

template <class constant_type>
struct Equalitytor
{
  static expr2tc simplify(
    const expr2tc &op1,
    const expr2tc &op2,
    const std::function<bool(const expr2tc &)> &is_constant,
    std::function<constant_type &(expr2tc &)> get_value)
  {
    if(is_constant(op1) && is_constant(op2))
    {
      expr2tc c1 = op1, c2 = op2;
      return constant_bool2tc(get_value(c1) == get_value(c2));
    }

    return expr2tc();
  }
};

expr2tc equality2t::do_simplify() const
{
  // If we're dealing with floatbvs, call IEEE_equalitytor instead
  if(is_floatbv_type(side_1) || is_floatbv_type(side_2))
    return simplify_floatbv_relations<IEEE_equalitytor, equality2t>(
      type, side_1, side_2);

  return simplify_relations<Equalitytor, equality2t>(type, side_1, side_2);
}

template <class constant_type>
struct IEEE_notequalitytor
{
  static expr2tc simplify(
    const expr2tc &op1,
    const expr2tc &op2,
    const std::function<bool(const expr2tc &)> &is_constant,
    std::function<constant_type &(expr2tc &)> get_value)
  {
    // Two constants? Simplify to result of the comparison
    if(is_constant(op1) && is_constant(op2))
    {
      expr2tc c1 = op1, c2 = op2;
      return constant_bool2tc(get_value(c1) != get_value(c2));
    }

    if(op1 == op2)
    {
      // x != x is the same as saying isnan(x)
      expr2tc is_nan(new isnan2t(op1));
      return try_simplification(is_nan);
    }

    return expr2tc();
  }
};

template <class constant_type>
struct Notequaltor
{
  static expr2tc simplify(
    const expr2tc &op1,
    const expr2tc &op2,
    const std::function<bool(const expr2tc &)> &is_constant,
    std::function<constant_type &(expr2tc &)> get_value)
  {
    if(is_constant(op1) && is_constant(op2))
    {
      expr2tc c1 = op1, c2 = op2;
      return constant_bool2tc(get_value(c1) != get_value(c2));
    }

    return expr2tc();
  }
};

expr2tc notequal2t::do_simplify() const
{
  // If we're dealing with floatbvs, call IEEE_notequalitytor instead
  if(is_floatbv_type(side_1) || is_floatbv_type(side_2))
    return simplify_floatbv_relations<IEEE_notequalitytor, equality2t>(
      type, side_1, side_2);

  return simplify_relations<Notequaltor, notequal2t>(type, side_1, side_2);
}

template <class constant_type>
struct Lessthantor
{
  static expr2tc simplify(
    const expr2tc &op1,
    const expr2tc &op2,
    const std::function<bool(const expr2tc &)> &is_constant,
    std::function<constant_type &(expr2tc &)> get_value)
  {
    // op1 < zero and op2 is unsigned: always true
    if(is_constant(op1))
    {
      expr2tc c1 = op1;
      if((get_value(c1) < 0) && is_unsignedbv_type(op2))
        return gen_true_expr();
    }

    if(is_constant(op1) && is_constant(op2))
    {
      expr2tc c1 = op1, c2 = op2;
      return constant_bool2tc(get_value(c1) < get_value(c2));
    }

    return expr2tc();
  }
};

expr2tc lessthan2t::do_simplify() const
{
  return simplify_relations<Lessthantor, lessthan2t>(type, side_1, side_2);
}

template <class constant_type>
struct Greaterthantor
{
  static expr2tc simplify(
    const expr2tc &op1,
    const expr2tc &op2,
    const std::function<bool(const expr2tc &)> &is_constant,
    std::function<constant_type &(expr2tc &)> get_value)
  {
    // op2 < zero and op1 is unsigned: always true
    if(is_constant(op2))
    {
      expr2tc c2 = op2;
      if((get_value(c2) < 0) && is_unsignedbv_type(op1))
        return gen_true_expr();
    }

    if(is_constant(op1) && is_constant(op2))
    {
      expr2tc c1 = op1, c2 = op2;
      return constant_bool2tc(get_value(c1) > get_value(c2));
    }

    return expr2tc();
  }
};

expr2tc greaterthan2t::do_simplify() const
{
  return simplify_relations<Greaterthantor, greaterthan2t>(
    type, side_1, side_2);
}

template <class constant_type>
struct Lessthanequaltor
{
  static expr2tc simplify(
    const expr2tc &op1,
    const expr2tc &op2,
    const std::function<bool(const expr2tc &)> &is_constant,
    std::function<constant_type &(expr2tc &)> get_value)
  {
    // op1 <= zero and op2 is unsigned: always true
    if(is_constant(op1))
    {
      expr2tc c1 = op1;
      if((get_value(c1) <= 0) && is_unsignedbv_type(op2))
        return gen_true_expr();
    }

    if(is_constant(op1) && is_constant(op2))
    {
      expr2tc c1 = op1, c2 = op2;
      return constant_bool2tc(get_value(c1) <= get_value(c2));
    }

    return expr2tc();
  }
};

expr2tc lessthanequal2t::do_simplify() const
{
  return simplify_relations<Lessthanequaltor, lessthanequal2t>(
    type, side_1, side_2);
}

template <class constant_type>
struct Greaterthanequaltor
{
  static expr2tc simplify(
    const expr2tc &op1,
    const expr2tc &op2,
    const std::function<bool(const expr2tc &)> &is_constant,
    std::function<constant_type &(expr2tc &)> get_value)
  {
    // op2 <= zero and op1 is unsigned: always true
    if(is_constant(op2))
    {
      expr2tc c2 = op2;
      if((get_value(c2) <= 0) && is_unsignedbv_type(op1))
        return gen_true_expr();
    }

    if(is_constant(op1) && is_constant(op2))
    {
      expr2tc c1 = op1, c2 = op2;
      return constant_bool2tc(get_value(c1) >= get_value(c2));
    }

    return expr2tc();
  }
};

expr2tc greaterthanequal2t::do_simplify() const
{
  return simplify_relations<Greaterthanequaltor, greaterthanequal2t>(
    type, side_1, side_2);
}

expr2tc if2t::do_simplify() const
{
  if(is_bool_type(type))
  {
    // We can only do these simplification if the expecting results is boolean
    // A bug was introduced in 2835092f that applied these simplifications to
    // integers, which resulted in expressions like:
    //
    // c:@t2&1#4 == (guard?0!0&0#3 ? 2 : 0)
    //
    // to be simplified to:
    //
    // c:@t2&1#4 == (unsigned int)guard?0!0&0#3

    expr2tc simp;
    if(is_true(true_value) && is_false(false_value))
    {
      // a?1:0 <-> a
      simp = cond;
    }
    else if(is_false(true_value) && is_true(false_value))
    {
      // a?0:1 <-> !a
      simp = not2tc(cond);
    }
    else if(is_false(false_value))
    {
      // a?b:0 <-> a AND b
      simp = and2tc(cond, true_value);
    }
    else if(is_true(false_value))
    {
      // a?b:1 <-> !a OR b
      simp = or2tc(not2tc(cond), true_value);
    }
    else if(is_true(true_value))
    {
      // a?1:b <-> a||(!a && b) <-> a OR b
      simp = or2tc(cond, false_value);
    }
    else if(is_false(true_value))
    {
      // a?0:b <-> !a && b
      simp = and2tc(not2tc(cond), false_value);
    }
    else
      return simp;

    ::simplify(simp);
    return simp;
  }

  if(true_value == false_value)
    return typecast_check_return(type, true_value);

  expr2tc simp_cond = cond;
  ::simplify(simp_cond);

  if(is_constant_expr(simp_cond))
  {
    if(is_true(simp_cond))
      return typecast_check_return(type, true_value);

    if(is_false(simp_cond))
      return typecast_check_return(type, false_value);
  }

  if(
    is_constant_number(true_value) && is_true(true_value) &&
    (gen_one(true_value->type) == true_value) && is_false(false_value))
    return typecast_check_return(type, cond);

  if(
    is_constant_number(false_value) && is_false(true_value) &&
    (gen_one(false_value->type) == false_value) && is_true(false_value))
    return typecast_check_return(type, not2tc(cond));

  return expr2tc();
}

expr2tc overflow_cast2t::do_simplify() const
{
  return expr2tc();
}

expr2tc overflow2t::do_simplify() const
{
  return expr2tc();
}

// Heavily inspired by cbmc's simplify_exprt::objects_equal_address_of
static expr2tc obj_equals_addr_of(const expr2tc &a, const expr2tc &b)
{
  if(is_symbol2t(a) && is_symbol2t(b))
  {
    if(a == b)
      return gen_true_expr();
  }
  else if(is_index2t(a) && is_index2t(b))
  {
    return obj_equals_addr_of(
      to_index2t(a).source_value, to_index2t(b).source_value);
  }
  else if(is_member2t(a) && is_member2t(b))
  {
    return obj_equals_addr_of(
      to_member2t(a).source_value, to_member2t(b).source_value);
  }
  else if(is_constant_string2t(a) && is_constant_string2t(b))
  {
    bool val = (to_constant_string2t(a).value == to_constant_string2t(b).value);
    if(val)
      return gen_true_expr();

    return gen_false_expr();
  }

  return expr2tc();
}

expr2tc same_object2t::do_simplify() const
{
  if(is_address_of2t(side_1) && is_address_of2t(side_2))
    return obj_equals_addr_of(
      to_address_of2t(side_1).ptr_obj, to_address_of2t(side_2).ptr_obj);

  if(
    is_symbol2t(side_1) && is_symbol2t(side_2) &&
    to_symbol2t(side_1).get_symbol_name() == "NULL" &&
    to_symbol2t(side_1).get_symbol_name() == "NULL")
    return gen_true_expr();

  return expr2tc();
}

expr2tc concat2t::do_simplify() const
{
  if(!is_constant_int2t(side_1) || !is_constant_int2t(side_2))
    return expr2tc();

  const BigInt &value1 = to_constant_int2t(side_1).value;
  const BigInt &value2 = to_constant_int2t(side_2).value;

  // k; Take the values, and concatenate. Side 1 has higher end bits.
  BigInt accuml = value1;
  accuml *= (1ULL << side_2->type->get_width());
  accuml += value2;

  return constant_int2tc(type, accuml);
}

expr2tc extract2t::do_simplify() const
{
  assert(is_bv_type(type));

  if(!is_constant_int2t(from))
    return expr2tc();

  // If you're hitting this, a non-bitfield related piece of code is now
  // generating extracts, and you have to consider performing extracts on
  // negative numbers.
  assert(is_unsignedbv_type(from->type));
  const constant_int2t &cint = to_constant_int2t(from);
  const BigInt &theint = cint.value;
  assert(theint.is_positive());

  // Take the value, mask and shift.
  uint64_t theval = theint.to_uint64();
  theval >>= lower;
  theval &= (2 << upper) - 1;
  bool isneg = (1 << (upper)) & theval;

  if(is_signedbv_type(type) && isneg)
  {
    // Type punning.
    union
    {
      int64_t sign;
      uint64_t nosign;
    } totallytmp;

    theval |= 0xFFFFFFFFFFFFFFFFULL << upper;
    totallytmp.nosign = theval;
    return constant_int2tc(type, BigInt(totallytmp.sign));
  }

  return constant_int2tc(type, BigInt(theval));
}

template <template <typename> class TFunctor, typename constructor>
static expr2tc simplify_floatbv_1op(const type2tc &type, const expr2tc &value)
{
  if(!is_number_type(type))
    return expr2tc();

  // Try to recursively simplify nested operation, if any
  expr2tc to_simplify = try_simplification(value);
  if(!is_constant_expr(to_simplify))
  {
    // Were we able to simplify anything?
    if(value != to_simplify)
    {
      expr2tc new_neg = expr2tc(new constructor(to_simplify));
      return typecast_check_return(type, new_neg);
    }

    return expr2tc();
  }

  expr2tc simpl_res = expr2tc();

  if(is_fixedbv_type(value))
  {
    std::function<constant_fixedbv2t &(expr2tc &)> to_constant =
      (constant_fixedbv2t & (*)(expr2tc &)) to_constant_fixedbv2t;

    simpl_res =
      TFunctor<constant_fixedbv2t>::simplify(to_simplify, to_constant);
  }
  else if(is_floatbv_type(value))
  {
    std::function<constant_floatbv2t &(expr2tc &)> to_constant =
      (constant_floatbv2t & (*)(expr2tc &)) to_constant_floatbv2t;

    simpl_res =
      TFunctor<constant_floatbv2t>::simplify(to_simplify, to_constant);
  }
  else
    return expr2tc();

  return typecast_check_return(type, simpl_res);
}

template <class constant_type>
struct Isnantor
{
  static expr2tc simplify(
    const expr2tc &number,
    std::function<constant_type &(expr2tc &)> to_constant)
  {
    expr2tc c = number;
    return constant_bool2tc(to_constant(c).value.is_NaN());
  }
};

expr2tc isnan2t::do_simplify() const
{
  return simplify_floatbv_1op<Isnantor, isnan2t>(type, value);
}

template <class constant_type>
struct Isinftor
{
  static expr2tc simplify(
    const expr2tc &number,
    std::function<constant_type &(expr2tc &)> to_constant)
  {
    expr2tc c = number;
    return constant_bool2tc(to_constant(c).value.is_infinity());
  }
};

expr2tc isinf2t::do_simplify() const
{
  return simplify_floatbv_1op<Isinftor, isinf2t>(type, value);
}

template <class constant_type>
struct Isnormaltor
{
  static expr2tc simplify(
    const expr2tc &number,
    std::function<constant_type &(expr2tc &)> to_constant)
  {
    expr2tc c = number;
    return constant_bool2tc(to_constant(c).value.is_normal());
  }
};

expr2tc isnormal2t::do_simplify() const
{
  return simplify_floatbv_1op<Isnormaltor, isnormal2t>(type, value);
}

template <class constant_type>
struct Isfinitetor
{
  static expr2tc simplify(
    const expr2tc &number,
    std::function<constant_type &(expr2tc &)> to_constant)
  {
    expr2tc c = number;
    return constant_bool2tc(to_constant(c).value.is_finite());
  }
};

expr2tc isfinite2t::do_simplify() const
{
  return simplify_floatbv_1op<Isfinitetor, isfinite2t>(type, value);
}

template <class constant_type>
struct Signbittor
{
  static expr2tc simplify(
    const expr2tc &number,
    std::function<constant_type &(expr2tc &)> to_constant)
  {
    auto c = number;
    return constant_bool2tc(to_constant(c).value.get_sign());
  }
};

expr2tc signbit2t::do_simplify() const
{
  return simplify_floatbv_1op<Signbittor, signbit2t>(type, operand);
}

expr2tc popcount2t::do_simplify() const
{
  if(!is_constant_int2t(operand))
    return expr2tc();

  std::string bin = integer2string(to_constant_int2t(operand).value, 2);
  return constant_int2tc(type, count(bin.begin(), bin.end(), '1'));
}

expr2tc bswap2t::do_simplify() const
{
  if(!is_constant_int2t(value))
    return expr2tc();

  const std::size_t bits_per_byte = 8;
  const std::size_t width = type->get_width();
  BigInt v = to_constant_int2t(value).value;

  std::vector<BigInt> bytes;
  // take apart
  for(std::size_t bit = 0; bit < width; bit += bits_per_byte)
    bytes.push_back((v >> bit) % power(2, bits_per_byte));

  // put back together, but backwards
  BigInt new_value = 0;
  for(std::size_t bit = 0; bit < width; bit += bits_per_byte)
  {
    assert(!bytes.empty());
    new_value += bytes.back() << bit;
    bytes.pop_back();
  }

  return constant_int2tc(type, new_value);
}

template <template <typename> class TFunctor, typename constructor>
static expr2tc simplify_floatbv_2ops(
  const type2tc &type,
  const expr2tc &side_1,
  const expr2tc &side_2,
  const expr2tc &rounding_mode)
{
  assert(is_floatbv_type(type));

  if(!is_number_type(type) && !is_pointer_type(type))
    return expr2tc();

  // Try to recursively simplify nested operations both sides, if any
  expr2tc simplied_side_1 = try_simplification(side_1);
  expr2tc simplied_side_2 = try_simplification(side_2);

  // Try to handle NaN
  if(is_constant_floatbv2t(simplied_side_1))
    if(to_constant_floatbv2t(simplied_side_1).value.is_NaN())
      return simplied_side_1;

  if(is_constant_floatbv2t(simplied_side_2))
    if(to_constant_floatbv2t(simplied_side_2).value.is_NaN())
      return simplied_side_2;

  if(
    !is_constant_expr(simplied_side_1) || !is_constant_expr(simplied_side_2) ||
    !is_constant_int2t(rounding_mode))
  {
    // Were we able to simplify the sides?
    if((side_1 != simplied_side_1) || (side_2 != simplied_side_2))
    {
      expr2tc new_op = expr2tc(
        new constructor(type, simplied_side_1, simplied_side_2, rounding_mode));

      return typecast_check_return(type, new_op);
    }

    return expr2tc();
  }

  expr2tc simpl_res = expr2tc();

  if(is_floatbv_type(simplied_side_1) || is_floatbv_type(simplied_side_2))
  {
    std::function<bool(const expr2tc &)> is_constant =
      (bool (*)(const expr2tc &)) & is_constant_floatbv2t;

    std::function<ieee_floatt &(expr2tc &)> get_value =
      [](expr2tc &c) -> ieee_floatt & {
      return to_constant_floatbv2t(c).value;
    };

    simpl_res = TFunctor<ieee_floatt>::simplify(
      simplied_side_1, simplied_side_2, rounding_mode, is_constant, get_value);
  }
  else
    assert(0);

  return typecast_check_return(type, simpl_res);
}

template <class constant_type>
struct IEEE_addtor
{
  static expr2tc simplify(
    const expr2tc &op1,
    const expr2tc &op2,
    const expr2tc &rm,
    const std::function<bool(const expr2tc &)> &is_constant,
    std::function<constant_type &(expr2tc &)> get_value)
  {
    // Two constants? Simplify to result of the addition
    if(is_constant(op1) && is_constant(op2))
    {
      ieee_floatt::rounding_modet mode =
        static_cast<ieee_floatt::rounding_modet>(
          to_constant_int2t(rm).value.to_int64());

      expr2tc c1 = op1;
      get_value(c1).rounding_mode = mode;

      expr2tc c2 = op2;
      get_value(c2).rounding_mode = mode;

      get_value(c1) += get_value(c2);
      return c1;
    }

    return expr2tc();
  }
};

expr2tc ieee_add2t::do_simplify() const
{
  return simplify_floatbv_2ops<IEEE_addtor, ieee_add2t>(
    type, side_1, side_2, rounding_mode);
}

template <class constant_type>
struct IEEE_subtor
{
  static expr2tc simplify(
    const expr2tc &op1,
    const expr2tc &op2,
    const expr2tc &rm,
    const std::function<bool(const expr2tc &)> &is_constant,
    std::function<constant_type &(expr2tc &)> get_value)
  {
    // Two constants? Simplify to result of the subtraction
    if(is_constant(op1) && is_constant(op2))
    {
      ieee_floatt::rounding_modet mode =
        static_cast<ieee_floatt::rounding_modet>(
          to_constant_int2t(rm).value.to_int64());

      expr2tc c1 = op1;
      get_value(c1).rounding_mode = mode;

      expr2tc c2 = op2;
      get_value(c2).rounding_mode = mode;

      get_value(c1) -= get_value(c2);
      return c1;
    }

    return expr2tc();
  }
};

expr2tc ieee_sub2t::do_simplify() const
{
  return simplify_floatbv_2ops<IEEE_subtor, ieee_sub2t>(
    type, side_1, side_2, rounding_mode);
}

template <class constant_type>
struct IEEE_multor
{
  static expr2tc simplify(
    const expr2tc &op1,
    const expr2tc &op2,
    const expr2tc &rm,
    const std::function<bool(const expr2tc &)> &is_constant,
    std::function<constant_type &(expr2tc &)> get_value)
  {
    // Two constants? Simplify to result of the multiplication
    if(is_constant(op1) && is_constant(op2))
    {
      ieee_floatt::rounding_modet mode =
        static_cast<ieee_floatt::rounding_modet>(
          to_constant_int2t(rm).value.to_int64());

      expr2tc c1 = op1;
      get_value(c1).rounding_mode = mode;

      expr2tc c2 = op2;
      get_value(c2).rounding_mode = mode;

      get_value(c1) *= get_value(c2);
      return c1;
    }

    return expr2tc();
  }
};

expr2tc ieee_mul2t::do_simplify() const
{
  return simplify_floatbv_2ops<IEEE_multor, ieee_mul2t>(
    type, side_1, side_2, rounding_mode);
}

template <class constant_type>
struct IEEE_divtor
{
  static expr2tc simplify(
    const expr2tc &op1,
    const expr2tc &op2,
    const expr2tc &rm,
    const std::function<bool(const expr2tc &)> &is_constant,
    std::function<constant_type &(expr2tc &)> get_value)
  {
    // Two constants? Simplify to result of the division
    if(is_constant(op1) && is_constant(op2))
    {
      ieee_floatt::rounding_modet mode =
        static_cast<ieee_floatt::rounding_modet>(
          to_constant_int2t(rm).value.to_int64());

      expr2tc c1 = op1;
      get_value(c1).rounding_mode = mode;

      expr2tc c2 = op2;
      get_value(c2).rounding_mode = mode;

      get_value(c1) /= get_value(c2);
      return c1;
    }

    if(is_constant(op2))
    {
      ieee_floatt::rounding_modet mode =
        static_cast<ieee_floatt::rounding_modet>(
          to_constant_int2t(rm).value.to_int64());

      expr2tc c2 = op2;
      get_value(c2).rounding_mode = mode;

      // Denominator is one? Exact for all rounding modes.
      if(get_value(c2) == 1)
        return op1;
    }

    return expr2tc();
  }
};

expr2tc ieee_div2t::do_simplify() const
{
  return simplify_floatbv_2ops<IEEE_divtor, ieee_div2t>(
    type, side_1, side_2, rounding_mode);
}

expr2tc ieee_fma2t::do_simplify() const
{
  assert(is_floatbv_type(type));

  if(!is_number_type(type) && !is_pointer_type(type))
    return expr2tc();

  // Try to recursively simplify nested operations both sides, if any
  expr2tc simplied_value_1 = try_simplification(value_1);
  expr2tc simplied_value_2 = try_simplification(value_2);
  expr2tc simplied_value_3 = try_simplification(value_3);

  if(
    !is_constant_expr(simplied_value_1) ||
    !is_constant_expr(simplied_value_2) ||
    !is_constant_expr(simplied_value_3) || !is_constant_int2t(rounding_mode))
  {
    // Were we able to simplify the sides?
    if(
      (value_1 != simplied_value_1) || (value_2 != simplied_value_2) ||
      (value_3 != simplied_value_3))
    {
      expr2tc new_op = ieee_fma2tc(
        type,
        simplied_value_1,
        simplied_value_2,
        simplied_value_3,
        rounding_mode);

      return typecast_check_return(type, new_op);
    }

    return expr2tc();
  }

  ieee_floatt n1 = to_constant_floatbv2t(simplied_value_1).value;
  ieee_floatt n2 = to_constant_floatbv2t(simplied_value_2).value;
  ieee_floatt n3 = to_constant_floatbv2t(simplied_value_3).value;

  // If x or y are NaN, NaN is returned
  if(n1.is_NaN() || n2.is_NaN())
  {
    n1.make_NaN();
    return constant_floatbv2tc(n1);
  }

  // If x is zero and y is infinite or if x is infinite and y is zero,
  // and z is not a NaN, a domain error shall occur, and either a NaN,
  // or an implementation-defined value shall be returned.

  // If x is zero and y is infinite or if x is infinite and y is zero,
  // and z is a NaN, then NaN is returned and FE_INVALID may be raised
  if((n1.is_zero() && n2.is_infinity()) || (n2.is_zero() && n1.is_infinity()))
  {
    n1.make_NaN();
    return constant_floatbv2tc(n1);
  }

  // If z is NaN, and x*y aren't 0*Inf or Inf*0, then NaN is returned
  // (without FE_INVALID)
  if(n3.is_NaN())
  {
    n1.make_NaN();
    return constant_floatbv2tc(n1);
  }

  // If x*y is an exact infinity and z is an infinity with the opposite sign,
  // NaN is returned and FE_INVALID is raised
  n1 *= n2;
  if((n1.is_infinity() && n3.is_infinity()) && (n1.get_sign() != n3.get_sign()))
  {
    n1.make_NaN();
    return constant_floatbv2tc(n1);
  }

  return expr2tc();
}

expr2tc ieee_sqrt2t::do_simplify() const
{
  if(!is_number_type(type))
    return expr2tc();

  // Try to recursively simplify nested operation, if any
  expr2tc to_simplify = try_simplification(value);
  if(!is_constant_floatbv2t(to_simplify))
  {
    // Were we able to simplify anything?
    if(value != to_simplify)
      return typecast_check_return(
        type, ieee_sqrt2tc(type, to_simplify, rounding_mode));

    return expr2tc();
  }

  ieee_floatt n = to_constant_floatbv2t(to_simplify).value;
  if(n < 0)
  {
    n.make_NaN();
    return constant_floatbv2tc(n);
  }

  if(n.is_NaN() || n.is_zero() || n.is_infinity())
    return typecast_check_return(type, value);

  return expr2tc();
}

expr2tc constant_struct2t::do_simplify() const
{
  return expr2tc();
}

expr2tc constant_array2t::do_simplify() const
{
  return expr2tc();
}

expr2tc byte_extract2t::do_simplify() const
{
  expr2tc src = try_simplification(source_value);
  expr2tc off = try_simplification(source_offset);

  if(is_array_type(src))
  {
    const array_type2t &at = to_array_type(src->type);
    if(is_bv_type(at.subtype) && at.subtype->get_width() == type->get_width())
      return try_simplification(
        bitcast2tc(type, index2tc(at.subtype, src, off)));
  }

  if(is_constant_int2t(off) && type == get_uint8_type())
  {
    const BigInt &off_value = to_constant_int2t(off).value;
    if(src->type == type && off_value.is_zero())
      return src;

    if(off_value.is_uint64() && is_constant_expr(src))
    {
      uint64_t off64 = off_value.to_uint64();
      if(is_constant_int2t(src) && off64 * 8 >= off64)
      {
        off64 *= 8;
        const BigInt &src_value = to_constant_int2t(src).value;
        bool neg = is_signedbv_type(src) && src_value.is_negative();
        unsigned width = src->type->get_width();
        /* width bits in ss...ss|...|ssssssss|xxxxxxxx|xxxxxxxx|...|xxxxxxxx|
         * at most 64 bits x; s = neg ? 1 : 0; off64 is in bits */
        if(
          (neg ? src_value.is_int64() : src_value.is_uint64()) &&
          off64 + 8 <= width)
        {
          /* We assume two's complement, as does do_bit_munge_operation() */

          /* constant repetition of sign bit? */
          if(big_endian ? off64 + 64 + 8 <= width : off64 >= 64)
            return constant_int2tc(type, BigInt(neg ? 0xff : 0x00));
          /* now we know that we are extracting part of |xxxxxxxx|...|xxxxxxxx| */
          uint64_t x = neg ? src_value.to_int64() : src_value.to_uint64();
          if(big_endian)
          {
            /* off64 + 64 + 8 > width and off64 + 8 <= width
             * i.e. width-off64-8 in [0,64) */
            off64 = width - off64 - 8;
          }
          return constant_int2tc(type, BigInt((x >> off64) & 0xff));
        }
        /* XXX how to simplify this? */
      }
    }
  }

  if(src != source_value || off != source_offset)
    return byte_extract2tc(type, src, off, big_endian);

  return {};
}

expr2tc byte_update2t::do_simplify() const
{
  expr2tc simplied_source = try_simplification(source_value);
  expr2tc simplied_offset = try_simplification(source_offset);
  expr2tc simplied_value = try_simplification(update_value);
  if(
    !is_constant_int2t(simplied_source) ||
    !is_constant_int2t(simplied_offset) || !is_constant_int2t(simplied_value))
  {
    // Were we able to simplify the sides?
    if(
      (source_value != simplied_source) || (source_offset != simplied_offset) ||
      (update_value != simplied_value))
    {
      expr2tc new_op = byte_update2tc(
        type, simplied_source, simplied_offset, simplied_value, big_endian);

      return typecast_check_return(type, new_op);
    }
    return expr2tc();
  }

  std::string value = integer2binary(
    to_constant_int2t(simplied_value).value, simplied_value->type->get_width());
  std::string src_value = integer2binary(
    to_constant_int2t(simplied_source).value,
    simplied_source->type->get_width());

  // Overflow? The backend will handle that
  int src_offset = to_constant_int2t(simplied_offset).value.to_int64();
  if(src_offset * 8 + value.length() > src_value.length() || src_offset * 8 < 0)
    return expr2tc();

  // Reverse both the source value and the value that will be updated if we are
  // assuming little endian, because in string the pos 0 is the leftmost element
  // while in bvs, pos 0 is the rightmost bit
  if(!big_endian)
  {
    std::reverse(src_value.begin(), src_value.end());
    std::reverse(value.begin(), value.end());
  }

  src_value.replace(src_offset * 8, value.length(), value);

  // Reverse back
  if(!big_endian)
    std::reverse(src_value.begin(), src_value.end());

  return typecast_check_return(
    type,
    constant_int2tc(
      get_uint_type(src_value.length()), string2integer(src_value, 2)));
}<|MERGE_RESOLUTION|>--- conflicted
+++ resolved
@@ -1241,20 +1241,7 @@
     int64_t val1 = int1.value.to_int64();
     int64_t val2 = int2.value.to_int64();
 
-<<<<<<< HEAD
-  // Only support integer and's. If you're a float, pointer, or whatever, you're
-  // on your own.
-  if(!is_constant_int2t(side_1) || !is_constant_int2t(side_2))
-    return expr2tc();
-
-  assert(type->get_width() <= 64);
-  // So - we can't make BigInt by itself do the operation. But we can map it
-  // to the corresponding operation on our native types.
-  const constant_int2t &int1 = to_constant_int2t(side_1);
-  const constant_int2t &int2 = to_constant_int2t(side_2);
-=======
     uint64_t r = opfunc(val1, val2);
->>>>>>> 5cce74ed
 
     if(type->get_width() < 64)
     {
