#ifndef IREP2_TYPE_H_
#define IREP2_TYPE_H_

#include <util/irep2.h>

// Start with forward class definitions

class bool_type2t;
class empty_type2t;
class symbol_type2t;
class struct_type2t;
class union_type2t;
class bv_type2t;
class unsignedbv_type2t;
class signedbv_type2t;
class code_type2t;
class array_type2t;
class vector_type2t;
class pointer_type2t;
class fixedbv_type2t;
class floatbv_type2t;
class string_type2t;
class cpp_name_type2t;

// We also require in advance, the actual classes that store type data.

class symbol_type_data : public type2t
{
public:
  symbol_type_data(type2t::type_ids id, const dstring sym_name)
    : type2t(id), symbol_name(sym_name)
  {
  }
  symbol_type_data(const symbol_type_data &ref) = default;

  irep_idt symbol_name;

  // Type mangling:
  typedef esbmct::
    field_traits<irep_idt, symbol_type_data, &symbol_type_data::symbol_name>
      symbol_name_field;
  typedef esbmct::type2t_traits<symbol_name_field> traits;
};

class struct_union_data : public type2t
{
public:
  struct_union_data(
    type2t::type_ids id,
    std::vector<type2tc> membs,
    std::vector<irep_idt> names,
    std::vector<irep_idt> pretty_names,
    const irep_idt &n,
    bool _packed)
    : type2t(id),
      members(std::move(membs)),
      member_names(std::move(names)),
      member_pretty_names(std::move(pretty_names)),
      name(n),
      packed(_packed)
  {
  }
  struct_union_data(const struct_union_data &ref) = default;

  /** Fetch index number of member. Given a textual name of a member of a
   *  struct or union, this method will look up what index it is into the
   *  vector of types that make up this struct/union. Always returns the correct
   *  index, if you give it a name that isn't part of this struct/union it'll
   *  abort.
   *  @param name Name of member of this struct/union to look up.
   *  @return Index into members/member_names vectors */
  unsigned int get_component_number(const irep_idt &name) const;

  const std::vector<type2tc> &get_structure_members() const;
  const std::vector<irep_idt> &get_structure_member_names() const;
  const irep_idt &get_structure_name() const;

  std::vector<type2tc> members;
  std::vector<irep_idt> member_names;
  std::vector<irep_idt> member_pretty_names;
  irep_idt name;
  bool packed;

  // Type mangling:
  typedef esbmct::field_traits<
    std::vector<type2tc>,
    struct_union_data,
    &struct_union_data::members>
    members_field;
  typedef esbmct::field_traits<
    std::vector<irep_idt>,
    struct_union_data,
    &struct_union_data::member_names>
    member_names_field;
  typedef esbmct::field_traits<
    std::vector<irep_idt>,
    struct_union_data,
    &struct_union_data::member_pretty_names>
    member_pretty_names_field;
  typedef esbmct::
    field_traits<irep_idt, struct_union_data, &struct_union_data::name>
      name_field;
  typedef esbmct::
    field_traits<bool, struct_union_data, &struct_union_data::packed>
      packed_field;
  typedef esbmct::type2t_traits<
    members_field,
    member_names_field,
    member_pretty_names_field,
    name_field,
    packed_field>
    traits;
};

class bv_data : public type2t
{
public:
  bv_data(type2t::type_ids id, unsigned int w) : type2t(id), width(w)
  {
    // assert(w != 0 && "Must have nonzero width for integer type");
    // XXX -- zero sized bitfields are permissible. Oh my.
  }
  bv_data(const bv_data &ref) = default;

  unsigned int get_width() const override;

  unsigned int width;

  // Type mangling:
  typedef esbmct::field_traits<unsigned int, bv_data, &bv_data::width>
    width_field;
  typedef esbmct::type2t_traits<width_field> traits;
};

class code_data : public type2t
{
public:
  code_data(
    type2t::type_ids id,
    std::vector<type2tc> args,
    const type2tc &ret,
    std::vector<irep_idt> names,
    bool e)
    : type2t(id),
      arguments(std::move(args)),
      ret_type(ret),
      argument_names(std::move(names)),
      ellipsis(e)
  {
  }
  code_data(const code_data &ref) = default;

  unsigned int get_width() const override;

  std::vector<type2tc> arguments;
  type2tc ret_type;
  std::vector<irep_idt> argument_names;
  bool ellipsis;

  // Type mangling:
  typedef esbmct::
    field_traits<std::vector<type2tc>, code_data, &code_data::arguments>
      arguments_field;
  typedef esbmct::field_traits<type2tc, code_data, &code_data::ret_type>
    ret_type_field;
  typedef esbmct::
    field_traits<std::vector<irep_idt>, code_data, &code_data::argument_names>
      argument_names_field;
  typedef esbmct::field_traits<bool, code_data, &code_data::ellipsis>
    ellipsis_field;
  typedef esbmct::type2t_traits<
    arguments_field,
    ret_type_field,
    argument_names_field,
    ellipsis_field>
    traits;
};

class array_data : public type2t
{
public:
  array_data(type2t::type_ids id, const type2tc &st, const expr2tc &sz, bool i)
    : type2t(id), subtype(st), array_size(sz), size_is_infinite(i)
  {
  }
  array_data(const array_data &ref) = default;

  type2tc subtype;
  expr2tc array_size;
  bool size_is_infinite;

  // Type mangling:
  typedef esbmct::field_traits<type2tc, array_data, &array_data::subtype>
    subtype_field;
  typedef esbmct::field_traits<expr2tc, array_data, &array_data::array_size>
    array_size_field;
  typedef esbmct::field_traits<bool, array_data, &array_data::size_is_infinite>
    size_is_infinite_field;
  typedef esbmct::
    type2t_traits<subtype_field, array_size_field, size_is_infinite_field>
      traits;
};

class vector_data : public type2t
{
public:
  vector_data(type2t::type_ids id, const type2tc &st, const expr2tc &sz, bool i)
    : type2t(id), subtype(st), vector_size(sz), size_is_infinite(i)
  {
  }
  vector_data(const vector_data &ref) = default;

  type2tc subtype;
  expr2tc vector_size;
  bool size_is_infinite;

  // Type mangling:
  typedef esbmct::field_traits<type2tc, vector_data, &vector_data::subtype>
    subtype_field;
  typedef esbmct::field_traits<expr2tc, vector_data, &vector_data::vector_size>
    vector_size_field;
  typedef esbmct::
    field_traits<bool, vector_data, &vector_data::size_is_infinite>
      size_is_infinite_field;
  typedef esbmct::
    type2t_traits<subtype_field, vector_size_field, size_is_infinite_field>
      traits;
};

class pointer_data : public type2t
{
public:
  pointer_data(type2t::type_ids id, const type2tc &st) : type2t(id), subtype(st)
  {
  }
  pointer_data(const pointer_data &ref) = default;

  type2tc subtype;

  // Type mangling:
  typedef esbmct::field_traits<type2tc, pointer_data, &pointer_data::subtype>
    subtype_field;
  typedef esbmct::type2t_traits<subtype_field> traits;
};

class fixedbv_data : public type2t
{
public:
  fixedbv_data(type2t::type_ids id, unsigned int w, unsigned int ib)
    : type2t(id), width(w), integer_bits(ib)
  {
  }
  fixedbv_data(const fixedbv_data &ref) = default;

  unsigned int width;
  unsigned int integer_bits;

  // Type mangling:
  typedef esbmct::field_traits<unsigned int, fixedbv_data, &fixedbv_data::width>
    width_field;
  typedef esbmct::
    field_traits<unsigned int, fixedbv_data, &fixedbv_data::integer_bits>
      integer_bits_field;
  typedef esbmct::type2t_traits<width_field, integer_bits_field> traits;
};

class floatbv_data : public type2t
{
public:
  floatbv_data(type2t::type_ids id, unsigned int f, unsigned int e)
    : type2t(id), fraction(f), exponent(e)
  {
  }
  floatbv_data(const floatbv_data &ref) = default;

  unsigned int fraction;
  unsigned int exponent;

  // Type mangling:
  typedef esbmct::
    field_traits<unsigned int, floatbv_data, &floatbv_data::fraction>
      fraction_field;
  typedef esbmct::
    field_traits<unsigned int, floatbv_data, &floatbv_data::exponent>
      exponent_field;
  typedef esbmct::type2t_traits<fraction_field, exponent_field> traits;
};

class string_data : public type2t
{
public:
  string_data(type2t::type_ids id, unsigned int w) : type2t(id), width(w)
  {
  }
  string_data(const string_data &ref) = default;

  unsigned int width;

  // Type mangling:
  typedef esbmct::field_traits<unsigned int, string_data, &string_data::width>
    width_field;
  typedef esbmct::type2t_traits<width_field> traits;
};

class cpp_name_data : public type2t
{
public:
  cpp_name_data(
    type2t::type_ids id,
    const irep_idt &n,
    std::vector<type2tc> templ_args)
    : type2t(id), name(n), template_args(std::move(templ_args))
  {
  }
  cpp_name_data(const cpp_name_data &ref) = default;

  irep_idt name;
  std::vector<type2tc> template_args;

  // Type mangling:
  typedef esbmct::field_traits<irep_idt, cpp_name_data, &cpp_name_data::name>
    name_field;
  typedef esbmct::field_traits<
    std::vector<type2tc>,
    cpp_name_data,
    &cpp_name_data::template_args>
    template_args_field;
  typedef esbmct::type2t_traits<name_field, template_args_field> traits;
};

// Then give them a typedef name

#define irep_typedefs(basename, superclass)                                    \
  typedef esbmct::something2tc<                                                \
    type2t,                                                                    \
    basename##_type2t,                                                         \
    type2t::basename##_id,                                                     \
    const type2t::type_ids,                                                    \
    &type2t::type_id,                                                          \
    superclass>                                                                \
    basename##_type2tc;                                                        \
  typedef esbmct::type_methods2<                                               \
    basename##_type2t,                                                         \
    superclass,                                                                \
    superclass::traits,                                                        \
    basename##_type2tc>                                                        \
    basename##_type_methods;                                                   \
  extern template class esbmct::type_methods2<                                 \
    basename##_type2t,                                                         \
    superclass,                                                                \
    superclass::traits,                                                        \
    basename##_type2tc>;

irep_typedefs(bool, type2t) irep_typedefs(empty, type2t)
  irep_typedefs(symbol, symbol_type_data)
    irep_typedefs(struct, struct_union_data)
      irep_typedefs(union, struct_union_data) irep_typedefs(unsignedbv, bv_data)
        irep_typedefs(signedbv, bv_data) irep_typedefs(code, code_data)
          irep_typedefs(array, array_data) irep_typedefs(pointer, pointer_data)
            irep_typedefs(fixedbv, fixedbv_data)
              irep_typedefs(floatbv, floatbv_data)
                irep_typedefs(string, string_data)
                  irep_typedefs(cpp_name, cpp_name_data)
                    irep_typedefs(vector, array_data)
#undef irep_typedefs

  /** Boolean type.
 *  Identifies a boolean type. Contains no additional data.
 *  @extends typet
 */
  class bool_type2t : public bool_type_methods
{
public:
  bool_type2t() : bool_type_methods(bool_id)
  {
  }
  bool_type2t(const bool_type2t &ref) = default;
  unsigned int get_width() const override;

  static std::string field_names[esbmct::num_type_fields];
};

/** Empty type.
 *  For void pointers and the like, with no type. No extra data.
 *  @extends type2t
 */
class empty_type2t : public empty_type_methods
{
public:
  empty_type2t() : empty_type_methods(empty_id)
  {
  }
  empty_type2t(const empty_type2t &ref) = default;
  unsigned int get_width() const override;

  static std::string field_names[esbmct::num_type_fields];
};

/** Symbolic type.
 *  Temporary, prior to linking up types after parsing, or when a struct/array
 *  contains a recursive pointer to its own type.
 *  @extends symbol_type_data
 */
class symbol_type2t : public symbol_type_methods
{
public:
  /** Primary constructor. @param sym_name Name of symbolic type. */
  symbol_type2t(const dstring &sym_name)
    : symbol_type_methods(symbol_id, sym_name)
  {
  }
  symbol_type2t(const symbol_type2t &ref) = default;
  unsigned int get_width() const override;

  static std::string field_names[esbmct::num_type_fields];
};

/** Struct type.
 *  Represents both C structs and the data in C++ classes. Contains a vector
 *  of types recording what type each member is, a vector of names recording
 *  what the member names are, and a name for the struct.
 *  @extends struct_union_data
 */
class struct_type2t : public struct_type_methods
{
public:
  /** Primary constructor.
   *  @param members Vector of types for the members in this struct.
   *  @param memb_names Vector of names for the members in this struct.
   *  @param name Name of this struct.
   */
  struct_type2t(
    const std::vector<type2tc> &members,
    const std::vector<irep_idt> &memb_names,
    const std::vector<irep_idt> &memb_pretty_names,
    const irep_idt &name,
    bool packed = false)
    : struct_type_methods(
        struct_id,
        members,
        memb_names,
        memb_pretty_names,
        name,
        packed)
  {
  }
  struct_type2t(const struct_type2t &ref) = default;
  unsigned int get_width() const override;

  static std::string field_names[esbmct::num_type_fields];
};

/** Union type.
 *  Represents a union type - in a similar vein to struct_type2t, this contains
 *  a vector of types and vector of names, each element of which corresponds to
 *  a member in the union. There's also a name for the union.
 *  @extends struct_union_data
 */
class union_type2t : public union_type_methods
{
public:
  /** Primary constructor.
   *  @param members Vector of types corresponding to each member of union.
   *  @param memb_names Vector of names corresponding to each member of union.
   *  @param name Name of this union
   */
  union_type2t(
    const std::vector<type2tc> &members,
    const std::vector<irep_idt> &memb_names,
    const std::vector<irep_idt> &memb_pretty_names,
    const irep_idt &name,
    bool packed = false)
    : union_type_methods(
        union_id,
        members,
        memb_names,
        memb_pretty_names,
        name,
        packed)
  {
  }
  union_type2t(const union_type2t &ref) = default;
  unsigned int get_width() const override;

  static std::string field_names[esbmct::num_type_fields];
};

/** Unsigned integer type.
 *  Represents any form of unsigned integer; the size of this integer is
 *  recorded in the width field.
 *  @extends bv_data
 */
class unsignedbv_type2t : public unsignedbv_type_methods
{
public:
  /** Primary constructor. @param width Width of represented integer */
  unsignedbv_type2t(unsigned int width)
    : unsignedbv_type_methods(unsignedbv_id, width)
  {
  }
  unsignedbv_type2t(const unsignedbv_type2t &ref) = default;

  static std::string field_names[esbmct::num_type_fields];
};

/** Signed integer type.
 *  Represents any form of signed integer; the size of this integer is
 *  recorded in the width field.
 *  @extends bv_data
 */
class signedbv_type2t : public signedbv_type_methods
{
public:
  /** Primary constructor. @param width Width of represented integer */
  signedbv_type2t(signed int width) : signedbv_type_methods(signedbv_id, width)
  {
  }
  signedbv_type2t(const signedbv_type2t &ref) = default;

  static std::string field_names[esbmct::num_type_fields];
};

/** Empty type. For void pointers and the like, with no type. No extra data */
class code_type2t : public code_type_methods
{
public:
  code_type2t(
    const std::vector<type2tc> &args,
    const type2tc &ret_type,
    const std::vector<irep_idt> &names,
    bool e)
    : code_type_methods(code_id, args, ret_type, names, e)
  {
    assert(args.size() == names.size());
  }
  code_type2t(const code_type2t &ref) = default;

  static std::string field_names[esbmct::num_type_fields];
};

/** Array type.
 *  Comes with a subtype of the array and a size that might be constant, might
 *  be nondeterministic, might be infinite. These facts are recorded in the
 *  array_size and size_is_infinite fields.
 *
 *  If size_is_infinite is true, array_size will be null. If array_size is
 *  not a constant number, then it's a dynamically sized array.
 *  @extends array_data
 */
class array_type2t : public array_type_methods
{
public:
  /** Primary constructor.
   *  @param subtype Type of elements in this array.
   *  @param size Size of this array.
   *  @param inf Whether or not this array is infinitely sized
   */
  array_type2t(const type2tc &_subtype, const expr2tc &size, bool inf)
    : array_type_methods(array_id, _subtype, size, inf)
  {
    // If we can simplify the array size, do so
    // XXX, this is probably massively inefficient. Some kind of boundry in
    // the checking process should exist to eliminate this requirement.
    if(!is_nil_expr(size))
    {
      expr2tc sz = size->simplify();
      if(!is_nil_expr(sz))
        array_size = sz;
    }
  }
  array_type2t(const array_type2t &ref) = default;

  unsigned int get_width() const override;

  /** Exception for invalid manipulations of an infinitely sized array. No
   *  actual data stored. */
  class inf_sized_array_excp
  {
  };

  /** Exception for invalid manipultions of dynamically sized arrays.
   *  Stores the size of the array in the exception; this way the catcher
   *  has it immediately to hand. */
  class dyn_sized_array_excp
  {
  public:
    dyn_sized_array_excp(const expr2tc &_size) : size(_size)
    {
    }
    expr2tc size;
  };

  static std::string field_names[esbmct::num_type_fields];
};

<<<<<<< HEAD
/** Array type.
 *  Comes with a subtype of the array and a size that might be constant, might
 *  be nondeterministic, might be infinite. These facts are recorded in the
 *  array_size and size_is_infinite fields.
 *
 *  If size_is_infinite is true, array_size will be null. If array_size is
 *  not a constant number, then it's a dynamically sized array.
=======
/** Vector type.
>>>>>>> 97469895
 *  @extends array_data
 */
class vector_type2t : public vector_type_methods
{
public:
  /** Primary constructor.
   *  @param subtype Type of elements in this array.
   *  @param size Size of this array.
   *  @param inf Whether or not this array is infinitely sized
   */
<<<<<<< HEAD
  vector_type2t(const type2tc &_subtype, const expr2tc &size, bool inf)
    : vector_type_methods(vector_id, _subtype, size, inf)
=======
  vector_type2t(const type2tc &_subtype, const expr2tc &size)
    : vector_type_methods(vector_id, _subtype, size, false)
>>>>>>> 97469895
  {
    // If we can simplify the array size, do so
    // XXX, this is probably massively inefficient. Some kind of boundry in
    // the checking process should exist to eliminate this requirement.
    if(!is_nil_expr(size))
    {
      expr2tc sz = size->simplify();
      if(!is_nil_expr(sz))
        array_size = sz;
    }
  }
  vector_type2t(const vector_type2t &ref) = default;
<<<<<<< HEAD

  unsigned int get_width() const override;

  static std::string field_names[esbmct::num_type_fields];
=======
  unsigned int get_width() const override;
  static std::string field_names[esbmct::num_type_fields];
  /**
   * @brief Distribute the functor `func` over op1 and op2
   * at least one of those must be a vector
   *
   * @param func the functor operation e.g add, sub, mul
   * @param op1 the first operand
   * @param op2 the second operand
   * @return expr2tc with the resulting vector
   */
>>>>>>> 97469895
  static expr2tc distribute_operation(
    std::function<expr2tc(type2tc, expr2tc, expr2tc)> func,
    expr2tc op1,
    expr2tc op2);
};

/** Pointer type.
 *  Simply has a subtype, of what it points to. No other attributes.
 *  @extends pointer_data
 */
class pointer_type2t : public pointer_type_methods
{
public:
  /** Primary constructor. @param subtype Subtype of this pointer */
  pointer_type2t(const type2tc &subtype)
    : pointer_type_methods(pointer_id, subtype)
  {
  }
  pointer_type2t(const pointer_type2t &ref) = default;
  unsigned int get_width() const override;

  static std::string field_names[esbmct::num_type_fields];
};

/** Fixed bitvector type.
 *  Contains a spec for a fixed bitwidth number -- this is the equivalent of a
 *  fixedbv_spect in the old irep situation. Stores how bits are distributed
 *  over integer bits and fraction bits.
 *  @extend fixedbv_data
 */
class fixedbv_type2t : public fixedbv_type_methods
{
public:
  /** Primary constructor.
   *  @param width Total number of bits in this type of fixedbv
   *  @param integer Number of integer bits in this type of fixedbv
   */
  fixedbv_type2t(unsigned int width, unsigned int integer)
    : fixedbv_type_methods(fixedbv_id, width, integer)
  {
  }
  fixedbv_type2t(const fixedbv_type2t &ref) = default;
  unsigned int get_width() const override;

  static std::string field_names[esbmct::num_type_fields];
};

/** Floating-point bitvector type.
 *  Contains a spec for a floating point number -- this is the equivalent of a
 *  ieee_float_spect in the old irep situation. Stores how bits are distributed
 *  over fraction bits and exponent bits.
 *  @extend floatbv_type_methods
 */
class floatbv_type2t : public floatbv_type_methods
{
public:
  /** Primary constructor.
   *  @param fraction Number of fraction bits in this type of floatbv
   *  @param exponent Number of exponent bits in this type of floatbv
   */
  floatbv_type2t(unsigned int fraction, unsigned int exponent)
    : floatbv_type_methods(floatbv_id, fraction, exponent)
  {
  }
  floatbv_type2t(const floatbv_type2t &ref) = default;
  unsigned int get_width() const override;

  static std::string field_names[esbmct::num_type_fields];
};

/** String type class.
 *  Slightly artificial as original irep had no type for this; Represents the
 *  type of a string constant. Because it needs a bit width, we also store the
 *  size of the constant string in elements.
 *  @extends string_data
 */
class string_type2t : public string_type_methods
{
public:
  /** Primary constructor.
   *  @param elements Number of 8-bit characters in string constant.
   */
  string_type2t(unsigned int elements)
    : string_type_methods(string_id, elements)
  {
  }
  string_type2t(const string_type2t &ref) = default;
  unsigned int get_width() const override;
  virtual unsigned int get_length() const;

  static std::string field_names[esbmct::num_type_fields];
};

/** C++ Name type.
 *  Contains a type name, but also a vector of template parameters.
 *  Something in the C++ frontend uses this; it's precise purpose is unclear.
 *  @extends cpp_name_data
 */
class cpp_name_type2t : public cpp_name_type_methods
{
public:
  /** Primary constructor.
   *  @param n Name of this type.
   *  @param ta Vector of template arguments (types).
   */
  cpp_name_type2t(const irep_idt &n, const std::vector<type2tc> &ta)
    : cpp_name_type_methods(cpp_name_id, n, ta)
  {
  }
  cpp_name_type2t(const cpp_name_type2t &ref) = default;

  unsigned int get_width() const override;

  static std::string field_names[esbmct::num_type_fields];
};

// Generate some "is-this-a-blah" macros, and type conversion macros. This is
// fine in terms of using/ keywords in syntax, because the preprocessor
// preprocesses everything out.
#ifdef NDEBUG
#define dynamic_cast static_cast
#endif
#define type_macros(name)                                                      \
  inline bool is_##name##_type(const expr2tc &e)                               \
  {                                                                            \
    return e->type->type_id == type2t::name##_id;                              \
  }                                                                            \
  inline bool is_##name##_type(const type2tc &t)                               \
  {                                                                            \
    return t->type_id == type2t::name##_id;                                    \
  }                                                                            \
  inline const name##_type2t &to_##name##_type(const type2tc &t)               \
  {                                                                            \
    return dynamic_cast<const name##_type2t &>(*t.get());                      \
  }                                                                            \
  inline name##_type2t &to_##name##_type(type2tc &t)                           \
  {                                                                            \
    return dynamic_cast<name##_type2t &>(*t.get());                            \
  }                                                                            \
  inline name##_type2t &to_##name##_type(type2t &t)                            \
  {                                                                            \
    return dynamic_cast<name##_type2t &>(t);                                   \
  }                                                                            \
  inline const name##_type2t &to_##name##_type(const type2t &t)                \
  {                                                                            \
    return dynamic_cast<const name##_type2t &>(t);                             \
  }

type_macros(bool);
type_macros(empty);
type_macros(symbol);
type_macros(struct);
type_macros(union);
type_macros(code);
type_macros(array);
type_macros(vector);
type_macros(pointer);
type_macros(unsignedbv);
type_macros(signedbv);
type_macros(fixedbv);
type_macros(floatbv);
type_macros(string);
type_macros(cpp_name);
#undef type_macros
#ifdef dynamic_cast
#undef dynamic_cast
#endif

/** Pool for caching converted types.
 *  Various common types (bool, empty for example) needn't be reallocated
 *  every time we need a new one; it's better to have some global constants
 *  of them, which is what this class provides. There are global bool and empty
 *  types to be used; in addition, there are helper methods to create integer
 *  types with common bit widths, and methods to enter a used type into a cache
 *  of them, allowing migration of typet <=> type2t to be faster.
 */
class type_poolt
{
public:
  type_poolt();
  type_poolt(bool yolo);

  type_poolt &operator=(type_poolt const &ref);

  type2tc bool_type;
  type2tc empty_type;

  const type2tc &get_bool() const
  {
    return bool_type;
  }
  const type2tc &get_empty() const
  {
    return empty_type;
  }

  // For other types, have a pool of them for quick lookup.
  std::map<typet, type2tc> struct_map;
  std::map<typet, type2tc> union_map;
  std::map<typet, type2tc> array_map;
  std::map<typet, type2tc> pointer_map;
  std::map<typet, type2tc> unsignedbv_map;
  std::map<typet, type2tc> signedbv_map;
  std::map<typet, type2tc> fixedbv_map;
  std::map<typet, type2tc> floatbv_map;
  std::map<typet, type2tc> string_map;
  std::map<typet, type2tc> symbol_map;
  std::map<typet, type2tc> code_map;
  std::map<typet, type2tc> vector_map;

  // And refs to some of those for /really/ quick lookup;
  const type2tc *uint8;
  const type2tc *uint16;
  const type2tc *uint32;
  const type2tc *uint64;
  const type2tc *int8;
  const type2tc *int16;
  const type2tc *int32;
  const type2tc *int64;

  // Some accessors.
  const type2tc &get_struct(const typet &val);
  const type2tc &get_union(const typet &val);
  const type2tc &get_array(const typet &val);
  const type2tc &get_pointer(const typet &val);
  const type2tc &get_unsignedbv(const typet &val);
  const type2tc &get_signedbv(const typet &val);
  const type2tc &get_fixedbv(const typet &val);
  const type2tc &get_floatbv(const typet &val);
  const type2tc &get_string(const typet &val);
  const type2tc &get_symbol(const typet &val);
  const type2tc &get_code(const typet &val);
  const type2tc &get_vector(const typet &val);
  const type2tc &get_uint(unsigned int size);
  const type2tc &get_int(unsigned int size);

  const type2tc &get_uint8() const
  {
    return *uint8;
  }
  const type2tc &get_uint16() const
  {
    return *uint16;
  }
  const type2tc &get_uint32() const
  {
    return *uint32;
  }
  const type2tc &get_uint64() const
  {
    return *uint64;
  }
  const type2tc &get_int8() const
  {
    return *int8;
  }
  const type2tc &get_int16() const
  {
    return *int16;
  }
  const type2tc &get_int32() const
  {
    return *int32;
  }
  const type2tc &get_int64() const
  {
    return *int64;
  }
};

extern type_poolt type_pool;

#endif /* IREP2_TYPE_H_ */<|MERGE_RESOLUTION|>--- conflicted
+++ resolved
@@ -593,17 +593,7 @@
   static std::string field_names[esbmct::num_type_fields];
 };
 
-<<<<<<< HEAD
-/** Array type.
- *  Comes with a subtype of the array and a size that might be constant, might
- *  be nondeterministic, might be infinite. These facts are recorded in the
- *  array_size and size_is_infinite fields.
- *
- *  If size_is_infinite is true, array_size will be null. If array_size is
- *  not a constant number, then it's a dynamically sized array.
-=======
 /** Vector type.
->>>>>>> 97469895
  *  @extends array_data
  */
 class vector_type2t : public vector_type_methods
@@ -614,13 +604,8 @@
    *  @param size Size of this array.
    *  @param inf Whether or not this array is infinitely sized
    */
-<<<<<<< HEAD
-  vector_type2t(const type2tc &_subtype, const expr2tc &size, bool inf)
-    : vector_type_methods(vector_id, _subtype, size, inf)
-=======
   vector_type2t(const type2tc &_subtype, const expr2tc &size)
     : vector_type_methods(vector_id, _subtype, size, false)
->>>>>>> 97469895
   {
     // If we can simplify the array size, do so
     // XXX, this is probably massively inefficient. Some kind of boundry in
@@ -633,12 +618,6 @@
     }
   }
   vector_type2t(const vector_type2t &ref) = default;
-<<<<<<< HEAD
-
-  unsigned int get_width() const override;
-
-  static std::string field_names[esbmct::num_type_fields];
-=======
   unsigned int get_width() const override;
   static std::string field_names[esbmct::num_type_fields];
   /**
@@ -650,7 +629,6 @@
    * @param op2 the second operand
    * @return expr2tc with the resulting vector
    */
->>>>>>> 97469895
   static expr2tc distribute_operation(
     std::function<expr2tc(type2tc, expr2tc, expr2tc)> func,
     expr2tc op1,
