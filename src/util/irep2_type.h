--- conflicted
+++ resolved
@@ -361,11 +361,7 @@
               irep_typedefs(floatbv, floatbv_data)
                 irep_typedefs(string, string_data)
                   irep_typedefs(cpp_name, cpp_name_data)
-<<<<<<< HEAD
-                    irep_typedefs(vector, vector_data)
-=======
                     irep_typedefs(vector, array_data)
->>>>>>> 2817984f
 #undef irep_typedefs
 
   /** Boolean type.
@@ -624,11 +620,7 @@
     {
       expr2tc sz = size->simplify();
       if(!is_nil_expr(sz))
-<<<<<<< HEAD
-        vector_size = sz;
-=======
         array_size = sz;
->>>>>>> 2817984f
     }
   }
   vector_type2t(const vector_type2t &ref) = default;
