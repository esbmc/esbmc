/*******************************************************************\

Module:

Author: Daniel Kroening, kroening@kroening.com

\*******************************************************************/

#include <cassert>
#include <cctype>
#include <cstdlib>
#include <limits>
#include <sstream>
#include <util/arith_tools.h>
#include <util/mp_arith.h>

typedef BigInt::ullong_t ullong_t;
typedef BigInt::llong_t llong_t;

BigInt operator>>(const BigInt &a, const BigInt &b)
{
  BigInt power = ::power(2, b);

  if(a >= 0)
    return a / power;

  // arithmetic shift right isn't division for negative numbers!
  // http://en.wikipedia.org/wiki/Arithmetic_shift

  if((a % power) == 0)
    return a / power;

  return a / power - 1;
}

BigInt operator<<(const BigInt &a, const BigInt &b)
{
  return a * power(2, b);
}

std::ostream &operator<<(std::ostream &out, const BigInt &n)
{
  out << integer2string(n);
  return out;
}

const BigInt string2integer(const std::string &n, unsigned base)
{
  for(unsigned i = 0; i < n.size(); i++)
    if(!(isalnum(n[i]) || (n[i] == '-' && i == 0)))
      return 0;

  return BigInt(n.c_str(), base);
}

const std::string integer2binary(const BigInt &n, std::size_t width)
{
  BigInt a(n);

  if(width == 0)
    return "";

  bool neg = a.is_negative();

  if(neg)
  {
    a.negate();
    a = a - 1;
  }

  std::size_t len = a.digits(2) + 2;
  char *buffer = (char *)malloc(len);
  char *s = a.as_string(buffer, len, 2);

  std::string result(s);

  free(buffer);

  if(result.size() < width)
  {
    std::string fill;
    fill.resize(width - result.size(), '0');
    result = fill + result;
  }
  else if(result.size() > width)
    result = result.substr(result.size() - width, width);

  if(neg)
    for(char &i : result)
      i = (i == '0') ? '1' : '0';

  return result;
}

const std::string integer2string(const BigInt &n, unsigned base)
{
  unsigned len = n.digits(base) + 2;
  char *buffer = (char *)malloc(len);
  char *s = n.as_string(buffer, len, base);

  std::string result(s);

  free(buffer);

  return result;
}

const BigInt binary2integer(const std::string &n, bool is_signed)
{
  if(n.size() == 0)
    return 0;

  BigInt result = 0;
  BigInt mask = 1;
  mask = mask << (n.size() - 1);

  for(unsigned i = 0; i < n.size(); i++)
  {
    if(n[i] == '0')
    {
    }
    else if(n[i] == '1')
    {
      if(is_signed && i == 0)
        result = -mask;
      else
        result = result + mask;
    }
    else
    {
      std::cerr << "Invalid number fed to binary2integer" << std::endl;
      abort();
    }

    mask = mask >> 1;
  }

  return result;
}

std::size_t integer2size_t(const BigInt &n)
{
  assert(n >= 0);
  BigInt::ullong_t ull = n.to_ulong();
  assert(ull <= std::numeric_limits<std::size_t>::max());
  return (std::size_t)ull;
}

unsigned integer2unsigned(const BigInt &n)
{
  assert(n >= 0);
  BigInt::ullong_t ull = n.to_ulong();
  assert(ull <= std::numeric_limits<unsigned>::max());
  return (unsigned)ull;
}

BigInt
bitwise(const BigInt &a, const BigInt &b, std::function<bool(bool, bool)> f)
{
  const auto digits = std::max(a.digits(2), b.digits(2));

  BigInt result = 0;
  BigInt tmp_a = a, tmp_b = b;

  for(std::size_t i = 0; i < digits; i++)
  {
    const bool bit_a = tmp_a.is_odd();
    const bool bit_b = tmp_b.is_odd();
    const bool bit_result = f(bit_a, bit_b);
    if(bit_result)
      result += power(2, i);
    tmp_a /= 2;
    tmp_b /= 2;
  }

  return result;
}

BigInt bitwise_or(const BigInt &a, const BigInt &b)
{
  (!a.is_negative() && !b.is_negative());

  if(a.is_ulong() && b.is_ulong())
    return a.to_ulong() | b.to_ulong();

  return bitwise(a, b, [](bool a, bool b) { return a || b; });
}

BigInt bitwise_and(const BigInt &a, const BigInt &b)
{
  (!a.is_negative() && !b.is_negative());

  if(a.is_ulong() && b.is_ulong())
    return a.to_ulong() & b.to_ulong();

  return bitwise(a, b, [](bool a, bool b) { return a && b; });
}

BigInt bitwise_xor(const BigInt &a, const BigInt &b)
{
  (!a.is_negative() && !b.is_negative());

  if(a.is_ulong() && b.is_ulong())
    return a.to_ulong() ^ b.to_ulong();

  return bitwise(a, b, [](bool a, bool b) { return a != b; });
}


BigInt arith_left_shift(const BigInt &a, const BigInt &b, std::size_t true_size)
{
  (a.is_long() && b.is_ulong());
  (b <= true_size || a == 0);

  ullong_t shift = b.to_ulong();

<<<<<<< HEAD
  llong_t result = a.to_long() << shift;
  llong_t mask =
    true_size < (sizeof(llong_t) * 8) ? (1LL << true_size) - 1 : -1;
  return result & mask;
}

BigInt
=======
  llong_t result = a.to_long()<<shift;
  llong_t mask =
    true_size < (sizeof(llong_t) * 8) ? (1LL << true_size) -1 : -1;
    return result & mask;
}

BigInt 
>>>>>>> 1cb65d18
arith_right_shift(const BigInt &a, const BigInt &b, std::size_t true_size)
{
  (a.is_long() && b.is_ulong());
  llong_t number = a.to_long();
  ullong_t shift = b.to_ulong();
  (shift <= true_size);

  const llong_t sign = (1LL << (true_size - 1)) & number;
  const llong_t pad = (sign == 0) ? 0 : ~((1LL << (true_size - shift)) - 1);
  llong_t result = (number >> shift) | pad;
  return result;
}

BigInt logic_left_shift(const BigInt &a, const BigInt &b, std::size_t true_size)
{
  (a.is_long() && b.is_ulong());
  (b <= true_size || a == 0);

  ullong_t shift = b.to_ulong();
  llong_t result = a.to_long() << shift;
  if(true_size < (sizeof(llong_t) * 8))
  {
    const llong_t sign = (1LL << (true_size - 1)) & result;
    const llong_t mask = (1LL << true_size) - 1;
    // Sign-fill out-of-range bits:
    if(sign == 0)
      result &= mask;
    else
<<<<<<< HEAD
      result |= ~mask;
=======
      result |=~ mask;
>>>>>>> 1cb65d18
  }
  return result;
}

<<<<<<< HEAD
BigInt
=======
BigInt 
>>>>>>> 1cb65d18
logic_right_shift(const BigInt &a, const BigInt &b, std::size_t true_size)
{
  (a.is_long() && b.is_ulong());
  (b <= true_size);

  ullong_t shift = b.to_ulong();
  ullong_t result = ((ullong_t)a.to_long()) >> shift;
  return result;
}

BigInt rotate_right(const BigInt &a, const BigInt &b, std::size_t true_size)
{
  (a.is_ulong() && b.is_ulong());
  (b <= true_size);

  ullong_t number = a.to_ulong();
  ullong_t shift = b.to_ulong();

<<<<<<< HEAD
  ullong_t revShift = true_size - shift;
=======
  ullong_t revShift = true_size-shift;
>>>>>>> 1cb65d18
  const ullong_t filter = 1ULL << (true_size - 1);
  ullong_t result = (number >> shift) | ((number << revShift) & filter);
  return result;
}

BigInt rotate_left(const BigInt &a, const BigInt &b, std::size_t true_size)
{
  (a.is_ulong() && b.is_ulong());
  (b <= true_size);

  ullong_t number = a.to_ulong();
  ullong_t shift = b.to_ulong();

  ullong_t revShift = true_size-shift;
  const ullong_t filter = 1ULL << (true_size - 1);
<<<<<<< HEAD
  ullong_t result =
=======
  ullong_t result = 
>>>>>>> 1cb65d18
    ((number << shift) & filter) | ((number & filter) >> revShift);
  return result;
}<|MERGE_RESOLUTION|>--- conflicted
+++ resolved
@@ -206,15 +206,12 @@
   return bitwise(a, b, [](bool a, bool b) { return a != b; });
 }
 
-
 BigInt arith_left_shift(const BigInt &a, const BigInt &b, std::size_t true_size)
 {
   (a.is_long() && b.is_ulong());
   (b <= true_size || a == 0);
 
   ullong_t shift = b.to_ulong();
-
-<<<<<<< HEAD
   llong_t result = a.to_long() << shift;
   llong_t mask =
     true_size < (sizeof(llong_t) * 8) ? (1LL << true_size) - 1 : -1;
@@ -222,15 +219,6 @@
 }
 
 BigInt
-=======
-  llong_t result = a.to_long()<<shift;
-  llong_t mask =
-    true_size < (sizeof(llong_t) * 8) ? (1LL << true_size) -1 : -1;
-    return result & mask;
-}
-
-BigInt 
->>>>>>> 1cb65d18
 arith_right_shift(const BigInt &a, const BigInt &b, std::size_t true_size)
 {
   (a.is_long() && b.is_ulong());
@@ -259,20 +247,12 @@
     if(sign == 0)
       result &= mask;
     else
-<<<<<<< HEAD
       result |= ~mask;
-=======
-      result |=~ mask;
->>>>>>> 1cb65d18
-  }
-  return result;
-}
-
-<<<<<<< HEAD
+  }
+  return result;
+}
+
 BigInt
-=======
-BigInt 
->>>>>>> 1cb65d18
 logic_right_shift(const BigInt &a, const BigInt &b, std::size_t true_size)
 {
   (a.is_long() && b.is_ulong());
@@ -291,11 +271,8 @@
   ullong_t number = a.to_ulong();
   ullong_t shift = b.to_ulong();
 
-<<<<<<< HEAD
   ullong_t revShift = true_size - shift;
-=======
-  ullong_t revShift = true_size-shift;
->>>>>>> 1cb65d18
+
   const ullong_t filter = 1ULL << (true_size - 1);
   ullong_t result = (number >> shift) | ((number << revShift) & filter);
   return result;
@@ -311,11 +288,7 @@
 
   ullong_t revShift = true_size-shift;
   const ullong_t filter = 1ULL << (true_size - 1);
-<<<<<<< HEAD
   ullong_t result =
-=======
-  ullong_t result = 
->>>>>>> 1cb65d18
     ((number << shift) & filter) | ((number & filter) >> revShift);
   return result;
 }