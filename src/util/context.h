/*******************************************************************\

Module:

Author: Daniel Kroening, kroening@kroening.com

\*******************************************************************/

#ifndef CPROVER_CONTEXT_H
#define CPROVER_CONTEXT_H

#include <iostream>
#include <functional>
#include <map>

#include <hash_cont.h>
#include <type.h>
#include <symbol.h>
#include <string_hash.h>

typedef hash_map_cont<irep_idt, symbolt, irep_id_hash> symbolst;
typedef std::vector<symbolt*> ordered_symbolst;

typedef std::multimap<irep_idt, irep_idt> symbol_base_mapt;
typedef std::multimap<irep_idt, irep_idt> symbol_module_mapt;

#define forall_symbol_base_map(it, expr, base_name) \
  for(symbol_base_mapt::const_iterator it=(expr).lower_bound(base_name), \
                                       it_end=(expr).upper_bound(base_name); \
      it!=it_end; it++)

#define forall_symbol_module_map(it, expr, module) \
  for(symbol_module_mapt::const_iterator it=(expr).lower_bound(module), \
                                         it_end=(expr).upper_bound(module); \
      it!=it_end; it++)

class contextt
{
  typedef std::function<void (const symbolt &symbol)> const_symbol_delegate;
  typedef std::function<void (symbolt &symbol)> symbol_delegate;

public:
  typedef ::symbolst symbolst;
  typedef ::ordered_symbolst ordered_symbolst;

  symbol_base_mapt symbol_base_map;

  bool add(const symbolt &symbol);
  bool move(symbolt &symbol, symbolt *&new_symbol);

  bool move(symbolt &symbol)
  { symbolt *new_symbol; return move(symbol, new_symbol); }

  void clear()
  {
    symbols.clear();
    symbol_base_map.clear();
<<<<<<< HEAD
  }

  void show(std::ostream &out = std::cout) const;
  void dump() const;

  const irept &value(const irep_idt &name) const;
=======
    symbol_module_map.clear();
    ordered_symbols.clear();
  }

  void dump() const;
>>>>>>> e00547b1

  void swap(contextt &other)
  {
    symbols.swap(other.symbols);
    symbol_base_map.swap(other.symbol_base_map);
<<<<<<< HEAD
=======
    symbol_module_map.swap(other.symbol_module_map);
    ordered_symbols.swap(other.ordered_symbols);
>>>>>>> e00547b1
  }

  symbolt* find_symbol(irep_idt name);
  const symbolt* find_symbol(irep_idt name) const;

  void erase_symbol(irep_idt name);

  template <typename T>
  void foreach_operand_in_order(T &&t) const
  {
    const_symbol_delegate wrapped(std::cref(t));
    foreach_operand_impl_in_order_const(wrapped);
  }

  template <typename T>
  void Foreach_operand_in_order(T &&t)
  {
    symbol_delegate wrapped(std::ref(t));
    foreach_operand_impl_in_order(wrapped);
  }

  template <typename T>
  void foreach_operand(T &&t) const
  {
    const_symbol_delegate wrapped(std::cref(t));
    foreach_operand_impl_const(wrapped);
  }

  template <typename T>
  void Foreach_operand(T &&t)
  {
    symbol_delegate wrapped(std::ref(t));
    foreach_operand_impl(wrapped);
  }

  unsigned int size() const
  {
    return symbols.size();
  }

private:
  symbolst symbols;
  ordered_symbolst ordered_symbols;

  void foreach_operand_impl_const(const_symbol_delegate &expr) const;
  void foreach_operand_impl(symbol_delegate &expr);

  void foreach_operand_impl_in_order_const(const_symbol_delegate &expr) const;
  void foreach_operand_impl_in_order(symbol_delegate &expr);
};

#endif<|MERGE_RESOLUTION|>--- conflicted
+++ resolved
@@ -22,16 +22,10 @@
 typedef std::vector<symbolt*> ordered_symbolst;
 
 typedef std::multimap<irep_idt, irep_idt> symbol_base_mapt;
-typedef std::multimap<irep_idt, irep_idt> symbol_module_mapt;
 
 #define forall_symbol_base_map(it, expr, base_name) \
   for(symbol_base_mapt::const_iterator it=(expr).lower_bound(base_name), \
                                        it_end=(expr).upper_bound(base_name); \
-      it!=it_end; it++)
-
-#define forall_symbol_module_map(it, expr, module) \
-  for(symbol_module_mapt::const_iterator it=(expr).lower_bound(module), \
-                                         it_end=(expr).upper_bound(module); \
       it!=it_end; it++)
 
 class contextt
@@ -55,30 +49,16 @@
   {
     symbols.clear();
     symbol_base_map.clear();
-<<<<<<< HEAD
-  }
-
-  void show(std::ostream &out = std::cout) const;
-  void dump() const;
-
-  const irept &value(const irep_idt &name) const;
-=======
-    symbol_module_map.clear();
     ordered_symbols.clear();
   }
 
   void dump() const;
->>>>>>> e00547b1
 
   void swap(contextt &other)
   {
     symbols.swap(other.symbols);
     symbol_base_map.swap(other.symbol_base_map);
-<<<<<<< HEAD
-=======
-    symbol_module_map.swap(other.symbol_module_map);
     ordered_symbols.swap(other.ordered_symbols);
->>>>>>> e00547b1
   }
 
   symbolt* find_symbol(irep_idt name);
