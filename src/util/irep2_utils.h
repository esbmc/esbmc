#ifndef UTIL_IREP2_UTILS_H_
#define UTIL_IREP2_UTILS_H_

#include <util/irep2_expr.h>
#include <util/c_types.h>

/** Test whether type is an integer. */
inline bool is_bv_type(const type2tc &t)
{
  return t->type_id == type2t::unsignedbv_id ||
         t->type_id == type2t::signedbv_id;
}

inline bool is_bv_type(const expr2tc &e)
{
  return is_bv_type(e->type);
}

/** Test whether type is a float/double. */
inline bool is_fractional_type(const type2tc &t)
{
  return t->type_id == type2t::fixedbv_id || t->type_id == type2t::floatbv_id;
}

inline bool is_fractional_type(const expr2tc &e)
{
  return is_bv_type(e->type);
}

/** Test whether type is a number type - bv, fixedbv or floatbv. */
inline bool is_number_type(const type2tc &t)
{
  return t->type_id == type2t::unsignedbv_id ||
         t->type_id == type2t::signedbv_id ||
         t->type_id == type2t::fixedbv_id || t->type_id == type2t::floatbv_id ||
         t->type_id == type2t::bool_id;
}

inline bool is_number_type(const expr2tc &e)
{
  return is_number_type(e->type);
}

inline bool is_scalar_type(const type2tc &t)
{
  return is_number_type(t) || is_pointer_type(t) || is_empty_type(t) ||
         is_code_type(t);
}

inline bool is_scalar_type(const expr2tc &e)
{
  return is_scalar_type(e->type);
}

inline bool is_multi_dimensional_array(const type2tc &t)
{
  if(is_array_type(t))
    return is_array_type(to_array_type(t).subtype);

  return false;
}

inline bool is_multi_dimensional_array(const expr2tc &e)
{
  return is_multi_dimensional_array(e->type);
}

inline bool is_constant_number(const expr2tc &t)
{
  return t->expr_id == expr2t::constant_int_id ||
         t->expr_id == expr2t::constant_fixedbv_id ||
         t->expr_id == expr2t::constant_floatbv_id ||
         t->expr_id == expr2t::constant_bool_id;
}

bool is_constant_expr(const expr2tc &t); // Forward decl

inline bool is_byte_extract_constant(const expr2tc &t)
{
  if(t->expr_id != expr2t::byte_extract_id)
    return false;

  std::shared_ptr<byte_extract_data> data =
    std::dynamic_pointer_cast<byte_extract_data>(t);
  return is_constant_expr(data->source_value) &&
         is_constant_expr(data->source_offset);
}

inline bool is_constant_expr(const expr2tc &t)
{
  if(is_byte_extract_constant(t))
    return true;
  return t->expr_id == expr2t::constant_int_id ||
         t->expr_id == expr2t::constant_fixedbv_id ||
         t->expr_id == expr2t::constant_floatbv_id ||
         t->expr_id == expr2t::constant_bool_id ||
         t->expr_id == expr2t::constant_string_id ||
         t->expr_id == expr2t::constant_struct_id ||
         t->expr_id == expr2t::constant_union_id ||
         t->expr_id == expr2t::constant_array_id ||
         t->expr_id == expr2t::constant_array_of_id ||
         t->expr_id == expr2t::constant_vector_id;
}

inline bool is_structure_type(const type2tc &t)
{
  return t->type_id == type2t::struct_id || t->type_id == type2t::union_id;
}

inline bool is_structure_type(const expr2tc &e)
{
  return is_structure_type(e->type);
}

inline bool is_arith_expr(const expr2tc &expr)
{
  return expr->expr_id == expr2t::neg_id || expr->expr_id == expr2t::abs_id ||
         expr->expr_id == expr2t::add_id || expr->expr_id == expr2t::sub_id ||
         expr->expr_id == expr2t::mul_id || expr->expr_id == expr2t::div_id ||
         expr->expr_id == expr2t::modulus_id;
}

inline bool is_comp_expr(const expr2tc &expr)
{
  return expr->expr_id == expr2t::lessthan_id ||
         expr->expr_id == expr2t::lessthanequal_id ||
         expr->expr_id == expr2t::greaterthan_id ||
         expr->expr_id == expr2t::greaterthanequal_id ||
         expr->expr_id == expr2t::equality_id ||
         expr->expr_id == expr2t::notequal_id;
}

/** Test if expr is true. First checks whether the expr is a constant bool, and
 *  then whether it's true-valued. If these are both true, return true,
 *  otherwise return false.
 *  @param expr Expression to check for true value.
 *  @return Whether or not expr is true-valued.
 */
inline bool is_true(const expr2tc &expr)
{
  if(is_constant_bool2t(expr) && to_constant_bool2t(expr).value)
    return true;

  if(is_constant_int2t(expr) && !to_constant_int2t(expr).value.is_zero())
    return true;

  if(
    is_constant_floatbv2t(expr) && !to_constant_floatbv2t(expr).value.is_zero())
    return true;

  if(
    is_constant_fixedbv2t(expr) && !to_constant_fixedbv2t(expr).value.is_zero())
    return true;

  return false;
}

/** Test if expr is false. First checks whether the expr is a constant bool, and
 *  then whether it's false-valued. If these are both true, return true,
 *  otherwise return false.
 *  @param expr Expression to check for false value.
 *  @return Whether or not expr is true-valued.
 */
inline bool is_false(const expr2tc &expr)
{
  if(is_constant_bool2t(expr) && !to_constant_bool2t(expr).value)
    return true;

  if(is_constant_int2t(expr) && to_constant_int2t(expr).value.is_zero())
    return true;

  if(is_constant_floatbv2t(expr) && to_constant_floatbv2t(expr).value.is_zero())
    return true;

  if(is_constant_fixedbv2t(expr) && to_constant_fixedbv2t(expr).value.is_zero())
    return true;

  return false;
}

inline expr2tc gen_true_expr()
{
  static constant_bool2tc c(true);
  return c;
}

inline expr2tc gen_false_expr()
{
  static constant_bool2tc c(false);
  return c;
}

inline expr2tc gen_ulong(unsigned long val)
{
  constant_int2tc v(type_pool.get_uint(config.ansi_c.word_size), BigInt(val));
  return v;
}

inline const type2tc &get_uint8_type()
{
  return type_pool.get_uint8();
}

inline const type2tc &get_uint16_type()
{
  return type_pool.get_uint16();
}

inline const type2tc &get_uint32_type()
{
  return type_pool.get_uint32();
}

inline const type2tc &get_uint64_type()
{
  return type_pool.get_uint64();
}

inline const type2tc &get_int8_type()
{
  return type_pool.get_int8();
}

inline const type2tc &get_int16_type()
{
  return type_pool.get_int16();
}

inline const type2tc &get_int32_type()
{
  return type_pool.get_int32();
}

inline const type2tc &get_int64_type()
{
  return type_pool.get_int64();
}

inline const type2tc &get_uint_type(unsigned int sz)
{
  return type_pool.get_uint(sz);
}

inline const type2tc &get_int_type(unsigned int sz)
{
  return type_pool.get_int(sz);
}

inline const type2tc &get_bool_type()
{
  return type_pool.get_bool();
}

inline const type2tc &get_empty_type()
{
  return type_pool.get_empty();
}

inline const type2tc &get_pointer_type(const typet &val)
{
  return type_pool.get_pointer(val);
}

inline const type2tc &get_array_subtype(const type2tc &type)
{
  return to_array_type(type).subtype;
}

inline const type2tc &get_vector_subtype(const type2tc &type)
{
  return to_vector_type(type).subtype;
}

inline const type2tc &get_base_array_subtype(const type2tc &type)
{
  const auto &subtype = to_array_type(type).subtype;
  if(is_array_type(subtype))
    return get_base_array_subtype(subtype);

  return subtype;
}

inline bool simplify(expr2tc &expr)
{
  expr2tc tmp = expr->simplify();
  if(!is_nil_expr(tmp))
  {
    expr = tmp;
    return true;
  }

  return false;
}

inline void make_not(expr2tc &expr)
{
  if(is_true(expr))
  {
    expr = gen_false_expr();
    return;
  }

  if(is_false(expr))
  {
    expr = gen_true_expr();
    return;
  }

  expr2tc new_expr;
  if(is_not2t(expr))
    new_expr = to_not2t(expr).value;
  else
    new_expr = not2tc(expr);

  expr.swap(new_expr);
}

inline expr2tc conjunction(std::vector<expr2tc> cs)
{
  if(cs.empty())
    return gen_true_expr();

  expr2tc res = cs[0];
  for(std::size_t i = 1; i < cs.size(); ++i)
    res = and2tc(res, cs[i]);

  return res;
}

inline expr2tc gen_zero(const type2tc &type, bool array_as_array_of = false)
{
  switch(type->type_id)
  {
  case type2t::bool_id:
    return gen_false_expr();

  case type2t::unsignedbv_id:
  case type2t::signedbv_id:
    return constant_int2tc(type, BigInt(0));

  case type2t::fixedbv_id:
    return constant_fixedbv2tc(fixedbvt(fixedbv_spect(to_fixedbv_type(type))));

  case type2t::floatbv_id:
    return constant_floatbv2tc(
      ieee_floatt(ieee_float_spect(to_floatbv_type(type))));

  case type2t::vector_id:
  {
    auto vec_type = to_vector_type(type);
<<<<<<< HEAD
    assert(is_constant_int2t(vec_type.vector_size));
    auto s = to_constant_int2t(vec_type.vector_size);
=======
    assert(is_constant_int2t(vec_type.array_size));
    auto s = to_constant_int2t(vec_type.array_size);
>>>>>>> 2817984f

    std::vector<expr2tc> members;
    for(long int i = 0; i < s.as_long(); i++)
      members.push_back(
        gen_zero(to_vector_type(type).subtype, array_as_array_of));

    return constant_vector2tc(type, members);
  }
  case type2t::array_id:
  {
    if(array_as_array_of)
      return constant_array_of2tc(type, gen_zero(to_array_type(type).subtype));

    auto arr_type = to_array_type(type);

    assert(is_constant_int2t(arr_type.array_size));
    auto s = to_constant_int2t(arr_type.array_size);

    std::vector<expr2tc> members;
    for(long int i = 0; i < s.as_long(); i++)
      members.push_back(
        gen_zero(to_array_type(type).subtype, array_as_array_of));

    return constant_array2tc(type, members);
  }

  case type2t::pointer_id:
    return symbol2tc(pointer_type2(), "NULL");

  case type2t::struct_id:
  {
    auto struct_type = to_struct_type(type);

    std::vector<expr2tc> members;
    for(auto const &member_type : struct_type.members)
      members.push_back(gen_zero(member_type, array_as_array_of));

    return constant_struct2tc(type, members);
  }

  case type2t::union_id:
  {
    auto union_type = to_union_type(type);

    std::vector<expr2tc> members;
    for(auto const &member_type : union_type.members)
      members.push_back(gen_zero(member_type, array_as_array_of));

    return constant_union2tc(type, members);
  }

  default:
    break;
  }

  abort();
}

inline expr2tc gen_one(const type2tc &type)
{
  switch(type->type_id)
  {
  case type2t::bool_id:
    return gen_true_expr();

  case type2t::unsignedbv_id:
  case type2t::signedbv_id:
    return constant_int2tc(type, BigInt(1));

  case type2t::fixedbv_id:
  {
    fixedbvt f(fixedbv_spect(to_fixedbv_type(type)));
    f.from_integer(BigInt(1));
    return constant_fixedbv2tc(f);
  }

  case type2t::floatbv_id:
  {
    ieee_floatt f(ieee_float_spect(to_floatbv_type(type)));
    f.from_integer(BigInt(1));
    return constant_floatbv2tc(f);
  }

  default:
    break;
  }

  std::cerr << "Can't generate one for type " << get_type_id(type) << '\n';
  abort();
}

#endif /* UTIL_IREP2_UTILS_H_ */<|MERGE_RESOLUTION|>--- conflicted
+++ resolved
@@ -348,13 +348,8 @@
   case type2t::vector_id:
   {
     auto vec_type = to_vector_type(type);
-<<<<<<< HEAD
-    assert(is_constant_int2t(vec_type.vector_size));
-    auto s = to_constant_int2t(vec_type.vector_size);
-=======
     assert(is_constant_int2t(vec_type.array_size));
     auto s = to_constant_int2t(vec_type.array_size);
->>>>>>> 2817984f
 
     std::vector<expr2tc> members;
     for(long int i = 0; i < s.as_long(); i++)
