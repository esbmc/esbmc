--- conflicted
+++ resolved
@@ -269,31 +269,12 @@
 void language_uit::show_symbol_table_plain(std::ostream &out)
 {
   out << std::endl << "Symbols:" << std::endl;
-  out << "Number of symbols: " << context.symbols.size() << std::endl;
+  out << "Number of symbols: " << context.size() << std::endl;
   out << std::endl;
 
-  // we want to sort alphabetically
-  std::set<std::string> symbols;
-
-<<<<<<< HEAD
-  forall_symbols(it, context.symbols)
-    symbols.insert(id2string(it->first));
-
   const namespacet ns(context);
-
-  for(const std::string &id : symbols)
-  {
-    const symbolt &symbol=ns.lookup(id);
-
-    int mode;
-
-    if(symbol.mode=="")
-      mode=0;
-    else
-=======
-  context.foreach_operand(
+  context.foreach_operand_in_order(
     [&out, &ns] (const symbolt& s)
->>>>>>> e00547b1
     {
       int mode;
 
@@ -305,7 +286,7 @@
         if(mode<0) throw "symbol "+id2string(s.name)+" has unknown mode";
       }
 
-      std::auto_ptr<languaget> p(mode_table[mode].new_language());
+      std::unique_ptr<languaget> p(mode_table[mode].new_language());
       std::string type_str, value_str;
 
       if(s.type.is_not_nil())
@@ -328,53 +309,12 @@
       if(s.file_local)      out << " file_local";
       if(s.is_type)         out << " type";
       if(s.is_extern)       out << " extern";
-      if(s.is_input)        out << " input";
-      if(s.is_output)       out << " output";
       if(s.is_macro)        out << " macro";
-      if(s.is_actual)       out << " actual";
-      if(s.binding)         out << " binding";
-      if(s.free_var)        out << " free_var";
-      if(s.is_statevar)     out << " statevar";
 
       out << std::endl;
       out << "Location....: " << s.location << std::endl;
 
       out << std::endl;
     }
-<<<<<<< HEAD
-
-    std::unique_ptr<languaget> p(mode_table[mode].new_language());
-    std::string type_str, value_str;
-
-    if(symbol.type.is_not_nil())
-      p->from_type(symbol.type, type_str, ns);
-
-    if(symbol.value.is_not_nil())
-      p->from_expr(symbol.value, value_str, ns);
-
-    out << "Symbol......: " << symbol.name << std::endl;
-    out << "Pretty name.: " << symbol.pretty_name << std::endl;
-    out << "Module......: " << symbol.module << std::endl;
-    out << "Base name...: " << symbol.base_name << std::endl;
-    out << "Mode........: " << symbol.mode << " (" << mode << ")" << std::endl;
-    out << "Type........: " << type_str << std::endl;
-    out << "Value.......: " << value_str << std::endl;
-    out << "Flags.......:";
-
-    if(symbol.lvalue)          out << " lvalue";
-    if(symbol.static_lifetime) out << " static_lifetime";
-    if(symbol.file_local)      out << " file_local";
-    if(symbol.is_type)         out << " type";
-    if(symbol.is_extern)       out << " extern";
-    if(symbol.is_macro)        out << " macro";
-    if(symbol.is_parameter)    out << " parameter";
-
-    out << std::endl;
-    out << "Location....: " << symbol.location << std::endl;
-
-    out << std::endl;
-  }
-=======
   );
->>>>>>> e00547b1
 }