#ifndef IREP2_EXPR_H_
#define IREP2_EXPR_H_

#include <util/config.h>
#include <util/c_types.h>
#include <util/fixedbv.h>
#include <util/ieee_float.h>
#include <irep2/irep2_type.h>

// So - make some type definitions for the different types we're going to be
// working with. This is to avoid the repeated use of template names in later
// definitions. If you'd like to add another type - don't. Vast tracts of code
// only expect the types below, it's be extremely difficult to hack new ones in.

// Start of definitions for expressions. Forward decs,

// Iterate, in the preprocessor, over all expr ids and produce a forward
// class declaration for them
#define _ESBMC_IREP2_FWD_DEC(r, data, elem) class BOOST_PP_CAT(elem, 2t);
BOOST_PP_LIST_FOR_EACH(_ESBMC_IREP2_FWD_DEC, foo, ESBMC_LIST_OF_EXPRS)

// Data definitions.

class constant2t : public expr2t
{
public:
  constant2t(const type2tc &t, expr2t::expr_ids id) : expr2t(t, id)
  {
  }
  constant2t(const constant2t &ref) = default;
};

class constant_int_data : public constant2t
{
public:
  constant_int_data(const type2tc &t, expr2t::expr_ids id, const BigInt &bint)
    : constant2t(t, id), value(bint)
  {
  }
  constant_int_data(const constant_int_data &ref) = default;

  BigInt value;

  // Type mangling:
  typedef esbmct::
    field_traits<BigInt, constant_int_data, &constant_int_data::value>
      value_field;
  typedef esbmct::expr2t_traits<value_field> traits;
};

class constant_fixedbv_data : public constant2t
{
public:
  constant_fixedbv_data(
    const type2tc &t,
    expr2t::expr_ids id,
    const fixedbvt &fbv)
    : constant2t(t, id), value(std::move(fbv))
  {
  }
  constant_fixedbv_data(const constant_fixedbv_data &ref) = default;

  fixedbvt value;

  // Type mangling:
  typedef esbmct::
    field_traits<fixedbvt, constant_fixedbv_data, &constant_fixedbv_data::value>
      value_field;
  typedef esbmct::expr2t_traits<value_field> traits;
};

class constant_floatbv_data : public constant2t
{
public:
  constant_floatbv_data(
    const type2tc &t,
    expr2t::expr_ids id,
    const ieee_floatt &ieeebv)
    : constant2t(t, id), value(std::move(ieeebv))
  {
  }
  constant_floatbv_data(const constant_floatbv_data &ref) = default;

  ieee_floatt value;

  // Type mangling:
  typedef esbmct::field_traits<
    ieee_floatt,
    constant_floatbv_data,
    &constant_floatbv_data::value>
    value_field;
  typedef esbmct::expr2t_traits<value_field> traits;
};

class constant_datatype_data : public constant2t
{
public:
  constant_datatype_data(
    const type2tc &t,
    expr2t::expr_ids id,
    std::vector<expr2tc> m)
    : constant2t(t, id), datatype_members(std::move(m))
  {
  }
  constant_datatype_data(const constant_datatype_data &ref) = default;

  std::vector<expr2tc> datatype_members;

  // Type mangling:
  typedef esbmct::field_traits<
    std::vector<expr2tc>,
    constant_datatype_data,
    &constant_datatype_data::datatype_members>
    datatype_members_field;
  typedef esbmct::expr2t_traits<datatype_members_field> traits;
};

class constant_bool_data : public constant2t
{
public:
  constant_bool_data(const type2tc &t, expr2t::expr_ids id, bool value)
    : constant2t(t, id), value(value)
  {
  }
  constant_bool_data(const constant_bool_data &ref) = default;

  bool value;

  // Type mangling:
  typedef esbmct::
    field_traits<bool, constant_bool_data, &constant_bool_data::value>
      value_field;
  typedef esbmct::expr2t_traits<value_field> traits;
};

class constant_array_of_data : public constant2t
{
public:
  constant_array_of_data(
    const type2tc &t,
    expr2t::expr_ids id,
    const expr2tc &value)
    : constant2t(t, id), initializer(value)
  {
  }
  constant_array_of_data(const constant_array_of_data &ref) = default;

  expr2tc initializer;

  // Type mangling:
  typedef esbmct::field_traits<
    expr2tc,
    constant_array_of_data,
    &constant_array_of_data::initializer>
    initializer_field;
  typedef esbmct::expr2t_traits<initializer_field> traits;
};

class constant_string_data : public constant2t
{
public:
  constant_string_data(const type2tc &t, expr2t::expr_ids id, const irep_idt &v)
    : constant2t(t, id), value(v)
  {
  }
  constant_string_data(const constant_string_data &ref) = default;

  irep_idt value;

  // Type mangling:
  typedef esbmct::
    field_traits<irep_idt, constant_string_data, &constant_string_data::value>
      value_field;
  typedef esbmct::expr2t_traits<value_field> traits;
};

class symbol_data : public expr2t
{
public:
  enum renaming_level
  {
    level0,
    level1,
    level2,
    level1_global,
    level2_global
  };

  symbol_data(
    const type2tc &t,
    expr2t::expr_ids id,
    const irep_idt &v,
    renaming_level lev,
    unsigned int l1,
    unsigned int l2,
    unsigned int tr,
    unsigned int node)
    : expr2t(t, id),
      thename(v),
      rlevel(lev),
      level1_num(l1),
      level2_num(l2),
      thread_num(tr),
      node_num(node)
  {
  }
  symbol_data(const symbol_data &ref) = default;

  virtual std::string get_symbol_name() const;

  // So: I want to make this private, however then all the templates accessing
  // it can't access it; and the typedef for symbol_expr_methods further down
  // can't access it too, no matter how many friends I add.
  irep_idt thename;
  renaming_level rlevel;
  unsigned int level1_num; // Function activation record
  unsigned int level2_num; // SSA variable number
  unsigned int thread_num;
  unsigned int node_num;

  // Type mangling:
  typedef esbmct::field_traits<irep_idt, symbol_data, &symbol_data::thename>
    thename_field;
  typedef esbmct::
    field_traits<renaming_level, symbol_data, &symbol_data::rlevel>
      rlevel_field;
  typedef esbmct::
    field_traits<unsigned int, symbol_data, &symbol_data::level1_num>
      level1_num_field;
  typedef esbmct::
    field_traits<unsigned int, symbol_data, &symbol_data::level2_num>
      level2_num_field;
  typedef esbmct::
    field_traits<unsigned int, symbol_data, &symbol_data::thread_num>
      thread_num_field;
  typedef esbmct::
    field_traits<unsigned int, symbol_data, &symbol_data::node_num>
      node_num_field;
  typedef esbmct::expr2t_traits<
    thename_field,
    rlevel_field,
    level1_num_field,
    level2_num_field,
    thread_num_field,
    node_num_field>
    traits;
};

class typecast_data : public expr2t
{
public:
  typecast_data(
    const type2tc &t,
    expr2t::expr_ids id,
    const expr2tc &v,
    const expr2tc &r)
    : expr2t(t, id), from(v), rounding_mode(r)
  {
  }
  typecast_data(const typecast_data &ref) = default;

  expr2tc from;
  expr2tc rounding_mode;

  // Type mangling:
  typedef esbmct::field_traits<expr2tc, typecast_data, &typecast_data::from>
    from_field;
  typedef esbmct::
    field_traits<expr2tc, typecast_data, &typecast_data::rounding_mode>
      rounding_mode_field;
  typedef esbmct::expr2t_traits<from_field, rounding_mode_field> traits;
};

class bitcast_data : public expr2t
{
public:
  bitcast_data(const type2tc &t, expr2t::expr_ids id, const expr2tc &v)
    : expr2t(t, id), from(v)
  {
  }
  bitcast_data(const bitcast_data &ref) = default;

  expr2tc from;

  // Type mangling:
  typedef esbmct::field_traits<expr2tc, bitcast_data, &bitcast_data::from>
    from_field;
  typedef esbmct::expr2t_traits<from_field> traits;
};

class if_data : public expr2t
{
public:
  if_data(
    const type2tc &t,
    expr2t::expr_ids id,
    const expr2tc &c,
    const expr2tc &tv,
    const expr2tc &fv)
    : expr2t(t, id), cond(c), true_value(tv), false_value(fv)
  {
  }
  if_data(const if_data &ref) = default;

  expr2tc cond;
  expr2tc true_value;
  expr2tc false_value;

  // Type mangling:
  typedef esbmct::field_traits<expr2tc, if_data, &if_data::cond> cond_field;
  typedef esbmct::field_traits<expr2tc, if_data, &if_data::true_value>
    true_value_field;
  typedef esbmct::field_traits<expr2tc, if_data, &if_data::false_value>
    false_value_field;
  typedef esbmct::expr2t_traits<cond_field, true_value_field, false_value_field>
    traits;
};

class relation_data : public expr2t
{
public:
  relation_data(
    const type2tc &t,
    expr2t::expr_ids id,
    const expr2tc &s1,
    const expr2tc &s2)
    : expr2t(t, id), side_1(s1), side_2(s2)
  {
  }
  relation_data(const relation_data &ref) = default;

  expr2tc side_1;
  expr2tc side_2;

  // Type mangling:
  typedef esbmct::field_traits<expr2tc, relation_data, &relation_data::side_1>
    side_1_field;
  typedef esbmct::field_traits<expr2tc, relation_data, &relation_data::side_2>
    side_2_field;
  typedef esbmct::expr2t_traits<side_1_field, side_2_field> traits;
};

class logical_ops : public expr2t
{
public:
  logical_ops(const type2tc &t, expr2t::expr_ids id) : expr2t(t, id)
  {
  }
  logical_ops(const logical_ops &ref) = default;
};

class bool_1op : public logical_ops
{
public:
  bool_1op(const type2tc &t, expr2t::expr_ids id, const expr2tc &v)
    : logical_ops(t, id), value(v)
  {
  }
  bool_1op(const bool_1op &ref) = default;

  expr2tc value;

  // Type mangling:
  typedef esbmct::field_traits<expr2tc, bool_1op, &bool_1op::value> value_field;
  typedef esbmct::expr2t_traits_notype<value_field> traits;
};

class logic_2ops : public logical_ops
{
public:
  logic_2ops(
    const type2tc &t,
    expr2t::expr_ids id,
    const expr2tc &s1,
    const expr2tc &s2)
    : logical_ops(t, id), side_1(s1), side_2(s2)
  {
  }
  logic_2ops(const logic_2ops &ref) = default;

  expr2tc side_1;
  expr2tc side_2;

  // Type mangling:
  typedef esbmct::field_traits<expr2tc, logic_2ops, &logic_2ops::side_1>
    side_1_field;
  typedef esbmct::field_traits<expr2tc, logic_2ops, &logic_2ops::side_2>
    side_2_field;
  typedef esbmct::expr2t_traits<side_1_field, side_2_field> traits;
};

class bitops : public expr2t
{
public:
  bitops(const type2tc &t, expr2t::expr_ids id) : expr2t(t, id)
  {
  }
  bitops(const bitops &ref) = default;
};

class bitnot_data : public bitops
{
public:
  bitnot_data(const type2tc &t, expr2t::expr_ids id, const expr2tc &v)
    : bitops(t, id), value(v)
  {
  }
  bitnot_data(const bitnot_data &ref) = default;

  expr2tc value;

  // Type mangling:
  typedef esbmct::field_traits<expr2tc, bitnot_data, &bitnot_data::value>
    value_field;
  typedef esbmct::expr2t_traits<value_field> traits;
};

class bit_2ops : public bitops
{
public:
  bit_2ops(
    const type2tc &t,
    expr2t::expr_ids id,
    const expr2tc &s1,
    const expr2tc &s2)
    : bitops(t, id), side_1(s1), side_2(s2)
  {
  }
  bit_2ops(const bit_2ops &ref) = default;

  expr2tc side_1;
  expr2tc side_2;

  // Type mangling:
  typedef esbmct::field_traits<expr2tc, bit_2ops, &bit_2ops::side_1>
    side_1_field;
  typedef esbmct::field_traits<expr2tc, bit_2ops, &bit_2ops::side_2>
    side_2_field;
  typedef esbmct::expr2t_traits<side_1_field, side_2_field> traits;
};

class arith_ops : public expr2t
{
public:
  arith_ops(const type2tc &t, expr2t::expr_ids id) : expr2t(t, id)
  {
  }
  arith_ops(const arith_ops &ref) = default;
};

class arith_1op : public arith_ops
{
public:
  arith_1op(const type2tc &t, arith_ops::expr_ids id, const expr2tc &v)
    : arith_ops(t, id), value(v)
  {
  }
  arith_1op(const arith_1op &ref) = default;

  expr2tc value;

  // Type mangling:
  typedef esbmct::field_traits<expr2tc, arith_1op, &arith_1op::value>
    value_field;
  typedef esbmct::expr2t_traits<value_field> traits;
};

class arith_2ops : public arith_ops
{
public:
  arith_2ops(
    const type2tc &t,
    arith_ops::expr_ids id,
    const expr2tc &v1,
    const expr2tc &v2);

  arith_2ops(const arith_2ops &ref) = default;

  expr2tc side_1;
  expr2tc side_2;

  // Type mangling:
  typedef esbmct::field_traits<expr2tc, arith_2ops, &arith_2ops::side_1>
    side_1_field;
  typedef esbmct::field_traits<expr2tc, arith_2ops, &arith_2ops::side_2>
    side_2_field;
  typedef esbmct::expr2t_traits<side_1_field, side_2_field> traits;
};

class ieee_arith_1op : public arith_ops
{
public:
  ieee_arith_1op(
    const type2tc &t,
    arith_ops::expr_ids id,
    const expr2tc &v,
    const expr2tc &rm)
    : arith_ops(t, id), rounding_mode(rm), value(v)
  {
  }
  ieee_arith_1op(const ieee_arith_1op &ref) = default;

  expr2tc rounding_mode;
  expr2tc value;

  // Type mangling:
  typedef esbmct::
    field_traits<expr2tc, ieee_arith_1op, &ieee_arith_1op::rounding_mode>
      rounding_mode_field;
  typedef esbmct::field_traits<expr2tc, ieee_arith_1op, &ieee_arith_1op::value>
    value_field;
  typedef esbmct::expr2t_traits<rounding_mode_field, value_field> traits;
};

class ieee_arith_2ops : public arith_ops
{
public:
  ieee_arith_2ops(
    const type2tc &t,
    arith_ops::expr_ids id,
    const expr2tc &v1,
    const expr2tc &v2,
    const expr2tc &rm)
    : arith_ops(t, id), rounding_mode(rm), side_1(v1), side_2(v2)
  {
  }
  ieee_arith_2ops(const ieee_arith_2ops &ref) = default;

  expr2tc rounding_mode;
  expr2tc side_1;
  expr2tc side_2;

  // Type mangling:
  typedef esbmct::
    field_traits<expr2tc, ieee_arith_2ops, &ieee_arith_2ops::rounding_mode>
      rounding_mode_field;
  typedef esbmct::
    field_traits<expr2tc, ieee_arith_2ops, &ieee_arith_2ops::side_1>
      side_1_field;
  typedef esbmct::
    field_traits<expr2tc, ieee_arith_2ops, &ieee_arith_2ops::side_2>
      side_2_field;
  typedef esbmct::expr2t_traits<rounding_mode_field, side_1_field, side_2_field>
    traits;
};

class ieee_arith_3ops : public arith_ops
{
public:
  ieee_arith_3ops(
    const type2tc &t,
    arith_ops::expr_ids id,
    const expr2tc &v1,
    const expr2tc &v2,
    const expr2tc &v3,
    const expr2tc &rm)
    : arith_ops(t, id), rounding_mode(rm), value_1(v1), value_2(v2), value_3(v3)
  {
  }
  ieee_arith_3ops(const ieee_arith_3ops &ref) = default;

  expr2tc rounding_mode;
  expr2tc value_1;
  expr2tc value_2;
  expr2tc value_3;

  // Type mangling:
  typedef esbmct::
    field_traits<expr2tc, ieee_arith_3ops, &ieee_arith_3ops::rounding_mode>
      rounding_mode_field;
  typedef esbmct::
    field_traits<expr2tc, ieee_arith_3ops, &ieee_arith_3ops::value_1>
      value_1_field;
  typedef esbmct::
    field_traits<expr2tc, ieee_arith_3ops, &ieee_arith_3ops::value_2>
      value_2_field;
  typedef esbmct::
    field_traits<expr2tc, ieee_arith_3ops, &ieee_arith_3ops::value_3>
      value_3_field;
  typedef esbmct::expr2t_traits<
    rounding_mode_field,
    value_1_field,
    value_2_field,
    value_3_field>
    traits;
};

class same_object_data : public expr2t
{
public:
  same_object_data(
    const type2tc &t,
    expr2t::expr_ids id,
    const expr2tc &v1,
    const expr2tc &v2)
    : expr2t(t, id), side_1(v1), side_2(v2)
  {
  }
  same_object_data(const same_object_data &ref) = default;

  expr2tc side_1;
  expr2tc side_2;

  // Type mangling:
  typedef esbmct::
    field_traits<expr2tc, same_object_data, &same_object_data::side_1>
      side_1_field;
  typedef esbmct::
    field_traits<expr2tc, same_object_data, &same_object_data::side_2>
      side_2_field;
  typedef esbmct::expr2t_traits<side_1_field, side_2_field> traits;
};

class pointer_ops : public expr2t
{
public:
  pointer_ops(const type2tc &t, expr2t::expr_ids id, const expr2tc &p)
    : expr2t(t, id), ptr_obj(p)
  {
  }
  pointer_ops(const pointer_ops &ref) = default;

  expr2tc ptr_obj;

  // Type mangling:
  typedef esbmct::field_traits<expr2tc, pointer_ops, &pointer_ops::ptr_obj>
    ptr_obj_field;
  typedef esbmct::expr2t_traits<ptr_obj_field> traits;
};

// Special class for invalid_pointer2t, which needs always-construct forcing
class invalid_pointer_ops : public pointer_ops
{
public:
  // Forward constructors downwards
  invalid_pointer_ops(const type2tc &t, expr2t::expr_ids id, const expr2tc &p)
    : pointer_ops(t, id, p)
  {
  }
  invalid_pointer_ops(const invalid_pointer_ops &ref) = default;

  // Type mangling:
  typedef esbmct::expr2t_traits_notype<ptr_obj_field> traits;
};

class byte_ops : public expr2t
{
public:
  byte_ops(const type2tc &t, expr2t::expr_ids id) : expr2t(t, id)
  {
  }
  byte_ops(const byte_ops &ref) = default;
};

class byte_extract_data : public byte_ops
{
public:
  byte_extract_data(
    const type2tc &t,
    expr2t::expr_ids id,
    const expr2tc &s,
    const expr2tc &o,
    bool be)
    : byte_ops(t, id), source_value(s), source_offset(o), big_endian(be)
  {
  }
  byte_extract_data(const byte_extract_data &ref) = default;

  expr2tc source_value;
  expr2tc source_offset;
  bool big_endian;

  // Type mangling:
  typedef esbmct::
    field_traits<expr2tc, byte_extract_data, &byte_extract_data::source_value>
      source_value_field;
  typedef esbmct::
    field_traits<expr2tc, byte_extract_data, &byte_extract_data::source_offset>
      source_offset_field;
  typedef esbmct::
    field_traits<bool, byte_extract_data, &byte_extract_data::big_endian>
      big_endian_field;
  typedef esbmct::
    expr2t_traits<source_value_field, source_offset_field, big_endian_field>
      traits;
};

class byte_update_data : public byte_ops
{
public:
  byte_update_data(
    const type2tc &t,
    expr2t::expr_ids id,
    const expr2tc &s,
    const expr2tc &o,
    const expr2tc &v,
    bool be)
    : byte_ops(t, id),
      source_value(s),
      source_offset(o),
      update_value(v),
      big_endian(be)
  {
  }
  byte_update_data(const byte_update_data &ref) = default;

  expr2tc source_value;
  expr2tc source_offset;
  expr2tc update_value;
  bool big_endian;

  // Type mangling:
  typedef esbmct::
    field_traits<expr2tc, byte_update_data, &byte_update_data::source_value>
      source_value_field;
  typedef esbmct::
    field_traits<expr2tc, byte_update_data, &byte_update_data::source_offset>
      source_offset_field;
  typedef esbmct::
    field_traits<expr2tc, byte_update_data, &byte_update_data::update_value>
      update_value_field;
  typedef esbmct::
    field_traits<bool, byte_update_data, &byte_update_data::big_endian>
      big_endian_field;
  typedef esbmct::expr2t_traits<
    source_value_field,
    source_offset_field,
    update_value_field,
    big_endian_field>
    traits;
};

class datatype_ops : public expr2t
{
public:
  datatype_ops(const type2tc &t, expr2t::expr_ids id) : expr2t(t, id)
  {
  }
  datatype_ops(const datatype_ops &ref) = default;
};

class with_data : public datatype_ops
{
public:
  with_data(
    const type2tc &t,
    datatype_ops::expr_ids id,
    const expr2tc &sv,
    const expr2tc &uf,
    const expr2tc &uv)
    : datatype_ops(t, id), source_value(sv), update_field(uf), update_value(uv)
  {
  }
  with_data(const with_data &ref) = default;

  expr2tc source_value;
  expr2tc update_field;
  expr2tc update_value;

  // Type mangling:
  typedef esbmct::field_traits<expr2tc, with_data, &with_data::source_value>
    source_value_field;
  typedef esbmct::field_traits<expr2tc, with_data, &with_data::update_field>
    update_field_field;
  typedef esbmct::field_traits<expr2tc, with_data, &with_data::update_value>
    update_value_field;
  typedef esbmct::
    expr2t_traits<source_value_field, update_field_field, update_value_field>
      traits;
};

class member_data : public datatype_ops
{
public:
  member_data(
    const type2tc &t,
    datatype_ops::expr_ids id,
    const expr2tc &sv,
    const irep_idt &m)
    : datatype_ops(t, id), source_value(sv), member(m)
  {
  }
  member_data(const member_data &ref) = default;

  expr2tc source_value;
  irep_idt member;

  // Type mangling:
  typedef esbmct::field_traits<expr2tc, member_data, &member_data::source_value>
    source_value_field;
  typedef esbmct::field_traits<irep_idt, member_data, &member_data::member>
    member_field;
  typedef esbmct::expr2t_traits<source_value_field, member_field> traits;
};

class index_data : public datatype_ops
{
public:
  index_data(
    const type2tc &t,
    datatype_ops::expr_ids id,
    const expr2tc &sv,
    const expr2tc &i)
    : datatype_ops(t, id), source_value(sv), index(i)
  {
  }
  index_data(const index_data &ref) = default;

  expr2tc source_value;
  expr2tc index;

  // Type mangling:
  typedef esbmct::field_traits<expr2tc, index_data, &index_data::source_value>
    source_value_field;
  typedef esbmct::field_traits<expr2tc, index_data, &index_data::index>
    index_field;
  typedef esbmct::expr2t_traits<source_value_field, index_field> traits;
};

class string_ops : public expr2t
{
public:
  string_ops(const type2tc &t, datatype_ops::expr_ids id, const expr2tc &s)
    : expr2t(t, id), string(s)
  {
  }
  string_ops(const string_ops &ref) = default;

  expr2tc string;

  // Type mangling:
  typedef esbmct::field_traits<expr2tc, string_ops, &string_ops::string>
    string_field;
  typedef esbmct::expr2t_traits<string_field> traits;
};

class overflow_ops : public expr2t
{
public:
  overflow_ops(const type2tc &t, datatype_ops::expr_ids id, const expr2tc &v)
    : expr2t(t, id), operand(v)
  {
  }
  overflow_ops(const overflow_ops &ref) = default;

  expr2tc operand;

  // Type mangling:
  typedef esbmct::field_traits<expr2tc, overflow_ops, &overflow_ops::operand>
    operand_field;
  typedef esbmct::expr2t_traits<operand_field> traits;
};

class overflow_cast_data : public overflow_ops
{
public:
  overflow_cast_data(
    const type2tc &t,
    datatype_ops::expr_ids id,
    const expr2tc &v,
    unsigned int b)
    : overflow_ops(t, id, v), bits(b)
  {
  }
  overflow_cast_data(const overflow_cast_data &ref) = default;

  unsigned int bits;

  // Type mangling:
  typedef esbmct::field_traits<expr2tc, overflow_ops, &overflow_ops::operand>
    operand_field;
  typedef esbmct::
    field_traits<unsigned int, overflow_cast_data, &overflow_cast_data::bits>
      bits_field;
  typedef esbmct::expr2t_traits<operand_field, bits_field> traits;
};

class dynamic_object_data : public expr2t
{
public:
  dynamic_object_data(
    const type2tc &t,
    expr2t::expr_ids id,
    const expr2tc &i,
    bool inv,
    bool unk)
    : expr2t(t, id), instance(i), invalid(inv), unknown(unk)
  {
  }
  dynamic_object_data(const dynamic_object_data &ref) = default;

  expr2tc instance;
  bool invalid;
  bool unknown;

  // Type mangling:
  typedef esbmct::
    field_traits<expr2tc, dynamic_object_data, &dynamic_object_data::instance>
      instance_field;
  typedef esbmct::
    field_traits<bool, dynamic_object_data, &dynamic_object_data::invalid>
      invalid_field;
  typedef esbmct::
    field_traits<bool, dynamic_object_data, &dynamic_object_data::unknown>
      unknown_field;
  typedef esbmct::expr2t_traits<instance_field, invalid_field, unknown_field>
    traits;
};

class dereference_data : public expr2t
{
public:
  dereference_data(const type2tc &t, expr2t::expr_ids id, const expr2tc &v)
    : expr2t(t, id), value(v)
  {
  }
  dereference_data(const dereference_data &ref) = default;

  expr2tc value;

  // Type mangling:
  typedef esbmct::
    field_traits<expr2tc, dereference_data, &dereference_data::value>
      value_field;
  typedef esbmct::expr2t_traits<value_field> traits;
};

class object_ops : public expr2t
{
public:
  object_ops(const type2tc &t, expr2t::expr_ids id, const expr2tc &v)
    : expr2t(t, id), value(v)
  {
  }
  object_ops(const object_ops &ref) = default;

  expr2tc value;

  // Type mangling:
  typedef esbmct::field_traits<expr2tc, object_ops, &object_ops::value>
    value_field;
  typedef esbmct::expr2t_traits_notype<value_field> traits;
};

class sideeffect_data : public expr2t
{
public:
  /** Enumeration identifying each particular kind of side effect. The values
   *  themselves are entirely self explanatory. */
  enum allockind
  {
    malloc,
    realloc,
    alloca,
    cpp_new,
    cpp_new_arr,
    nondet,
    va_arg,
    printf2,
    function_call,
    preincrement,
    postincrement,
    predecrement,
    postdecrement
  };

  sideeffect_data(
    const type2tc &t,
    expr2t::expr_ids id,
    const expr2tc &op,
    const expr2tc &sz,
    std::vector<expr2tc> args,
    const type2tc &tp,
    allockind k)
    : expr2t(t, id),
      operand(op),
      size(sz),
      arguments(std::move(args)),
      alloctype(tp),
      kind(k)
  {
  }
  sideeffect_data(const sideeffect_data &ref) = default;

  expr2tc operand;
  expr2tc size;
  std::vector<expr2tc> arguments;
  type2tc alloctype;
  allockind kind;

  // Type mangling:
  typedef esbmct::
    field_traits<expr2tc, sideeffect_data, &sideeffect_data::operand>
      operand_field;
  typedef esbmct::field_traits<expr2tc, sideeffect_data, &sideeffect_data::size>
    size_field;
  typedef esbmct::field_traits<
    std::vector<expr2tc>,
    sideeffect_data,
    &sideeffect_data::arguments>
    arguments_field;
  typedef esbmct::
    field_traits<type2tc, sideeffect_data, &sideeffect_data::alloctype>
      alloctype_field;
  typedef esbmct::
    field_traits<allockind, sideeffect_data, &sideeffect_data::kind>
      kind_field;
  typedef esbmct::expr2t_traits<
    operand_field,
    size_field,
    arguments_field,
    alloctype_field,
    kind_field>
    traits;
};

class code_base : public expr2t
{
public:
  code_base(const type2tc &t, expr2t::expr_ids id) : expr2t(t, id)
  {
  }
  code_base(const code_base &ref) = default;
};

class code_block_data : public code_base
{
public:
  code_block_data(const type2tc &t, expr2t::expr_ids id, std::vector<expr2tc> v)
    : code_base(t, id), operands(std::move(v))
  {
  }
  code_block_data(const code_block_data &ref) = default;

  std::vector<expr2tc> operands;

  // Type mangling:
  typedef esbmct::field_traits<
    std::vector<expr2tc>,
    code_block_data,
    &code_block_data::operands>
    operands_field;
  typedef esbmct::expr2t_traits<operands_field> traits;
};

class code_assign_data : public code_base
{
public:
  code_assign_data(
    const type2tc &t,
    expr2t::expr_ids id,
    const expr2tc &ta,
    const expr2tc &s)
    : code_base(t, id), target(ta), source(s)
  {
  }
  code_assign_data(const code_assign_data &ref) = default;

  expr2tc target;
  expr2tc source;

  // Type mangling:
  typedef esbmct::
    field_traits<expr2tc, code_assign_data, &code_assign_data::target>
      target_field;
  typedef esbmct::
    field_traits<expr2tc, code_assign_data, &code_assign_data::source>
      source_field;
  typedef esbmct::expr2t_traits<target_field, source_field> traits;
};

class code_decl_data : public code_base
{
public:
  code_decl_data(const type2tc &t, expr2t::expr_ids id, const irep_idt &v)
    : code_base(t, id), value(v)
  {
  }
  code_decl_data(const code_decl_data &ref) = default;

  irep_idt value;

  // Type mangling:
  typedef esbmct::field_traits<irep_idt, code_decl_data, &code_decl_data::value>
    value_field;
  typedef esbmct::expr2t_traits<value_field> traits;
};

class code_printf_data : public code_base
{
public:
  code_printf_data(
    const type2tc &t,
    expr2t::expr_ids id,
    std::vector<expr2tc> v,
    const std::string &b)
    : code_base(t, id), operands(std::move(v)), bs_name(b)
  {
  }
  code_printf_data(const code_printf_data &ref) = default;

  std::vector<expr2tc> operands;
  // Base name
  std::string bs_name;

  // Type mangling:
  typedef esbmct::field_traits<
    std::vector<expr2tc>,
    code_printf_data,
    &code_printf_data::operands>
    operands_field;
  typedef esbmct::expr2t_traits<operands_field> traits;
};

class code_expression_data : public code_base
{
public:
  code_expression_data(const type2tc &t, expr2t::expr_ids id, const expr2tc &o)
    : code_base(t, id), operand(o)
  {
  }
  code_expression_data(const code_expression_data &ref) = default;

  expr2tc operand;

  // Type mangling:
  typedef esbmct::
    field_traits<expr2tc, code_expression_data, &code_expression_data::operand>
      operand_field;
  typedef esbmct::expr2t_traits_notype<operand_field> traits;
};

class code_goto_data : public code_base
{
public:
  code_goto_data(const type2tc &t, expr2t::expr_ids id, const irep_idt &tg)
    : code_base(t, id), target(tg)
  {
  }
  code_goto_data(const code_goto_data &ref) = default;

  irep_idt target;

  // Type mangling:
  typedef esbmct::
    field_traits<irep_idt, code_goto_data, &code_goto_data::target>
      target_field;
  typedef esbmct::expr2t_traits<target_field> traits;
};

class object_desc_data : public expr2t
{
public:
  object_desc_data(
    const type2tc &t,
    expr2t::expr_ids id,
    const expr2tc &o,
    const expr2tc &offs,
    unsigned int align)
    : expr2t(t, id), object(o), offset(offs), alignment(align)
  {
  }
  object_desc_data(const object_desc_data &ref) = default;

  expr2tc object;
  expr2tc offset;
  unsigned int alignment;

  // Type mangling:
  typedef esbmct::
    field_traits<expr2tc, object_desc_data, &object_desc_data::object>
      object_field;
  typedef esbmct::
    field_traits<expr2tc, object_desc_data, &object_desc_data::offset>
      offset_field;
  typedef esbmct::
    field_traits<unsigned int, object_desc_data, &object_desc_data::alignment>
      alignment_field;
  typedef esbmct::expr2t_traits<object_field, offset_field, alignment_field>
    traits;
};

class code_funccall_data : public code_base
{
public:
  code_funccall_data(
    const type2tc &t,
    expr2t::expr_ids id,
    const expr2tc &r,
    const expr2tc &func,
    std::vector<expr2tc> ops)
    : code_base(t, id), ret(r), function(func), operands(std::move(ops))
  {
  }
  code_funccall_data(const code_funccall_data &ref) = default;

  expr2tc ret;
  expr2tc function;
  std::vector<expr2tc> operands;

  // Type mangling:
  typedef esbmct::
    field_traits<expr2tc, code_funccall_data, &code_funccall_data::ret>
      ret_field;
  typedef esbmct::
    field_traits<expr2tc, code_funccall_data, &code_funccall_data::function>
      function_field;
  typedef esbmct::field_traits<
    std::vector<expr2tc>,
    code_funccall_data,
    &code_funccall_data::operands>
    operands_field;
  typedef esbmct::expr2t_traits<ret_field, function_field, operands_field>
    traits;
};

class code_comma_data : public code_base
{
public:
  code_comma_data(
    const type2tc &t,
    expr2t::expr_ids id,
    const expr2tc &s1,
    const expr2tc &s2)
    : code_base(t, id), side_1(s1), side_2(s2)
  {
  }
  code_comma_data(const code_comma_data &ref) = default;

  expr2tc side_1;
  expr2tc side_2;

  // Type mangling:
  typedef esbmct::
    field_traits<expr2tc, code_comma_data, &code_comma_data::side_1>
      side_1_field;
  typedef esbmct::
    field_traits<expr2tc, code_comma_data, &code_comma_data::side_2>
      side_2_field;
  typedef esbmct::expr2t_traits<side_1_field, side_2_field> traits;
};

class code_asm_data : public code_base
{
public:
  code_asm_data(const type2tc &t, expr2t::expr_ids id, const irep_idt &v)
    : code_base(t, id), value(v)
  {
  }
  code_asm_data(const code_asm_data &ref) = default;

  irep_idt value;

  // Type mangling:
  typedef esbmct::field_traits<irep_idt, code_asm_data, &code_asm_data::value>
    value_field;
  typedef esbmct::expr2t_traits<value_field> traits;
};

class code_cpp_catch_data : public code_base
{
public:
  code_cpp_catch_data(
    const type2tc &t,
    expr2t::expr_ids id,
    std::vector<irep_idt> el)
    : code_base(t, id), exception_list(std::move(el))
  {
  }
  code_cpp_catch_data(const code_cpp_catch_data &ref) = default;

  std::vector<irep_idt> exception_list;

  // Type mangling:
  typedef esbmct::field_traits<
    std::vector<irep_idt>,
    code_cpp_catch_data,
    &code_cpp_catch_data::exception_list>
    exception_list_field;
  typedef esbmct::expr2t_traits<exception_list_field> traits;
};

class code_cpp_throw_data : public code_base
{
public:
  code_cpp_throw_data(
    const type2tc &t,
    expr2t::expr_ids id,
    const expr2tc &o,
    std::vector<irep_idt> l)
    : code_base(t, id), operand(o), exception_list(std::move(l))
  {
  }
  code_cpp_throw_data(const code_cpp_throw_data &ref) = default;

  expr2tc operand;
  std::vector<irep_idt> exception_list;

  // Type mangling:
  typedef esbmct::
    field_traits<expr2tc, code_cpp_throw_data, &code_cpp_throw_data::operand>
      operand_field;
  typedef esbmct::field_traits<
    std::vector<irep_idt>,
    code_cpp_throw_data,
    &code_cpp_throw_data::exception_list>
    exception_list_field;
  typedef esbmct::expr2t_traits<operand_field, exception_list_field> traits;
};

class code_cpp_throw_decl_data : public code_base
{
public:
  code_cpp_throw_decl_data(
    const type2tc &t,
    expr2t::expr_ids id,
    std::vector<irep_idt> l)
    : code_base(t, id), exception_list(std::move(l))
  {
  }
  code_cpp_throw_decl_data(const code_cpp_throw_decl_data &ref) = default;

  std::vector<irep_idt> exception_list;

  // Type mangling:
  typedef esbmct::field_traits<
    std::vector<irep_idt>,
    code_cpp_throw_decl_data,
    &code_cpp_throw_decl_data::exception_list>
    exception_list_field;
  typedef esbmct::expr2t_traits<exception_list_field> traits;
};

class extract_data : public expr2t
{
public:
  extract_data(
    const type2tc &t,
    expr2t::expr_ids id,
    const expr2tc &_from,
    unsigned int _upper,
    unsigned int _lower)
    : expr2t(t, id), from(_from), upper(_upper), lower(_lower)
  {
  }
  extract_data(const extract_data &ref) = default;

  expr2tc from;
  unsigned int upper;
  unsigned int lower;

  // Type mangling:
  typedef esbmct::field_traits<expr2tc, extract_data, &extract_data::from>
    from_field;
  typedef esbmct::field_traits<unsigned int, extract_data, &extract_data::upper>
    upper_field;
  typedef esbmct::field_traits<unsigned int, extract_data, &extract_data::lower>
    lower_field;
  typedef esbmct::expr2t_traits<from_field, upper_field, lower_field> traits;
};

// Give everything a typedef name. Use this to construct both the templated
// expression methods, but also the container class which needs the template
// parameters too.
// Given how otherwise this means typing a large amount of template arguments
// again and again, this gets macro'd.

#define irep_typedefs(basename, superclass)                                    \
  template <typename... Args>                                                  \
  inline expr2tc basename##2tc(Args && ...args)                                \
  {                                                                            \
    return expr2tc(std::static_pointer_cast<expr2t>(                           \
      std::make_shared<basename##2t>(std::forward<Args>(args)...)));           \
  }                                                                            \
  typedef esbmct::expr_methods2<basename##2t, superclass, superclass::traits>  \
    basename##_expr_methods;                                                   \
  extern template class esbmct::                                               \
    expr_methods2<basename##2t, superclass, superclass::traits>;               \
  extern template class esbmct::                                               \
    irep_methods2<basename##2t, superclass, superclass::traits>;

// This can't be replaced by iterating over all expr ids in preprocessing
// magic because the mapping between top level expr class and it's data holding
// object isn't regular: the data class depends on /what/ the expression /is/.
irep_typedefs(constant_int, constant_int_data);
irep_typedefs(constant_fixedbv, constant_fixedbv_data);
irep_typedefs(constant_floatbv, constant_floatbv_data);
irep_typedefs(constant_struct, constant_datatype_data);
irep_typedefs(constant_union, constant_datatype_data);
irep_typedefs(constant_array, constant_datatype_data);
irep_typedefs(constant_vector, constant_datatype_data);
irep_typedefs(constant_bool, constant_bool_data);
irep_typedefs(constant_array_of, constant_array_of_data);
irep_typedefs(constant_string, constant_string_data);
irep_typedefs(symbol, symbol_data);
irep_typedefs(nearbyint, typecast_data);
irep_typedefs(typecast, typecast_data);
irep_typedefs(bitcast, bitcast_data);
irep_typedefs(if, if_data);
irep_typedefs(equality, relation_data);
irep_typedefs(notequal, relation_data);
irep_typedefs(lessthan, relation_data);
irep_typedefs(greaterthan, relation_data);
irep_typedefs(lessthanequal, relation_data);
irep_typedefs(greaterthanequal, relation_data);
irep_typedefs(not, bool_1op);
irep_typedefs(and, logic_2ops);
irep_typedefs(or, logic_2ops);
irep_typedefs(xor, logic_2ops);
irep_typedefs(implies, logic_2ops);
irep_typedefs(bitand, bit_2ops);
irep_typedefs(bitor, bit_2ops);
irep_typedefs(bitxor, bit_2ops);
irep_typedefs(bitnand, bit_2ops);
irep_typedefs(bitnor, bit_2ops);
irep_typedefs(bitnxor, bit_2ops);
irep_typedefs(lshr, bit_2ops);
irep_typedefs(bitnot, bitnot_data);
irep_typedefs(neg, arith_1op);
irep_typedefs(abs, arith_1op);
irep_typedefs(add, arith_2ops);
irep_typedefs(sub, arith_2ops);
irep_typedefs(mul, arith_2ops);
irep_typedefs(div, arith_2ops);
irep_typedefs(ieee_add, ieee_arith_2ops);
irep_typedefs(ieee_sub, ieee_arith_2ops);
irep_typedefs(ieee_mul, ieee_arith_2ops);
irep_typedefs(ieee_div, ieee_arith_2ops);
irep_typedefs(ieee_fma, ieee_arith_3ops);
irep_typedefs(ieee_sqrt, ieee_arith_1op);
irep_typedefs(modulus, arith_2ops);
irep_typedefs(shl, bit_2ops);
irep_typedefs(ashr, bit_2ops);
irep_typedefs(same_object, same_object_data);
irep_typedefs(pointer_offset, pointer_ops);
irep_typedefs(pointer_object, pointer_ops);
irep_typedefs(pointer_capability, pointer_ops);
irep_typedefs(address_of, pointer_ops);
irep_typedefs(byte_extract, byte_extract_data);
irep_typedefs(byte_update, byte_update_data);
irep_typedefs(with, with_data);
irep_typedefs(member, member_data);
irep_typedefs(index, index_data);
irep_typedefs(isnan, bool_1op);
irep_typedefs(overflow, overflow_ops);
irep_typedefs(overflow_cast, overflow_cast_data);
irep_typedefs(overflow_neg, overflow_ops);
irep_typedefs(unknown, expr2t);
irep_typedefs(invalid, expr2t);
irep_typedefs(null_object, expr2t);
irep_typedefs(dynamic_object, dynamic_object_data);
irep_typedefs(dereference, dereference_data);
irep_typedefs(valid_object, object_ops);
irep_typedefs(deallocated_obj, object_ops);
irep_typedefs(dynamic_size, object_ops);
irep_typedefs(sideeffect, sideeffect_data);
irep_typedefs(code_block, code_block_data);
irep_typedefs(code_assign, code_assign_data);
irep_typedefs(code_init, code_assign_data);
irep_typedefs(code_decl, code_decl_data);
irep_typedefs(code_dead, code_decl_data);
irep_typedefs(code_printf, code_printf_data);
irep_typedefs(code_expression, code_expression_data);
irep_typedefs(code_return, code_expression_data);
irep_typedefs(code_skip, expr2t);
irep_typedefs(code_free, code_expression_data);
irep_typedefs(code_goto, code_goto_data);
irep_typedefs(object_descriptor, object_desc_data);
irep_typedefs(code_function_call, code_funccall_data);
irep_typedefs(code_comma, code_comma_data);
irep_typedefs(invalid_pointer, invalid_pointer_ops);
irep_typedefs(code_asm, code_asm_data);
irep_typedefs(code_cpp_del_array, code_expression_data);
irep_typedefs(code_cpp_delete, code_expression_data);
irep_typedefs(code_cpp_catch, code_cpp_catch_data);
irep_typedefs(code_cpp_throw, code_cpp_throw_data);
irep_typedefs(code_cpp_throw_decl, code_cpp_throw_decl_data);
irep_typedefs(code_cpp_throw_decl_end, code_cpp_throw_decl_data);
irep_typedefs(isinf, bool_1op);
irep_typedefs(isnormal, bool_1op);
irep_typedefs(isfinite, bool_1op);
irep_typedefs(signbit, overflow_ops);
irep_typedefs(popcount, overflow_ops);
irep_typedefs(bswap, arith_1op);
irep_typedefs(concat, bit_2ops);
irep_typedefs(extract, extract_data);

/** Constant integer class.
 *  Records a constant integer of an arbitary precision, signed or unsigned.
 *  Simplification operations will cause the integer to be clipped to whatever
 *  bit size is in expr type.
 *  @extends constant_int_data
 */
class constant_int2t : public constant_int_expr_methods
{
public:
  /** Primary constructor.
   *  @param type Type of this integer.
   *  @param input BigInt object containing the integer we're dealing with
   */
  constant_int2t(const type2tc &type, const BigInt &input)
    : constant_int_expr_methods(type, constant_int_id, input)
  {
  }
  constant_int2t(const constant_int2t &ref) = default;

  /** Accessor for fetching machine-word unsigned integer of this constant */
  unsigned long as_ulong() const;
  /** Accessor for fetching machine-word integer of this constant */
  long as_long() const;

  static std::string field_names[esbmct::num_type_fields];
};

/** Constant fixedbv class. Records a fixed-width number in what I assume
 *  to be mantissa/exponent form, but which is described throughout CBMC code
 *  as fraction/integer parts. Stored in a fixedbvt.
 *  @extends constant_fixedbv_data
 */
class constant_fixedbv2t : public constant_fixedbv_expr_methods
{
public:
  /** Primary constructor.
   *  @param type Type of this expression.
   *  @param value fixedbvt object containing number we'll be operating on
   */
  constant_fixedbv2t(const fixedbvt &value)
    : constant_fixedbv_expr_methods(
        value.spec.get_type(),
        constant_fixedbv_id,
        value)
  {
  }
  constant_fixedbv2t(const constant_fixedbv2t &ref) = default;

  static std::string field_names[esbmct::num_type_fields];
};

/** Constant floatbv class. Records a floating-point number,
 *  Stored in a ieee_floatt.
 *  @extends constant_floatbv_data
 */
class constant_floatbv2t : public constant_floatbv_expr_methods
{
public:
  /** Primary constructor.
   *  @param type Type of this expression.
   *  @param value ieee_floatt object containing number we'll be operating on
   */
  constant_floatbv2t(const ieee_floatt &value)
    : constant_floatbv_expr_methods(
        value.spec.get_type(),
        constant_floatbv_id,
        value)
  {
  }
  constant_floatbv2t(const constant_floatbv2t &ref) = default;

  static std::string field_names[esbmct::num_type_fields];
};

/** Constant boolean value.
 *  Contains a constant bool; rather self explanatory.
 *  @extends constant_bool_data
 */
class constant_bool2t : public constant_bool_expr_methods
{
public:
  /** Primary constructor. @param value True or false */
  constant_bool2t(bool value)
    : constant_bool_expr_methods(get_bool_type(), constant_bool_id, value)
  {
  }
  constant_bool2t(const constant_bool2t &ref) = default;

  /** Return whether contained boolean is true. */
  bool is_true() const;
  /** Return whether contained boolean is false. */
  bool is_false() const;

  static std::string field_names[esbmct::num_type_fields];
};

/** Constant class for string constants.
 *  Contains an irep_idt representing the constant string.
 *  @extends constant_string_data
 */
class constant_string2t : public constant_string_expr_methods
{
public:
  /** Primary constructor.
   *  @param type Type of this string; presumably a string_type2t.
   *  @param stringref String pool'd string we're dealing with
   */
  constant_string2t(const type2tc &type, const irep_idt &stringref)
    : constant_string_expr_methods(type, constant_string_id, stringref)
  {
  }
  constant_string2t(const constant_string2t &ref) = default;

  /** Convert string to a constant length array of characters */
  expr2tc to_array() const;

  static std::string field_names[esbmct::num_type_fields];
};

/** Constant structure.
 *  Contains a vector of expressions containing each member of the struct
 *  we're dealing with, corresponding to the types and field names in the
 *  struct_type2t type.
 *  @extends constant_datatype_data
 */
class constant_struct2t : public constant_struct_expr_methods
{
public:
  /** Primary constructor.
   *  @param type Type of this structure, presumably a struct_type2t
   *  @param membrs Vector of member values that make up this struct.
   */
  constant_struct2t(const type2tc &type, const std::vector<expr2tc> &members)
    : constant_struct_expr_methods(type, constant_struct_id, members)
  {
  }
  constant_struct2t(const constant_struct2t &ref) = default;

  expr2tc do_simplify() const override;

  static std::string field_names[esbmct::num_type_fields];
};

/** Constant union expression.
 *  Almost the same as constant_struct2t - a vector of members corresponding
 *  to the members described in the type. However, it seems the values pumped
 *  at us by CBMC only ever have one member (at position 0) representing the
 *  most recent value written to the union.
 *  @extend constant_datatype_data
 */
class constant_union2t : public constant_union_expr_methods
{
public:
  /** Primary constructor.
   *  @param type Type of this structure, presumably a union_type2t
   *  @param membrs Vector of member values that make up this union.
   */
  constant_union2t(const type2tc &type, const std::vector<expr2tc> &members)
    : constant_union_expr_methods(type, constant_union_id, members)
  {
  }
  constant_union2t(const constant_union2t &ref) = default;

  static std::string field_names[esbmct::num_type_fields];
};

/** Constant array.
 *  Contains a vector of array elements, pretty self explanatory. Only valid if
 *  its type has a constant sized array, can't have constant arrays of dynamic
 *  or infinitely sized arrays.
 *  @extends constant_datatype_data
 */
class constant_array2t : public constant_array_expr_methods
{
public:
  /** Primary constructor.
   *  @param type Type of this array, must be a constant sized array
   *  @param membrs Vector of elements in this array
   */
  constant_array2t(const type2tc &type, const std::vector<expr2tc> &members)
    : constant_array_expr_methods(type, constant_array_id, members)
  {
  }
  constant_array2t(const constant_array2t &ref) = default;

  expr2tc do_simplify() const override;

  static std::string field_names[esbmct::num_type_fields];
};

/** Constant array.
 *  Contains a vector of array elements, pretty self explanatory. Only valid if
 *  its type has a constant sized array, can't have constant arrays of dynamic
 *  or infinitely sized arrays.
 *  @extends constant_datatype_data
 */
class constant_vector2t : public constant_vector_expr_methods
{
public:
  /** Primary constructor.
   *  @param type Type of this array, must be a constant sized array
   *  @param membrs Vector of elements in this array
   */
  constant_vector2t(const type2tc &type, const std::vector<expr2tc> &members)
    : constant_vector_expr_methods(type, constant_vector_id, members)
  {
  }
  constant_vector2t(const constant_vector2t &ref) = default;

  static std::string field_names[esbmct::num_type_fields];
};

/** Constant array of one particular value.
 *  Expression with array type, possibly dynamic or infinitely sized, with
 *  all elements initialized to a single value.
 *  @extends constant_array_of_data
 */
class constant_array_of2t : public constant_array_of_expr_methods
{
public:
  /** Primary constructor.
   *  @param type Type of this expression, must be an array.
   *  @param init Initializer for each element in this array
   */
  constant_array_of2t(const type2tc &type, const expr2tc &init)
    : constant_array_of_expr_methods(type, constant_array_of_id, init)
  {
  }
  constant_array_of2t(const constant_array_of2t &ref) = default;

  static std::string field_names[esbmct::num_type_fields];
};

/** Symbol type.
 *  Contains the name of some variable. Various levels of renaming.
 *  @extends symbol_data
 */
class symbol2t : public symbol_expr_methods
{
public:
  /** Primary constructor
   *  @param type Type that this symbol has
   *  @param init Name of this symbol
   */

  symbol2t(
    const type2tc &type,
    const irep_idt &init,
    renaming_level lev = level0,
    unsigned int l1 = 0,
    unsigned int l2 = 0,
    unsigned int trd = 0,
    unsigned int node = 0)
    : symbol_expr_methods(type, symbol_id, init, lev, l1, l2, trd, node)
  {
    /* At some point in the past, symbols named "NULL" and "0" were equivalent.
     * The symbol called "0" should no longer be created for uniformity reasons.
     * Confirm that here, since support for it has been removed from smt_convt.
     * No other reason to disallow "0" as a symbol. */
    assert(init != "0");
  }

  symbol2t(const symbol2t &ref) = default;

  static std::string field_names[esbmct::num_type_fields];
};

/** Nearbyint expression.
 *  Represents a rounding operation on a floatbv, we extend typecast as
 *  it already have a field for the rounding mode
 *  @extends typecast_data
 */
class nearbyint2t : public nearbyint_expr_methods
{
public:
  /** Primary constructor.
   *  @param type Type to round to
   *  @param from Expression to round from.
   *  @param rounding_mode Rounding mode, important only for floatbvs
   */
  nearbyint2t(
    const type2tc &type,
    const expr2tc &from,
    const expr2tc &rounding_mode)
    : nearbyint_expr_methods(type, nearbyint_id, from, rounding_mode)
  {
  }

  /** Primary constructor. This constructor defaults the rounding mode to
   *  the __ESBMC_rounding_mode symbol
   *  @param type Type to round to
   *  @param from Expression to round from.
   */
  nearbyint2t(const type2tc &type, const expr2tc &from)
    : nearbyint_expr_methods(
        type,
        nearbyint_id,
        from,
        symbol2tc(get_int32_type(), "c:@__ESBMC_rounding_mode"))
  {
  }

  nearbyint2t(const nearbyint2t &ref) = default;

  expr2tc do_simplify() const override;

  static std::string field_names[esbmct::num_type_fields];
};

/** Typecast expression.
 *  Represents cast from contained expression 'from' to the type of this
 *  typecast.
 *  @extends typecast_data
 */
class typecast2t : public typecast_expr_methods
{
public:
  /** Primary constructor.
   *  @param type Type to typecast to
   *  @param from Expression to cast from.
   *  @param rounding_mode Rounding mode, important only for floatbvs
   */
  typecast2t(
    const type2tc &type,
    const expr2tc &from,
    const expr2tc &rounding_mode)
    : typecast_expr_methods(type, typecast_id, from, rounding_mode)
  {
  }

  /** Primary constructor. This constructor defaults the rounding mode to
   *  the __ESBMC_rounding_mode symbol
   *  @param type Type to typecast to
   *  @param from Expression to cast from.
   */
  typecast2t(const type2tc &type, const expr2tc &from)
    : typecast_expr_methods(
        type,
        typecast_id,
        from,
        symbol2tc(get_int32_type(), "c:@__ESBMC_rounding_mode"))
  {
  }

  typecast2t(const typecast2t &ref) = default;
  expr2tc do_simplify() const override;

  static std::string field_names[esbmct::num_type_fields];
};

/** Bitcast expression.
 *  Represents cast from contained expression 'from' to the type of this
 *  typecast... but where the cast is performed at a 'bit representation' level.
 *  That is: the 'from' field is not interpreted by its logical value, but
 *  instead by the corresponding bit representation. The prime example of this
 *  is bitcasting floats: if one typecasted them to integers, they would be
 *  rounded; bitcasting them produces the bit-representation of the float, as
 *  an integer value.
 *  @extends bitcast_data
 */
class bitcast2t : public bitcast_expr_methods
{
public:
  /** Primary constructor.
   *  @param type Type to bitcast to
   *  @param from Expression to cast from.
   */
  bitcast2t(const type2tc &type, const expr2tc &from)
    : bitcast_expr_methods(type, bitcast_id, from)
  {
<<<<<<< HEAD
=======
    try
    {
      assert(type->get_width() == from->type->get_width());
    }
    catch(const type2t::symbolic_type_excp &)
    {
      /* ignore */
    }
>>>>>>> cc22810a
  }

  bitcast2t(const bitcast2t &ref) = default;

  expr2tc do_simplify() const override;

  static std::string field_names[esbmct::num_type_fields];
};

/** If-then-else expression.
 *  Represents a ternary operation, (cond) ? truevalue : falsevalue.
 *  @extends if_data
 */
class if2t : public if_expr_methods
{
public:
  /** Primary constructor
   *  @param type Type this expression evaluates to.
   *  @param cond Condition to evaulate which side of ternary operator is used.
   *  @param trueval Value to use if cond evaluates to true.
   *  @param falseval Value to use if cond evaluates to false.
   */
  if2t(
    const type2tc &type,
    const expr2tc &cond,
    const expr2tc &trueval,
    const expr2tc &falseval)
    : if_expr_methods(type, if_id, cond, trueval, falseval)
  {
    assert(type->type_id == trueval->type->type_id);
    assert(type->type_id == falseval->type->type_id);
  }
  if2t(const if2t &ref) = default;

  expr2tc do_simplify() const override;

  static std::string field_names[esbmct::num_type_fields];
};

/** Equality expression. Evaluate whether two exprs are the same. Always has
 *  boolean type. @extends relation_data */
class equality2t : public equality_expr_methods
{
public:
  equality2t(const expr2tc &v1, const expr2tc &v2)
    : equality_expr_methods(get_bool_type(), equality_id, v1, v2)
  {
  }
  equality2t(const equality2t &ref) = default;

  expr2tc do_simplify() const override;

  static std::string field_names[esbmct::num_type_fields];
};

/** Inequality expression. Evaluate whether two exprs are different. Always has
 *  boolean type. @extends relation_data */
class notequal2t : public notequal_expr_methods
{
public:
  notequal2t(const expr2tc &v1, const expr2tc &v2)
    : notequal_expr_methods(get_bool_type(), notequal_id, v1, v2)
  {
  }
  notequal2t(const notequal2t &ref) = default;

  expr2tc do_simplify() const override;

  static std::string field_names[esbmct::num_type_fields];
};

/** Lessthan relation. Evaluate whether expression is less than another. Always
 *  has boolean type. @extends relation_data */
class lessthan2t : public lessthan_expr_methods
{
public:
  lessthan2t(const expr2tc &v1, const expr2tc &v2)
    : lessthan_expr_methods(get_bool_type(), lessthan_id, v1, v2)
  {
  }
  lessthan2t(const lessthan2t &ref) = default;

  expr2tc do_simplify() const override;

  static std::string field_names[esbmct::num_type_fields];
};

/** Greaterthan relation. Evaluate whether expression is greater than another.
 * Always has boolean type. @extends relation_data */
class greaterthan2t : public greaterthan_expr_methods
{
public:
  greaterthan2t(const expr2tc &v1, const expr2tc &v2)
    : greaterthan_expr_methods(get_bool_type(), greaterthan_id, v1, v2)
  {
  }
  greaterthan2t(const greaterthan2t &ref) = default;

  expr2tc do_simplify() const override;

  static std::string field_names[esbmct::num_type_fields];
};

/** Lessthanequal relation. Evaluate whether expression is less-than or
 * equal to another. Always has boolean type. @extends relation_data */
class lessthanequal2t : public lessthanequal_expr_methods
{
public:
  lessthanequal2t(const expr2tc &v1, const expr2tc &v2)
    : lessthanequal_expr_methods(get_bool_type(), lessthanequal_id, v1, v2)
  {
  }
  lessthanequal2t(const lessthanequal2t &ref) = default;

  expr2tc do_simplify() const override;

  static std::string field_names[esbmct::num_type_fields];
};

/** Greaterthanequal relation. Evaluate whether expression is greater-than or
 * equal to another. Always has boolean type. @extends relation_data */
class greaterthanequal2t : public greaterthanequal_expr_methods
{
public:
  greaterthanequal2t(const expr2tc &v1, const expr2tc &v2)
    : greaterthanequal_expr_methods(
        get_bool_type(),
        greaterthanequal_id,
        v1,
        v2)
  {
  }
  greaterthanequal2t(const greaterthanequal2t &ref) = default;

  expr2tc do_simplify() const override;

  static std::string field_names[esbmct::num_type_fields];
};

/** Not operation. Inverts boolean operand. Always has boolean type.
 *  @extends bool_1op */
class not2t : public not_expr_methods
{
public:
  /** Primary constructor. @param val Boolean typed operand to invert. */
  not2t(const expr2tc &val) : not_expr_methods(get_bool_type(), not_id, val)
  {
  }
  not2t(const not2t &ref) = default;

  expr2tc do_simplify() const override;

  static std::string field_names[esbmct::num_type_fields];
};

/** And operation. Computes boolean value of (side_1 & side_2). Always results
 *  in boolean type. @extends logic_2ops */
class and2t : public and_expr_methods
{
public:
  /** Primary constructor. @param s1 Operand 1. @param s2 Operand 2. */
  and2t(const expr2tc &s1, const expr2tc &s2)
    : and_expr_methods(get_bool_type(), and_id, s1, s2)
  {
  }
  and2t(const and2t &ref) = default;

  expr2tc do_simplify() const override;

  static std::string field_names[esbmct::num_type_fields];
};

/** Or operation. Computes boolean value of (side_1 | side_2). Always results
 *  in boolean type. @extends logic_2ops */
class or2t : public or_expr_methods
{
public:
  /** Primary constructor. @param s1 Operand 1. @param s2 Operand 2. */
  or2t(const expr2tc &s1, const expr2tc &s2)
    : or_expr_methods(get_bool_type(), or_id, s1, s2)
  {
  }
  or2t(const or2t &ref) = default;

  expr2tc do_simplify() const override;

  static std::string field_names[esbmct::num_type_fields];
};

/** Xor operation. Computes boolean value of (side_1 ^ side_2). Always results
 *  in boolean type. @extends logic_2ops */
class xor2t : public xor_expr_methods
{
public:
  /** Primary constructor. @param s1 Operand 1. @param s2 Operand 2. */
  xor2t(const expr2tc &s1, const expr2tc &s2)
    : xor_expr_methods(get_bool_type(), xor_id, s1, s2)
  {
  }
  xor2t(const xor2t &ref) = default;

  expr2tc do_simplify() const override;

  static std::string field_names[esbmct::num_type_fields];
};

/** Implies operation. Computes boolean value of (side_1 -> side_2). Always
 *  results in boolean type. @extends logic_2ops */
class implies2t : public implies_expr_methods
{
public:
  /** Primary constructor. @param s1 Operand 1. @param s2 Operand 2. */
  implies2t(const expr2tc &s1, const expr2tc &s2)
    : implies_expr_methods(get_bool_type(), implies_id, s1, s2)
  {
  }
  implies2t(const implies2t &ref) = default;

  expr2tc do_simplify() const override;

  static std::string field_names[esbmct::num_type_fields];
};

/** Bit and operation. Perform bit and between two bitvector operands. Types of
 *  this expr and both operands must match. @extends bit_2ops */
class bitand2t : public bitand_expr_methods
{
public:
  /** Primary constructor.
   *  @param t Type of this expr.
   *  @param s1 Operand 1.
   *  @param s2 Operand 2. */
  bitand2t(const type2tc &t, const expr2tc &s1, const expr2tc &s2)
    : bitand_expr_methods(t, bitand_id, s1, s2)
  {
  }
  bitand2t(const bitand2t &ref) = default;

  expr2tc do_simplify() const override;

  static std::string field_names[esbmct::num_type_fields];
};

/** Bit or operation. Perform bit or between two bitvector operands. Types of
 *  this expr and both operands must match. @extends bit_2ops */
class bitor2t : public bitor_expr_methods
{
public:
  /** Primary constructor.
   *  @param t Type of this expr.
   *  @param s1 Operand 1.
   *  @param s2 Operand 2. */
  bitor2t(const type2tc &t, const expr2tc &s1, const expr2tc &s2)
    : bitor_expr_methods(t, bitor_id, s1, s2)
  {
  }
  bitor2t(const bitor2t &ref) = default;

  expr2tc do_simplify() const override;

  static std::string field_names[esbmct::num_type_fields];
};

/** Bit xor operation. Perform bit xor between two bitvector operands. Types of
 *  this expr and both operands must match. @extends bit_2ops */
class bitxor2t : public bitxor_expr_methods
{
public:
  /** Primary constructor.
   *  @param t Type of this expr.
   *  @param s1 Operand 1.
   *  @param s2 Operand 2. */
  bitxor2t(const type2tc &t, const expr2tc &s1, const expr2tc &s2)
    : bitxor_expr_methods(t, bitxor_id, s1, s2)
  {
  }
  bitxor2t(const bitxor2t &ref) = default;

  expr2tc do_simplify() const override;

  static std::string field_names[esbmct::num_type_fields];
};

/** Bit nand operation. Perform bit nand between two bitvector operands. Types of
 *  this expr and both operands must match. @extends bit_2ops */
class bitnand2t : public bitnand_expr_methods
{
public:
  /** Primary constructor.
   *  @param t Type of this expr.
   *  @param s1 Operand 1.
   *  @param s2 Operand 2. */
  bitnand2t(const type2tc &t, const expr2tc &s1, const expr2tc &s2)
    : bitnand_expr_methods(t, bitnand_id, s1, s2)
  {
  }
  bitnand2t(const bitnand2t &ref) = default;

  expr2tc do_simplify() const override;

  static std::string field_names[esbmct::num_type_fields];
};

/** Bit nor operation. Perform bit nor between two bitvector operands. Types of
 *  this expr and both operands must match. @extends bit_2ops */
class bitnor2t : public bitnor_expr_methods
{
public:
  /** Primary constructor.
   *  @param t Type of this expr.
   *  @param s1 Operand 1.
   *  @param s2 Operand 2. */
  bitnor2t(const type2tc &t, const expr2tc &s1, const expr2tc &s2)
    : bitnor_expr_methods(t, bitnor_id, s1, s2)
  {
  }
  bitnor2t(const bitnor2t &ref) = default;

  expr2tc do_simplify() const override;

  static std::string field_names[esbmct::num_type_fields];
};

/** Bit nxor operation. Perform bit nxor between two bitvector operands. Types of
 *  this expr and both operands must match. @extends bit_2ops */
class bitnxor2t : public bitnxor_expr_methods
{
public:
  /** Primary constructor.
   *  @param t Type of this expr.
   *  @param s1 Operand 1.
   *  @param s2 Operand 2. */
  bitnxor2t(const type2tc &t, const expr2tc &s1, const expr2tc &s2)
    : bitnxor_expr_methods(t, bitnxor_id, s1, s2)
  {
  }
  bitnxor2t(const bitnxor2t &ref) = default;

  expr2tc do_simplify() const override;

  static std::string field_names[esbmct::num_type_fields];
};

/** Bit not operation. Invert bits in bitvector operand. Operand must have the
 *  same type as this expr. @extends bitnot_data */
class bitnot2t : public bitnot_expr_methods
{
public:
  /** Primary constructor.
   *  @param type Type of this expr.
   *  @param v Value to invert */
  bitnot2t(const type2tc &type, const expr2tc &v)
    : bitnot_expr_methods(type, bitnot_id, v)
  {
  }
  bitnot2t(const type2tc &type, const expr2tc &v, const expr2tc &)
    : bitnot_expr_methods(type, bitnot_id, v)
  {
  }
  bitnot2t(const bitnot2t &ref) = default;

  expr2tc do_simplify() const override;

  static std::string field_names[esbmct::num_type_fields];
};

/** Logical shift right. Shifts operand 1 to the right by the number of bits in
 *  operand 2, with zeros shifted into empty spaces. All types must be integers,
 *  will probably find that the shifted value type must match the expr type.
 *  @extends bit_2ops */
class lshr2t : public lshr_expr_methods
{
public:
  /** Primary constructor.
   *  @param t Type of this expression.
   *  @param s1 Value to be shifted.
   *  @param s2 Number of bits to shift by, potentially nondeterministic. */
  lshr2t(const type2tc &t, const expr2tc &s1, const expr2tc &s2)
    : lshr_expr_methods(t, lshr_id, s1, s2)
  {
  }
  lshr2t(const lshr2t &ref) = default;

  expr2tc do_simplify() const override;

  static std::string field_names[esbmct::num_type_fields];
};

/** Arithmetic negation. Negate the operand, which must be a number type. Operand
 *  type must match expr type. @extends arith_1op */
class neg2t : public neg_expr_methods
{
public:
  /** Primary constructor.
   *  @param type Type of this expr.
   *  @param val Value to negate. */
  neg2t(const type2tc &type, const expr2tc &val)
    : neg_expr_methods(type, neg_id, val)
  {
  }
  neg2t(const neg2t &ref) = default;

  expr2tc do_simplify() const override;

  static std::string field_names[esbmct::num_type_fields];
};

/** Arithmetic abs. Take absolute value of the operand, which must be a number
 *  type. Operand type must match expr type. @extends arith_1op */
class abs2t : public abs_expr_methods
{
public:
  /** Primary constructor.
   *  @param type Type of this expr.
   *  @param val Value to abs. */
  abs2t(const type2tc &type, const expr2tc &val)
    : abs_expr_methods(type, abs_id, val)
  {
  }
  abs2t(const abs2t &ref) = default;

  expr2tc do_simplify() const override;

  static std::string field_names[esbmct::num_type_fields];
};

/** Addition operation. Adds two operands together. Must both be numeric types.
 *  Types of both operands and expr type should match.
 *
 *  @extends arith_2ops */
class add2t : public add_expr_methods
{
public:
  /** Primary constructor.
   *  @param type Type of this expr.
   *  @param v1 First operand.
   *  @param v2 Second operand. */
  add2t(const type2tc &type, const expr2tc &v1, const expr2tc &v2)
    : add_expr_methods(type, add_id, v1, v2)
  {
  }
  add2t(const add2t &ref) = default;

  expr2tc do_simplify() const override;

  static std::string field_names[esbmct::num_type_fields];
};

/** Subtraction operation. Subtracts second operand from first operand. Must both
 *  be numeric types. Types of both operands and expr type should match.
 *  @extends arith_2ops */
class sub2t : public sub_expr_methods
{
public:
  /** Primary constructor.
   *  @param type Type of this expr.
   *  @param v1 First operand.
   *  @param v2 Second operand. */
  sub2t(const type2tc &type, const expr2tc &v1, const expr2tc &v2)
    : sub_expr_methods(type, sub_id, v1, v2)
  {
  }
  sub2t(const sub2t &ref) = default;

  expr2tc do_simplify() const override;

  static std::string field_names[esbmct::num_type_fields];
};

/** Multiplication operation. Multiplies the two operands. Must both be numeric
 *  types. Types of both operands and expr type should match.
 *  @extends arith_2ops */
class mul2t : public mul_expr_methods
{
public:
  /** Primary constructor.
   *  @param type Type of this expr.
   *  @param v1 First operand.
   *  @param v2 Second operand. */
  mul2t(const type2tc &type, const expr2tc &v1, const expr2tc &v2)
    : mul_expr_methods(type, mul_id, v1, v2)
  {
#if 0
    assert(is_signedbv_type(v1) == is_signedbv_type(v2));
    assert(is_unsignedbv_type(v1) == is_unsignedbv_type(v2));
#endif
  }
  mul2t(const mul2t &ref) = default;

  expr2tc do_simplify() const override;

  static std::string field_names[esbmct::num_type_fields];
};

/** Division operation. Divides first operand by second operand. Must both be
 *  numeric types. Types of both operands and expr type should match.
 *  @extends arith_2ops */
class div2t : public div_expr_methods
{
public:
  /** Primary constructor.
   *  @param type Type of this expr.
   *  @param v1 First operand.
   *  @param v2 Second operand. */
  div2t(const type2tc &type, const expr2tc &v1, const expr2tc &v2)
    : div_expr_methods(type, div_id, v1, v2)
  {
#if 0
    assert(is_signedbv_type(v1) == is_signedbv_type(v2));
    assert(is_unsignedbv_type(v1) == is_unsignedbv_type(v2));
#endif
  }
  div2t(const div2t &ref) = default;

  expr2tc do_simplify() const override;

  static std::string field_names[esbmct::num_type_fields];
};

/** IEEE Addition operation. Adds two floatbvs together.
 *  Types of both operands and expr type should match. @extends ieee_arith_2ops */
class ieee_add2t : public ieee_add_expr_methods
{
public:
  /** Primary constructor.
   *  @param type Type of this expr.
   *  @param v1 First operand.
   *  @param v2 Second operand.
   *  @param rm rounding mode. */
  ieee_add2t(
    const type2tc &type,
    const expr2tc &v1,
    const expr2tc &v2,
    const expr2tc &rm)
    : ieee_add_expr_methods(type, ieee_add_id, v1, v2, rm)
  {
  }
  ieee_add2t(const ieee_add2t &ref) = default;

  expr2tc do_simplify() const override;

  static std::string field_names[esbmct::num_type_fields];
};

/** IEEE subtraction operation. Subtracts second operand from first operand. Must both
 *  be floatbvs types. Types of both operands and expr type should match.
 *  @extends ieee_arith_2ops */
class ieee_sub2t : public ieee_sub_expr_methods
{
public:
  /** Primary constructor.
   *  @param type Type of this expr.
   *  @param v1 First operand.
   *  @param v2 Second operand.
   *  @param rm rounding mode. */
  ieee_sub2t(
    const type2tc &type,
    const expr2tc &v1,
    const expr2tc &v2,
    const expr2tc &rm)
    : ieee_sub_expr_methods(type, ieee_sub_id, v1, v2, rm)
  {
  }
  ieee_sub2t(const ieee_sub2t &ref) = default;

  expr2tc do_simplify() const override;

  static std::string field_names[esbmct::num_type_fields];
};

/** IEEE multiplication operation. Multiplies the two operands. Must both be floatbvs
 *  types. Types of both operands and expr type should match.
 *  @extends ieee_arith_2ops */
class ieee_mul2t : public ieee_mul_expr_methods
{
public:
  /** Primary constructor.
   *  @param type Type of this expr.
   *  @param v1 First operand.
   *  @param v2 Second operand.
   *  @param rm rounding mode. */
  ieee_mul2t(
    const type2tc &type,
    const expr2tc &v1,
    const expr2tc &v2,
    const expr2tc &rm)
    : ieee_mul_expr_methods(type, ieee_mul_id, v1, v2, rm)
  {
  }
  ieee_mul2t(const ieee_mul2t &ref) = default;

  expr2tc do_simplify() const override;

  static std::string field_names[esbmct::num_type_fields];
};

/** IEEE division operation. Divides first operand by second operand. Must both be
 *  floatbvs types. Types of both operands and expr type should match.
 *  @extends ieee_arith_2ops */
class ieee_div2t : public ieee_div_expr_methods
{
public:
  /** Primary constructor.
   *  @param type Type of this expr.
   *  @param v1 First operand.
   *  @param v2 Second operand.
   *  @param rm rounding mode. */
  ieee_div2t(
    const type2tc &type,
    const expr2tc &v1,
    const expr2tc &v2,
    const expr2tc &rm)
    : ieee_div_expr_methods(type, ieee_div_id, v1, v2, rm)
  {
  }
  ieee_div2t(const ieee_div2t &ref) = default;

  expr2tc do_simplify() const override;

  static std::string field_names[esbmct::num_type_fields];
};

/** IEEE fused multiply-add operation. Computes (x*y) + z as if to infinite
 *  precision and rounded only once to fit the result type. Must be
 *  floatbvs types. Types of the 3 operands and expr type should match.
 *  @extends ieee_arith_2ops */
class ieee_fma2t : public ieee_fma_expr_methods
{
public:
  /** Primary constructor.
   *  @param type Type of this expr.
   *  @param v1 First operand.
   *  @param v2 Second operand.
   *  @param v3 Second operand.
   *  @param rm rounding mode. */
  ieee_fma2t(
    const type2tc &type,
    const expr2tc &v1,
    const expr2tc &v2,
    const expr2tc &v3,
    const expr2tc &rm)
    : ieee_fma_expr_methods(type, ieee_fma_id, v1, v2, v3, rm)
  {
  }
  ieee_fma2t(const ieee_fma2t &ref) = default;

  expr2tc do_simplify() const override;

  static std::string field_names[esbmct::num_type_fields];
};

/** IEEE sqrt operation. Square root of the first operand. Must be a
 *  floatbv.
 *  @extends ieee_arith_2ops */
class ieee_sqrt2t : public ieee_sqrt_expr_methods
{
public:
  /** Primary constructor.
   *  @param type Type of this expr.
   *  @param v1 First operand.
   *  @param v2 Second operand.
   *  @param rm rounding mode. */
  ieee_sqrt2t(const type2tc &type, const expr2tc &v1, const expr2tc &rm)
    : ieee_sqrt_expr_methods(type, ieee_sqrt_id, v1, rm)
  {
  }
  ieee_sqrt2t(const ieee_sqrt2t &ref) = default;

  expr2tc do_simplify() const override;

  static std::string field_names[esbmct::num_type_fields];
};

/** Modulus operation. Takes modulus of first operand divided by 2nd operand.
 *  Should both be integer types. Types of both operands and expr type should
 *  match. @extends arith_2ops */
class modulus2t : public modulus_expr_methods
{
public:
  /** Primary constructor.
   *  @param type Type of this expr.
   *  @param v1 First operand.
   *  @param v2 Second operand. */
  modulus2t(const type2tc &type, const expr2tc &v1, const expr2tc &v2)
    : modulus_expr_methods(type, modulus_id, v1, v2)
  {
  }
  modulus2t(const modulus2t &ref) = default;

  expr2tc do_simplify() const override;

  static std::string field_names[esbmct::num_type_fields];
};

/** Shift left operation. Shifts contents of first operand left by number of
 *  bit positions indicated by the second operand. Both must be integers.
 * @extends bit_2ops */
class shl2t : public shl_expr_methods
{
public:
  /** Primary constructor.
   *  @param type Type of this expr.
   *  @param v1 Value to shift.
   *  @param v2 Number of bits to to shift by. */
  shl2t(const type2tc &type, const expr2tc &v1, const expr2tc &v2)
    : shl_expr_methods(type, shl_id, v1, v2)
  {
  }
  shl2t(const shl2t &ref) = default;

  expr2tc do_simplify() const override;

  static std::string field_names[esbmct::num_type_fields];
};

/** Arithmetic Shift right operation. Shifts contents of first operand right by
 *  number of bit positions indicated by the second operand, preserving sign of
 *  original number. Both must be integers. Types of both operands and expr type
 *  should match. @extends arith_2ops */
class ashr2t : public ashr_expr_methods
{
public:
  /** Primary constructor.
   *  @param type Type of this expr.
   *  @param v1 Value to shift.
   *  @param v2 Number of bits to to shift by. */
  ashr2t(const type2tc &type, const expr2tc &v1, const expr2tc &v2)
    : ashr_expr_methods(type, ashr_id, v1, v2)
  {
  }
  ashr2t(const ashr2t &ref) = default;

  expr2tc do_simplify() const override;

  static std::string field_names[esbmct::num_type_fields];
};

/** Same-object operation. Checks whether two operands with pointer type have the
 *  same pointer object or not. Always has boolean result.
 *  @extends same_object_data */
class same_object2t : public same_object_expr_methods
{
public:
  /** Primary constructor. @param v1 First object. @param v2 Second object. */
  same_object2t(const expr2tc &v1, const expr2tc &v2)
    : same_object_expr_methods(get_bool_type(), same_object_id, v1, v2)
  {
  }
  same_object2t(const same_object2t &ref) = default;

  expr2tc do_simplify() const override;

  static std::string field_names[esbmct::num_type_fields];
};

/** Extract pointer offset. From an expression of pointer type, produce the
 *  number of bytes difference between where this pointer points to and the start
 *  of the object it points at. @extends pointer_ops */
class pointer_offset2t : public pointer_offset_expr_methods
{
public:
  /** Primary constructor.
   *  @param type Model basic integer type.
   *  @param ptrobj Pointer object to get offset from. */
  pointer_offset2t(const type2tc &type, const expr2tc &ptrobj)
    : pointer_offset_expr_methods(type, pointer_offset_id, ptrobj)
  {
    assert(type->type_id == type2t::signedbv_id);
    assert(type->get_width() == config.ansi_c.address_width);
  }
  pointer_offset2t(const pointer_offset2t &ref) = default;

  expr2tc do_simplify() const override;

  static std::string field_names[esbmct::num_type_fields];
};

/** Extract pointer object. From an expression of pointer type, produce the
 *  pointer object that this pointer points into. @extends pointer_ops */
class pointer_object2t : public pointer_object_expr_methods
{
public:
  /** Primary constructor.
   *  @param type Model basic integer type.
   *  @param ptrobj Pointer object to get object from. */
  pointer_object2t(const type2tc &type, const expr2tc &ptrobj)
    : pointer_object_expr_methods(type, pointer_object_id, ptrobj)
  {
  }
  pointer_object2t(const pointer_object2t &ref) = default;

  static std::string field_names[esbmct::num_type_fields];
};

/** @extends pointer_ops */
class pointer_capability2t : public pointer_capability_expr_methods
{
public:
  pointer_capability2t(const type2tc &type, const expr2tc &ptrobj)
    : pointer_capability_expr_methods(type, pointer_capability_id, ptrobj)
  {
  }
  pointer_capability2t(const pointer_capability2t &ref) = default;

  static std::string field_names[esbmct::num_type_fields];
};

/** Address of operation. Takes some object as an argument - ideally a symbol
 *  renamed to level 1, unfortunately some string constants reach here. Produces
 *  pointer typed expression.
 *  @extends pointer_ops */
class address_of2t : public address_of_expr_methods
{
public:
  /** Primary constructor.
   *  @param subtype Subtype of pointer to generate. Crucially, the type of the
   *         expr is a pointer to this subtype. This is slightly unintuitive,
   *         might be changed in the future.
   *  @param ptrobj Item to take pointer to. */
  address_of2t(const type2tc &subtype, const expr2tc &ptrobj)
    : address_of_expr_methods(pointer_type2tc(subtype), address_of_id, ptrobj)
  {
  }
  address_of2t(const address_of2t &ref) = default;

  expr2tc do_simplify() const override;

  static std::string field_names[esbmct::num_type_fields];
};

/** Extract byte from data. From a particular data structure, extracts a single
 *  byte from its byte representation, at a particular offset into the data
 *  structure. Must only evaluate to byte types.
 *  @extends byte_extract_data */
class byte_extract2t : public byte_extract_expr_methods
{
public:
  /** Primary constructor.
   *  @param type Type of this expression. May only ever be an 8 bit integer
   *  @param is_big_endian Whether or not to use big endian byte representation
   *         of source object.
   *  @param source Object to extract data from. Any type.
   *  @param offset Offset into source data object to extract from. */
  byte_extract2t(
    const type2tc &type,
    const expr2tc &source,
    const expr2tc &offset,
    bool is_big_endian)
    : byte_extract_expr_methods(
        type,
        byte_extract_id,
        source,
        offset,
        is_big_endian)
  {
  }
  byte_extract2t(const byte_extract2t &ref) = default;

  static std::string field_names[esbmct::num_type_fields];
};

/** Update byte. Takes a data object and updates the value of a particular
 *  byte in its byte representation, at a particular offset into the data object.
 *  Output of expression is a new copy of the source object, with the updated
 *  value. @extends byte_update_data */
class byte_update2t : public byte_update_expr_methods
{
public:
  /** Primary constructor
   *  @param type Type of resulting, updated, data object.
   *  @param is_big_endian Whether to use big endian byte representation.
   *  @param source Source object in which to update a byte.
   *  @param updateval Value of byte to  update source with. */
  byte_update2t(
    const type2tc &type,
    const expr2tc &source,
    const expr2tc &offset,
    const expr2tc &updateval,
    bool is_big_endian)
    : byte_update_expr_methods(
        type,
        byte_update_id,
        source,
        offset,
        updateval,
        is_big_endian)
  {
  }
  byte_update2t(const byte_update2t &ref) = default;

  expr2tc do_simplify() const override;

  static std::string field_names[esbmct::num_type_fields];
};

/** With operation. Updates either an array or a struct/union with a new element
 *  or member. Expression value is the array or struct/union with the updated
 *  value. Ideally in the future this will become two operations, one for arrays
 *  and one for structs/unions. @extends with_data */
class with2t : public with_expr_methods
{
  void assert_consistency() const;

public:
  /** Primary constructor.
   *  @param type Type of this expression; Same as source.
   *  @param source Data object to update.
   *  @param field Field to update - a constant string naming the field if source
   *         is a struct/union, or an integer index if source is an array. */
  with2t(
    const type2tc &type,
    const expr2tc &source,
    const expr2tc &field,
    const expr2tc &value)
    : with_expr_methods(type, with_id, source, field, value)
  {
#ifndef NDEBUG /* only check consistency in non-Release builds */
    assert_consistency();
#endif
  }
  with2t(const with2t &ref) = default;

  expr2tc do_simplify() const override;

  static std::string field_names[esbmct::num_type_fields];
};
#include <iostream>
/** Member operation. Extracts a particular member out of a struct or union.
 *  @extends member_data */
class member2t : public member_expr_methods
{
public:
  /** Primary constructor.
   *  @param type Type of extracted member.
   *  @param source Data structure to extract from.
   *  @param memb Name of member to extract.  */
  member2t(const type2tc &type, const expr2tc &source, const irep_idt &memb)
    : member_expr_methods(type, member_id, source, memb)
  {
#if 0 /* only check consistency in non-Release builds */

    if(!(
      source->type->type_id == type2t::struct_id ||
      source->type->type_id == type2t::union_id));
    {
     std::cout << "Member expression source should be an struct or union";
      source->type->dump();
      assert(0);
    }
    auto *data = dynamic_cast<const struct_union_data *>(source->type.get());
    assert(data);
    /* internally asserts consistency conditions */
    data->get_component_number(memb);
#endif
  }
  member2t(const member2t &ref) = default;

  expr2tc do_simplify() const override;

  static std::string field_names[esbmct::num_type_fields];
};

/** Array index operation. Extracts an element from an array at a particular
 *  index. @extends index_data */
class index2t : public index_expr_methods
{
public:
  /** Primary constructor.
   *  @param type Type of element extracted.
   *  @param source Array to extract data from.
   *  @param index Element in source to extract from. */
  index2t(const type2tc &type, const expr2tc &source, const expr2tc &index)
    : index_expr_methods(type, index_id, source, index)
  {
    assert(
      is_array_type(source) || is_string_type(source) ||
      is_vector_type(source));
#if 0
    assert(
      is_array_type(source)
        ? type == to_array_type(source->type).subtype
        : ((is_unsignedbv_type(type) || is_signedbv_type(type)) &&
           type->get_width() == config.ansi_c.char_width));
#endif
  }
  index2t(const index2t &ref) = default;

  expr2tc do_simplify() const override;

  static std::string field_names[esbmct::num_type_fields];
};

/** Is operand not-a-number. Used to implement C library isnan function for
 *  float/double values. Boolean result. @extends arith_1op */
class isnan2t : public isnan_expr_methods
{
public:
  /** Primary constructor. @param value Number value to test for nan */
  isnan2t(const expr2tc &value)
    : isnan_expr_methods(get_bool_type(), isnan_id, value)
  {
  }
  isnan2t(const isnan2t &ref) = default;

  expr2tc do_simplify() const override;

  static std::string field_names[esbmct::num_type_fields];
};

/** Check whether operand overflows. Operand must be either add, subtract,
 *  or multiply, and have integer operands themselves. If the result of the
 *  operation doesn't fit in the bitwidth of the operands, this expr evaluates
 *  to true. XXXjmorse - in the future we should ensure the type of the
 *  operand is the expected type result of the operation. That way we can tell
 *  whether to do a signed or unsigned over/underflow test.
 *  @extends overflow_ops */
class overflow2t : public overflow_expr_methods
{
public:
  /** Primary constructor.
   *  @param operand Operation to test overflow on; either an add, subtract, or
   *         multiply. */
  overflow2t(const expr2tc &operand)
    : overflow_expr_methods(get_bool_type(), overflow_id, operand)
  {
  }
  overflow2t(const overflow2t &ref) = default;

  expr2tc do_simplify() const override;

  static std::string field_names[esbmct::num_type_fields];
};

/** Test if a cast overflows. Check to see whether casting the operand to a
 *  particular bitsize will cause an integer overflow. If it does, this expr
 *  evaluates to true. @extends overflow_cast_data */
class overflow_cast2t : public overflow_cast_expr_methods
{
public:
  /** Primary constructor.
   *  @param operand Value to test cast out on. Should have integer type.
   *  @param bits Number of integer bits to cast operand to.  */
  overflow_cast2t(const expr2tc &operand, unsigned int bits)
    : overflow_cast_expr_methods(
        get_bool_type(),
        overflow_cast_id,
        operand,
        bits)
  {
  }
  overflow_cast2t(const overflow_cast2t &ref) = default;

  expr2tc do_simplify() const override;

  static std::string field_names[esbmct::num_type_fields];
};

/** Test for negation overflows. Check whether or not negating an operand would
 *  lead to an integer overflow - for example, there's no representation of
 *  -INT_MIN. Evaluates to true if overflow would occur. @extends overflow_ops */
class overflow_neg2t : public overflow_neg_expr_methods
{
public:
  /** Primary constructor. @param operand Integer to test negation of. */
  overflow_neg2t(const expr2tc &operand)
    : overflow_neg_expr_methods(get_bool_type(), overflow_neg_id, operand)
  {
  }
  overflow_neg2t(const overflow_neg2t &ref) = default;

  static std::string field_names[esbmct::num_type_fields];
};

/** Record unknown data value. Exclusively for use in pointer analysis to record
 *  the fact that we point at an unknown item of data. @extends expr2t */
class unknown2t : public unknown_expr_methods
{
public:
  /** Primary constructor. @param type Type of unknown data item */
  unknown2t(const type2tc &type) : unknown_expr_methods(type, unknown_id)
  {
  }
  unknown2t(const unknown2t &ref) = default;

  static std::string field_names[esbmct::num_type_fields];
};

/** Record invalid data value. Exclusively for use in pointer analysis to record
 *  the fact that what we point at is guarenteed to be invalid or nonexistant.
 *  @extends expr2t */
class invalid2t : public invalid_expr_methods
{
public:
  invalid2t(const type2tc &type) : invalid_expr_methods(type, invalid_id)
  {
  }
  invalid2t(const invalid2t &ref) = default;

  static std::string field_names[esbmct::num_type_fields];
};

/** Record null pointer value. Exclusively for use in pointer analysis to record
 *  the fact that a pointer can be NULL. @extends expr2t */
class null_object2t : public null_object_expr_methods
{
public:
  null_object2t(const type2tc &type)
    : null_object_expr_methods(type, null_object_id)
  {
  }
  null_object2t(const null_object2t &ref) = default;

  static std::string field_names[esbmct::num_type_fields];
};

/** Record a dynamicly allocated object. Exclusively for use in pointer analysis.
 *  @extends dynamic_object_data */
class dynamic_object2t : public dynamic_object_expr_methods
{
public:
  dynamic_object2t(
    const type2tc &type,
    const expr2tc &inst,
    bool inv,
    bool uknown)
    : dynamic_object_expr_methods(type, dynamic_object_id, inst, inv, uknown)
  {
  }
  dynamic_object2t(const dynamic_object2t &ref) = default;

  static std::string field_names[esbmct::num_type_fields];
};

/** Dereference operation. Expanded by symbolic execution into an if-then-else
 *  set of cases that take the value set of what this pointer might point at,
 *  examines the pointer's pointer object, and constructs a huge if-then-else
 *  case to evaluate to the appropriate data object for this pointer.
 *  @extends dereference_data */
class dereference2t : public dereference_expr_methods
{
public:
  /** Primary constructor.
   *  @param type Type of dereferenced data.
   *  @param operand Pointer to dereference. */
  dereference2t(const type2tc &type, const expr2tc &operand)
    : dereference_expr_methods(type, dereference_id, operand)
  {
  }
  dereference2t(const dereference2t &ref) = default;

  static std::string field_names[esbmct::num_type_fields];
};

/** Test whether ptr is valid. Expanded at symex time to look up whether or not
 *  the pointer operand is invalid (i.e., doesn't point at something and thus
 *  would be invalid to dereference). Boolean result. @extends object_ops */
class valid_object2t : public valid_object_expr_methods
{
public:
  /** Primary constructor. @param operand Pointer value to examine for validity*/
  valid_object2t(const expr2tc &operand)
    : valid_object_expr_methods(get_bool_type(), valid_object_id, operand)
  {
  }
  valid_object2t(const valid_object2t &ref) = default;

  static std::string field_names[esbmct::num_type_fields];
};

/** Test pointer for deallocation. Check for use after free: this irep is
 *  expanded at symex time to look up whether or not the operand is a) an invalid
 *  object, and b) if it is, whether it's been marked as being deallocated.
 *  Evalutes to true if that's the case. @extends object_ops */
class deallocated_obj2t : public deallocated_obj_expr_methods
{
public:
  /** Primary constructor. @param operand Pointer to check for deallocation */
  deallocated_obj2t(const expr2tc &operand)
    : deallocated_obj_expr_methods(get_bool_type(), deallocated_obj_id, operand)
  {
  }
  deallocated_obj2t(const deallocated_obj2t &ref) = default;

  static std::string field_names[esbmct::num_type_fields];
};

/** Retrieve dynamic size of pointer obj. For a dynamically allocated pointer
 *  object, retrieves its potentially nondeterministic object size. Expanded at
 *  symex time to access a modelling array. Not sure what happens if you feed
 *  it a nondynamic pointer, it'll probably give you a free variable.
 *  @extends object_ops */
class dynamic_size2t : public dynamic_size_expr_methods
{
public:
  /** Primary constructor. @param operand Pointer object to fetch size for. */
  dynamic_size2t(const expr2tc &operand)
    : dynamic_size_expr_methods(size_type2(), dynamic_size_id, operand)
  {
  }
  dynamic_size2t(const dynamic_size2t &ref) = default;

  static std::string field_names[esbmct::num_type_fields];
};

/** Irep for various side effects. Stores data about various things that can
 *  cause side effects, such as memory allocations, nondeterministic value
 *  allocations (nondet_* funcs,).
 *
 *  Also allows for function-calls to be represented. This side-effect
 *  expression is how function calls inside expressions are represented during
 *  parsing, and are all flattened out prior to GOTO program creation. However,
 *  under certain circumstances irep2 needs to represent such function calls,
 *  so this facility is preserved in irep2.
 *
 *  @extends sideeffect_data */
class sideeffect2t : public sideeffect_expr_methods
{
public:
  /** Primary constructor.
   *  @param t Type this side-effect evaluates to.
   *  @param operand Not really certain. Sometimes turns up in string-irep.
   *  @param sz Size of dynamic allocation to make.
   *  @param alloct Type of piece of data to allocate.
   *  @param a Vector of arguments to function call. */
  sideeffect2t(
    const type2tc &t,
    const expr2tc &oper,
    const expr2tc &sz,
    const std::vector<expr2tc> &a,
    const type2tc &alloct,
    allockind k)
    : sideeffect_expr_methods(t, sideeffect_id, oper, sz, a, alloct, k)
  {
    if(k == allockind::alloca)
      assert(oper->type == sz->type);
  }
  sideeffect2t(const sideeffect2t &ref) = default;

  static std::string field_names[esbmct::num_type_fields];
};

class code_block2t : public code_block_expr_methods
{
public:
  code_block2t(const std::vector<expr2tc> &operands)
    : code_block_expr_methods(get_empty_type(), code_block_id, operands)
  {
  }
  code_block2t(const code_block2t &ref) = default;

  static std::string field_names[esbmct::num_type_fields];
};

class code_assign2t : public code_assign_expr_methods
{
public:
  code_assign2t(const expr2tc &target, const expr2tc &source)
    : code_assign_expr_methods(get_empty_type(), code_assign_id, target, source)
  {
  }
  code_assign2t(const code_assign2t &ref) = default;

  static std::string field_names[esbmct::num_type_fields];
};

// NB: code_init2t is a specialization of code_assign2t
class code_init2t : public code_init_expr_methods
{
public:
  code_init2t(const expr2tc &target, const expr2tc &source)
    : code_init_expr_methods(get_empty_type(), code_init_id, target, source)
  {
  }
  code_init2t(const code_init2t &ref) = default;

  static std::string field_names[esbmct::num_type_fields];
};

class code_decl2t : public code_decl_expr_methods
{
public:
  code_decl2t(const type2tc &t, const irep_idt &name)
    : code_decl_expr_methods(t, code_decl_id, name)
  {
  }
  code_decl2t(const code_decl2t &ref) = default;

  static std::string field_names[esbmct::num_type_fields];
};

class code_dead2t : public code_dead_expr_methods
{
public:
  code_dead2t(const type2tc &t, const irep_idt &name)
    : code_dead_expr_methods(t, code_dead_id, name)
  {
  }
  code_dead2t(const code_dead2t &ref) = default;

  static std::string field_names[esbmct::num_type_fields];
};

class code_printf2t : public code_printf_expr_methods
{
public:
  code_printf2t(const std::vector<expr2tc> &opers, const std::string &b)
    : code_printf_expr_methods(get_empty_type(), code_printf_id, opers, b)
  {
  }
  code_printf2t(const code_printf2t &ref) = default;

  static std::string field_names[esbmct::num_type_fields];
};

class code_expression2t : public code_expression_expr_methods
{
public:
  code_expression2t(const expr2tc &oper)
    : code_expression_expr_methods(get_empty_type(), code_expression_id, oper)
  {
  }
  code_expression2t(const code_expression2t &ref) = default;

  static std::string field_names[esbmct::num_type_fields];
};

class code_return2t : public code_return_expr_methods
{
public:
  code_return2t(const expr2tc &oper)
    : code_return_expr_methods(get_empty_type(), code_return_id, oper)
  {
  }
  code_return2t(const code_return2t &ref) = default;

  static std::string field_names[esbmct::num_type_fields];
};

class code_skip2t : public code_skip_expr_methods
{
public:
  code_skip2t(const type2tc &type) : code_skip_expr_methods(type, code_skip_id)
  {
  }
  code_skip2t(const code_skip2t &ref) = default;

  static std::string field_names[esbmct::num_type_fields];
};

class code_free2t : public code_free_expr_methods
{
public:
  code_free2t(const expr2tc &oper)
    : code_free_expr_methods(get_empty_type(), code_free_id, oper)
  {
  }
  code_free2t(const code_free2t &ref) = default;

  static std::string field_names[esbmct::num_type_fields];
};

class code_goto2t : public code_goto_expr_methods
{
public:
  code_goto2t(const irep_idt &targ)
    : code_goto_expr_methods(get_empty_type(), code_goto_id, targ)
  {
  }
  code_goto2t(const code_goto2t &ref) = default;

  static std::string field_names[esbmct::num_type_fields];
};

class object_descriptor2t : public object_descriptor_expr_methods
{
public:
  object_descriptor2t(
    const type2tc &t,
    const expr2tc &root,
    const expr2tc &offs,
    unsigned int alignment)
    : object_descriptor_expr_methods(
        t,
        object_descriptor_id,
        root,
        offs,
        alignment)
  {
  }
  object_descriptor2t(const object_descriptor2t &ref) = default;

  const expr2tc &get_root_object() const;

  static std::string field_names[esbmct::num_type_fields];
};

class code_function_call2t : public code_function_call_expr_methods
{
public:
  code_function_call2t(
    const expr2tc &r,
    const expr2tc &func,
    const std::vector<expr2tc> &args)
    : code_function_call_expr_methods(
        get_empty_type(),
        code_function_call_id,
        r,
        func,
        args)
  {
  }
  code_function_call2t(const code_function_call2t &ref) = default;

  static std::string field_names[esbmct::num_type_fields];
};

class code_comma2t : public code_comma_expr_methods
{
public:
  code_comma2t(const type2tc &t, const expr2tc &s1, const expr2tc &s2)
    : code_comma_expr_methods(t, code_comma_id, s1, s2)
  {
  }
  code_comma2t(const code_comma2t &ref) = default;

  static std::string field_names[esbmct::num_type_fields];
};

class invalid_pointer2t : public invalid_pointer_expr_methods
{
public:
  invalid_pointer2t(const expr2tc &obj)
    : invalid_pointer_expr_methods(get_bool_type(), invalid_pointer_id, obj)
  {
  }
  invalid_pointer2t(const invalid_pointer2t &ref) = default;

  static std::string field_names[esbmct::num_type_fields];
};

class code_asm2t : public code_asm_expr_methods
{
public:
  code_asm2t(const type2tc &type, const irep_idt &stringref)
    : code_asm_expr_methods(type, code_asm_id, stringref)
  {
  }
  code_asm2t(const code_asm2t &ref) = default;

  static std::string field_names[esbmct::num_type_fields];
};

class code_cpp_del_array2t : public code_cpp_del_array_expr_methods
{
public:
  code_cpp_del_array2t(const expr2tc &v)
    : code_cpp_del_array_expr_methods(
        get_empty_type(),
        code_cpp_del_array_id,
        v)
  {
  }
  code_cpp_del_array2t(const code_cpp_del_array2t &ref) = default;

  static std::string field_names[esbmct::num_type_fields];
};

class code_cpp_delete2t : public code_cpp_delete_expr_methods
{
public:
  code_cpp_delete2t(const expr2tc &v)
    : code_cpp_delete_expr_methods(get_empty_type(), code_cpp_delete_id, v)
  {
  }
  code_cpp_delete2t(const code_cpp_delete2t &ref) = default;

  static std::string field_names[esbmct::num_type_fields];
};

class code_cpp_catch2t : public code_cpp_catch_expr_methods
{
public:
  code_cpp_catch2t(const std::vector<irep_idt> &el)
    : code_cpp_catch_expr_methods(get_empty_type(), code_cpp_catch_id, el)
  {
  }
  code_cpp_catch2t(const code_cpp_catch2t &ref) = default;

  static std::string field_names[esbmct::num_type_fields];
};

class code_cpp_throw2t : public code_cpp_throw_expr_methods
{
public:
  code_cpp_throw2t(const expr2tc &o, const std::vector<irep_idt> &l)
    : code_cpp_throw_expr_methods(get_empty_type(), code_cpp_throw_id, o, l)
  {
  }
  code_cpp_throw2t(const code_cpp_throw2t &ref) = default;

  static std::string field_names[esbmct::num_type_fields];
};

class code_cpp_throw_decl2t : public code_cpp_throw_decl_expr_methods
{
public:
  code_cpp_throw_decl2t(const std::vector<irep_idt> &l)
    : code_cpp_throw_decl_expr_methods(
        get_empty_type(),
        code_cpp_throw_decl_id,
        l)
  {
  }
  code_cpp_throw_decl2t(const code_cpp_throw_decl2t &ref) = default;

  static std::string field_names[esbmct::num_type_fields];
};

class code_cpp_throw_decl_end2t : public code_cpp_throw_decl_end_expr_methods
{
public:
  code_cpp_throw_decl_end2t(const std::vector<irep_idt> &exl)
    : code_cpp_throw_decl_end_expr_methods(
        get_empty_type(),
        code_cpp_throw_decl_end_id,
        exl)
  {
  }
  code_cpp_throw_decl_end2t(const code_cpp_throw_decl_end2t &ref) = default;

  static std::string field_names[esbmct::num_type_fields];
};

class isinf2t : public isinf_expr_methods
{
public:
  isinf2t(const expr2tc &val)
    : isinf_expr_methods(get_bool_type(), isinf_id, val)
  {
  }
  isinf2t(const isinf2t &ref) = default;

  expr2tc do_simplify() const override;

  static std::string field_names[esbmct::num_type_fields];
};

class isnormal2t : public isnormal_expr_methods
{
public:
  isnormal2t(const expr2tc &val)
    : isnormal_expr_methods(get_bool_type(), isnormal_id, val)
  {
  }
  isnormal2t(const isnormal2t &ref) = default;

  expr2tc do_simplify() const override;

  static std::string field_names[esbmct::num_type_fields];
};

class isfinite2t : public isfinite_expr_methods
{
public:
  isfinite2t(const expr2tc &val)
    : isfinite_expr_methods(get_bool_type(), isfinite_id, val)
  {
  }
  isfinite2t(const isfinite2t &ref) = default;

  expr2tc do_simplify() const override;

  static std::string field_names[esbmct::num_type_fields];
};

class signbit2t : public signbit_expr_methods
{
public:
  signbit2t(const expr2tc &val)
    : signbit_expr_methods(get_int32_type(), signbit_id, val)
  {
  }
  signbit2t(const signbit2t &ref) = default;

  expr2tc do_simplify() const override;

  static std::string field_names[esbmct::num_type_fields];
};

class bswap2t : public bswap_expr_methods
{
public:
  bswap2t(const type2tc &type, const expr2tc &val)
    : bswap_expr_methods(type, bswap_id, val)
  {
  }
  bswap2t(const bswap2t &ref) = default;

  expr2tc do_simplify() const override;

  static std::string field_names[esbmct::num_type_fields];
};

class popcount2t : public popcount_expr_methods
{
public:
  popcount2t(const expr2tc &val)
    : popcount_expr_methods(get_int32_type(), popcount_id, val)
  {
  }
  popcount2t(const popcount2t &ref) = default;

  expr2tc do_simplify() const override;

  static std::string field_names[esbmct::num_type_fields];
};

/** @extends bit_2ops */
class concat2t : public concat_expr_methods
{
public:
  concat2t(const type2tc &type, const expr2tc &forward, const expr2tc &aft)
    : concat_expr_methods(type, concat_id, forward, aft)
  {
    /* TODO: what are the semantics of a signed-bv concatenation? */
    assert(is_unsignedbv_type(forward) || is_signedbv_type(forward));
    assert(is_unsignedbv_type(aft) || is_signedbv_type(aft));
  }
  concat2t(const concat2t &ref) = default;

  expr2tc do_simplify() const override;

  static std::string field_names[esbmct::num_type_fields];
};

class extract2t : public extract_expr_methods
{
public:
  extract2t(
    const type2tc &type,
    const expr2tc &from,
    unsigned int upper,
    unsigned int lower)
    : extract_expr_methods(type, extract_id, from, upper, lower)
  {
  }
  extract2t(const extract2t &ref) = default;

  expr2tc do_simplify() const override;

  static std::string field_names[esbmct::num_type_fields];
};

// Same deal as for "type_macros".
#ifdef NDEBUG
#define dynamic_cast static_cast
#endif
#define expr_macros(name)                                                      \
  inline bool is_##name##2t(const expr2tc &t)                                  \
  {                                                                            \
    return t->expr_id == expr2t::name##_id;                                    \
  }                                                                            \
  inline bool is_##name##2t(const expr2t &r)                                   \
  {                                                                            \
    return r.expr_id == expr2t::name##_id;                                     \
  }                                                                            \
  inline const name##2t & to_##name##2t(const expr2tc &t)                      \
  {                                                                            \
    return dynamic_cast<const name##2t &>(*t);                                 \
  }                                                                            \
  inline name##2t & to_##name##2t(expr2tc & t)                                 \
  {                                                                            \
    return dynamic_cast<name##2t &>(*t.get());                                 \
  }

// Boost preprocessor magic to iterate over all exprs,
#define _ESBMC_IREP2_MACROS_ENUM(r, data, elem) expr_macros(elem);
BOOST_PP_LIST_FOR_EACH(_ESBMC_IREP2_MACROS_ENUM, foo, ESBMC_LIST_OF_EXPRS)

#undef expr_macros
#ifdef dynamic_cast
#undef dynamic_cast
#endif

#endif /* IREP2_EXPR_H_ */<|MERGE_RESOLUTION|>--- conflicted
+++ resolved
@@ -1855,17 +1855,6 @@
   bitcast2t(const type2tc &type, const expr2tc &from)
     : bitcast_expr_methods(type, bitcast_id, from)
   {
-<<<<<<< HEAD
-=======
-    try
-    {
-      assert(type->get_width() == from->type->get_width());
-    }
-    catch(const type2t::symbolic_type_excp &)
-    {
-      /* ignore */
-    }
->>>>>>> cc22810a
   }
 
   bitcast2t(const bitcast2t &ref) = default;
