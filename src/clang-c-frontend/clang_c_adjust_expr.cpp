#include <clang-c-frontend/clang_c_adjust.h>
#include <clang-c-frontend/typecast.h>
#include <util/arith_tools.h>
#include <util/bitvector.h>
#include <util/c_types.h>
#include <util/c_sizeof.h>
#include <util/cprover_prefix.h>
#include <util/expr_util.h>
#include <util/ieee_float.h>
#include <util/prefix.h>
#include <util/std_code.h>

clang_c_adjust::clang_c_adjust(contextt &_context)
  : context(_context), ns(namespacet(context))
{
}

bool clang_c_adjust::adjust()
{
  // warning! hash-table iterators are not stable

  symbol_listt symbol_list;
  context.Foreach_operand(
    [&symbol_list](symbolt &s) { symbol_list.push_back(&s); });

  // Adjust types first, so that symbolic-type resolution always receives
  // fixed up types.
  Forall_symbol_list(it, symbol_list)
  {
    symbolt &symbol = **it;
    if(symbol.is_type)
      adjust_type(symbol.type);
  }

  Forall_symbol_list(it, symbol_list)
  {
    symbolt &symbol = **it;
    adjust_type(symbol.type);

    if(symbol.is_type)
      continue;

    adjust_symbol(symbol);
  }

  return false;
}

void clang_c_adjust::adjust_symbol(symbolt &symbol)
{
  if(!symbol.value.is_nil())
    adjust_expr(symbol.value);

  if(symbol.type.is_code() && has_prefix(symbol.id.as_string(), "c:@F@main"))
    adjust_argc_argv(symbol);
}

void clang_c_adjust::adjust_expr(exprt &expr)
{
  adjust_type(expr.type());

  if(expr.id() == "sideeffect")
  {
    adjust_side_effect(to_side_effect_expr(expr));
  }
  else if(expr.id() == "symbol")
  {
    adjust_symbol(expr);
  }
  else if(expr.id() == "not")
  {
    adjust_expr_unary_boolean(expr);
  }
  else if(expr.is_and() || expr.is_or())
  {
    adjust_expr_binary_boolean(expr);
  }
  else if(expr.is_address_of())
  {
    adjust_address_of(expr);
  }
  else if(expr.is_dereference())
  {
    adjust_dereference(expr);
  }
  else if(expr.is_member())
  {
    adjust_member(to_member_expr(expr));
  }
  else if(
    expr.id() == "=" || expr.id() == "notequal" || expr.id() == "<" ||
    expr.id() == "<=" || expr.id() == ">" || expr.id() == ">=")
  {
    adjust_expr_rel(expr);
  }
  else if(expr.is_index())
  {
    adjust_index(to_index_expr(expr));
  }
  else if(expr.id() == "sizeof")
  {
    adjust_sizeof(expr);
  }
  else if(
    expr.id() == "+" || expr.id() == "-" || expr.id() == "*" ||
    expr.id() == "/" || expr.id() == "mod" || expr.id() == "bitand" ||
    expr.id() == "bitxor" || expr.id() == "bitor")
  {
    adjust_expr_binary_arithmetic(expr);
  }
  else if(expr.id() == "shl" || expr.id() == "shr")
  {
    adjust_expr_shifts(expr);
  }
  else if(expr.id() == "comma")
  {
    adjust_comma(expr);
  }
  else if(expr.id() == "if")
  {
    // Check all operands
    adjust_operands(expr);

    // If the condition is not of boolean type, it must be casted
    gen_typecast(ns, expr.op0(), bool_type());

    // Typecast both the true and false results
    gen_typecast_arithmetic(ns, expr.op1(), expr.op2());
  }
  else if(expr.id() == "builtin_va_arg")
  {
    adjust_builtin_va_arg(expr);
  }
  else if(expr.is_code())
  {
    adjust_code(to_code(expr));
  }
  else
  {
    // Just check operands of everything else
    adjust_operands(expr);
  }
}

void clang_c_adjust::adjust_symbol(exprt &expr)
{
  const irep_idt &identifier = expr.identifier();

  // look it up
  symbolt *s = context.find_symbol(identifier);

  if(s == nullptr)
    return;

  // found it
  const symbolt &symbol = *s;

  // save location
  locationt location = expr.location();

  if(symbol.is_macro)
  {
    expr = symbol.value;

    // put it back
    expr.location() = location;
  }
  else
  {
    expr = symbol_expr(symbol);

    // put it back
    expr.location() = location;

    if(symbol.lvalue)
      expr.cmt_lvalue(true);

    if(expr.type().is_code()) // function designator
    {
      // special case: this is sugar for &f
      address_of_exprt tmp(expr);
      tmp.implicit(true);
      tmp.location() = expr.location();
      expr.swap(tmp);
    }
  }
}

void clang_c_adjust::adjust_side_effect(side_effect_exprt &expr)
{
  const irep_idt &statement = expr.get_statement();

  if(statement == "function_call")
    adjust_side_effect_function_call(to_side_effect_expr_function_call(expr));
  else
  {
    adjust_operands(expr);

    if(
      statement == "preincrement" || statement == "predecrement" ||
      statement == "postincrement" || statement == "postdecrement")
    {
    }
    else if(has_prefix(id2string(statement), "assign"))
      adjust_side_effect_assignment(expr);
    else if(statement == "statement_expression")
      adjust_side_effect_statement_expression(expr);
    else if(statement == "gcc_conditional_expression")
    {
    }
    else
    {
      std::cout << "unknown side effect: " << statement;
      std::cout << " at " << expr.location() << std::endl;
      abort();
    }
  }
}

void clang_c_adjust::adjust_member(member_exprt &expr)
{
  adjust_operands(expr);

  exprt &base = expr.struct_op();
  if(base.type().is_pointer())
  {
    exprt deref("dereference");
    deref.type() = base.type().subtype();
    deref.move_to_operands(base);
    base.swap(deref);
  }
}

void clang_c_adjust::adjust_expr_shifts(exprt &expr)
{
  assert(expr.id() == "shr" || expr.id() == "shl");

  adjust_operands(expr);

  exprt &op0 = expr.op0();
  exprt &op1 = expr.op1();

  const typet type0 = ns.follow(op0.type());
  const typet type1 = ns.follow(op1.type());

  gen_typecast_arithmetic(ns, op0);
  gen_typecast_arithmetic(ns, op1);

  if(is_number(op0.type()) && is_number(op1.type()))
  {
    expr.type() = op0.type();

    if(expr.id() == "shr") // shifting operation depends on types
    {
      const typet &op0_type = op0.type();

      if(op0_type.id() == "unsignedbv")
      {
        expr.id("lshr");
        return;
      }

      if(op0_type.id() == "signedbv")
      {
        expr.id("ashr");
        return;
      }
    }
  }
}

void clang_c_adjust::adjust_expr_binary_arithmetic(exprt &expr)
{
  adjust_operands(expr);

  exprt &op0 = expr.op0();
  exprt &op1 = expr.op1();

  const typet o_type0 = ns.follow(op0.type());
  const typet o_type1 = ns.follow(op1.type());

  gen_typecast_arithmetic(ns, op0, op1);

  const typet &type0 = op0.type();
  const typet &type1 = op1.type();

  if(type0 == type1 && is_number(type0))
    expr.type() = type0;

  if(
    expr.id() == "+" || expr.id() == "-" || expr.id() == "*" ||
    expr.id() == "/")
  {
    adjust_float_arith(expr);
  }
}

void clang_c_adjust::adjust_index(index_exprt &index)
{
  adjust_operands(index);

  exprt &array_expr = index.op0();
  exprt &index_expr = index.op1();

  // we might have to swap them

  {
    const typet &array_full_type = ns.follow(array_expr.type());
    const typet &index_full_type = ns.follow(index_expr.type());

    if(
      !array_full_type.is_array() && !array_full_type.is_pointer() &&
      (index_full_type.is_array() || index_full_type.is_pointer()))
      std::swap(array_expr, index_expr);
  }

  gen_typecast(ns, index_expr, index_type());

  const typet &final_array_type = ns.follow(array_expr.type());
  if(final_array_type.is_array() || final_array_type.is_incomplete_array())
  {
    if(array_expr.cmt_lvalue())
      index.cmt_lvalue(true);
  }
  else if(final_array_type.id() == "pointer")
  {
    // p[i] is syntactic sugar for *(p+i)

    exprt addition("+", array_expr.type());
    addition.operands().swap(index.operands());
    index.move_to_operands(addition);
    index.id("dereference");
    index.cmt_lvalue(true);
  }

  index.type() = final_array_type.subtype();
}

void clang_c_adjust::adjust_expr_rel(exprt &expr)
{
  adjust_operands(expr);

  expr.type() = bool_type();

  exprt &op0 = expr.op0();
  exprt &op1 = expr.op1();

  gen_typecast_arithmetic(ns, op0, op1);
}

void clang_c_adjust::adjust_float_arith(exprt &expr)
{
  // equality and disequality on float is not mathematical equality!
  assert(expr.operands().size() == 2);
  auto t = ns.follow(expr.type());
<<<<<<< HEAD
  bool need_float_hack = t.is_floatbv();

  if(!need_float_hack && t.is_vector())
    need_float_hack = to_vector_type(t).subtype().is_floatbv();

  if(need_float_hack)
=======

  // first we should check if the type itself is a float
  bool need_float_adjust = t.is_floatbv();

  /** if type is not a float then we should check if it is a vector
   * this is needed because a operation such as {0.1, 0.2} + 1
   * needs to use the float version
   */
  if(!need_float_adjust && t.is_vector())
    need_float_adjust = to_vector_type(t).subtype().is_floatbv();

  if(need_float_adjust)
>>>>>>> 2817984f
  {
    // And change id
    if(expr.id() == "+")
    {
      expr.id("ieee_add");
    }
    else if(expr.id() == "-")
    {
      expr.id("ieee_sub");
    }
    else if(expr.id() == "*")
    {
      expr.id("ieee_mul");
    }
    else if(expr.id() == "/")
    {
      expr.id("ieee_div");
    }

    // Add rounding mode
    expr.set(
      "rounding_mode",
      symbol_exprt(CPROVER_PREFIX "rounding_mode", int_type()));
  }
}

void clang_c_adjust::adjust_address_of(exprt &expr)
{
  adjust_operands(expr);

  exprt &op = expr.op0();

  // special case: address of function designator
  // ANSI-C 99 section 6.3.2.1 paragraph 4

  if(
    op.is_address_of() && op.implicit() && op.operands().size() == 1 &&
    op.op0().id() == "symbol" && op.op0().type().is_code())
  {
    // make the implicit address_of an explicit address_of
    exprt tmp;
    tmp.swap(op);
    tmp.implicit(false);
    expr.swap(tmp);
    return;
  }

  expr.type() = typet("pointer");

  // turn &array into &(array[0])
  if(is_array_like(op.type()))
  {
    index_exprt index;
    index.array() = op;
    index.index() = gen_zero(index_type());
    index.type() = op.type().subtype();
    index.location() = expr.location();
    op.swap(index);
  }

  expr.type().subtype() = op.type();
}

void clang_c_adjust::adjust_dereference(exprt &deref)
{
  adjust_operands(deref);

  exprt &op = deref.op0();

  const typet op_type = ns.follow(op.type());

  if(is_array_like(op_type))
  {
    // *a is the same as a[0]
    deref.id("index");
    deref.type() = op_type.subtype();
    deref.copy_to_operands(gen_zero(index_type()));
    assert(deref.operands().size() == 2);
  }
  else if(op_type.id() == "pointer")
  {
    deref.type() = op_type.subtype();
  }

  deref.cmt_lvalue(true);

  // if you dereference a pointer pointing to
  // a function, you get a pointer again
  // allowing ******...*p
  if(deref.type().is_code())
  {
    exprt tmp("address_of", pointer_typet());
    tmp.implicit(true);
    tmp.type().subtype() = deref.type();
    tmp.location() = deref.location();
    tmp.move_to_operands(deref);
    deref.swap(tmp);
  }
}

void clang_c_adjust::adjust_sizeof(exprt &expr)
{
  typet type;
  if(expr.operands().size() == 0)
  {
    type = ((typet &)expr.c_sizeof_type());
    adjust_type(type);
  }
  else if(expr.operands().size() == 1)
  {
    type.swap(expr.op0().type());
    adjust_type(type);
  }
  else
  {
    std::cout << "sizeof operator expects zero or one operand, "
              << "but got" << expr.operands().size() << std::endl;
    abort();
  }

  exprt new_expr = c_sizeof(type, ns);

  if(new_expr.is_nil())
  {
    std::cout << "type has no size, " << type.name() << std::endl;
    abort();
  }

  new_expr.swap(expr);
  expr.c_sizeof_type(type);
}

void clang_c_adjust::adjust_type(typet &type)
{
  if(type.id() == "symbol")
  {
    const irep_idt &identifier = type.identifier();

    // look it up
    symbolt *s = context.find_symbol(identifier);

    if(s == nullptr)
    {
      std::cout << "type symbol `" << identifier << "' not found" << std::endl;
      abort();
    }

    const symbolt &symbol = *s;

    if(!symbol.is_type)
    {
      std::cout << "expected type symbol, but got " << std::endl;
      symbol.dump();
      abort();
    }

    if(symbol.is_macro)
      type = symbol.type; // overwrite
  }
}

void clang_c_adjust::adjust_side_effect_assignment(exprt &expr)
{
  const irep_idt &statement = expr.statement();

  exprt &op0 = expr.op0();
  exprt &op1 = expr.op1();

  const typet type0 = op0.type();
  expr.type() = type0;

  if(statement == "assign")
  {
    gen_typecast(ns, op1, type0);
    return;
  }

  if(statement == "assign_shl" || statement == "assign_shr")
  {
    gen_typecast_arithmetic(ns, op1);

    if(is_number(op1.type()))
    {
      if(statement == "assign_shl")
        return;

      if(type0.id() == "unsignedbv")
      {
        expr.statement("assign_lshr");
        return;
      }

      if(type0.id() == "signedbv")
      {
        expr.statement("assign_ashr");
        return;
      }
    }
  }

  gen_typecast_arithmetic(ns, op0, op1);
}

void clang_c_adjust::adjust_side_effect_function_call(
  side_effect_expr_function_callt &expr)
{
  exprt &f_op = expr.function();

  if(f_op.is_symbol())
  {
    const irep_idt &identifier = f_op.identifier();
    symbolt *s = context.find_symbol(identifier);
    if(s == nullptr)
    {
      // maybe this is an undeclared function
      // let's just add it
      symbolt new_symbol;

      new_symbol.id = identifier;
      new_symbol.name = f_op.name();
      new_symbol.location = expr.location();
      new_symbol.type = f_op.type();
      new_symbol.mode = "C";

      // Adjust type
      to_code_type(new_symbol.type).make_ellipsis();
      to_code_type(f_op.type()).make_ellipsis();

      symbolt *symbol_ptr;
      bool res = context.move(new_symbol, symbol_ptr);
      assert(!res);
      (void)res; // ndebug

      // clang will complain about this already, no need for us to do the same!
    }
    else
    {
      // Pull symbol informations, like parameter types and location

      // Save previous location
      locationt location = f_op.location();

      const symbolt &symbol = *s;
      f_op = symbol_expr(symbol);

      // Restore location
      f_op.location() = location;

      if(symbol.lvalue)
        f_op.cmt_lvalue(true);
    }
  }
  else
    adjust_expr(f_op);

  // do implicit dereference
  if(f_op.is_address_of() && f_op.implicit() && (f_op.operands().size() == 1))
  {
    exprt tmp;
    tmp.swap(f_op.op0());
    f_op.swap(tmp);
  }
  else if(f_op.type().is_pointer())
  {
    exprt tmp("dereference", f_op.type().subtype());
    tmp.implicit(true);
    tmp.location() = f_op.location();
    tmp.move_to_operands(f_op);
    f_op.swap(tmp);
  }

  adjust_function_call_arguments(expr);

  do_special_functions(expr);
}

void clang_c_adjust::adjust_function_call_arguments(
  side_effect_expr_function_callt &expr)
{
  exprt &f_op = expr.function();
  const code_typet &code_type = to_code_type(f_op.type());
  exprt::operandst &arguments = expr.arguments();
  const code_typet::argumentst &argument_types = code_type.arguments();

  for(unsigned i = 0; i < arguments.size(); i++)
  {
    exprt &op = arguments[i];
    adjust_expr(op);

    if(i < argument_types.size())
    {
      const code_typet::argumentt &argument_type = argument_types[i];
      const typet &op_type = argument_type.type();
      gen_typecast(ns, op, op_type);
    }
    else
    {
      // don't know type, just do standard conversion

      const typet &type = ns.follow(op.type());
      if(is_array_like(type))
        gen_typecast(ns, op, pointer_typet(empty_typet()));
    }
  }
}

static inline bool
compare_float_suffix(const irep_idt &identifier, const std::string name)
{
  return (identifier == name) || ((identifier == (name + "f"))) ||
         ((identifier == (name + "d"))) || ((identifier == (name + "l")));
}

static inline bool
compare_unscore_builtin(const irep_idt &identifier, const std::string name)
{
  // compare a given identifier with a set of possible names, e.g,
  //
  // compare_unscore_builtin(identifier, "isnan")
  //
  // will compare identifier to:
  // isnan
  // __isnan
  // __isnanf
  // __isnanl
  // __isnand
  // __builtin_isnan
  // __builtin_isnanf
  // __builtin_isnanl
  // __builtin_isnand
  const std::string builtin_name = "__builtin_" + name;
  const std::string underscore_name = "__" + name;

  return (identifier == name) ||
         compare_float_suffix(identifier, builtin_name) ||
         (identifier == builtin_name) ||
         compare_float_suffix(identifier, underscore_name) ||
         (identifier == underscore_name);
}

void clang_c_adjust::do_special_functions(side_effect_expr_function_callt &expr)
{
  const exprt &f_op = expr.function();
  const locationt location = expr.location();

  // some built-in functions
  if(f_op.is_symbol())
  {
    const irep_idt &identifier = to_symbol_expr(f_op).name();

    if(identifier == CPROVER_PREFIX "same_object")
    {
      if(expr.arguments().size() != 2)
      {
        std::cout << "same_object expects two operands" << std::endl;
        expr.dump();
        abort();
      }

      exprt same_object_expr("same-object", bool_typet());
      same_object_expr.operands() = expr.arguments();
      expr.swap(same_object_expr);
    }
    else if(identifier == CPROVER_PREFIX "POINTER_OFFSET")
    {
      if(expr.arguments().size() != 1)
      {
        std::cout << "pointer_offset expects one argument" << std::endl;
        expr.dump();
        abort();
      }

      exprt pointer_offset_expr = exprt("pointer_offset", expr.type());
      pointer_offset_expr.operands() = expr.arguments();
      expr.swap(pointer_offset_expr);
    }
    else if(identifier == CPROVER_PREFIX "POINTER_OBJECT")
    {
      if(expr.arguments().size() != 1)
      {
        std::cout << "pointer_object expects one argument" << std::endl;
        expr.dump();
        abort();
      }

      exprt pointer_object_expr = exprt("pointer_object", expr.type());
      pointer_object_expr.operands() = expr.arguments();
      expr.swap(pointer_object_expr);
    }
    else if(compare_unscore_builtin(identifier, "isnan"))
    {
      exprt isnan_expr("isnan", bool_typet());
      isnan_expr.operands() = expr.arguments();
      expr.swap(isnan_expr);
    }
    else if(
      compare_float_suffix(identifier, "finite") ||
      compare_unscore_builtin(identifier, "isfinite") ||
      compare_unscore_builtin(identifier, "finite"))
    {
      exprt isfinite_expr("isfinite", bool_typet());
      isfinite_expr.operands() = expr.arguments();
      expr.swap(isfinite_expr);
    }
    else if(
      compare_unscore_builtin(identifier, "inf") ||
      compare_unscore_builtin(identifier, "huge_val"))
    {
      typet t = expr.type();

      constant_exprt infl_expr;
      if(config.ansi_c.use_fixed_for_float)
      {
        // We saturate to the biggest value
        BigInt value = power(2, bv_width(t) - 1) - 1;
        infl_expr = constant_exprt(
          integer2binary(value, bv_width(t)), integer2string(value, 10), t);
      }
      else
      {
        infl_expr =
          ieee_floatt::plus_infinity(ieee_float_spect(to_floatbv_type(t)))
            .to_expr();
      }

      expr.swap(infl_expr);
    }
    else if(
      compare_float_suffix(identifier, "nan") ||
      compare_unscore_builtin(identifier, "nan"))
    {
      typet t = expr.type();

      constant_exprt nan_expr;
      if(config.ansi_c.use_fixed_for_float)
      {
        BigInt value = 0;
        nan_expr = constant_exprt(
          integer2binary(value, bv_width(t)), integer2string(value, 10), t);
      }
      else
      {
        nan_expr =
          ieee_floatt::NaN(ieee_float_spect(to_floatbv_type(t))).to_expr();
      }

      expr.swap(nan_expr);
    }
    else if(
      identifier == "abs" || identifier == "labs" || identifier == "llabs" ||
      compare_float_suffix(identifier, "fabs") ||
      compare_unscore_builtin(identifier, "fabs"))
    {
      exprt abs_expr("abs", expr.type());
      abs_expr.operands() = expr.arguments();
      expr.swap(abs_expr);
    }
    else if(compare_unscore_builtin(identifier, "isinf"))
    {
      exprt isinf_expr("isinf", bool_typet());
      isinf_expr.operands() = expr.arguments();
      expr.swap(isinf_expr);
    }
    else if(compare_unscore_builtin(identifier, "isnormal"))
    {
      exprt isnormal_expr("isnormal", bool_typet());
      isnormal_expr.operands() = expr.arguments();
      expr.swap(isnormal_expr);
    }
    else if(compare_unscore_builtin(identifier, "signbit"))
    {
      exprt sign_expr("signbit", int_type());
      sign_expr.operands() = expr.arguments();
      expr.swap(sign_expr);
    }
    else if(
      identifier == "__popcnt16" || identifier == "__popcnt" ||
      identifier == "__popcnt64" || identifier == "__builtin_popcount" ||
      identifier == "__builtin_popcountl" ||
      identifier == "__builtin_popcountll")
    {
      exprt popcount_expr("popcount", int_type());
      popcount_expr.operands() = expr.arguments();
      expr.swap(popcount_expr);
    }
    else if(
      identifier == "__builtin_bswap16" || identifier == "__builtin_bswap32" ||
      identifier == "__builtin_bswap64")
    {
      exprt bswap_expr("bswap", expr.type());
      bswap_expr.operands() = expr.arguments();
      expr.swap(bswap_expr);
    }
    else if(identifier == "__builtin_expect")
    {
      // this is a gcc extension to provide branch prediction
      exprt tmp = expr.arguments()[0];
      expr.swap(tmp);
    }
    else if(identifier == "__builtin_isgreater")
    {
      exprt op(">", bool_typet());
      op.copy_to_operands(expr.arguments()[0], expr.arguments()[1]);
      expr.swap(op);
    }
    else if(identifier == "__builtin_isgreaterequal")
    {
      exprt op(">=", bool_typet());
      op.copy_to_operands(expr.arguments()[0], expr.arguments()[1]);
      expr.swap(op);
    }
    else if(identifier == "__builtin_isless")
    {
      exprt op("<", bool_typet());
      op.copy_to_operands(expr.arguments()[0], expr.arguments()[1]);
      expr.swap(op);
    }
    else if(identifier == "__builtin_islessequal")
    {
      exprt op("<=", bool_typet());
      op.copy_to_operands(expr.arguments()[0], expr.arguments()[1]);
      expr.swap(op);
    }
    else if(identifier == "__builtin_islessgreater")
    {
      exprt op1("<", bool_typet());
      op1.copy_to_operands(expr.arguments()[0], expr.arguments()[1]);

      exprt op2(">", bool_typet());
      op2.copy_to_operands(expr.arguments()[0], expr.arguments()[1]);

      exprt op("or", bool_typet());
      op.copy_to_operands(op1, op2);

      expr.swap(op);
    }
    else if(identifier == "__builtin_isunordered")
    {
      exprt op1("isnan", bool_typet());
      op1.copy_to_operands(expr.arguments()[0]);

      exprt op2("isnan", bool_typet());
      op2.copy_to_operands(expr.arguments()[1]);

      exprt op("or", bool_typet());
      op.copy_to_operands(op1, op2);

      expr.swap(op);
    }
    else if(compare_float_suffix(identifier, "nearbyint"))
    {
      exprt new_expr("nearbyint", expr.type());
      new_expr.operands() = expr.arguments();
      expr.swap(new_expr);
    }
    else if(compare_float_suffix(identifier, "fma"))
    {
      exprt new_expr("ieee_fma", expr.type());
      new_expr.operands() = expr.arguments();
      expr.swap(new_expr);
    }
    else if(identifier == "__builtin_isinf_sign")
    {
      exprt isinf_expr("isinf", bool_typet());
      isinf_expr.operands() = expr.arguments();

      exprt sign_expr("signbit", int_type());
      sign_expr.operands() = expr.arguments();

      if_exprt new_expr(
        isinf_expr,
        if_exprt(
          typecast_exprt(sign_expr, bool_typet()),
          from_integer(-1, expr.type()),
          from_integer(1, expr.type())),
        from_integer(0, expr.type()));
      expr.swap(new_expr);
    }
    else if(identifier == "__builtin_fpclassify")
    {
      // This gets 5 integers followed by a float or double.
      // The five integers are the return values for the cases
      // FP_NAN, FP_INFINITE, FP_NORMAL, FP_SUBNORMAL and FP_ZERO.
      // gcc expects this to be able to produce compile-time constants.

      const exprt &fp_value = expr.arguments()[5];

      exprt isnan_expr("isnan", bool_typet());
      isnan_expr.copy_to_operands(fp_value);

      exprt isinf_expr("isinf", bool_typet());
      isinf_expr.copy_to_operands(fp_value);

      exprt isnormal_expr("isnormal", bool_typet());
      isnormal_expr.copy_to_operands(fp_value);

      const auto &arguments = expr.arguments();
      if_exprt new_expr(
        isnan_expr,
        arguments[0],
        if_exprt(
          isinf_expr,
          arguments[1],
          if_exprt(
            isnormal_expr,
            arguments[2],
            if_exprt(
              equality_exprt(fp_value, gen_zero(fp_value.type())),
              arguments[4],
              arguments[3])))); // subnormal

      expr.swap(new_expr);
    }
    else if(compare_float_suffix(identifier, "sqrt"))
    {
      exprt new_expr("ieee_sqrt", expr.type());
      new_expr.operands() = expr.arguments();
      expr.swap(new_expr);
    }
  }

  // Restore location
  expr.location() = location;
}

void clang_c_adjust::adjust_side_effect_statement_expression(
  side_effect_exprt &expr)
{
  codet &code = to_code(expr.op0());
  assert(code.statement() == "block");

  // the type is the type of the last statement in the
  // block
  codet &last = to_code(code.operands().back());

  irep_idt last_statement = last.get_statement();

  if(last_statement == "expression")
  {
    assert(last.operands().size() == 1);
    expr.type() = last.op0().type();
  }
  else if(last_statement == "function_call")
  {
    // make the last statement an expression

    code_function_callt &fc = to_code_function_call(last);

    side_effect_expr_function_callt sideeffect;

    sideeffect.function() = fc.function();
    sideeffect.arguments() = fc.arguments();
    sideeffect.location() = fc.location();

    sideeffect.type() =
      static_cast<const typet &>(fc.function().type().return_type());

    expr.type() = sideeffect.type();

    if(fc.lhs().is_nil())
    {
      codet code_expr("expression");
      code_expr.location() = fc.location();
      code_expr.move_to_operands(sideeffect);
      last.swap(code_expr);
    }
    else
    {
      codet code_expr("expression");
      code_expr.location() = fc.location();

      exprt assign("sideeffect");
      assign.statement("assign");
      assign.location() = fc.location();
      assign.move_to_operands(fc.lhs(), sideeffect);
      assign.type() = assign.op1().type();

      code_expr.move_to_operands(assign);
      last.swap(code_expr);
    }
  }
  else
    expr.type() = typet("empty");
}

void clang_c_adjust::adjust_expr_unary_boolean(exprt &expr)
{
  adjust_operands(expr);

  expr.type() = bool_type();

  exprt &operand = expr.op0();
  gen_typecast_bool(ns, operand);
}

void clang_c_adjust::adjust_expr_binary_boolean(exprt &expr)
{
  adjust_operands(expr);

  expr.type() = bool_type();

  gen_typecast_bool(ns, expr.op0());
  gen_typecast_bool(ns, expr.op1());
}

void clang_c_adjust::adjust_argc_argv(const symbolt &main_symbol)
{
  const code_typet::argumentst &arguments =
    to_code_type(main_symbol.type).arguments();

  if(arguments.size() == 0)
    return;

  if(arguments.size() != 2 && arguments.size() != 3)
    return;

  const exprt &op0 = arguments[0];
  const exprt &op1 = arguments[1];

  symbolt argc_symbol;
  argc_symbol.name = "argc";
  argc_symbol.id = "argc'";
  argc_symbol.type = op0.type();
  argc_symbol.static_lifetime = true;
  argc_symbol.lvalue = true;

  symbolt *argc_new_symbol;
  context.move(argc_symbol, argc_new_symbol);

  // need to add one to the size -- the array is terminated
  // with NULL
  exprt one_expr = from_integer(1, argc_new_symbol->type);

  exprt size_expr("+", argc_new_symbol->type);
  size_expr.copy_to_operands(symbol_expr(*argc_new_symbol), one_expr);

  symbolt argv_symbol;
  argv_symbol.name = "argv";
  argv_symbol.id = "argv'";
  argv_symbol.type = array_typet(op1.type().subtype(), size_expr);
  argv_symbol.static_lifetime = true;
  argv_symbol.lvalue = true;

  symbolt *argv_new_symbol;
  context.move(argv_symbol, argv_new_symbol);

  if(arguments.size() == 3)
  {
    const exprt &op2 = arguments[2];

    symbolt envp_size_symbol;
    envp_size_symbol.name = "envp_size";
    envp_size_symbol.id = "envp_size'";
    envp_size_symbol.type = op0.type(); // same type as argc!
    envp_size_symbol.static_lifetime = true;

    symbolt *envp_new_size_symbol;
    context.move(envp_size_symbol, envp_new_size_symbol);

    symbolt envp_symbol;
    envp_symbol.name = "envp";
    envp_symbol.id = "envp'";
    envp_symbol.type = op2.type();
    envp_symbol.static_lifetime = true;
    exprt size_expr = symbol_expr(*envp_new_size_symbol);
    envp_symbol.type = array_typet(envp_symbol.type.subtype(), size_expr);

    symbolt *envp_new_symbol;
    context.move(envp_symbol, envp_new_symbol);
  }
}

void clang_c_adjust::adjust_comma(exprt &expr)
{
  adjust_operands(expr);

  expr.type() = expr.op1().type();

  // make this an l-value if the last operand is one
  if(expr.op1().cmt_lvalue())
    expr.cmt_lvalue(true);
}

void clang_c_adjust::adjust_builtin_va_arg(exprt &expr)
{
  // The first parameter is the va_list, and the second
  // is the type, which will need to be fixed and checked.
  // The type is given by the parser as type of the expression.

  typet arg_type = expr.type();

  code_typet new_type;
  new_type.return_type().swap(arg_type);
  new_type.arguments().resize(1);
  new_type.arguments()[0].type() = pointer_typet(empty_typet());

  assert(expr.operands().size() == 1);
  exprt arg = expr.op0();

  gen_typecast(ns, arg, pointer_typet(empty_typet()));

  // turn into function call
  side_effect_expr_function_callt result;
  result.location() = expr.location();
  result.function() = symbol_exprt("builtin_va_arg");
  result.function().location() = expr.location();
  result.function().type() = new_type;
  result.arguments().push_back(arg);
  result.type() = new_type.return_type();

  expr.swap(result);

  // Make sure symbol exists, but we have it return void
  // to avoid collisions of the same symbol with different
  // types.

  code_typet symbol_type = new_type;
  symbol_type.return_type() = empty_typet();

  symbolt symbol;
  symbol.name = "builtin_va_arg";
  symbol.id = "builtin_va_arg";
  symbol.type = symbol_type;

  context.move(symbol);
}

void clang_c_adjust::adjust_operands(exprt &expr)
{
  if(!expr.has_operands())
    return;

  for(auto &op : expr.operands())
    adjust_expr(op);
}<|MERGE_RESOLUTION|>--- conflicted
+++ resolved
@@ -353,14 +353,6 @@
   // equality and disequality on float is not mathematical equality!
   assert(expr.operands().size() == 2);
   auto t = ns.follow(expr.type());
-<<<<<<< HEAD
-  bool need_float_hack = t.is_floatbv();
-
-  if(!need_float_hack && t.is_vector())
-    need_float_hack = to_vector_type(t).subtype().is_floatbv();
-
-  if(need_float_hack)
-=======
 
   // first we should check if the type itself is a float
   bool need_float_adjust = t.is_floatbv();
@@ -373,7 +365,6 @@
     need_float_adjust = to_vector_type(t).subtype().is_floatbv();
 
   if(need_float_adjust)
->>>>>>> 2817984f
   {
     // And change id
     if(expr.id() == "+")
