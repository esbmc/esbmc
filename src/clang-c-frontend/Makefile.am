SUBDIRS = headers AST

noinst_LTLIBRARIES = libclangcfrontend.la

libclangcfrontend_la_SOURCES = clang_c_language.cpp clang_c_convert.cpp \
      clang_c_main.cpp clang_c_adjust_expr.cpp typecast.cpp \
      clang_c_adjust_code.cpp clang_c_convert_literals.cpp clang_headers.cpp \
<<<<<<< HEAD
      clang_c_names.cpp expr2c.cpp
=======
      expr2c.cpp QualTypeNames.cpp
>>>>>>> 46b5ef03

# Can't rely on clang headers not warning, so disable werror
AM_CXXFLAGS = $(ESBMC_CXXFLAGS_WARNINGS) -I$(top_srcdir) \
      -Wno-unused-private-field -Wno-unused-parameter -Wno-strict-aliasing

clangcfrontendincludedir = $(includedir)/clang-c-frontend
clangcfrontendinclude_HEADERS = clang_c_adjust.h clang_c_convert.h \
      clang_c_language.h clang_c_main.h typecast.h expr2c.h<|MERGE_RESOLUTION|>--- conflicted
+++ resolved
@@ -5,11 +5,7 @@
 libclangcfrontend_la_SOURCES = clang_c_language.cpp clang_c_convert.cpp \
       clang_c_main.cpp clang_c_adjust_expr.cpp typecast.cpp \
       clang_c_adjust_code.cpp clang_c_convert_literals.cpp clang_headers.cpp \
-<<<<<<< HEAD
-      clang_c_names.cpp expr2c.cpp
-=======
-      expr2c.cpp QualTypeNames.cpp
->>>>>>> 46b5ef03
+      clang_c_names.cpp expr2c.cpp QualTypeNames.cpp
 
 # Can't rely on clang headers not warning, so disable werror
 AM_CXXFLAGS = $(ESBMC_CXXFLAGS_WARNINGS) -I$(top_srcdir) \
