#include <clang/AST/Attr.h>
#include <clang/AST/QualTypeNames.h>
#include <clang/Index/USRGeneration.h>
#include <clang-c-frontend/clang_c_convert.h>
#include <clang-c-frontend/typecast.h>
#include <util/arith_tools.h>
#include <util/bitvector.h>
#include <util/c_types.h>
#include <util/expr_util.h>
#include <util/i2string.h>
#include <util/mp_arith.h>
#include <util/std_code.h>
#include <util/std_expr.h>

clang_c_convertert::clang_c_convertert(
  contextt &_context,
  std::vector<std::unique_ptr<clang::ASTUnit>> &_ASTs)
  : ASTContext(nullptr),
    context(_context),
    ns(context),
    ASTs(_ASTs),
    current_scope_var_num(1),
    sm(nullptr),
    current_functionDecl(nullptr)
{
}

bool clang_c_convertert::convert()
{
  if(convert_top_level_decl())
    return true;

  return false;
}

bool clang_c_convertert::convert_builtin_types()
{
  // Convert va_list_tag
  const clang::Decl *q_va_list_decl = ASTContext->getVaListTagDecl();
  if(q_va_list_decl)
  {
    exprt dummy;
    if(get_decl(*q_va_list_decl, dummy))
      return true;
  }

  // TODO: clang offers several informations from the target architecture,
  // such as primitive type's size, much like our configt class. We could
  // offer an option in the future to query them from the target system.
  // See clang/Basic/TargetInfo.h for what clang has to offer

  return false;
}

bool clang_c_convertert::convert_top_level_decl()
{
  // Iterate through each translation unit and their global symbols, creating
  // symbols as we go.
  for(auto const &translation_unit : ASTs)
  {
    // Update ASTContext as it changes for each source file
    ASTContext = &(*translation_unit).getASTContext();

    // This is the whole translation unit. We don't represent it internally
    exprt dummy_decl;
    if(get_decl(*ASTContext->getTranslationUnitDecl(), dummy_decl))
      return true;
  }

  assert(current_functionDecl == nullptr);

  return false;
}

// This method convert declarations. They are called when those declarations
// are to be added to the context. If a variable or function is being called
// but then get_decl_expr is called instead
bool clang_c_convertert::get_decl(const clang::Decl &decl, exprt &new_expr)
{
  new_expr = code_skipt();

  switch(decl.getKind())
  {
  // Label declaration
  case clang::Decl::Label:
  {
    const clang::LabelDecl &ld = static_cast<const clang::LabelDecl &>(decl);

    exprt label("label", empty_typet());
    label.identifier(ld.getName().str());
    label.cmt_base_name(ld.getName().str());

    new_expr = label;
    break;
  }

  // Declaration of variables
  case clang::Decl::Var:
  {
    const clang::VarDecl &vd = static_cast<const clang::VarDecl &>(decl);
    return get_var(vd, new_expr);
  }

  // Declaration of function's parameter
  case clang::Decl::ParmVar:
  {
    const clang::ParmVarDecl &param =
      static_cast<const clang::ParmVarDecl &>(decl);
    return get_function_params(param, new_expr);
  }

  // Declaration of functions
  case clang::Decl::Function:
  {
    const clang::FunctionDecl &fd =
      static_cast<const clang::FunctionDecl &>(decl);

    // We can safely ignore any expr generated when parsing C code
    // In C++ mode, methods are initially parsed as function and
    // need to be added to the class scope
    exprt dummy;
    return get_function(fd, dummy);
  }

  // Field inside a struct/union
  case clang::Decl::Field:
  {
    const clang::FieldDecl &fd = static_cast<const clang::FieldDecl &>(decl);

    typet t;
    if(get_type(fd.getType(), t))
      return true;

    std::string name, pretty_name;
    get_decl_name(fd, name, pretty_name);

    struct_union_typet::componentt comp(name, pretty_name, t);
    if(fd.isBitField())
    {
      exprt width;
      if(get_expr(*fd.getBitWidth(), width))
        return true;

      comp.type().width(width.cformat());
      comp.type().set("#bitfield", "true");
    }

    new_expr.swap(comp);
    break;
  }

  case clang::Decl::IndirectField:
  {
    const clang::IndirectFieldDecl &fd =
      static_cast<const clang::IndirectFieldDecl &>(decl);

    typet t;
    if(get_type(fd.getType(), t))
      return true;

    std::string name, pretty_name;
    get_decl_name(*fd.getAnonField(), name, pretty_name);

    struct_union_typet::componentt comp(name, pretty_name, t);
    if(fd.getAnonField()->isBitField())
    {
      exprt width;
      if(get_expr(*fd.getAnonField()->getBitWidth(), width))
        return true;

      comp.type().set("#bitfield", "true");
      comp.type().width(width.cformat());
    }

    new_expr.swap(comp);
    break;
  }

  // A record is a struct/union/class/enum
  case clang::Decl::Record:
  {
    const clang::RecordDecl &record =
      static_cast<const clang::RecordDecl &>(decl);

    if(get_struct_union_class(record))
      return true;

    break;
  }

  case clang::Decl::TranslationUnit:
  {
    const clang::TranslationUnitDecl &tu =
      static_cast<const clang::TranslationUnitDecl &>(decl);

    for(auto const &decl : tu.decls())
    {
      // This is a global declaration (variable, function, struct, etc)
      // We don't need the exprt, it will be automatically added to the
      // context
      exprt dummy_decl;
      if(get_decl(*decl, dummy_decl))
        return true;
    }

    break;
  }

  // This is an empty declaration. An lost semicolon on the
  // code is an empty declaration
  case clang::Decl::Empty:

  // If this fails, clang will not generate the ASTs, we can
  // safely skip it
  case clang::Decl::StaticAssert:

  // Enum declaration and values, we can safely skip them as
  // any occurrence of those will be converted to int type (enum)
  // or integer value (enum constant)
  case clang::Decl::Enum:
  case clang::Decl::EnumConstant:

  // Typedef declaration, we can ignore this; clang will give us
  // the underlying type defined by the typedef, so we don't need
  // to add them to the context
  case clang::Decl::Typedef:
    break;

  default:
    std::cerr << "**** ERROR: ";
    std::cerr << "Unrecognized / unimplemented clang declaration "
              << decl.getDeclKindName() << std::endl;
    decl.dumpColor();
    return true;
  }

  return false;
}

bool clang_c_convertert::get_struct_union_class(
  const clang::RecordDecl &recordd)
{
  if(recordd.isClass())
  {
    std::cerr << "Class is not supported yet" << std::endl;
    return true;
  }
  else if(recordd.isInterface())
  {
    std::cerr << "Interface is not supported yet" << std::endl;
    return true;
  }

  struct_union_typet t;
  if(recordd.isStruct())
    t = struct_typet();
  else if(recordd.isUnion())
    t = union_typet();
  else
    // This should never be reached
    abort();

  std::string identifier;
  if(get_tag_name(recordd, identifier))
    return true;

  t.tag(identifier);

  locationt location_begin;
  get_location_from_decl(recordd, location_begin);

  symbolt symbol;
  get_default_symbol(
    symbol,
    get_modulename_from_path(location_begin.file().as_string()),
    t,
    identifier,
    "tag-" + identifier,
    location_begin,
    true);

  // Save the struct/union/class type address and name to the type map
  std::string symbol_name = symbol.name.as_string();

  std::size_t address = reinterpret_cast<std::size_t>(recordd.getFirstDecl());
  type_map[address] = symbol_name;

  symbol.is_type = true;

  // We have to add the struct/union/class to the context before converting its fields
  // because there might be recursive struct/union/class (pointers) and the code at
  // get_type, case clang::Type::Record, needs to find the correct type
  // (itself). Note that the type is incomplete at this stage, it doesn't
  // contain the fields, which are added to the symbol later on this method.
  move_symbol_to_context(symbol);

  // Don't continue to parse if it doesn't have a complete definition
  // Try to get the definition
  clang::RecordDecl *record_def = recordd.getDefinition();
  if(!record_def)
    return false;

  // Now get the symbol back to continue the conversion
  symbolt &added_symbol = *context.find_symbol(symbol_name);

  if(get_struct_union_class_fields(*record_def, t))
    return true;

  // Check for packed specifier.
  if(record_def->hasAttrs())
  {
    const auto &attrs = record_def->getAttrs();
    for(const auto &attr : attrs)
    {
      if(attr->getKind() == clang::attr::Packed)
      {
        t.set("packed", "true");
      }
    }
  }

  added_symbol.type = t;

  if(has_bitfields(t))
    added_symbol.type = fix_bitfields(t);

  return false;
}

bool clang_c_convertert::get_struct_union_class_fields(
  const clang::RecordDecl &recordd,
  struct_union_typet &type)
{
  // First, parse the fields
  for(auto const &field : recordd.fields())
  {
    struct_typet::componentt comp;
    if(get_decl(*field, comp))
      return true;

    // Don't add fields that have global storage (e.g., static)
    if(const clang::VarDecl *nd = llvm::dyn_cast<clang::VarDecl>(field))
      if(nd->hasGlobalStorage())
        continue;

    type.components().push_back(comp);
  }

  return false;
}

bool clang_c_convertert::get_struct_union_class_methods(
  const clang::RecordDecl &recordd,
  struct_union_typet &type)
{
  // We don't add methods to the struct in C
  return false;
}

bool clang_c_convertert::get_var(const clang::VarDecl &vd, exprt &new_expr)
{
  // Get type
  typet t;
  if(get_type(vd.getType(), t))
    return true;

  // Check if we annotated it to be have an infinity size
  if(vd.hasAttrs())
  {
    for(auto const &attr : vd.getAttrs())
    {
      if(const auto *a = llvm::dyn_cast<clang::AnnotateAttr>(attr))
      {
        if(a->getAnnotation().str() == "__ESBMC_inf_size")
        {
          assert(t.is_array());
          t.size(exprt("infinity", uint_type()));
        }
      }
    }
  }

  std::string base_name, pretty_name;
  get_decl_name(vd, base_name, pretty_name);

  locationt location_begin;
  get_location_from_decl(vd, location_begin);

  symbolt symbol;
  get_default_symbol(
    symbol,
    get_modulename_from_path(location_begin.file().as_string()),
    t,
    base_name,
    pretty_name,
    location_begin,
    true);

  symbol.lvalue = true;
  symbol.static_lifetime =
    (vd.getStorageClass() == clang::SC_Static) || vd.hasGlobalStorage();
  symbol.is_extern = vd.hasExternalStorage();
  symbol.file_local = (vd.getStorageClass() == clang::SC_Static) ||
                      (!vd.isExternallyVisible() && !vd.hasGlobalStorage());

  if(symbol.static_lifetime && !symbol.is_extern && !vd.hasInit())
  {
    // Initialize with zero value, if the symbol has initial value,
    // it will be add later on this method
    symbol.value = gen_zero(t, true);
    symbol.value.zero_initializer(true);
  }

  // Save the variable address and name to the object map
  std::string symbol_name = symbol.name.as_string();

  std::size_t address = reinterpret_cast<std::size_t>(vd.getFirstDecl());
  object_map[address] = symbol_name;

  // We have to add the symbol before converting the initial assignment
  // because we might have something like 'int x = x + 1;' which is
  // completely wrong but allowed by the language
  symbolt &added_symbol = *move_symbol_to_context(symbol);

  code_declt decl(symbol_exprt(pretty_name, t));

  if(vd.hasInit())
  {
    exprt val;
    if(get_expr(*vd.getInit(), val))
      return true;

    gen_typecast(ns, val, t);

    added_symbol.value = val;
    decl.operands().push_back(val);
  }

  decl.location() = location_begin;

  new_expr = decl;
  return false;
}

bool clang_c_convertert::get_function(
  const clang::FunctionDecl &fd,
  exprt &new_expr)
{
  // Don't convert if clang thinks that the functions was implicitly converted
  if(fd.isImplicit())
    return false;

  // If the function is not defined but this is not the definition, skip it
  if(fd.isDefined() && !fd.isThisDeclarationADefinition())
    return false;

  // Save old_functionDecl, to be restored at the end of this method
  const clang::FunctionDecl *old_functionDecl = current_functionDecl;
  current_functionDecl = &fd;

  // TODO: use fd.isMain to flag and check the flag on clang_c_adjust_expr
  // to saner way to add argc/argv/envp

  // Set initial variable name, it will be used for variables' name
  // This will be reset every time a function is parsed
  current_scope_var_num = 1;

  // Build function's type
  code_typet type;

  // Return type
  if(get_type(fd.getReturnType(), type.return_type()))
    return true;

  if(fd.isVariadic())
    type.make_ellipsis();

  if(fd.isInlined())
    type.inlined(true);

  locationt location_begin;
  get_location_from_decl(fd, location_begin);

  std::string base_name, pretty_name;
  get_decl_name(fd, base_name, pretty_name);

  // special case for is_used: we'll always convert the entry point,
  // either the main function or the user defined entry point
  bool is_used =
    fd.isMain() || (fd.getName().str() == config.main) || fd.isUsed();

  symbolt symbol;
  get_default_symbol(
    symbol,
    get_modulename_from_path(location_begin.file().as_string()),
    type,
    base_name,
    pretty_name,
    location_begin,
    is_used);

  std::string symbol_name = symbol.name.as_string();

  symbol.lvalue = true;
  symbol.is_extern = fd.getStorageClass() == clang::SC_Extern ||
                     fd.getStorageClass() == clang::SC_PrivateExtern;
  symbol.file_local = (fd.getStorageClass() == clang::SC_Static);

  symbolt &added_symbol = *move_symbol_to_context(symbol);

  // We convert the parameters first so their symbol are added to context
  // before converting the body, as they may appear on the function body
  for(auto const &pdecl : fd.parameters())
  {
    code_typet::argumentt param;
    if(get_function_params(*pdecl, param))
      return true;

    type.arguments().push_back(param);
  }

  // Apparently, if the type has no arguments, we assume ellipsis
  if(!type.arguments().size())
    type.make_ellipsis();

  added_symbol.type = type;

  // We need: a type, a name, and an optional body
  if(fd.hasBody())
  {
    exprt body_exprt;
    if(get_expr(*fd.getBody(), body_exprt))
      return true;

    added_symbol.value = body_exprt;
  }

  // Restore old functionDecl
  current_functionDecl = old_functionDecl;

  return false;
}

bool clang_c_convertert::get_function_params(
  const clang::ParmVarDecl &pd,
  exprt &param)
{
  typet param_type;
  if(get_type(pd.getOriginalType(), param_type))
    return true;

  if(param_type.is_array())
  {
    param_type.id("pointer");
    param_type.remove("size");
    param_type.remove("#constant");
  }

  std::string base_name, pretty_name;
  get_decl_name(pd, base_name, pretty_name);

  param = code_typet::argumentt();
  param.type() = param_type;
  param.cmt_base_name(base_name);

  // If the name is empty, this is an function definition that we don't
  // need to worry about as the function params name's will be defined
  // when the function is defined, the exprt is filled for the sake of
  // beautification
  if(base_name.empty())
    return false;

  locationt location_begin;
  get_location_from_decl(pd, location_begin);

  param.cmt_identifier(pretty_name);
  param.location() = location_begin;

  // TODO: we can remove the following code once irep1 is dead, there
  // is no need to add the function argument to the symbol table,
  // as nothing relies on it. However, if we remove this now, the migrate
  // code will wrongly assume the symbol to be level1, as it generates
  // level0 symbol only if they are already on the context
  symbolt param_symbol;
  get_default_symbol(
    param_symbol,
    get_modulename_from_path(location_begin.file().as_string()),
    param_type,
    base_name,
    pretty_name,
    location_begin,
    true); // function parameter cannot be static

  param_symbol.lvalue = true;
  param_symbol.is_parameter = true;
  param_symbol.file_local = true;

  // Save the function's param address and name to the object map
  std::size_t address = reinterpret_cast<std::size_t>(pd.getFirstDecl());
  object_map[address] = param_symbol.name.as_string();

  const clang::FunctionDecl &fd =
    static_cast<const clang::FunctionDecl &>(*pd.getParentFunctionOrMethod());

  // If the function is not defined, we don't need to add it's parameter
  // to the context, they will never be used
  if(!fd.isDefined())
    return false;

  move_symbol_to_context(param_symbol);
  return false;
}

bool clang_c_convertert::get_type(
  const clang::QualType &q_type,
  typet &new_type)
{
  const clang::Type &the_type = *q_type.getTypePtrOrNull();
  if(get_type(the_type, new_type))
    return true;

  if(q_type.isConstQualified())
    new_type.cmt_constant(true);

  if(q_type.isVolatileQualified())
    new_type.cmt_volatile(true);

  if(q_type.isRestrictQualified())
    new_type.restricted(true);

  return false;
}

bool clang_c_convertert::get_type(const clang::Type &the_type, typet &new_type)
{
  switch(the_type.getTypeClass())
  {
  // Builtin types like integer
  case clang::Type::Builtin:
  {
    const clang::BuiltinType &bt =
      static_cast<const clang::BuiltinType &>(the_type);

    if(get_builtin_type(bt, new_type))
      return true;

    break;
  }

  // Types using parenthesis, e.g. int (a);
  case clang::Type::Paren:
  {
    const clang::ParenType &pt =
      static_cast<const clang::ParenType &>(the_type);

    if(get_type(pt.getInnerType(), new_type))
      return true;

    break;
  }

  // Pointer types
  case clang::Type::Pointer:
  {
    const clang::PointerType &pt =
      static_cast<const clang::PointerType &>(the_type);
    const clang::QualType &pointee = pt.getPointeeType();

    typet sub_type;
    if(get_type(pointee, sub_type))
      return true;

    // Special case, pointers to structs/unions/classes must not
    // have a copy of it, but a reference to the type
    // TODO: classes
    if(sub_type.is_struct() || sub_type.is_union())
    {
      struct_union_typet t = to_struct_union_type(sub_type);
      sub_type = symbol_typet("tag-" + t.tag().as_string());
    }

    new_type = gen_pointer_type(sub_type);
    break;
  }

  // Types adjusted by the semantic engine
  case clang::Type::Decayed:
  {
    const clang::DecayedType &pt =
      static_cast<const clang::DecayedType &>(the_type);

    if(get_type(pt.getDecayedType(), new_type))
      return true;

    break;
  }

  // Array with constant size, e.g., int a[3];
  case clang::Type::ConstantArray:
  {
    const clang::ConstantArrayType &arr =
      static_cast<const clang::ConstantArrayType &>(the_type);

    llvm::APInt val = arr.getSize();
    if(val.getBitWidth() > 64)
    {
      std::cerr << "ESBMC currently does not support integers bigger "
                   "than 64 bits"
                << std::endl;
      return true;
    }

    typet the_type;
    if(get_type(arr.getElementType(), the_type))
      return true;

    array_typet type(the_type);
    type.size() = constant_exprt(
      integer2binary(val.getSExtValue(), bv_width(int_type())),
      integer2string(val.getSExtValue()),
      int_type());

    new_type = type;
    break;
  }

  // Array with undefined type, as in function args
  case clang::Type::IncompleteArray:
  {
    const clang::IncompleteArrayType &arr =
      static_cast<const clang::IncompleteArrayType &>(the_type);

    typet sub_type;
    if(get_type(arr.getElementType(), sub_type))
      return true;

    new_type = gen_pointer_type(sub_type);
    break;
  }

  // Array with variable size, e.g., int a[n];
  case clang::Type::VariableArray:
  {
    const clang::VariableArrayType &arr =
      static_cast<const clang::VariableArrayType &>(the_type);

    // If the size expression is null, we assume empty
    if(auto const *s = arr.getSizeExpr())
    {
      exprt size_expr;
      if(get_expr(*s, size_expr))
        return true;

      typet subtype;
      if(get_type(arr.getElementType(), subtype))
        return true;

      new_type = array_typet(subtype, size_expr);
    }
    else
      new_type = empty_typet();
    break;
  }

  // Those two here appears when we make a function call, e.g:
  // FunctionNoProto: int x = fun()
  // FunctionProto: int x = fun(a, b)
  case clang::Type::FunctionProto:
  {
    const clang::FunctionProtoType &func =
      static_cast<const clang::FunctionProtoType &>(the_type);

    code_typet type;

    // Return type
    const clang::QualType ret_type = func.getReturnType();

    typet return_type;
    if(get_type(ret_type, return_type))
      return true;

    type.return_type() = return_type;

    for(auto const &ptype : func.getParamTypes())
    {
      typet param_type;
      if(get_type(ptype, param_type))
        return true;

      type.arguments().emplace_back(param_type);
    }

    // Apparently, if the type has no arguments, we assume ellipsis
    if(!type.arguments().size() || func.isVariadic())
      type.make_ellipsis();

    new_type = type;
    break;
  }

  case clang::Type::FunctionNoProto:
  {
    const clang::FunctionNoProtoType &func =
      static_cast<const clang::FunctionNoProtoType &>(the_type);

    code_typet type;

    // Return type
    const clang::QualType ret_type = func.getReturnType();

    typet return_type;
    if(get_type(ret_type, return_type))
      return true;

    type.return_type() = return_type;

    // Apparently, if the type has no arguments, we assume ellipsis
    if(!type.arguments().size())
      type.make_ellipsis();

    new_type = type;
    break;
  }

  // Typedef type definition
  case clang::Type::Typedef:
  {
    const clang::TypedefType &pt =
      static_cast<const clang::TypedefType &>(the_type);

    clang::QualType q_typedef_type =
      pt.getDecl()->getUnderlyingType().getCanonicalType();

    if(get_type(q_typedef_type, new_type))
      return true;

    break;
  }

  case clang::Type::Record:
  {
    const clang::RecordDecl &rd =
      *(static_cast<const clang::RecordType &>(the_type)).getDecl();

    if(rd.isClass())
    {
      std::cerr << "Class Type is not supported yet" << std::endl;
      return true;
    }

    // Search for the type on the type map
    type_mapt::iterator it;
    if(search_add_type_map(rd, it))
      return true;

    symbolt &s = *context.find_symbol(it->second);
    new_type = s.type;

    break;
  }

  case clang::Type::Enum:
  {
    new_type = enum_type();
    break;
  }

  case clang::Type::Elaborated:
  {
    const clang::ElaboratedType &et =
      static_cast<const clang::ElaboratedType &>(the_type);

    if(get_type(et.getNamedType(), new_type))
      return true;
    break;
  }

  case clang::Type::TypeOfExpr:
  {
    const clang::TypeOfExprType &tofe =
      static_cast<const clang::TypeOfExprType &>(the_type);

    if(get_type(tofe.desugar(), new_type))
      return true;

    break;
  }

  case clang::Type::TypeOf:
  {
    const clang::TypeOfType &toft =
      static_cast<const clang::TypeOfType &>(the_type);

    if(get_type(toft.desugar(), new_type))
      return true;

    break;
  }

  case clang::Type::LValueReference:
  {
    const clang::LValueReferenceType &lvrt =
      static_cast<const clang::LValueReferenceType &>(the_type);

    if(get_type(lvrt.getPointeeTypeAsWritten(), new_type))
      return true;

    break;
  }

  case clang::Type::Attributed:
  {
    const clang::AttributedType &att =
      static_cast<const clang::AttributedType &>(the_type);

    if(get_type(att.desugar(), new_type))
      return true;

    break;
  }

  case clang::Type::Decltype:
  {
    const clang::DecltypeType &dt =
      static_cast<const clang::DecltypeType &>(the_type);

    if(get_type(dt.getUnderlyingType(), new_type))
      return true;

    break;
  }
  default:
    std::cerr << "No clang <=> ESBMC migration for type "
              << the_type.getTypeClassName() << std::endl;
    the_type.dump();
    return true;
  }

  return false;
}

bool clang_c_convertert::get_builtin_type(
  const clang::BuiltinType &bt,
  typet &new_type)
{
  std::string c_type;

  switch(bt.getKind())
  {
  case clang::BuiltinType::Void:
    new_type = empty_typet();
    c_type = "void";
    break;

  case clang::BuiltinType::Bool:
    new_type = bool_type();
    c_type = "bool";
    break;

  case clang::BuiltinType::Char_U:
  case clang::BuiltinType::UChar:
    new_type = unsigned_char_type();
    c_type = "unsigned_char";
    break;

  case clang::BuiltinType::WChar_U:
    new_type = unsigned_wchar_type();
    c_type = "unsigned_wchar_t";
    break;

  case clang::BuiltinType::Char16:
    new_type = char16_type();
    c_type = "char16_t";
    break;

  case clang::BuiltinType::Char32:
    new_type = char32_type();
    c_type = "char32_t";
    break;

  case clang::BuiltinType::UShort:
    new_type = unsigned_short_int_type();
    c_type = "unsigned_short";
    break;

  case clang::BuiltinType::UInt:
    new_type = uint_type();
    c_type = "unsigned_int";
    break;

  case clang::BuiltinType::ULong:
    new_type = long_uint_type();
    c_type = "unsigned_long";
    break;

  case clang::BuiltinType::ULongLong:
    new_type = long_long_uint_type();
    c_type = "unsigned_long_long";
    break;

  case clang::BuiltinType::Char_S:
  case clang::BuiltinType::SChar:
    new_type = signed_char_type();
    c_type = "signed_char";
    break;

  case clang::BuiltinType::WChar_S:
    new_type = wchar_type();
    c_type = "wchar_t";
    break;

  case clang::BuiltinType::Short:
    new_type = signed_short_int_type();
    c_type = "signed_short";
    break;

  case clang::BuiltinType::Int:
    new_type = int_type();
    c_type = "signed_int";
    break;

  case clang::BuiltinType::Long:
    new_type = long_int_type();
    c_type = "signed_long";
    break;

  case clang::BuiltinType::LongLong:
    new_type = long_long_int_type();
    c_type = "signed_long_long";
    break;

  case clang::BuiltinType::Half:
    new_type = half_float_type();
    c_type = "_Float16";
    break;

  case clang::BuiltinType::Float:
    new_type = float_type();
    c_type = "float";
    break;

  case clang::BuiltinType::Double:
    new_type = double_type();
    c_type = "double";
    break;

  case clang::BuiltinType::LongDouble:
    new_type = long_double_type();
    c_type = "long_double";
    break;

  case clang::BuiltinType::Int128:
  case clang::BuiltinType::UInt128:
    // Various simplification / big-int related things use uint64_t's...
    std::cerr << "ESBMC currently does not support integers bigger "
              << "than 64 bits" << std::endl;
    bt.dump();
    return true;

  default:
    std::cerr << "Unrecognized clang builtin type "
              << bt.getName(clang::PrintingPolicy(clang::LangOptions())).str()
              << std::endl;
    bt.dump();
    return true;
  }

  new_type.set("#cpp_type", c_type);
  return false;
}

bool clang_c_convertert::get_expr(const clang::Stmt &stmt, exprt &new_expr)
{
  locationt location;
  get_start_location_from_stmt(stmt, location);

  switch(stmt.getStmtClass())
  {
  /*
       The following enum values are the the expr of a program,
       defined on the Expr class
    */

  // Objects that are implicit defined on the code syntax.
  // One example is the gcc ternary operator, which can be:
  // _Bool a = 1 ? : 0; is equivalent to _Bool a = 1 ? 1 : 0;
  // The 'then' expr is an opaque value equal to the ternary's
  // condition
  case clang::Stmt::OpaqueValueExprClass:
  {
    const clang::OpaqueValueExpr &opaque_expr =
      static_cast<const clang::OpaqueValueExpr &>(stmt);

    if(get_expr(*opaque_expr.getSourceExpr(), new_expr))
      return true;

    break;
  }

  // Reference to a declared object, such as functions or variables
  case clang::Stmt::DeclRefExprClass:
  {
    const clang::DeclRefExpr &decl =
      static_cast<const clang::DeclRefExpr &>(stmt);

    const clang::Decl &dcl = static_cast<const clang::Decl &>(*decl.getDecl());

    if(get_decl_ref(dcl, new_expr))
      return true;

    break;
  }

  // Predefined MACROS as __func__ or __PRETTY_FUNCTION__
  case clang::Stmt::PredefinedExprClass:
  {
    const clang::PredefinedExpr &pred_expr =
      static_cast<const clang::PredefinedExpr &>(stmt);

    if(convert_string_literal(*pred_expr.getFunctionName(), new_expr))
      return true;

    break;
  }

  // An integer value
  case clang::Stmt::IntegerLiteralClass:
  {
    const clang::IntegerLiteral &integer_literal =
      static_cast<const clang::IntegerLiteral &>(stmt);

    if(convert_integer_literal(integer_literal, new_expr))
      return true;

    break;
  }

  // A character such 'a'
  case clang::Stmt::CharacterLiteralClass:
  {
    const clang::CharacterLiteral &char_literal =
      static_cast<const clang::CharacterLiteral &>(stmt);

    if(convert_character_literal(char_literal, new_expr))
      return true;

    break;
  }

  // A float value
  case clang::Stmt::FloatingLiteralClass:
  {
    const clang::FloatingLiteral &floating_literal =
      static_cast<const clang::FloatingLiteral &>(stmt);

    if(convert_float_literal(floating_literal, new_expr))
      return true;

    break;
  }

  // A string
  case clang::Stmt::StringLiteralClass:
  {
    const clang::StringLiteral &string_literal =
      static_cast<const clang::StringLiteral &>(stmt);

    if(convert_string_literal(string_literal, new_expr))
      return true;

    break;
  }

  // This is an expr surrounded by parenthesis, we'll ignore it for
  // now, and check its subexpression
  case clang::Stmt::ParenExprClass:
  {
    const clang::ParenExpr &p = static_cast<const clang::ParenExpr &>(stmt);

    if(get_expr(*p.getSubExpr(), new_expr))
      return true;

    break;
  }

  // An unary operator such as +a, -a, *a or &a
  case clang::Stmt::UnaryOperatorClass:
  {
    const clang::UnaryOperator &uniop =
      static_cast<const clang::UnaryOperator &>(stmt);

    if(get_unary_operator_expr(uniop, new_expr))
      return true;

    break;
  }

  // An array subscript operation, such as a[1]
  case clang::Stmt::ArraySubscriptExprClass:
  {
    const clang::ArraySubscriptExpr &arr =
      static_cast<const clang::ArraySubscriptExpr &>(stmt);

    typet t;
    if(get_type(arr.getType(), t))
      return true;

    exprt array;
    if(get_expr(*arr.getBase(), array))
      return true;

    exprt pos;
    if(get_expr(*arr.getIdx(), pos))
      return true;

    new_expr = index_exprt(array, pos, t);
    break;
  }

  // Support for __builtin_offsetof();
  case clang::Stmt::OffsetOfExprClass:
  {
    const clang::OffsetOfExpr &offset =
      static_cast<const clang::OffsetOfExpr &>(stmt);

    // Use clang to calculate offsetof
    llvm::APSInt val;
    bool res = offset.EvaluateAsInt(val, *ASTContext);
    if(!res)
    {
      std::cerr << "Clang could not calculate offset" << std::endl;
      offset.dumpColor();
      return true;
    }

    new_expr = constant_exprt(
      integer2binary(val.getSExtValue(), bv_width(uint_type())),
      integer2string(val.getSExtValue()),
      uint_type());
    break;
  }

  case clang::Stmt::UnaryExprOrTypeTraitExprClass:
  {
    const clang::UnaryExprOrTypeTraitExpr &unary =
      static_cast<const clang::UnaryExprOrTypeTraitExpr &>(stmt);

    // Use clang to calculate alignof
    if(unary.getKind() == clang::UETT_AlignOf)
    {
      llvm::APSInt val;
      if(!unary.EvaluateAsInt(val, *ASTContext))
        return true;

      new_expr = constant_exprt(
        integer2binary(val.getZExtValue(), bv_width(uint_type())),
        integer2string(val.getZExtValue()),
        uint_type());
    }
    else
    {
      assert(unary.getKind() == clang::UETT_SizeOf);

      typet t;
      if(get_type(unary.getType(), t))
        return true;

      new_expr = exprt("sizeof", t);
    }

    typet size_type;
    if(get_type(unary.getTypeOfArgument(), size_type))
      return true;

    if(size_type.is_struct() || size_type.is_union())
    {
      struct_union_typet t = to_struct_union_type(size_type);
      size_type = symbol_typet("tag-" + t.tag().as_string());
    }

    new_expr.set("#c_sizeof_type", size_type);
    break;
  }

  // A function call expr
  // It can be undefined here, the symbol will be added in
  // adjust_expr::adjust_side_effect_function_call
  case clang::Stmt::CallExprClass:
  {
    const clang::CallExpr &function_call =
      static_cast<const clang::CallExpr &>(stmt);

    const clang::Stmt *callee = function_call.getCallee();

    exprt callee_expr;
    if(get_expr(*callee, callee_expr))
      return true;

    typet type;
    if(get_type(function_call.getType(), type))
      return true;

    side_effect_expr_function_callt call;
    call.function() = callee_expr;
    call.type() = type;

    for(const clang::Expr *arg : function_call.arguments())
    {
      exprt single_arg;
      if(get_expr(*arg, single_arg))
        return true;

      call.arguments().push_back(single_arg);
    }

    new_expr = call;
    break;
  }

  case clang::Stmt::MemberExprClass:
  {
    const clang::MemberExpr &member =
      static_cast<const clang::MemberExpr &>(stmt);

    exprt base;
    if(get_expr(*member.getBase(), base))
      return true;

    exprt comp;
    if(get_decl(*member.getMemberDecl(), comp))
      return true;

    new_expr = member_exprt(base, comp.name(), comp.type());

    // Potentially fix up a bitfield
    typet base_type = base.type();
    if(base.type().id() == "pointer")
      base_type = base.type().subtype();

    typet fixed_version;
    if(has_bitfields(base_type, &fixed_version))
    {
      // Look up record for this struct kind. Should be converted.
      const auto bmit = bitfield_mappings.find(fixed_version);
      assert(bmit != bitfield_mappings.end());
      const auto &backmap = bmit->second;

      auto it = backmap.find(comp.name());
      if(it != backmap.end())
        rewrite_bitfield_member(new_expr, it->second);
    }
    break;
  }

  case clang::Stmt::CompoundLiteralExprClass:
  {
    const clang::CompoundLiteralExpr &compound =
      static_cast<const clang::CompoundLiteralExpr &>(stmt);

    exprt initializer;
    if(get_expr(*compound.getInitializer(), initializer))
      return true;

    new_expr = initializer;
    break;
  }

  case clang::Stmt::AddrLabelExprClass:
  {
    const clang::AddrLabelExpr &addrlabelExpr =
      static_cast<const clang::AddrLabelExpr &>(stmt);

    exprt label;
    if(get_decl(*addrlabelExpr.getLabel(), label))
      return true;

    new_expr = address_of_exprt(label);
    break;
  }

  case clang::Stmt::StmtExprClass:
  {
    const clang::StmtExpr &stmtExpr =
      static_cast<const clang::StmtExpr &>(stmt);

    typet t;
    if(get_type(stmtExpr.getType(), t))
      return true;

    exprt subStmt;
    if(get_expr(*stmtExpr.getSubStmt(), subStmt))
      return true;

    side_effect_exprt stmt_expr("statement_expression", t);
    stmt_expr.copy_to_operands(subStmt);

    new_expr = stmt_expr;
    break;
  }

  case clang::Stmt::GNUNullExprClass:
  {
    const clang::GNUNullExpr &gnun =
      static_cast<const clang::GNUNullExpr &>(stmt);

    typet t;
    if(get_type(gnun.getType(), t))
      return true;

    new_expr = gen_zero(t);
    break;
  }
  // Casts expression:
  // Implicit: float f = 1; equivalent to float f = (float) 1;
  // CStyle: int a = (int) 3.0;
  case clang::Stmt::ImplicitCastExprClass:
  case clang::Stmt::CStyleCastExprClass:
  {
    const clang::CastExpr &cast = static_cast<const clang::CastExpr &>(stmt);

    if(get_cast_expr(cast, new_expr))
      return true;

    break;
  }

  // Binary expression such as a+1, a-1 and assignments
  case clang::Stmt::BinaryOperatorClass:
  case clang::Stmt::CompoundAssignOperatorClass:
  {
    const clang::BinaryOperator &binop =
      static_cast<const clang::BinaryOperator &>(stmt);

    if(get_binary_operator_expr(binop, new_expr))
      return true;

    break;
  }

  // This is the ternary if
  case clang::Stmt::ConditionalOperatorClass:
  {
    const clang::ConditionalOperator &ternary_if =
      static_cast<const clang::ConditionalOperator &>(stmt);

    exprt cond;
    if(get_expr(*ternary_if.getCond(), cond))
      return true;

    exprt then;
    if(get_expr(*ternary_if.getTrueExpr(), then))
      return true;

    exprt else_expr;
    if(get_expr(*ternary_if.getFalseExpr(), else_expr))
      return true;

    typet t;
    if(get_type(ternary_if.getType(), t))
      return true;

    exprt if_expr("if", t);
    if_expr.copy_to_operands(cond, then, else_expr);

    new_expr = if_expr;
    break;
  }

  // This is the gcc's ternary if extension
  case clang::Stmt::BinaryConditionalOperatorClass:
  {
    const clang::BinaryConditionalOperator &ternary_if =
      static_cast<const clang::BinaryConditionalOperator &>(stmt);

    exprt cond;
    if(get_expr(*ternary_if.getCond(), cond))
      return true;

    exprt else_expr;
    if(get_expr(*ternary_if.getFalseExpr(), else_expr))
      return true;

    typet t;
    if(get_type(ternary_if.getType(), t))
      return true;

    side_effect_exprt gcc_ternary("gcc_conditional_expression", t);
    gcc_ternary.copy_to_operands(cond, else_expr);

    new_expr = gcc_ternary;
    break;
  }

  // An initialize statement, such as int a[3] = {1, 2, 3}
  case clang::Stmt::InitListExprClass:
  {
    const clang::InitListExpr &init_stmt =
      static_cast<const clang::InitListExpr &>(stmt);

    typet t;
    if(get_type(init_stmt.getType(), t))
      return true;

    // If it _was_ a bitfield, treat is as non-mangled for the moment.
    if(has_bitfields(t))
      t = bitfield_orig_type_map[t];

    exprt inits;

    // Structs/unions/arrays put the initializer on operands
    if(t.is_struct() || t.is_union() || t.is_array())
    {
      inits = gen_zero(t);

      unsigned int num = init_stmt.getNumInits();
      for(unsigned int i = 0; i < num; i++)
      {
        exprt init;
        if(get_expr(*init_stmt.getInit(i), init))
          return true;

        typet elem_type;

        if(t.is_struct() || t.is_union())
          elem_type = to_struct_union_type(t).components()[i].type();
        else
          elem_type = to_array_type(t).subtype();

        gen_typecast(ns, init, elem_type);

        inits.operands().at(i) = init;
      }

      // Handle bitfields again..
      if(has_bitfields(t))
      {
        fix_constant_bitfields(inits);
        t = bitfield_orig_type_map[t];
      }

      // If this expression is initializing an union, we should
      // set which field is being initialized
      if(t.is_union())
      {
        to_union_expr(inits).set_component_name(
          init_stmt.getInitializedFieldInUnion()->getName().str());
      }
    }
    else
    {
      assert(init_stmt.getNumInits() == 1);
      if(get_expr(*init_stmt.getInit(0), inits))
        return true;
    }

    new_expr = inits;
    break;
  }

  case clang::Stmt::ImplicitValueInitExprClass:
  {
    const clang::ImplicitValueInitExpr &init_stmt =
      static_cast<const clang::ImplicitValueInitExpr &>(stmt);

    typet t;
    if(get_type(init_stmt.getType(), t))
      return true;

    new_expr = gen_zero(t);
    break;
  }

  case clang::Stmt::GenericSelectionExprClass:
  {
    const clang::GenericSelectionExpr &gen =
      static_cast<const clang::GenericSelectionExpr &>(stmt);

    if(get_expr(*gen.getResultExpr(), new_expr))
      return true;

    break;
  }

  case clang::Stmt::VAArgExprClass:
  {
    const clang::VAArgExpr &vaa = static_cast<const clang::VAArgExpr &>(stmt);

    exprt expr;
    if(get_expr(*vaa.getSubExpr(), expr))
      return true;

    typet t;
    if(get_type(vaa.getType(), t))
      return true;

    exprt vaa_expr("builtin_va_arg", t);
    vaa_expr.copy_to_operands(expr);

    new_expr = vaa_expr;
    break;
  }

  /*
       The following enum values are the basic elements of a program,
       defined on the Stmt class
    */

  // Declaration of variables, it is created as a decl-block to
  // allow declarations like int a,b;
  case clang::Stmt::DeclStmtClass:
  {
    const clang::DeclStmt &decl = static_cast<const clang::DeclStmt &>(stmt);

    const auto &declgroup = decl.getDeclGroup();

    codet decls("decl-block");
    for(auto it : declgroup)
    {
      exprt single_decl;
      if(get_decl(*it, single_decl))
        return true;

      decls.operands().push_back(single_decl);
    }

    new_expr = decls;
    break;
  }

  // A compound statement is a scope/block
  case clang::Stmt::CompoundStmtClass:
  {
    const clang::CompoundStmt &compound_stmt =
      static_cast<const clang::CompoundStmt &>(stmt);

    code_blockt block;
    for(auto const &stmt : compound_stmt.body())
    {
      exprt statement;
      if(get_expr(*stmt, statement))
        return true;

      convert_expression_to_code(statement);
      block.operands().push_back(statement);
    }

    // Set the end location for blocks
    locationt location_end;
    get_final_location_from_stmt(stmt, location_end);

    block.end_location(location_end);

    new_expr = block;
    break;
  }

  // A case statement inside a switch. The detail here is that we
  // construct it as a label
  case clang::Stmt::CaseStmtClass:
  {
    const clang::CaseStmt &case_stmt =
      static_cast<const clang::CaseStmt &>(stmt);

    exprt value;
    if(get_expr(*case_stmt.getLHS(), value))
      return true;

    exprt sub_stmt;
    if(get_expr(*case_stmt.getSubStmt(), sub_stmt))
      return true;

    code_switch_caset switch_case;
    switch_case.case_op() = value;

    convert_expression_to_code(sub_stmt);
    switch_case.code() = to_code(sub_stmt);

    new_expr = switch_case;
    break;
  }

  // A default statement inside a switch. Same as before, we construct
  // as a label, the difference is that we set default to true
  case clang::Stmt::DefaultStmtClass:
  {
    const clang::DefaultStmt &default_stmt =
      static_cast<const clang::DefaultStmt &>(stmt);

    exprt sub_stmt;
    if(get_expr(*default_stmt.getSubStmt(), sub_stmt))
      return true;

    code_switch_caset switch_case;
    switch_case.set_default(true);

    convert_expression_to_code(sub_stmt);
    switch_case.code() = to_code(sub_stmt);

    new_expr = switch_case;
    break;
  }

  // A label on the program
  case clang::Stmt::LabelStmtClass:
  {
    const clang::LabelStmt &label_stmt =
      static_cast<const clang::LabelStmt &>(stmt);

    exprt sub_stmt;
    if(get_expr(*label_stmt.getSubStmt(), sub_stmt))
      return true;

    convert_expression_to_code(sub_stmt);

    code_labelt label;
    label.set_label(label_stmt.getName());
    label.code() = to_code(sub_stmt);

    new_expr = label;
    break;
  }

  // An if then else statement. The else statement may not
  // exist, so we must check before constructing its exprt.
  // We always to try to cast its condition to bool
  case clang::Stmt::IfStmtClass:
  {
    const clang::IfStmt &ifstmt = static_cast<const clang::IfStmt &>(stmt);

    const clang::Stmt *cond_expr = ifstmt.getConditionVariableDeclStmt();
    if(cond_expr == nullptr)
      cond_expr = ifstmt.getCond();

    exprt cond;
    if(get_expr(*cond_expr, cond))
      return true;

    exprt then;
    if(get_expr(*ifstmt.getThen(), then))
      return true;

    convert_expression_to_code(then);

    codet if_expr("ifthenelse");
    if_expr.copy_to_operands(cond, then);

    const clang::Stmt *else_stmt = ifstmt.getElse();

    if(else_stmt)
    {
      exprt else_expr;
      if(get_expr(*else_stmt, else_expr))
        return true;

      convert_expression_to_code(else_expr);
      if_expr.copy_to_operands(else_expr);
    }

    new_expr = if_expr;
    break;
  }

  // A switch statement.
  case clang::Stmt::SwitchStmtClass:
  {
    const clang::SwitchStmt &switch_stmt =
      static_cast<const clang::SwitchStmt &>(stmt);

    const clang::Stmt *cond_expr = switch_stmt.getConditionVariableDeclStmt();
    if(cond_expr == nullptr)
      cond_expr = switch_stmt.getCond();

    exprt cond;
    if(get_expr(*cond_expr, cond))
      return true;

    codet body;
    if(get_expr(*switch_stmt.getBody(), body))
      return true;

    code_switcht switch_code;
    switch_code.value() = cond;
    switch_code.body() = body;

    new_expr = switch_code;
    break;
  }

  // A while statement. Even if its body is empty, an CompoundStmt
  // is generated for it. We always try to cast its condition to bool
  case clang::Stmt::WhileStmtClass:
  {
    const clang::WhileStmt &while_stmt =
      static_cast<const clang::WhileStmt &>(stmt);

    const clang::Stmt *cond_expr = while_stmt.getConditionVariableDeclStmt();
    if(cond_expr == nullptr)
      cond_expr = while_stmt.getCond();

    exprt cond;
    if(get_expr(*cond_expr, cond))
      return true;

    codet body = code_skipt();
    if(get_expr(*while_stmt.getBody(), body))
      return true;

    convert_expression_to_code(body);

    code_whilet code_while;
    code_while.cond() = cond;
    code_while.body() = body;

    new_expr = code_while;
    break;
  }

  // A dowhile statement. Even if its body is empty, an CompoundStmt
  // is generated for it. We always try to cast its condition to bool
  case clang::Stmt::DoStmtClass:
  {
    const clang::DoStmt &do_stmt = static_cast<const clang::DoStmt &>(stmt);

    exprt cond;
    if(get_expr(*do_stmt.getCond(), cond))
      return true;

    codet body = code_skipt();
    if(get_expr(*do_stmt.getBody(), body))
      return true;

    convert_expression_to_code(body);

    code_dowhilet code_while;
    code_while.cond() = cond;
    code_while.body() = body;

    new_expr = code_while;
    break;
  }

  // A For statement. Even if its body is empty, an CompoundStmt
  // is generated for it. We always try to cast its condition to bool.
  // Its parameters might be empty, so we have to check them all before
  // converting
  case clang::Stmt::ForStmtClass:
  {
    const clang::ForStmt &for_stmt = static_cast<const clang::ForStmt &>(stmt);

    codet init = code_skipt();
    const clang::Stmt *init_stmt = for_stmt.getInit();
    if(init_stmt)
      if(get_expr(*init_stmt, init))
        return true;

    convert_expression_to_code(init);
    const clang::Stmt *cond_expr = for_stmt.getConditionVariableDeclStmt();
    if(cond_expr == nullptr)
      cond_expr = for_stmt.getCond();

    exprt cond = true_exprt();
    if(cond_expr)
      if(get_expr(*cond_expr, cond))
        return true;

    codet inc = code_skipt();
    const clang::Stmt *inc_stmt = for_stmt.getInc();
    if(inc_stmt)
      get_expr(*inc_stmt, inc);

    convert_expression_to_code(inc);

    codet body = code_skipt();
    const clang::Stmt *body_stmt = for_stmt.getBody();
    if(body_stmt)
      if(get_expr(*body_stmt, body))
        return true;

    convert_expression_to_code(body);

    code_fort code_for;
    code_for.init() = init;
    code_for.cond() = cond;
    code_for.iter() = inc;
    code_for.body() = body;

    new_expr = code_for;
    break;
  }

  // a goto instruction to a label
  case clang::Stmt::GotoStmtClass:
  {
    const clang::GotoStmt &goto_stmt =
      static_cast<const clang::GotoStmt &>(stmt);

    code_gotot code_goto;
    code_goto.set_destination(goto_stmt.getLabel()->getName().str());

    new_expr = code_goto;
    break;
  }

  case clang::Stmt::IndirectGotoStmtClass:
  {
    const clang::IndirectGotoStmt &goto_stmt =
      static_cast<const clang::IndirectGotoStmt &>(stmt);

    // clang was able to compute the target, so this became a
    // common goto
    if(goto_stmt.getConstantTarget())
    {
      code_gotot code_goto;
      code_goto.set_destination(goto_stmt.getConstantTarget()->getName().str());

      new_expr = code_goto;
    }
    else
    {
      std::cerr << "ESBMC currently does not support indirect gotos"
                << std::endl;
      stmt.dumpColor();
      return true;

      exprt target;
      if(get_expr(*goto_stmt.getTarget(), target))
        return true;

      codet code_goto("gcc_goto");
      code_goto.copy_to_operands(target);

      new_expr = code_goto;
    }

    break;
  }

  // A continue statement
  case clang::Stmt::ContinueStmtClass:
    new_expr = code_continuet();
    break;

  // A break statement
  case clang::Stmt::BreakStmtClass:
    new_expr = code_breakt();
    break;

  // A return statement
  case clang::Stmt::ReturnStmtClass:
  {
    const clang::ReturnStmt &ret = static_cast<const clang::ReturnStmt &>(stmt);

    if(!current_functionDecl)
    {
      std::cerr << "ESBMC could not find the parent scope for "
                << "the following return statement:" << std::endl;
      ret.dumpColor();
      return true;
    }

    typet return_type;
    if(get_type(current_functionDecl->getReturnType(), return_type))
      return true;

    code_returnt ret_expr;
    if(ret.getRetValue())
    {
      const clang::Expr &retval = *ret.getRetValue();

      exprt val;
      if(get_expr(retval, val))
        return true;

      gen_typecast(ns, val, return_type);
      ret_expr.return_value() = val;
    }

    new_expr = ret_expr;
    break;
  }

  // A NULL statement, we ignore it. An example is a lost semicolon on
  // the program
  case clang::Stmt::NullStmtClass:

  // GCC or MS Assembly instruction. We ignore them
  case clang::Stmt::GCCAsmStmtClass:
  case clang::Stmt::MSAsmStmtClass:
    new_expr = code_skipt();
    break;

  default:
    std::cerr << "Conversion of unsupported clang expr: \"";
    std::cerr << stmt.getStmtClassName() << "\" to expression" << std::endl;
    stmt.dumpColor();
    return true;
  }

  new_expr.location() = location;
  return false;
}

bool clang_c_convertert::get_decl_ref(const clang::Decl &d, exprt &new_expr)
{
  // Special case for Enums, we return the constant instead of a reference
  // to the name
  if(const auto *e = llvm::dyn_cast<clang::EnumConstantDecl>(&d))
  {
    // For enum constants, we get their value directly
    new_expr = constant_exprt(
      integer2binary(e->getInitVal().getSExtValue(), bv_width(int_type())),
      integer2string(e->getInitVal().getSExtValue()),
      int_type());

    return false;
  }

  if(const auto *nd = llvm::dyn_cast<clang::ValueDecl>(&d))
  {
    // Everything else should be a value decl
    std::string base_name, pretty_name;
    get_decl_name(*nd, base_name, pretty_name);

    typet type;
    if(get_type(nd->getType(), type))
      return true;

    new_expr = exprt("symbol", type);
    new_expr.identifier(pretty_name);
    new_expr.cmt_lvalue(true);
    new_expr.name(base_name);
    return false;
  }

  std::cerr << "Conversion of unsupported clang decl ref: \"";
  std::cerr << d.getDeclKindName() << "\" to expression" << std::endl;
  d.dumpColor();
  return true;
}

bool clang_c_convertert::get_cast_expr(
  const clang::CastExpr &cast,
  exprt &new_expr)
{
  exprt expr;
  if(get_expr(*cast.getSubExpr(), expr))
    return true;

  typet type;
  if(get_type(cast.getType(), type))
    return true;

  switch(cast.getCastKind())
  {
  case clang::CK_ArrayToPointerDecay:
  case clang::CK_FunctionToPointerDecay:
  case clang::CK_BuiltinFnToFnPtr:
    break;

  case clang::CK_NoOp:

  case clang::CK_IntegralCast:
  case clang::CK_IntegralToBoolean:
  case clang::CK_IntegralToFloating:
  case clang::CK_IntegralToPointer:

  case clang::CK_FloatingToIntegral:
  case clang::CK_FloatingToBoolean:
  case clang::CK_FloatingCast:

  case clang::CK_ToVoid:
  case clang::CK_BitCast:
  case clang::CK_LValueToRValue:

  case clang::CK_PointerToBoolean:
  case clang::CK_PointerToIntegral:
    gen_typecast(ns, expr, type);
    break;

  case clang::CK_NullToPointer:
    expr = gen_zero(type);
    break;

  default:
    std::cerr << "Conversion of unsupported clang cast operator: \"";
    std::cerr << cast.getCastKindName() << "\" to expression" << std::endl;
    cast.dumpColor();
    return true;
  }

  new_expr = expr;
  return false;
}

bool clang_c_convertert::get_unary_operator_expr(
  const clang::UnaryOperator &uniop,
  exprt &new_expr)
{
  typet uniop_type;
  if(get_type(uniop.getType(), uniop_type))
    return true;

  exprt unary_sub;
  if(get_expr(*uniop.getSubExpr(), unary_sub))
    return true;

  switch(uniop.getOpcode())
  {
  case clang::UO_Plus:
    new_expr = exprt("unary+", uniop_type);
    break;

  case clang::UO_Minus:
    new_expr = exprt("unary-", uniop_type);
    break;

  case clang::UO_Not:
    new_expr = exprt("bitnot", uniop_type);
    break;

  case clang::UO_LNot:
    new_expr = exprt("not", bool_type());
    break;

  case clang::UO_PreInc:
    new_expr = side_effect_exprt("preincrement", uniop_type);
    break;

  case clang::UO_PreDec:
    new_expr = side_effect_exprt("predecrement", uniop_type);
    break;

  case clang::UO_PostInc:
    new_expr = side_effect_exprt("postincrement", uniop_type);
    break;

  case clang::UO_PostDec:
    new_expr = side_effect_exprt("postdecrement", uniop_type);
    break;

  case clang::UO_AddrOf:
    new_expr = exprt("address_of", uniop_type);
    break;

  case clang::UO_Deref:
    new_expr = exprt("dereference", uniop_type);
    break;

  case clang::UO_Extension:
    new_expr.swap(unary_sub);
    return false;

  default:
    std::cerr << "Conversion of unsupported clang unary operator: \"";
    std::cerr << clang::UnaryOperator::getOpcodeStr(uniop.getOpcode()).str()
              << "\" to expression" << std::endl;
    uniop.dumpColor();
    return true;
  }

  new_expr.operands().push_back(unary_sub);
  return false;
}

bool clang_c_convertert::get_binary_operator_expr(
  const clang::BinaryOperator &binop,
  exprt &new_expr)
{
  exprt lhs;
  if(get_expr(*binop.getLHS(), lhs))
    return true;

  exprt rhs;
  if(get_expr(*binop.getRHS(), rhs))
    return true;

  typet t;
  if(get_type(binop.getType(), t))
    return true;

  switch(binop.getOpcode())
  {
  case clang::BO_Add:
    if(t.is_floatbv())
      new_expr = exprt("ieee_add", t);
    else
      new_expr = exprt("+", t);
    break;

  case clang::BO_Sub:
    if(t.is_floatbv())
      new_expr = exprt("ieee_sub", t);
    else
      new_expr = exprt("-", t);
    break;

  case clang::BO_Mul:
    if(t.is_floatbv())
      new_expr = exprt("ieee_mul", t);
    else
      new_expr = exprt("*", t);
    break;

  case clang::BO_Div:
    if(t.is_floatbv())
      new_expr = exprt("ieee_div", t);
    else
      new_expr = exprt("/", t);
    break;

  case clang::BO_Shl:
    new_expr = exprt("shl", t);
    break;

  case clang::BO_Shr:
    new_expr = exprt("shr", t);
    break;

  case clang::BO_Rem:
    new_expr = exprt("mod", t);
    break;

  case clang::BO_And:
    new_expr = exprt("bitand", t);
    break;

  case clang::BO_Xor:
    new_expr = exprt("bitxor", t);
    break;

  case clang::BO_Or:
    new_expr = exprt("bitor", t);
    break;

  case clang::BO_LT:
    new_expr = exprt("<", t);
    break;

  case clang::BO_GT:
    new_expr = exprt(">", t);
    break;

  case clang::BO_LE:
    new_expr = exprt("<=", t);
    break;

  case clang::BO_GE:
    new_expr = exprt(">=", t);
    break;

  case clang::BO_EQ:
    new_expr = exprt("=", t);
    break;

  case clang::BO_NE:
    new_expr = exprt("notequal", t);
    break;

  case clang::BO_LAnd:
    new_expr = exprt("and", t);
    break;

  case clang::BO_LOr:
    new_expr = exprt("or", t);
    break;

  case clang::BO_Assign:
    // If we use code_assignt, it will reserve two operands,
    // and the copy_to_operands method call at the end of
    // this method will put lhs and rhs in positions 2 and 3,
    // instead of 0 and 1 :/
    new_expr = side_effect_exprt("assign", t);
    break;

  case clang::BO_Comma:
    new_expr = exprt("comma", t);
    break;

  default:
  {
    const clang::CompoundAssignOperator &compop =
      static_cast<const clang::CompoundAssignOperator &>(binop);
    return get_compound_assign_expr(compop, new_expr);
  }
  }

  new_expr.copy_to_operands(lhs, rhs);
  return false;
}

bool clang_c_convertert::get_compound_assign_expr(
  const clang::CompoundAssignOperator &compop,
  exprt &new_expr)
{
  switch(compop.getOpcode())
  {
  case clang::BO_AddAssign:
    new_expr = side_effect_exprt("assign+");
    break;

  case clang::BO_SubAssign:
    new_expr = side_effect_exprt("assign-");
    break;

  case clang::BO_MulAssign:
    new_expr = side_effect_exprt("assign*");
    break;

  case clang::BO_DivAssign:
    new_expr = side_effect_exprt("assign_div");
    break;

  case clang::BO_RemAssign:
    new_expr = side_effect_exprt("assign_mod");
    break;

  case clang::BO_ShlAssign:
    new_expr = side_effect_exprt("assign_shl");
    break;

  case clang::BO_ShrAssign:
    new_expr = side_effect_exprt("assign_shr");
    break;

  case clang::BO_AndAssign:
    new_expr = side_effect_exprt("assign_bitand");
    break;

  case clang::BO_XorAssign:
    new_expr = side_effect_exprt("assign_bitxor");
    break;

  case clang::BO_OrAssign:
    new_expr = side_effect_exprt("assign_bitor");
    break;

  default:
    std::cerr << "Conversion of unsupported clang binary operator: \"";
    std::cerr << compop.getOpcodeStr().str() << "\" to expression" << std::endl;
    compop.dumpColor();
    return true;
  }

  // TODO: this whole conversion is incomplete

  exprt lhs;
  if(get_expr(*compop.getLHS(), lhs))
    return true;

  exprt rhs;
  if(get_expr(*compop.getRHS(), rhs))
    return true;

  if(get_type(compop.getType(), new_expr.type()))
    return true;

  if(!lhs.type().is_pointer())
    gen_typecast(ns, rhs, lhs.type());

  new_expr.copy_to_operands(lhs, rhs);
  return false;
}

void clang_c_convertert::get_default_symbol(
  symbolt &symbol,
  std::string module_name,
  typet type,
  std::string base_name,
  std::string pretty_name,
  locationt location,
  bool is_used)
{
  symbol.mode = "C";
  symbol.module = module_name;
  symbol.location = std::move(location);
  symbol.type = std::move(type);
  symbol.base_name = base_name;
  symbol.name = pretty_name;
  symbol.is_used = is_used;
}

std::string clang_c_convertert::get_decl_name(const clang::NamedDecl &nd)
{
  if(const clang::IdentifierInfo *identifier = nd.getIdentifier())
    return identifier->getName().str();

<<<<<<< HEAD
  std::string name;
  llvm::raw_string_ostream rso(name);
  nd.printName(rso);
  return rso.str();
=======
  if(name.empty())
  {
    typet t;
    get_type(fd.getType(), t);

    if(fd.isBitField())
    {
      exprt width;
      get_expr(*fd.getBitWidth(), width);
      t.width(width.cformat());
    }

    clang::PrintingPolicy Policy(ASTContext->getPrintingPolicy());
    Policy.SuppressScope = false;
    Policy.AnonymousTagLocations = true;
    Policy.PolishForDeclaration = true;
    Policy.SuppressUnwrittenScope = true;
    name =
      clang::TypeName::getFullyQualifiedName(fd.getType(), *ASTContext, Policy);
    pretty_name = "anon";
  }
>>>>>>> c305cc43
}

void clang_c_convertert::get_decl_name(
  const clang::ValueDecl &nd,
  std::string &name,
  std::string &pretty_name)
{
  name = get_decl_name(nd);

  bool name_is_empty = name.empty();
  clang::Decl::Kind k = nd.getKind();

  // ParamVarDecl, we can safely ignore them
  if(k == clang::Decl::ParmVar && name_is_empty)
    return;

  // Anonymous fields, generate a name based on the type
  if(k == clang::Decl::Field || k == clang::Decl::IndirectField)
  {
    if(name_is_empty)
    {
      // If it's empty, we generate the name using the type
      name = clang::TypeName::getFullyQualifiedName(nd.getType(), *ASTContext);
      pretty_name = "anon";
    }
    else
    {
      // Otherwise, just use the same name for both the names
      pretty_name = name;
    }
    return;
  }

  clang::SmallString<128> DeclUSR;
  if(!clang::index::generateUSRForDecl(&nd, DeclUSR))
  {
    pretty_name = DeclUSR.str().str();
    return;
  }

  // Otherwise, abort
  std::cerr << "Unable to generate the USR for:\n";
  nd.dumpColor();
  abort();
}

bool clang_c_convertert::get_tag_name(
  const clang::RecordDecl &rd,
  std::string &name)
{
  clang::PrintingPolicy Policy(ASTContext->getPrintingPolicy());
  Policy.SuppressScope = false;
  Policy.AnonymousTagLocations = true;
  Policy.PolishForDeclaration = true;
  Policy.SuppressUnwrittenScope = true;
  name = clang::TypeName::getFullyQualifiedName(
    ASTContext->getTagDeclType(&rd), *ASTContext, Policy);
  return false;
}

void clang_c_convertert::get_start_location_from_stmt(
  const clang::Stmt &stmt,
  locationt &location)
{
  sm = &ASTContext->getSourceManager();

  std::string function_name;

  if(current_functionDecl)
    function_name = current_functionDecl->getName().str();

  clang::PresumedLoc PLoc;
  get_presumed_location(stmt.getSourceRange().getBegin(), PLoc);

  set_location(PLoc, function_name, location);
}

void clang_c_convertert::get_final_location_from_stmt(
  const clang::Stmt &stmt,
  locationt &location)
{
  sm = &ASTContext->getSourceManager();

  std::string function_name;

  if(current_functionDecl)
    function_name = current_functionDecl->getName().str();

  clang::PresumedLoc PLoc;
  get_presumed_location(stmt.getSourceRange().getEnd(), PLoc);

  set_location(PLoc, function_name, location);
}

void clang_c_convertert::get_location_from_decl(
  const clang::Decl &decl,
  locationt &location)
{
  sm = &ASTContext->getSourceManager();

  std::string function_name;

  if(decl.getDeclContext()->isFunctionOrMethod())
  {
    const clang::FunctionDecl &funcd =
      static_cast<const clang::FunctionDecl &>(*decl.getDeclContext());

    function_name = funcd.getName().str();
  }

  clang::PresumedLoc PLoc;
  get_presumed_location(decl.getSourceRange().getBegin(), PLoc);

  set_location(PLoc, function_name, location);
}

void clang_c_convertert::get_presumed_location(
  const clang::SourceLocation &loc,
  clang::PresumedLoc &PLoc)
{
  if(!sm)
    return;

  clang::SourceLocation SpellingLoc = sm->getSpellingLoc(loc);
  PLoc = sm->getPresumedLoc(SpellingLoc);
}

void clang_c_convertert::set_location(
  clang::PresumedLoc &PLoc,
  std::string &function_name,
  locationt &location)
{
  if(PLoc.isInvalid())
  {
    location.set_file("<invalid sloc>");
    return;
  }

  location.set_line(PLoc.getLine());
  location.set_file(get_filename_from_path(PLoc.getFilename()));

  if(!function_name.empty())
    location.set_function(function_name);
}

std::string clang_c_convertert::get_modulename_from_path(std::string path)
{
  std::string filename = get_filename_from_path(path);

  if(filename.find_last_of('.') != std::string::npos)
    return filename.substr(0, filename.find_last_of('.'));

  return filename;
}

std::string clang_c_convertert::get_filename_from_path(std::string path)
{
  if(path.find_last_of('/') != std::string::npos)
    return path.substr(path.find_last_of('/') + 1);

  return path;
}

symbolt *clang_c_convertert::move_symbol_to_context(symbolt &symbol)
{
  symbolt *s = context.find_symbol(symbol.name);
  if(s == nullptr)
  {
    if(context.move(symbol, s))
    {
      std::cerr << "Couldn't add symbol " << symbol.name << " to symbol table"
                << std::endl;
      symbol.dump();
      abort();
    }
  }
  else
  {
    // types that are code means functions
    if(s->type.is_code())
    {
      if(symbol.value.is_not_nil() && !s->value.is_not_nil())
        s->swap(symbol);
    }
    else if(s->is_type)
    {
      if(symbol.type.is_not_nil() && !s->type.is_not_nil())
        s->swap(symbol);
    }

    // Update is_used
    s->is_used |= symbol.is_used;
  }

  return s;
}

void clang_c_convertert::dump_type_map()
{
  std::cout << "Type_map:" << std::endl;
  for(auto const &it : type_map)
    std::cout << it.first << ": " << it.second << std::endl;
}

void clang_c_convertert::dump_object_map()
{
  std::cout << "Object_map:" << std::endl;
  for(auto const &it : object_map)
    std::cout << it.first << ": " << it.second << std::endl;
}

void clang_c_convertert::convert_expression_to_code(exprt &expr)
{
  if(expr.is_code())
    return;

  codet code("expression");
  code.location() = expr.location();
  code.move_to_operands(expr);

  expr.swap(code);
}

bool clang_c_convertert::search_add_type_map(
  const clang::TagDecl &tag,
  type_mapt::iterator &type_it)
{
  std::size_t address = reinterpret_cast<std::size_t>(tag.getFirstDecl());

  // Search for the type on the type map
  type_it = type_map.find(address);
  if(type_it == type_map.end())
  {
    // Force the declaration to be added to the type_map
    exprt decl;
    if(get_decl(tag, decl))
      return true;
  }

  type_it = type_map.find(address);
  if(type_it == type_map.end())
    // BUG! This should be added already
    return true;

  return false;
}

const clang::Decl *
clang_c_convertert::get_DeclContext_from_Stmt(const clang::Stmt &stmt)
{
  auto it = ASTContext->getParents(stmt).begin();
  if(it == ASTContext->getParents(stmt).end())
    return nullptr;

  const clang::Decl *aDecl = it->get<clang::Decl>();
  if(aDecl)
    return aDecl;

  const clang::Stmt *aStmt = it->get<clang::Stmt>();
  if(aStmt)
    return get_DeclContext_from_Stmt(*aStmt);

  return nullptr;
}

const clang::Decl *
clang_c_convertert::get_top_FunctionDecl_from_Stmt(const clang::Stmt &stmt)
{
  const clang::Decl *decl = get_DeclContext_from_Stmt(stmt);
  if(decl)
  {
    if(decl->isFunctionOrFunctionTemplate())
      return decl;

    if(decl->getNonClosureContext()->isFunctionOrFunctionTemplate())
      return decl->getNonClosureContext();
  }

  return nullptr;
}

bool clang_c_convertert::has_bitfields(const typet &_type, typet *converted)
{
  typet type = _type;
  if(type.id() == "symbol")
    type = ns.follow(type);

  auto fixed_it = bitfield_fixed_type_map.find(type);
  if(fixed_it != bitfield_fixed_type_map.end())
  {
    if(converted)
      *converted = fixed_it->second;
    return true; // Yes, and the unfixed version version was passed in
  }

  auto orig_it = bitfield_orig_type_map.find(type);
  if(orig_it != bitfield_orig_type_map.end())
  {
    if(converted)
      *converted = type;
    return true; // Yes, and this is the fixed version
  }

  if(type.id() != "struct")
    return false; // Could have been a symbol of a union

  auto sutype = to_struct_union_type(type);
  for(const auto &comp : sutype.components())
  {
    if(comp.type().get("#bitfield").as_string() == "true")
    {
      if(converted)
        *converted = typet();
      return true; // Yes, this is unconverted, and to date unknown.
    }
  }

  return false;
}

static std::string gen_bitfield_blob_name(unsigned int num)
{
  return "#BITFIELD" + std::to_string(num);
}

typet clang_c_convertert::fix_bitfields(const typet &_type)
{
  typet type = _type;
  if(type.id() == "symbol")
    type = ns.follow(type);

  if(bitfield_fixed_type_map.find(type) != bitfield_fixed_type_map.end())
    return bitfield_fixed_type_map.find(type)->second;

  typet new_type = type;
  auto sutype = to_struct_union_type(new_type);
  auto &components = sutype.components(); // It's a vector of components
  std::decay<decltype(components)>::type new_components;
  bool is_packed = sutype.get("packed").as_string() == "true";

  unsigned int bit_offs = 0;
  unsigned int blob_count = 0;

  std::map<irep_idt, bitfield_map> backmap;

  auto pop_blob = [is_packed, &bit_offs, &blob_count, &new_components]() {
    // We have to pop the current bitfield blob into the struct and create
    // a new one to make space.

    // Size of the bitfield depends on whether we're packed or not.
    typet ubv;
    if(is_packed)
    {
      // Round up to nearest byte.
      bit_offs += 7;
      bit_offs &= 0xFFFFFFF8;
      ubv = unsignedbv_typet(bit_offs);
    }
    else
    {
      // Always generate a 64 bit blob for now, optimise later.
      ubv = unsignedbv_typet(BITFIELD_MAX_FIELD);
    }

    std::string name = gen_bitfield_blob_name(blob_count);
    struct_union_typet::componentt newcomp(name, name, ubv);
    new_components.push_back(newcomp);

    bit_offs = 0;
    blob_count++;
  };

  for(const auto &comp : components)
  { // Go through all components...
    if(comp.type().get("#bitfield").as_string() != "true")
    {
      if(bit_offs != 0)
        pop_blob();

      new_components.push_back(comp);
      continue;
    }

    // Otherwise: this is a bitfield.
    unsigned int width = bv_width(comp.type());
    assert(width <= BITFIELD_MAX_FIELD && "Humoungous bitfield");

    if(width + bit_offs > BITFIELD_MAX_FIELD)
      pop_blob();

    // Add this bitfield to the current blob.
    backmap.insert(
      std::make_pair(comp.name(), bitfield_map{bit_offs, blob_count}));
    bit_offs += width;
  }

  if(bit_offs != 0)
    pop_blob();

  // We now have: to replace the components in the new type, and store the
  // backmap so that subsequent read/writes can work out what replacement
  // operation to build.
  sutype.components() = new_components;
  bitfield_mappings.insert(std::make_pair(sutype, std::move(backmap)));
  bitfield_fixed_type_map.insert(std::make_pair(type, sutype));
  bitfield_orig_type_map.insert(std::make_pair(sutype, type));

  return sutype;
}

void clang_c_convertert::fix_constant_bitfields(exprt &expr)
{
  assert(expr.type().id() == "struct");
  assert(
    bitfield_fixed_type_map.find(expr.type()) != bitfield_fixed_type_map.end());

  // Well, we now need to fix up this constant struct expr into one that doesn't
  // feature any bitfields, because:
  auto sutype = to_struct_union_type(bitfield_fixed_type_map[expr.type()]);
  bool is_packed = sutype.get("packed").as_string() == "true";

  const auto &orig_type = to_struct_union_type(expr.type());

  exprt new_expr = expr;
  new_expr.operands().clear();
  new_expr.type() = sutype;
  exprt accuml;
  accuml.make_nil();

  unsigned int bit_offs = 0;

  auto pop_blob = [is_packed, &accuml, &bit_offs, &new_expr]() {
    if(is_packed)
    {
      // Round number of bits up to nearest byte,
      bit_offs += 7;
      bit_offs &= 0xFFFFFFF8;
      accuml = typecast_exprt(accuml, unsignedbv_typet(bit_offs));
    }
    else if(bv_width(accuml.type()) != BITFIELD_MAX_FIELD)
    {
      accuml = typecast_exprt(accuml, unsignedbv_typet(BITFIELD_MAX_FIELD));
    } // Otherwise it's already at the right size

    new_expr.operands().push_back(accuml);
    accuml = exprt();
    accuml.make_nil();
    bit_offs = 0;
  };

  // OK: iterate through all operands, concatting the bitfields, and then
  // storing back into the operand list. XXX, work out how to use bitfield
  // map to make this better?
  for(unsigned int i = 0; i < expr.operands().size(); ++i)
  {
    const exprt &orig_elem = expr.operands()[i];
    const exprt &orig_comp = orig_type.components()[i];
    if(orig_comp.type().get("#bitfield") != "true")
    {
      if(bit_offs > 0)
        pop_blob();

      new_expr.operands().push_back(orig_elem);
      continue;
    }

    unsigned int width = bv_width(orig_elem.type());
    if(bit_offs + width > BITFIELD_MAX_FIELD)
      pop_blob();

    if(accuml.is_nil())
    {
      accuml = orig_elem;
    }
    else
    {
      unsigned int a_width = bv_width(accuml.type());
      unsigned int b_width = bv_width(orig_elem.type());
      unsignedbv_typet ubv(a_width + b_width);
      exprt tmp("concat", ubv);
      tmp.copy_to_operands(orig_elem, accuml); // XXX: ordering!
      accuml = tmp;
    }

    bit_offs += width;
  }

  if(bit_offs != 0)
    pop_blob();

  // We should now have replaced all operands corresponding to bitfields with
  // single concatted operands.
  assert(sutype.components().size() == new_expr.operands().size());
  // Just check the sub-operands now.
  expr = new_expr;
}

void clang_c_convertert::rewrite_bitfield_member(
  exprt &expr,
  const bitfield_map &bm)
{
  // The plan: build a new member expression accessing the blob field that
  // contains the bitfield. Then create an extract expression that pulls out
  // the relevant bits.

  // Erk. Clang applies members to pointers sometimes.
  auto &memb = to_member_expr(expr);
  typet basetype = expr.op0().type();
  if(basetype.id() == "pointer")
  {
    basetype = basetype.subtype();
    basetype = ns.follow(basetype);
  }

  auto &sutype = to_struct_union_type(basetype);

  std::string fieldname = gen_bitfield_blob_name(bm.blobloc);
  auto &this_comp = sutype.get_component(fieldname);
  assert(bv_width(this_comp.type()) != 0);
  unsignedbv_typet ubv_size(bv_width(this_comp.type()));
  // Note that we depend on the member expression still carrying the bitfield
  // width here. If that isn't true in the future, it'll have to be stored in
  // the bitfield map struct.
  unsigned int our_width = bv_width(memb.type());

  member_exprt new_memb(memb.struct_op(), irep_idt(fieldname), ubv_size);

  // Welp. Today, the bit ordering is that the 'bitloc' is the bottommost bit.
  exprt extract("extract", memb.type());
  extract.copy_to_operands(new_memb);
  extract.set("lower", irep_idt(std::to_string(bm.bitloc)));
  extract.set("upper", irep_idt(std::to_string(bm.bitloc + (our_width - 1))));
  expr = extract;
}<|MERGE_RESOLUTION|>--- conflicted
+++ resolved
@@ -2384,34 +2384,10 @@
   if(const clang::IdentifierInfo *identifier = nd.getIdentifier())
     return identifier->getName().str();
 
-<<<<<<< HEAD
   std::string name;
   llvm::raw_string_ostream rso(name);
   nd.printName(rso);
   return rso.str();
-=======
-  if(name.empty())
-  {
-    typet t;
-    get_type(fd.getType(), t);
-
-    if(fd.isBitField())
-    {
-      exprt width;
-      get_expr(*fd.getBitWidth(), width);
-      t.width(width.cformat());
-    }
-
-    clang::PrintingPolicy Policy(ASTContext->getPrintingPolicy());
-    Policy.SuppressScope = false;
-    Policy.AnonymousTagLocations = true;
-    Policy.PolishForDeclaration = true;
-    Policy.SuppressUnwrittenScope = true;
-    name =
-      clang::TypeName::getFullyQualifiedName(fd.getType(), *ASTContext, Policy);
-    pretty_name = "anon";
-  }
->>>>>>> c305cc43
 }
 
 void clang_c_convertert::get_decl_name(
@@ -2419,29 +2395,24 @@
   std::string &name,
   std::string &pretty_name)
 {
-  name = get_decl_name(nd);
+  pretty_name = name = get_decl_name(nd);
 
   bool name_is_empty = name.empty();
   clang::Decl::Kind k = nd.getKind();
 
-  // ParamVarDecl, we can safely ignore them
-  if(k == clang::Decl::ParmVar && name_is_empty)
-    return;
-
-  // Anonymous fields, generate a name based on the type
-  if(k == clang::Decl::Field || k == clang::Decl::IndirectField)
-  {
-    if(name_is_empty)
-    {
-      // If it's empty, we generate the name using the type
+  if(name_is_empty)
+  {
+    // ParamVarDecl, we can safely ignore them
+    if(k == clang::Decl::ParmVar)
+    {
+    }
+    else if(k == clang::Decl::Field || k == clang::Decl::IndirectField)
+    {
+      // Anonymous fields, generate a name based on the type
       name = clang::TypeName::getFullyQualifiedName(nd.getType(), *ASTContext);
       pretty_name = "anon";
     }
-    else
-    {
-      // Otherwise, just use the same name for both the names
-      pretty_name = name;
-    }
+
     return;
   }
 
