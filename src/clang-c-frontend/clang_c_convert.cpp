// Remove warnings from Clang headers
#pragma GCC diagnostic push
#pragma GCC diagnostic ignored "-Wstrict-aliasing"
#pragma GCC diagnostic ignored "-Wunused-parameter"
#include <clang/AST/Attr.h>
#include <clang/AST/Expr.h>
#include <clang/AST/ParentMapContext.h>
#include <clang/AST/QualTypeNames.h>
#include <clang/AST/Type.h>
#include <clang/Index/USRGeneration.h>
#include <clang/Frontend/ASTUnit.h>
#pragma GCC diagnostic pop

#include <clang-c-frontend/clang_c_convert.h>
#include <clang-c-frontend/typecast.h>
#include <util/arith_tools.h>
#include <util/bitvector.h>
#include <util/c_types.h>
#include <util/expr_util.h>
#include <util/i2string.h>
#include <util/mp_arith.h>
#include <util/std_code.h>
#include <util/std_expr.h>

clang_c_convertert::clang_c_convertert(
  contextt &_context,
  std::vector<std::unique_ptr<clang::ASTUnit>> &_ASTs)
  : ASTContext(nullptr),
    context(_context),
    ns(context),
    ASTs(_ASTs),
    current_scope_var_num(1),
    sm(nullptr),
    current_functionDecl(nullptr)
{
}

bool clang_c_convertert::convert()
{
  if(convert_top_level_decl())
    return true;

  return false;
}

bool clang_c_convertert::convert_builtin_types()
{
  // Convert va_list_tag
  const clang::Decl *q_va_list_decl = ASTContext->getVaListTagDecl();
  if(q_va_list_decl)
  {
    exprt dummy;
    if(get_decl(*q_va_list_decl, dummy))
      return true;
  }

  // TODO: clang offers several informations from the target architecture,
  // such as primitive type's size, much like our configt class. We could
  // offer an option in the future to query them from the target system.
  // See clang/Basic/TargetInfo.h for what clang has to offer

  return false;
}

bool clang_c_convertert::convert_top_level_decl()
{
  // Iterate through each translation unit and their global symbols, creating
  // symbols as we go.
  for(auto const &translation_unit : ASTs)
  {
    // Update ASTContext as it changes for each source file
    ASTContext = &(*translation_unit).getASTContext();

    // This is the whole translation unit. We don't represent it internally
    exprt dummy_decl;
    if(get_decl(*ASTContext->getTranslationUnitDecl(), dummy_decl))
      return true;
  }

  assert(current_functionDecl == nullptr);

  return false;
}

// This method convert declarations. They are called when those declarations
// are to be added to the context. If a variable or function is being called
// but then get_decl_expr is called instead
bool clang_c_convertert::get_decl(const clang::Decl &decl, exprt &new_expr)
{
  new_expr = code_skipt();

  switch(decl.getKind())
  {
  // Label declaration
  case clang::Decl::Label:
  {
    const clang::LabelDecl &ld = static_cast<const clang::LabelDecl &>(decl);

    exprt label("label", empty_typet());
    label.identifier(ld.getName().str());
    label.cmt_base_name(ld.getName().str());

    new_expr = label;
    break;
  }

  // Declaration of variables
  case clang::Decl::Var:
  {
    const clang::VarDecl &vd = static_cast<const clang::VarDecl &>(decl);
    return get_var(vd, new_expr);
  }

  // Declaration of function's parameter
  case clang::Decl::ParmVar:
  {
    const clang::ParmVarDecl &param =
      static_cast<const clang::ParmVarDecl &>(decl);
    return get_function_params(param, new_expr);
  }

  // Declaration of functions
  case clang::Decl::Function:
  {
    const clang::FunctionDecl &fd =
      static_cast<const clang::FunctionDecl &>(decl);

    // We can safely ignore any expr generated when parsing C code
    // In C++ mode, methods are initially parsed as function and
    // need to be added to the class scope
    exprt dummy;
    return get_function(fd, dummy);
  }

  // Field inside a struct/union
  case clang::Decl::Field:
  {
    const clang::FieldDecl &fd = static_cast<const clang::FieldDecl &>(decl);

    typet t;
    if(get_type(fd.getType(), t))
      return true;

    std::string id, name;
    get_decl_name(fd, name, id);

    struct_union_typet::componentt comp(id, name, t);
    if(fd.isBitField())
    {
      exprt width;
      if(get_expr(*fd.getBitWidth(), width))
        return true;

      comp.type().width(width.cformat());
      comp.type().set("#bitfield", "true");
    }

    new_expr.swap(comp);
    break;
  }

  case clang::Decl::IndirectField:
  {
    const clang::IndirectFieldDecl &fd =
      static_cast<const clang::IndirectFieldDecl &>(decl);

    typet t;
    if(get_type(fd.getType(), t))
      return true;

    std::string id, name;
    get_decl_name(*fd.getAnonField(), name, id);

    struct_union_typet::componentt comp(id, name, t);
    if(fd.getAnonField()->isBitField())
    {
      exprt width;
      if(get_expr(*fd.getAnonField()->getBitWidth(), width))
        return true;

      comp.type().set("#bitfield", "true");
      comp.type().width(width.cformat());
    }

    new_expr.swap(comp);
    break;
  }

  // A record is a struct/union/class/enum
  case clang::Decl::Record:
  {
    const clang::RecordDecl &record =
      static_cast<const clang::RecordDecl &>(decl);

    if(get_struct_union_class(record))
      return true;

    break;
  }

  case clang::Decl::TranslationUnit:
  {
    const clang::TranslationUnitDecl &tu =
      static_cast<const clang::TranslationUnitDecl &>(decl);

    for(auto const &decl : tu.decls())
    {
      // This is a global declaration (variable, function, struct, etc)
      // We don't need the exprt, it will be automatically added to the
      // context
      exprt dummy_decl;
      if(get_decl(*decl, dummy_decl))
        return true;
    }

    break;
  }

  // This is an empty declaration. An lost semicolon on the
  // code is an empty declaration
  case clang::Decl::Empty:

  // If this fails, clang will not generate the ASTs, we can
  // safely skip it
  case clang::Decl::StaticAssert:

  // Enum declaration and values, we can safely skip them as
  // any occurrence of those will be converted to int type (enum)
  // or integer value (enum constant)
  case clang::Decl::Enum:
  case clang::Decl::EnumConstant:

  // Typedef declaration, we can ignore this; clang will give us
  // the underlying type defined by the typedef, so we don't need
  // to add them to the context
  case clang::Decl::Typedef:
    break;

  default:
    std::cerr << "**** ERROR: ";
    std::cerr << "Unrecognized / unimplemented clang declaration "
              << decl.getDeclKindName() << std::endl;
    decl.dumpColor();
    return true;
  }

  return false;
}

bool clang_c_convertert::get_struct_union_class(const clang::RecordDecl &rd)
{
  if(rd.isInterface())
  {
    std::cerr << "Interface is not supported" << std::endl;
    return true;
  }

  std::string id, name;
  get_decl_name(rd, name, id);

  // Check if the symbol is already added to the context, do nothing if it is
  // already in the context. See next comment
  if(context.find_symbol(id) != nullptr)
    return false;

  struct_union_typet t;
  if(rd.isUnion())
    t = union_typet();
  else
    t = struct_typet();
  t.tag(name);

  locationt location_begin;
  get_location_from_decl(rd, location_begin);

  symbolt symbol;
  get_default_symbol(
    symbol,
    get_modulename_from_path(location_begin.file().as_string()),
    t,
    name,
    id,
    location_begin);

  std::string symbol_name = symbol.id.as_string();
  symbol.is_type = true;

  // We have to add the struct/union/class to the context before converting its
  // fields because there might be recursive struct/union/class (pointers) and
  // the code at get_type, case clang::Type::Record, needs to find the correct
  // type (itself). Note that the type is incomplete at this stage, it doesn't
  // contain the fields, which are added to the symbol later on this method.
  move_symbol_to_context(symbol);

  // Don't continue to parse if it doesn't have a complete definition
  // Try to get the definition
  clang::RecordDecl *rd_def = rd.getDefinition();
  if(!rd_def)
    return false;

  // Now get the symbol back to continue the conversion
  symbolt &added_symbol = *context.find_symbol(symbol_name);

  if(get_struct_union_class_fields(*rd_def, t))
    return true;

  // Check for packed specifier.
  if(rd_def->hasAttrs())
  {
    const auto &attrs = rd_def->getAttrs();
    for(const auto &attr : attrs)
      if(attr->getKind() == clang::attr::Packed)
        t.set("packed", "true");
  }

  if(get_struct_union_class_methods(*rd_def, t))
    return true;

  added_symbol.type = has_bitfields(t) ? fix_bitfields(t) : t;

  return false;
}

bool clang_c_convertert::get_struct_union_class_fields(
  const clang::RecordDecl &recordd,
  struct_union_typet &type)
{
  // First, parse the fields
  for(auto const *field : recordd.fields())
  {
    struct_typet::componentt comp;
    if(get_decl(*field, comp))
      return true;

    // Don't add fields that have global storage (e.g., static)
    if(const clang::VarDecl *nd = llvm::dyn_cast<clang::VarDecl>(field))
      if(nd->hasGlobalStorage())
        continue;

    type.components().push_back(comp);
  }

  return false;
}

bool clang_c_convertert::get_struct_union_class_methods(
  const clang::RecordDecl &,
  struct_union_typet &)
{
  // We don't add methods to the struct in C
  return false;
}

bool clang_c_convertert::get_var(const clang::VarDecl &vd, exprt &new_expr)
{
  // Get type
  typet t;
  if(get_type(vd.getType(), t))
    return true;

  // Check if we annotated it to be have an infinity size
  if(vd.hasAttrs())
  {
    for(auto const &attr : vd.getAttrs())
    {
      if(const auto *a = llvm::dyn_cast<clang::AnnotateAttr>(attr))
      {
        if(a->getAnnotation().str() == "__ESBMC_inf_size")
        {
          assert(t.is_array());
          t.size(exprt("infinity", uint_type()));
        }
      }
    }
  }

  std::string id, name;
  get_decl_name(vd, name, id);

  locationt location_begin;
  get_location_from_decl(vd, location_begin);

  symbolt symbol;
  get_default_symbol(
    symbol,
    get_modulename_from_path(location_begin.file().as_string()),
    t,
    name,
    id,
    location_begin);

  symbol.lvalue = true;
  symbol.static_lifetime =
    (vd.getStorageClass() == clang::SC_Static) || vd.hasGlobalStorage();
  symbol.is_extern = vd.hasExternalStorage();
  symbol.file_local = (vd.getStorageClass() == clang::SC_Static) ||
                      (!vd.isExternallyVisible() && !vd.hasGlobalStorage());

  if(symbol.static_lifetime && !symbol.is_extern && !vd.hasInit())
  {
    // Initialize with zero value, if the symbol has initial value,
    // it will be add later on this method
    symbol.value = gen_zero(t, true);
    symbol.value.zero_initializer(true);
  }

  // We have to add the symbol before converting the initial assignment
  // because we might have something like 'int x = x + 1;' which is
  // completely wrong but allowed by the language
  symbolt &added_symbol = *move_symbol_to_context(symbol);

  code_declt decl(symbol_expr(added_symbol));

  if(vd.hasInit())
  {
    exprt val;
    if(get_expr(*vd.getInit(), val))
      return true;

    gen_typecast(ns, val, t);

    added_symbol.value = val;
    decl.operands().push_back(val);
  }

  decl.location() = location_begin;

  new_expr = decl;
  return false;
}

bool clang_c_convertert::get_function(const clang::FunctionDecl &fd, exprt &)
{
  // Don't convert if clang thinks that the functions was implicitly converted
  if(fd.isImplicit())
    return false;

  // If the function is not defined but this is not the definition, skip it
  if(fd.isDefined() && !fd.isThisDeclarationADefinition())
    return false;

  // Save old_functionDecl, to be restored at the end of this method
  const clang::FunctionDecl *old_functionDecl = current_functionDecl;
  current_functionDecl = &fd;

  // TODO: use fd.isMain to flag and check the flag on clang_c_adjust_expr
  // to saner way to add argc/argv/envp

  // Set initial variable name, it will be used for variables' name
  // This will be reset every time a function is parsed
  current_scope_var_num = 1;

  // Build function's type
  code_typet type;

  // Return type
  if(get_type(fd.getReturnType(), type.return_type()))
    return true;

  if(fd.isVariadic())
    type.make_ellipsis();

  if(fd.isInlined())
    type.inlined(true);

  locationt location_begin;
  get_location_from_decl(fd, location_begin);

  std::string id, name;
  get_decl_name(fd, name, id);

  symbolt symbol;
  get_default_symbol(
    symbol,
    get_modulename_from_path(location_begin.file().as_string()),
    type,
    name,
    id,
    location_begin);

  symbol.lvalue = true;
  symbol.is_extern = fd.getStorageClass() == clang::SC_Extern ||
                     fd.getStorageClass() == clang::SC_PrivateExtern;
  symbol.file_local = (fd.getStorageClass() == clang::SC_Static);

  symbolt &added_symbol = *move_symbol_to_context(symbol);

  // We convert the parameters first so their symbol are added to context
  // before converting the body, as they may appear on the function body
  for(auto const &pdecl : fd.parameters())
  {
    code_typet::argumentt param;
    if(get_function_params(*pdecl, param))
      return true;

    type.arguments().push_back(param);
  }

  // Apparently, if the type has no arguments, we assume ellipsis
  if(!type.arguments().size())
    type.make_ellipsis();

  added_symbol.type = type;

  // We need: a type, a name, and an optional body
  if(fd.hasBody())
  {
    exprt body_exprt;
    if(get_expr(*fd.getBody(), body_exprt))
      return true;

    added_symbol.value = body_exprt;
  }

  // Restore old functionDecl
  current_functionDecl = old_functionDecl;

  return false;
}

bool clang_c_convertert::get_function_params(
  const clang::ParmVarDecl &pd,
  exprt &param)
{
  typet param_type;
  if(get_type(pd.getOriginalType(), param_type))
    return true;

  if(param_type.is_array())
  {
    param_type.id("pointer");
    param_type.remove("size");
    param_type.remove("#constant");
  }

  std::string id, name;
  get_decl_name(pd, name, id);

  param = code_typet::argumentt();
  param.type() = param_type;
  param.cmt_base_name(name);

  // If the name is empty, this is an function definition that we don't
  // need to worry about as the function params name's will be defined
  // when the function is defined, the exprt is filled for the sake of
  // beautification
  if(name.empty())
    return false;

  locationt location_begin;
  get_location_from_decl(pd, location_begin);

  param.cmt_identifier(id);
  param.location() = location_begin;

  // TODO: we can remove the following code once irep1 is dead, there
  // is no need to add the function argument to the symbol table,
  // as nothing relies on it. However, if we remove this now, the migrate
  // code will wrongly assume the symbol to be level1, as it generates
  // level0 symbol only if they are already on the context
  symbolt param_symbol;
  get_default_symbol(
    param_symbol,
    get_modulename_from_path(location_begin.file().as_string()),
    param_type,
    name,
    id,
    location_begin);

  param_symbol.lvalue = true;
  param_symbol.is_parameter = true;
  param_symbol.file_local = true;

  const clang::FunctionDecl &fd =
    static_cast<const clang::FunctionDecl &>(*pd.getParentFunctionOrMethod());

  // If the function is not defined, we don't need to add it's parameter
  // to the context, they will never be used
  if(!fd.isDefined())
    return false;

  move_symbol_to_context(param_symbol);
  return false;
}

bool clang_c_convertert::get_type(
  const clang::QualType &q_type,
  typet &new_type)
{
  const clang::Type &the_type = *q_type.getTypePtrOrNull();
  if(get_type(the_type, new_type))
    return true;

  if(q_type.isConstQualified())
    new_type.cmt_constant(true);

  if(q_type.isVolatileQualified())
    new_type.cmt_volatile(true);

  if(q_type.isRestrictQualified())
    new_type.restricted(true);

  return false;
}

bool clang_c_convertert::get_type(const clang::Type &the_type, typet &new_type)
{
  switch(the_type.getTypeClass())
  {
  // Builtin types like integer
  case clang::Type::Builtin:
  {
    const clang::BuiltinType &bt =
      static_cast<const clang::BuiltinType &>(the_type);

    if(get_builtin_type(bt, new_type))
      return true;

    break;
  }

  // Types using parenthesis, e.g. int (a);
  case clang::Type::Paren:
  {
    const clang::ParenType &pt =
      static_cast<const clang::ParenType &>(the_type);

    if(get_type(pt.getInnerType(), new_type))
      return true;

    break;
  }

  // Pointer types
  case clang::Type::Pointer:
  {
    const clang::PointerType &pt =
      static_cast<const clang::PointerType &>(the_type);
    const clang::QualType &pointee = pt.getPointeeType();

    typet sub_type;
    if(get_type(pointee, sub_type))
      return true;

    // Special case, pointers to structs/unions/classes must not
    // have a copy of it, but a reference to the type
    // TODO: classes
    if(sub_type.is_struct() || sub_type.is_union())
    {
      struct_union_typet t = to_struct_union_type(sub_type);
      sub_type = symbol_typet("tag-" + t.tag().as_string());
    }

    new_type = gen_pointer_type(sub_type);
    break;
  }

  // Types adjusted by the semantic engine
  case clang::Type::Decayed:
  {
    const clang::DecayedType &pt =
      static_cast<const clang::DecayedType &>(the_type);

    if(get_type(pt.getDecayedType(), new_type))
      return true;

    break;
  }

  // Array with constant size, e.g., int a[3];
  case clang::Type::ConstantArray:
  {
    const clang::ConstantArrayType &arr =
      static_cast<const clang::ConstantArrayType &>(the_type);

    llvm::APInt val = arr.getSize();
    if(val.getBitWidth() > 64)
    {
      std::cerr << "ESBMC currently does not support integers bigger "
                   "than 64 bits"
                << std::endl;
      return true;
    }

    typet the_type;
    if(get_type(arr.getElementType(), the_type))
      return true;

    new_type = array_typet(
      the_type,
      constant_exprt(
        integer2binary(val.getSExtValue(), bv_width(int_type())),
        integer2string(val.getSExtValue()),
        int_type()));
    break;
  }

  // Array with undefined type, as in function args
  case clang::Type::IncompleteArray:
  {
    const clang::IncompleteArrayType &arr =
      static_cast<const clang::IncompleteArrayType &>(the_type);

    typet sub_type;
    if(get_type(arr.getElementType(), sub_type))
      return true;

    new_type = array_typet(sub_type, gen_one(index_type()));
    break;
  }

  // Array with variable size, e.g., int a[n];
  case clang::Type::VariableArray:
  {
    const clang::VariableArrayType &arr =
      static_cast<const clang::VariableArrayType &>(the_type);

    // If the size expression is null, we assume empty
    if(auto const *s = arr.getSizeExpr())
    {
      exprt size_expr;
      if(get_expr(*s, size_expr))
        return true;

      typet subtype;
      if(get_type(arr.getElementType(), subtype))
        return true;

      new_type = array_typet(subtype, size_expr);
    }
    else
      new_type = empty_typet();
    break;
  }

  // Those two here appears when we make a function call, e.g:
  // FunctionNoProto: int x = fun()
  // FunctionProto: int x = fun(a, b)
  case clang::Type::FunctionProto:
  {
    const clang::FunctionProtoType &func =
      static_cast<const clang::FunctionProtoType &>(the_type);

    code_typet type;

    // Return type
    const clang::QualType ret_type = func.getReturnType();

    typet return_type;
    if(get_type(ret_type, return_type))
      return true;

    type.return_type() = return_type;

    for(auto const &ptype : func.getParamTypes())
    {
      typet param_type;
      if(get_type(ptype, param_type))
        return true;

      type.arguments().emplace_back(param_type);
    }

    // Apparently, if the type has no arguments, we assume ellipsis
    if(!type.arguments().size() || func.isVariadic())
      type.make_ellipsis();

    new_type = type;
    break;
  }

  case clang::Type::FunctionNoProto:
  {
    const clang::FunctionNoProtoType &func =
      static_cast<const clang::FunctionNoProtoType &>(the_type);

    code_typet type;

    // Return type
    const clang::QualType ret_type = func.getReturnType();

    typet return_type;
    if(get_type(ret_type, return_type))
      return true;

    type.return_type() = return_type;

    // Apparently, if the type has no arguments, we assume ellipsis
    if(!type.arguments().size())
      type.make_ellipsis();

    new_type = type;
    break;
  }

  // Typedef type definition
  case clang::Type::Typedef:
  {
    const clang::TypedefType &pt =
      static_cast<const clang::TypedefType &>(the_type);

    clang::QualType q_typedef_type =
      pt.getDecl()->getUnderlyingType().getCanonicalType();

    if(get_type(q_typedef_type, new_type))
      return true;

    break;
  }

  case clang::Type::Record:
  {
    const clang::RecordDecl &rd =
      *(static_cast<const clang::RecordType &>(the_type)).getDecl();

    if(get_struct_union_class(rd))
      return true;

    std::string id, name;
    get_decl_name(rd, name, id);

    symbolt &s = *context.find_symbol(id);
    new_type = s.type;
    break;
  }

  case clang::Type::Enum:
  {
    new_type = enum_type();
    break;
  }

  case clang::Type::Elaborated:
  {
    const clang::ElaboratedType &et =
      static_cast<const clang::ElaboratedType &>(the_type);

    if(get_type(et.getNamedType(), new_type))
      return true;
    break;
  }

  case clang::Type::TypeOfExpr:
  {
    const clang::TypeOfExprType &tofe =
      static_cast<const clang::TypeOfExprType &>(the_type);

    if(get_type(tofe.desugar(), new_type))
      return true;

    break;
  }

  case clang::Type::TypeOf:
  {
    const clang::TypeOfType &toft =
      static_cast<const clang::TypeOfType &>(the_type);

    if(get_type(toft.desugar(), new_type))
      return true;

    break;
  }

  case clang::Type::LValueReference:
  {
    const clang::LValueReferenceType &lvrt =
      static_cast<const clang::LValueReferenceType &>(the_type);

    if(get_type(lvrt.getPointeeTypeAsWritten(), new_type))
      return true;

    break;
  }

  case clang::Type::MacroQualified:
  {
    const clang::MacroQualifiedType &macro =
      static_cast<const clang::MacroQualifiedType &>(the_type);

    if(get_type(macro.desugar(), new_type))
      return true;

    break;
  }

  case clang::Type::Attributed:
  {
    const clang::AttributedType &att =
      static_cast<const clang::AttributedType &>(the_type);

    if(get_type(att.desugar(), new_type))
      return true;

    break;
  }

  case clang::Type::Decltype:
  {
    const clang::DecltypeType &dt =
      static_cast<const clang::DecltypeType &>(the_type);

    if(get_type(dt.getUnderlyingType(), new_type))
      return true;

    break;
  }

  case clang::Type::Atomic:
  {
    const clang::AtomicType &dt =
      static_cast<const clang::AtomicType &>(the_type);

    // FIXME: we need some representation of atomic types in irep2
    if(get_type(dt.getValueType(), new_type))
      return true;

    break;
  }

  case clang::Type::Auto:
  {
    const clang::AutoType &at = static_cast<const clang::AutoType &>(the_type);

    if(get_type(at.desugar(), new_type))
      return true;

    break;
  }

  case clang::Type::ExtInt:
  {
    const clang::ExtIntType &eit =
      static_cast<const clang::ExtIntType &>(the_type);

    const unsigned n = eit.getNumBits();
    if(eit.isSigned())
      new_type = signedbv_typet(n);
    else
    {
      assert(eit.isUnsigned());
      new_type = unsignedbv_typet(n);
    }

    break;
  }
  case clang::Type::ExtVector:
  {
    // NOTE: some bitshift operations with classic vectors are parsed as this
    //   e.g vsi << 2 becomes ExtVector
    //       vsi << vsi2 becomes Vector
    const clang::ExtVectorType &vec =
      static_cast<const clang::ExtVectorType &>(the_type);

    typet the_type;
    if(get_type(vec.getElementType(), the_type))
      return true;

    new_type = vector_typet(
      the_type,
      constant_exprt(
        integer2binary(vec.getNumElements(), bv_width(int_type())),
        integer2string(vec.getNumElements()),
        int_type()));
    break;
  }
  case clang::Type::Vector:
  {
    const clang::VectorType &vec =
      static_cast<const clang::VectorType &>(the_type);

    typet the_type;
    if(get_type(vec.getElementType(), the_type))
      return true;

    new_type = vector_typet(
      the_type,
      constant_exprt(
        integer2binary(vec.getNumElements(), bv_width(int_type())),
        integer2string(vec.getNumElements()),
        int_type()));
    break;
  }

  default:
    std::cerr << "Conversion of unsupported clang type: \"";
    std::cerr << the_type.getTypeClassName() << std::endl;
    the_type.dump();
    return true;
  }

  return false;
}

bool clang_c_convertert::get_builtin_type(
  const clang::BuiltinType &bt,
  typet &new_type)
{
  std::string c_type;

  switch(bt.getKind())
  {
  case clang::BuiltinType::Void:
    new_type = empty_typet();
    c_type = "void";
    break;

  case clang::BuiltinType::Bool:
    new_type = bool_type();
    c_type = "bool";
    break;

  case clang::BuiltinType::Char_U:
  case clang::BuiltinType::UChar:
    new_type = unsigned_char_type();
    c_type = "unsigned_char";
    break;

  case clang::BuiltinType::WChar_U:
    new_type = unsigned_wchar_type();
    c_type = "unsigned_wchar_t";
    break;

  case clang::BuiltinType::Char16:
    new_type = char16_type();
    c_type = "char16_t";
    break;

  case clang::BuiltinType::Char32:
    new_type = char32_type();
    c_type = "char32_t";
    break;

  case clang::BuiltinType::UShort:
    new_type = unsigned_short_int_type();
    c_type = "unsigned_short";
    break;

  case clang::BuiltinType::UInt:
    new_type = uint_type();
    c_type = "unsigned_int";
    break;

  case clang::BuiltinType::ULong:
    new_type = long_uint_type();
    c_type = "unsigned_long";
    break;

  case clang::BuiltinType::ULongLong:
    new_type = long_long_uint_type();
    c_type = "unsigned_long_long";
    break;

  case clang::BuiltinType::Char_S:
  case clang::BuiltinType::SChar:
    new_type = signed_char_type();
    c_type = "signed_char";
    break;

  case clang::BuiltinType::WChar_S:
    new_type = wchar_type();
    c_type = "wchar_t";
    break;

  case clang::BuiltinType::Short:
    new_type = signed_short_int_type();
    c_type = "signed_short";
    break;

  case clang::BuiltinType::Int:
    new_type = int_type();
    c_type = "signed_int";
    break;

  case clang::BuiltinType::Long:
    new_type = long_int_type();
    c_type = "signed_long";
    break;

  case clang::BuiltinType::LongLong:
    new_type = long_long_int_type();
    c_type = "signed_long_long";
    break;

  case clang::BuiltinType::Half:
    new_type = half_float_type();
    c_type = "_Float16";
    break;

  case clang::BuiltinType::Float:
    new_type = float_type();
    c_type = "float";
    break;

  case clang::BuiltinType::Double:
    new_type = double_type();
    c_type = "double";
    break;

  case clang::BuiltinType::Float128:
  case clang::BuiltinType::LongDouble:
    new_type = long_double_type();
    c_type = "long_double";
    break;

  case clang::BuiltinType::Int128:
  case clang::BuiltinType::UInt128:
    // Various simplification / big-int related things use uint64_t's...
    std::cerr << "ESBMC currently does not support integers bigger "
              << "than 64 bits" << std::endl;
    bt.dump();
    return true;

  default:
    std::cerr << "Unrecognized clang builtin type "
              << bt.getName(clang::PrintingPolicy(clang::LangOptions())).str()
              << std::endl;
    bt.dump();
    return true;
  }

  new_type.set("#cpp_type", c_type);
  return false;
}

bool clang_c_convertert::get_expr(const clang::Stmt &stmt, exprt &new_expr)
{
  locationt location;
  get_start_location_from_stmt(stmt, location);

  switch(stmt.getStmtClass())
  {
  /*
       The following enum values are the the expr of a program,
       defined on the Expr class
    */

  // Objects that are implicit defined on the code syntax.
  // One example is the gcc ternary operator, which can be:
  // _Bool a = 1 ? : 0; is equivalent to _Bool a = 1 ? 1 : 0;
  // The 'then' expr is an opaque value equal to the ternary's
  // condition
  case clang::Stmt::OpaqueValueExprClass:
  {
    const clang::OpaqueValueExpr &opaque_expr =
      static_cast<const clang::OpaqueValueExpr &>(stmt);

    if(get_expr(*opaque_expr.getSourceExpr(), new_expr))
      return true;

    break;
  }

  // Reference to a declared object, such as functions or variables
  case clang::Stmt::DeclRefExprClass:
  {
    const clang::DeclRefExpr &decl =
      static_cast<const clang::DeclRefExpr &>(stmt);

    const clang::Decl &dcl = static_cast<const clang::Decl &>(*decl.getDecl());

    if(get_decl_ref(dcl, new_expr))
      return true;

    break;
  }

  // Predefined MACROS as __func__ or __PRETTY_FUNCTION__
  case clang::Stmt::PredefinedExprClass:
  {
    const clang::PredefinedExpr &pred_expr =
      static_cast<const clang::PredefinedExpr &>(stmt);

    if(convert_string_literal(*pred_expr.getFunctionName(), new_expr))
      return true;

    break;
  }

  // An integer value
  case clang::Stmt::IntegerLiteralClass:
  {
    const clang::IntegerLiteral &integer_literal =
      static_cast<const clang::IntegerLiteral &>(stmt);

    if(convert_integer_literal(integer_literal, new_expr))
      return true;

    break;
  }

  // A character such 'a'
  case clang::Stmt::CharacterLiteralClass:
  {
    const clang::CharacterLiteral &char_literal =
      static_cast<const clang::CharacterLiteral &>(stmt);

    if(convert_character_literal(char_literal, new_expr))
      return true;

    break;
  }

  // A float value
  case clang::Stmt::FloatingLiteralClass:
  {
    const clang::FloatingLiteral &floating_literal =
      static_cast<const clang::FloatingLiteral &>(stmt);

    if(convert_float_literal(floating_literal, new_expr))
      return true;

    break;
  }

  // A string
  case clang::Stmt::StringLiteralClass:
  {
    const clang::StringLiteral &string_literal =
      static_cast<const clang::StringLiteral &>(stmt);

    if(convert_string_literal(string_literal, new_expr))
      return true;

    break;
  }

  // This is an expr surrounded by parenthesis, we'll ignore it for
  // now, and check its subexpression
  case clang::Stmt::ParenExprClass:
  {
    const clang::ParenExpr &p = static_cast<const clang::ParenExpr &>(stmt);

    if(get_expr(*p.getSubExpr(), new_expr))
      return true;

    break;
  }

  // An unary operator such as +a, -a, *a or &a
  case clang::Stmt::UnaryOperatorClass:
  {
    const clang::UnaryOperator &uniop =
      static_cast<const clang::UnaryOperator &>(stmt);

    if(get_unary_operator_expr(uniop, new_expr))
      return true;

    break;
  }

  // An array subscript operation, such as a[1]
  case clang::Stmt::ArraySubscriptExprClass:
  {
    const clang::ArraySubscriptExpr &arr =
      static_cast<const clang::ArraySubscriptExpr &>(stmt);

    typet t;
    if(get_type(arr.getType(), t))
      return true;

    exprt array;
    if(get_expr(*arr.getBase(), array))
      return true;

    exprt pos;
    if(get_expr(*arr.getIdx(), pos))
      return true;

    new_expr = index_exprt(array, pos, t);
    break;
  }

  // Support for __builtin_offsetof();
  case clang::Stmt::OffsetOfExprClass:
  {
    const clang::OffsetOfExpr &offset =
      static_cast<const clang::OffsetOfExpr &>(stmt);

    // Use clang to calculate offsetof
    clang::Expr::EvalResult result;
    bool res = offset.EvaluateAsInt(result, *ASTContext);
    if(!res)
    {
      std::cerr << "Clang could not calculate offset" << std::endl;
      offset.dumpColor();
      return true;
    }

    new_expr = constant_exprt(
      integer2binary(result.Val.getInt().getSExtValue(), bv_width(uint_type())),
      integer2string(result.Val.getInt().getSExtValue()),
      uint_type());
    break;
  }

  case clang::Stmt::UnaryExprOrTypeTraitExprClass:
  {
    const clang::UnaryExprOrTypeTraitExpr &unary =
      static_cast<const clang::UnaryExprOrTypeTraitExpr &>(stmt);

    // Use clang to calculate alignof
    if(unary.getKind() == clang::UETT_AlignOf)
    {
      clang::Expr::EvalResult result;
      if(!unary.EvaluateAsInt(result, *ASTContext))
        return true;

      new_expr = constant_exprt(
        integer2binary(
          result.Val.getInt().getZExtValue(), bv_width(uint_type())),
        integer2string(result.Val.getInt().getZExtValue()),
        uint_type());
    }
    else
    {
      assert(unary.getKind() == clang::UETT_SizeOf);

      typet t;
      if(get_type(unary.getType(), t))
        return true;

      new_expr = exprt("sizeof", t);
    }

    typet size_type;
    if(get_type(unary.getTypeOfArgument(), size_type))
      return true;

    if(size_type.is_struct() || size_type.is_union())
    {
      struct_union_typet t = to_struct_union_type(size_type);
      size_type = symbol_typet("tag-" + t.tag().as_string());
    }

    new_expr.set("#c_sizeof_type", size_type);
    break;
  }

  // A function call expr
  // It can be undefined here, the symbol will be added in
  // adjust_expr::adjust_side_effect_function_call
  case clang::Stmt::CallExprClass:
  {
    const clang::CallExpr &function_call =
      static_cast<const clang::CallExpr &>(stmt);

    const clang::Stmt *callee = function_call.getCallee();

    exprt callee_expr;
    if(get_expr(*callee, callee_expr))
      return true;

    typet type;
    if(get_type(function_call.getType(), type))
      return true;

    side_effect_expr_function_callt call;
    call.function() = callee_expr;
    call.type() = type;

    for(const clang::Expr *arg : function_call.arguments())
    {
      exprt single_arg;
      if(get_expr(*arg, single_arg))
        return true;

      call.arguments().push_back(single_arg);
    }

    new_expr = call;
    break;
  }

  case clang::Stmt::MemberExprClass:
  {
    const clang::MemberExpr &member =
      static_cast<const clang::MemberExpr &>(stmt);

    exprt base;
    if(get_expr(*member.getBase(), base))
      return true;

    exprt comp;
    if(get_decl(*member.getMemberDecl(), comp))
      return true;

    new_expr = member_exprt(base, comp.name(), comp.type());

    // Potentially fix up a bitfield
    typet base_type = base.type();
    if(base.type().id() == "pointer")
      base_type = base.type().subtype();

    typet fixed_version;
    if(has_bitfields(base_type, &fixed_version))
    {
      // Look up record for this struct kind. Should be converted.
      const auto bmit = bitfield_mappings.find(fixed_version);
      assert(bmit != bitfield_mappings.end());
      const auto &backmap = bmit->second;

      auto it = backmap.find(comp.name());
      if(it != backmap.end())
        rewrite_bitfield_member(new_expr, it->second);
    }
    break;
  }

  case clang::Stmt::CompoundLiteralExprClass:
  {
    const clang::CompoundLiteralExpr &compound =
      static_cast<const clang::CompoundLiteralExpr &>(stmt);

    exprt initializer;
    if(get_expr(*compound.getInitializer(), initializer))
      return true;

    new_expr = initializer;
    break;
  }

  case clang::Stmt::AddrLabelExprClass:
  {
    const clang::AddrLabelExpr &addrlabelExpr =
      static_cast<const clang::AddrLabelExpr &>(stmt);

    exprt label;
    if(get_decl(*addrlabelExpr.getLabel(), label))
      return true;

    new_expr = address_of_exprt(label);
    break;
  }

  case clang::Stmt::StmtExprClass:
  {
    const clang::StmtExpr &stmtExpr =
      static_cast<const clang::StmtExpr &>(stmt);

    typet t;
    if(get_type(stmtExpr.getType(), t))
      return true;

    exprt subStmt;
    if(get_expr(*stmtExpr.getSubStmt(), subStmt))
      return true;

    side_effect_exprt stmt_expr("statement_expression", t);
    stmt_expr.copy_to_operands(subStmt);

    new_expr = stmt_expr;
    break;
  }

  case clang::Stmt::GNUNullExprClass:
  {
    const clang::GNUNullExpr &gnun =
      static_cast<const clang::GNUNullExpr &>(stmt);

    typet t;
    if(get_type(gnun.getType(), t))
      return true;

    new_expr = gen_zero(t);
    break;
  }
  // Casts expression:
  // Implicit: float f = 1; equivalent to float f = (float) 1;
  // CStyle: int a = (int) 3.0;
  case clang::Stmt::ImplicitCastExprClass:
  case clang::Stmt::CStyleCastExprClass:
  {
    const clang::CastExpr &cast = static_cast<const clang::CastExpr &>(stmt);

    if(get_cast_expr(cast, new_expr))
      return true;

    break;
  }

  // Binary expression such as a+1, a-1 and assignments
  case clang::Stmt::BinaryOperatorClass:
  case clang::Stmt::CompoundAssignOperatorClass:
  {
    const clang::BinaryOperator &binop =
      static_cast<const clang::BinaryOperator &>(stmt);

    if(get_binary_operator_expr(binop, new_expr))
      return true;

    break;
  }

  // This is the ternary if
  case clang::Stmt::ConditionalOperatorClass:
  {
    const clang::ConditionalOperator &ternary_if =
      static_cast<const clang::ConditionalOperator &>(stmt);

    exprt cond;
    if(get_expr(*ternary_if.getCond(), cond))
      return true;

    exprt then;
    if(get_expr(*ternary_if.getTrueExpr(), then))
      return true;

    exprt else_expr;
    if(get_expr(*ternary_if.getFalseExpr(), else_expr))
      return true;

    typet t;
    if(get_type(ternary_if.getType(), t))
      return true;

    exprt if_expr("if", t);
    if_expr.copy_to_operands(cond, then, else_expr);

    new_expr = if_expr;
    break;
  }

  // This is the gcc's ternary if extension
  case clang::Stmt::BinaryConditionalOperatorClass:
  {
    const clang::BinaryConditionalOperator &ternary_if =
      static_cast<const clang::BinaryConditionalOperator &>(stmt);

    exprt cond;
    if(get_expr(*ternary_if.getCond(), cond))
      return true;

    exprt else_expr;
    if(get_expr(*ternary_if.getFalseExpr(), else_expr))
      return true;

    typet t;
    if(get_type(ternary_if.getType(), t))
      return true;

    side_effect_exprt gcc_ternary("gcc_conditional_expression", t);
    gcc_ternary.copy_to_operands(cond, else_expr);

    new_expr = gcc_ternary;
    break;
  }

<<<<<<< HEAD
=======
  case clang::Stmt::ConvertVectorExprClass:
  {
    // TODO: Creating a fake call that is a passthrough should be simpler
    const clang::ConvertVectorExpr &convertVector =
      static_cast<const clang::ConvertVectorExpr &>(stmt);

    side_effect_expr_function_callt fake_call;
    code_typet t;
    if(get_type(convertVector.getType(), t.return_type()))
      return true;

    assert(t.return_type().is_vector());
    fake_call.type() = t;

    exprt e;
    if(get_expr(*convertVector.getSrcExpr(), e))
      return true;

    t.arguments().push_back(code_typet::argumentt(e.type()));
    fake_call.arguments().push_back(e);

    fake_call.function() = symbol_exprt("c:@F@__ESBMC_convertvector", t);
    fake_call.function().name("__ESBMC_convertvector");
    new_expr.swap(fake_call);
    return false;
  }

>>>>>>> 3dbc9a83
  // A shufflevector statement
  case clang::Stmt::ShuffleVectorExprClass:
  {
    // TODO: Creating a fake call that is a passthrough should be simpler
    const clang::ShuffleVectorExpr &shuffle =
      static_cast<const clang::ShuffleVectorExpr &>(stmt);

    side_effect_expr_function_callt fake_call;
    code_typet t;
    if(get_type(shuffle.getType(), t.return_type()))
      return true;

    assert(t.return_type().is_vector());
    fake_call.type() = t;

    for(unsigned j = 0; j < shuffle.getNumSubExprs(); j++)
    {
      exprt e;
      if(get_expr(*shuffle.getExpr(j), e))
        return true;

      t.arguments().push_back(code_typet::argumentt(e.type()));
      fake_call.arguments().push_back(e);
    }

    fake_call.function() = symbol_exprt("c:@F@__ESBMC_shufflevector", t);
    fake_call.function().name("__ESBMC_shufflevector");
    new_expr.swap(fake_call);
    return false;
  }

  // An initialize statement, such as int a[3] = {1, 2, 3}
  case clang::Stmt::InitListExprClass:
  {
    const clang::InitListExpr &init_stmt =
      static_cast<const clang::InitListExpr &>(stmt);

    typet t;
    if(get_type(init_stmt.getType(), t))
      return true;

    // If it _was_ a bitfield, treat is as non-mangled for the moment.
    if(has_bitfields(t))
      t = bitfield_orig_type_map[t];

    exprt inits;

    // Structs/unions/arrays put the initializer on operands
    if(t.is_struct() || t.is_union() || t.is_array() || t.is_vector())
    {
      inits = gen_zero(t);

      unsigned int num = init_stmt.getNumInits();
      for(unsigned int i = 0; i < num; i++)
      {
        exprt init;
        if(get_expr(*init_stmt.getInit(i), init))
          return true;

        typet elem_type;

        if(t.is_struct() || t.is_union())
          elem_type = to_struct_union_type(t).components()[i].type();
        else if(t.is_array())
          elem_type = to_array_type(t).subtype();
        else
          elem_type = to_vector_type(t).subtype();
        gen_typecast(ns, init, elem_type);

        inits.operands().at(i) = init;
      }

      // Handle bitfields again..
      if(has_bitfields(t))
      {
        fix_constant_bitfields(inits);
        t = bitfield_orig_type_map[t];
      }

      // If this expression is initializing an union, we should
      // set which field is being initialized
      if(t.is_union())
      {
        to_union_expr(inits).set_component_name(
          init_stmt.getInitializedFieldInUnion()->getName().str());
      }
    }
    else
    {
      assert(init_stmt.getNumInits() == 1);
      if(get_expr(*init_stmt.getInit(0), inits))
        return true;
    }

    new_expr = inits;
    break;
  }

  case clang::Stmt::ImplicitValueInitExprClass:
  {
    const clang::ImplicitValueInitExpr &init_stmt =
      static_cast<const clang::ImplicitValueInitExpr &>(stmt);

    typet t;
    if(get_type(init_stmt.getType(), t))
      return true;

    new_expr = gen_zero(t);
    break;
  }

  case clang::Stmt::GenericSelectionExprClass:
  {
    const clang::GenericSelectionExpr &gen =
      static_cast<const clang::GenericSelectionExpr &>(stmt);

    if(get_expr(*gen.getResultExpr(), new_expr))
      return true;

    break;
  }

  case clang::Stmt::VAArgExprClass:
  {
    const clang::VAArgExpr &vaa = static_cast<const clang::VAArgExpr &>(stmt);

    exprt expr;
    if(get_expr(*vaa.getSubExpr(), expr))
      return true;

    typet t;
    if(get_type(vaa.getType(), t))
      return true;

    exprt vaa_expr("builtin_va_arg", t);
    vaa_expr.copy_to_operands(expr);

    new_expr = vaa_expr;
    break;
  }

  case clang::Stmt::ConstantExprClass:
  {
    const clang::ConstantExpr &c =
      static_cast<const clang::ConstantExpr &>(stmt);

    if(get_expr(*c.getSubExpr(), new_expr))
      return true;

    break;
  }

  /*
    The following enum values are the basic elements of a program,
    defined on the Stmt class
  */

  // Declaration of variables, it is created as a decl-block to
  // allow declarations like int a,b;
  case clang::Stmt::DeclStmtClass:
  {
    const clang::DeclStmt &decl = static_cast<const clang::DeclStmt &>(stmt);

    const auto &declgroup = decl.getDeclGroup();

    codet decls("decl-block");
    for(auto it : declgroup)
    {
      exprt single_decl;
      if(get_decl(*it, single_decl))
        return true;

      decls.operands().push_back(single_decl);
    }

    new_expr = decls;
    break;
  }

  // A compound statement is a scope/block
  case clang::Stmt::CompoundStmtClass:
  {
    const clang::CompoundStmt &compound_stmt =
      static_cast<const clang::CompoundStmt &>(stmt);

    code_blockt block;
    for(auto const &stmt : compound_stmt.body())
    {
      exprt statement;
      if(get_expr(*stmt, statement))
        return true;

      convert_expression_to_code(statement);
      block.operands().push_back(statement);
    }

    // Set the end location for blocks
    locationt location_end;
    get_final_location_from_stmt(stmt, location_end);

    block.end_location(location_end);

    new_expr = block;
    break;
  }

  // A case statement inside a switch. The detail here is that we
  // construct it as a label
  case clang::Stmt::CaseStmtClass:
  {
    const clang::CaseStmt &case_stmt =
      static_cast<const clang::CaseStmt &>(stmt);

    exprt value;
    if(get_expr(*case_stmt.getLHS(), value))
      return true;

    exprt sub_stmt;
    if(get_expr(*case_stmt.getSubStmt(), sub_stmt))
      return true;

    code_switch_caset switch_case;
    switch_case.case_op() = value;

    convert_expression_to_code(sub_stmt);
    switch_case.code() = to_code(sub_stmt);

    new_expr = switch_case;
    break;
  }

  // A default statement inside a switch. Same as before, we construct
  // as a label, the difference is that we set default to true
  case clang::Stmt::DefaultStmtClass:
  {
    const clang::DefaultStmt &default_stmt =
      static_cast<const clang::DefaultStmt &>(stmt);

    exprt sub_stmt;
    if(get_expr(*default_stmt.getSubStmt(), sub_stmt))
      return true;

    code_switch_caset switch_case;
    switch_case.set_default(true);

    convert_expression_to_code(sub_stmt);
    switch_case.code() = to_code(sub_stmt);

    new_expr = switch_case;
    break;
  }

  // A label on the program
  case clang::Stmt::LabelStmtClass:
  {
    const clang::LabelStmt &label_stmt =
      static_cast<const clang::LabelStmt &>(stmt);

    exprt sub_stmt;
    if(get_expr(*label_stmt.getSubStmt(), sub_stmt))
      return true;

    convert_expression_to_code(sub_stmt);

    code_labelt label;
    label.set_label(label_stmt.getName());
    label.code() = to_code(sub_stmt);

    new_expr = label;
    break;
  }

  // An if then else statement. The else statement may not
  // exist, so we must check before constructing its exprt.
  // We always to try to cast its condition to bool
  case clang::Stmt::IfStmtClass:
  {
    const clang::IfStmt &ifstmt = static_cast<const clang::IfStmt &>(stmt);

    const clang::Stmt *cond_expr = ifstmt.getConditionVariableDeclStmt();
    if(cond_expr == nullptr)
      cond_expr = ifstmt.getCond();

    exprt cond;
    if(get_expr(*cond_expr, cond))
      return true;

    exprt then;
    if(get_expr(*ifstmt.getThen(), then))
      return true;

    convert_expression_to_code(then);

    codet if_expr("ifthenelse");
    if_expr.copy_to_operands(cond, then);

    const clang::Stmt *else_stmt = ifstmt.getElse();

    if(else_stmt)
    {
      exprt else_expr;
      if(get_expr(*else_stmt, else_expr))
        return true;

      convert_expression_to_code(else_expr);
      if_expr.copy_to_operands(else_expr);
    }

    new_expr = if_expr;
    break;
  }

  // A switch statement.
  case clang::Stmt::SwitchStmtClass:
  {
    const clang::SwitchStmt &switch_stmt =
      static_cast<const clang::SwitchStmt &>(stmt);

    const clang::Stmt *cond_expr = switch_stmt.getConditionVariableDeclStmt();
    if(cond_expr == nullptr)
      cond_expr = switch_stmt.getCond();

    exprt cond;
    if(get_expr(*cond_expr, cond))
      return true;

    codet body;
    if(get_expr(*switch_stmt.getBody(), body))
      return true;

    code_switcht switch_code;
    switch_code.value() = cond;
    switch_code.body() = body;

    new_expr = switch_code;
    break;
  }

  // A while statement. Even if its body is empty, an CompoundStmt
  // is generated for it. We always try to cast its condition to bool
  case clang::Stmt::WhileStmtClass:
  {
    const clang::WhileStmt &while_stmt =
      static_cast<const clang::WhileStmt &>(stmt);

    const clang::Stmt *cond_expr = while_stmt.getConditionVariableDeclStmt();
    if(cond_expr == nullptr)
      cond_expr = while_stmt.getCond();

    exprt cond;
    if(get_expr(*cond_expr, cond))
      return true;

    codet body = code_skipt();
    if(get_expr(*while_stmt.getBody(), body))
      return true;

    convert_expression_to_code(body);

    code_whilet code_while;
    code_while.cond() = cond;
    code_while.body() = body;

    new_expr = code_while;
    break;
  }

  // A dowhile statement. Even if its body is empty, an CompoundStmt
  // is generated for it. We always try to cast its condition to bool
  case clang::Stmt::DoStmtClass:
  {
    const clang::DoStmt &do_stmt = static_cast<const clang::DoStmt &>(stmt);

    exprt cond;
    if(get_expr(*do_stmt.getCond(), cond))
      return true;

    codet body = code_skipt();
    if(get_expr(*do_stmt.getBody(), body))
      return true;

    convert_expression_to_code(body);

    code_dowhilet code_while;
    code_while.cond() = cond;
    code_while.body() = body;

    new_expr = code_while;
    break;
  }

  // A For statement. Even if its body is empty, an CompoundStmt
  // is generated for it. We always try to cast its condition to bool.
  // Its parameters might be empty, so we have to check them all before
  // converting
  case clang::Stmt::ForStmtClass:
  {
    const clang::ForStmt &for_stmt = static_cast<const clang::ForStmt &>(stmt);

    codet init = code_skipt();
    const clang::Stmt *init_stmt = for_stmt.getInit();
    if(init_stmt)
      if(get_expr(*init_stmt, init))
        return true;

    convert_expression_to_code(init);
    const clang::Stmt *cond_expr = for_stmt.getConditionVariableDeclStmt();
    if(cond_expr == nullptr)
      cond_expr = for_stmt.getCond();

    exprt cond = true_exprt();
    if(cond_expr)
      if(get_expr(*cond_expr, cond))
        return true;

    codet inc = code_skipt();
    const clang::Stmt *inc_stmt = for_stmt.getInc();
    if(inc_stmt)
      get_expr(*inc_stmt, inc);

    convert_expression_to_code(inc);

    codet body = code_skipt();
    const clang::Stmt *body_stmt = for_stmt.getBody();
    if(body_stmt)
      if(get_expr(*body_stmt, body))
        return true;

    convert_expression_to_code(body);

    code_fort code_for;
    code_for.init() = init;
    code_for.cond() = cond;
    code_for.iter() = inc;
    code_for.body() = body;

    new_expr = code_for;
    break;
  }

  // a goto instruction to a label
  case clang::Stmt::GotoStmtClass:
  {
    const clang::GotoStmt &goto_stmt =
      static_cast<const clang::GotoStmt &>(stmt);

    code_gotot code_goto;
    code_goto.set_destination(goto_stmt.getLabel()->getName().str());

    new_expr = code_goto;
    break;
  }

  case clang::Stmt::IndirectGotoStmtClass:
  {
    const clang::IndirectGotoStmt &goto_stmt =
      static_cast<const clang::IndirectGotoStmt &>(stmt);

    // clang was able to compute the target, so this became a
    // common goto
    if(goto_stmt.getConstantTarget())
    {
      code_gotot code_goto;
      code_goto.set_destination(goto_stmt.getConstantTarget()->getName().str());

      new_expr = code_goto;
    }
    else
    {
      std::cerr << "ESBMC currently does not support indirect gotos"
                << std::endl;
      stmt.dumpColor();
      return true;

      exprt target;
      if(get_expr(*goto_stmt.getTarget(), target))
        return true;

      codet code_goto("gcc_goto");
      code_goto.copy_to_operands(target);

      new_expr = code_goto;
    }

    break;
  }

  // A continue statement
  case clang::Stmt::ContinueStmtClass:
    new_expr = code_continuet();
    break;

  // A break statement
  case clang::Stmt::BreakStmtClass:
    new_expr = code_breakt();
    break;

  // A return statement
  case clang::Stmt::ReturnStmtClass:
  {
    const clang::ReturnStmt &ret = static_cast<const clang::ReturnStmt &>(stmt);

    if(!current_functionDecl)
    {
      std::cerr << "ESBMC could not find the parent scope for "
                << "the following return statement:" << std::endl;
      ret.dumpColor();
      return true;
    }

    typet return_type;
    if(get_type(current_functionDecl->getReturnType(), return_type))
      return true;

    code_returnt ret_expr;
    if(ret.getRetValue())
    {
      const clang::Expr &retval = *ret.getRetValue();

      exprt val;
      if(get_expr(retval, val))
        return true;

      gen_typecast(ns, val, return_type);
      ret_expr.return_value() = val;
    }

    new_expr = ret_expr;
    break;
  }

  // Atomic instructions
  case clang::Stmt::AtomicExprClass:
  {
    const clang::AtomicExpr &atm = static_cast<const clang::AtomicExpr &>(stmt);

    if(get_atomic_expr(atm, new_expr))
      return true;

    break;
  }

  // A NULL statement, we ignore it. An example is a lost semicolon on
  // the program
  case clang::Stmt::NullStmtClass:

  // GCC or MS Assembly instruction. We ignore them
  case clang::Stmt::GCCAsmStmtClass:
  case clang::Stmt::MSAsmStmtClass:
    new_expr = code_skipt();
    break;

  default:
    std::cerr << "Conversion of unsupported clang expr: \"";
    std::cerr << stmt.getStmtClassName() << "\" to expression" << std::endl;
    stmt.dumpColor();
    return true;
  }

  new_expr.location() = location;
  return false;
}

bool clang_c_convertert::get_decl_ref(const clang::Decl &d, exprt &new_expr)
{
  // Special case for Enums, we return the constant instead of a reference
  // to the name
  if(const auto *e = llvm::dyn_cast<clang::EnumConstantDecl>(&d))
  {
    // For enum constants, we get their value directly
    new_expr = constant_exprt(
      integer2binary(e->getInitVal().getSExtValue(), bv_width(int_type())),
      integer2string(e->getInitVal().getSExtValue()),
      int_type());

    return false;
  }

  if(const auto *nd = llvm::dyn_cast<clang::ValueDecl>(&d))
  {
    // Everything else should be a value decl
    std::string name, id;
    get_decl_name(*nd, name, id);

    typet type;
    if(get_type(nd->getType(), type))
      return true;

    new_expr = exprt("symbol", type);
    new_expr.identifier(id);
    new_expr.cmt_lvalue(true);
    new_expr.name(name);
    return false;
  }

  std::cerr << "Conversion of unsupported clang decl ref: \"";
  std::cerr << d.getDeclKindName() << "\" to expression" << std::endl;
  d.dumpColor();
  return true;
}

bool clang_c_convertert::get_cast_expr(
  const clang::CastExpr &cast,
  exprt &new_expr)
{
  exprt expr;
  if(get_expr(*cast.getSubExpr(), expr))
    return true;

  typet type;
  if(get_type(cast.getType(), type))
    return true;

  switch(cast.getCastKind())
  {
  case clang::CK_ArrayToPointerDecay:
  case clang::CK_FunctionToPointerDecay:
  case clang::CK_BuiltinFnToFnPtr:
  case clang::CK_UncheckedDerivedToBase:
    break;

  case clang::CK_DerivedToBase:
  case clang::CK_Dynamic:

  case clang::CK_UserDefinedConversion:
  case clang::CK_ConstructorConversion:

  case clang::CK_NoOp:

  case clang::CK_IntegralCast:
  case clang::CK_IntegralToBoolean:
  case clang::CK_IntegralToFloating:
  case clang::CK_IntegralToPointer:

  case clang::CK_FloatingToIntegral:
  case clang::CK_FloatingToBoolean:
  case clang::CK_FloatingCast:

  case clang::CK_ToVoid:
  case clang::CK_BitCast:
  case clang::CK_LValueToRValue:
  case clang::CK_LValueBitCast:

  case clang::CK_PointerToBoolean:
  case clang::CK_PointerToIntegral:
    gen_typecast(ns, expr, type);
    break;

  case clang::CK_AddressSpaceConversion:
  case clang::CK_NullToPointer:
    expr = gen_zero(type);
    break;

  case clang::CK_VectorSplat:
    break;
  case clang::CK_ToUnion:
    gen_typecast_to_union(expr, type);
    break;

  case clang::CK_VectorSplat:
    break;
  default:
    std::cerr << "Conversion of unsupported clang cast operator: \"";
    std::cerr << cast.getCastKindName() << "\" to expression" << std::endl;
    cast.dumpColor();
    return true;
  }

  new_expr = expr;
  return false;
}

bool clang_c_convertert::get_unary_operator_expr(
  const clang::UnaryOperator &uniop,
  exprt &new_expr)
{
  typet uniop_type;
  if(get_type(uniop.getType(), uniop_type))
    return true;

  exprt unary_sub;
  if(get_expr(*uniop.getSubExpr(), unary_sub))
    return true;

  switch(uniop.getOpcode())
  {
  case clang::UO_Plus:
    new_expr = exprt("unary+", uniop_type);
    break;

  case clang::UO_Minus:
    new_expr = exprt("unary-", uniop_type);
    break;

  case clang::UO_Not:
    new_expr = exprt("bitnot", uniop_type);
    break;

  case clang::UO_LNot:
    new_expr = exprt("not", bool_type());
    break;

  case clang::UO_PreInc:
    new_expr = side_effect_exprt("preincrement", uniop_type);
    break;

  case clang::UO_PreDec:
    new_expr = side_effect_exprt("predecrement", uniop_type);
    break;

  case clang::UO_PostInc:
    new_expr = side_effect_exprt("postincrement", uniop_type);
    break;

  case clang::UO_PostDec:
    new_expr = side_effect_exprt("postdecrement", uniop_type);
    break;

  case clang::UO_AddrOf:
    new_expr = exprt("address_of", uniop_type);
    break;

  case clang::UO_Deref:
    new_expr = exprt("dereference", uniop_type);
    break;

  case clang::UO_Extension:
    new_expr.swap(unary_sub);
    return false;

  default:
    std::cerr << "Conversion of unsupported clang unary operator: \"";
    std::cerr << clang::UnaryOperator::getOpcodeStr(uniop.getOpcode()).str()
              << "\" to expression" << std::endl;
    uniop.dumpColor();
    return true;
  }

  new_expr.operands().push_back(unary_sub);
  return false;
}

bool clang_c_convertert::get_binary_operator_expr(
  const clang::BinaryOperator &binop,
  exprt &new_expr)
{
  exprt lhs;
  if(get_expr(*binop.getLHS(), lhs))
    return true;

  exprt rhs;
  if(get_expr(*binop.getRHS(), rhs))
    return true;

  typet t;
  if(get_type(binop.getType(), t))
    return true;

  switch(binop.getOpcode())
  {
  case clang::BO_Add:
    if(t.is_floatbv())
      new_expr = exprt("ieee_add", t);
    else
      new_expr = exprt("+", t);
    break;

  case clang::BO_Sub:
    if(t.is_floatbv())
      new_expr = exprt("ieee_sub", t);
    else
      new_expr = exprt("-", t);
    break;

  case clang::BO_Mul:
    if(t.is_floatbv())
      new_expr = exprt("ieee_mul", t);
    else
      new_expr = exprt("*", t);
    break;

  case clang::BO_Div:
    if(t.is_floatbv())
      new_expr = exprt("ieee_div", t);
    else
      new_expr = exprt("/", t);
    break;

  case clang::BO_Shl:
    new_expr = exprt("shl", t);
    break;

  case clang::BO_Shr:
    new_expr = exprt("shr", t);
    break;

  case clang::BO_Rem:
    new_expr = exprt("mod", t);
    break;

  case clang::BO_And:
    new_expr = exprt("bitand", t);
    break;

  case clang::BO_Xor:
    new_expr = exprt("bitxor", t);
    break;

  case clang::BO_Or:
    new_expr = exprt("bitor", t);
    break;

  case clang::BO_LT:
    new_expr = exprt("<", t);
    break;

  case clang::BO_GT:
    new_expr = exprt(">", t);
    break;

  case clang::BO_LE:
    new_expr = exprt("<=", t);
    break;

  case clang::BO_GE:
    new_expr = exprt(">=", t);
    break;

  case clang::BO_EQ:
    new_expr = exprt("=", t);
    break;

  case clang::BO_NE:
    new_expr = exprt("notequal", t);
    break;

  case clang::BO_LAnd:
    new_expr = exprt("and", t);
    break;

  case clang::BO_LOr:
    new_expr = exprt("or", t);
    break;

  case clang::BO_Assign:
    // If we use code_assignt, it will reserve two operands,
    // and the copy_to_operands method call at the end of
    // this method will put lhs and rhs in positions 2 and 3,
    // instead of 0 and 1 :/
    new_expr = side_effect_exprt("assign", t);
    break;

  case clang::BO_Comma:
    new_expr = exprt("comma", t);
    break;

  default:
  {
    const clang::CompoundAssignOperator &compop =
      static_cast<const clang::CompoundAssignOperator &>(binop);
    return get_compound_assign_expr(compop, new_expr);
  }
  }

  new_expr.copy_to_operands(lhs, rhs);
  return false;
}

bool clang_c_convertert::get_compound_assign_expr(
  const clang::CompoundAssignOperator &compop,
  exprt &new_expr)
{
  switch(compop.getOpcode())
  {
  case clang::BO_AddAssign:
    new_expr = side_effect_exprt("assign+");
    break;

  case clang::BO_SubAssign:
    new_expr = side_effect_exprt("assign-");
    break;

  case clang::BO_MulAssign:
    new_expr = side_effect_exprt("assign*");
    break;

  case clang::BO_DivAssign:
    new_expr = side_effect_exprt("assign_div");
    break;

  case clang::BO_RemAssign:
    new_expr = side_effect_exprt("assign_mod");
    break;

  case clang::BO_ShlAssign:
    new_expr = side_effect_exprt("assign_shl");
    break;

  case clang::BO_ShrAssign:
    new_expr = side_effect_exprt("assign_shr");
    break;

  case clang::BO_AndAssign:
    new_expr = side_effect_exprt("assign_bitand");
    break;

  case clang::BO_XorAssign:
    new_expr = side_effect_exprt("assign_bitxor");
    break;

  case clang::BO_OrAssign:
    new_expr = side_effect_exprt("assign_bitor");
    break;

  default:
    std::cerr << "Conversion of unsupported clang binary operator: \"";
    std::cerr << compop.getOpcodeStr().str() << "\" to expression" << std::endl;
    compop.dumpColor();
    return true;
  }

  exprt lhs;
  if(get_expr(*compop.getLHS(), lhs))
    return true;

  exprt rhs;
  if(get_expr(*compop.getRHS(), rhs))
    return true;

  if(get_type(compop.getType(), new_expr.type()))
    return true;

  if(!lhs.type().is_pointer())
    gen_typecast(ns, rhs, lhs.type());

  new_expr.copy_to_operands(lhs, rhs);
  return false;
}

bool clang_c_convertert::get_atomic_expr(
  const clang::AtomicExpr &atm,
  exprt &new_expr)
{
  // We're going to create a fake function call
  side_effect_expr_function_callt fake_call;

  // Get the type
  code_typet t;
  if(get_type(atm.getType(), t.return_type()))
    return true;
  fake_call.type() = t;

  // get the name
  std::string name;
  switch(atm.getOp())
  {
  case clang::AtomicExpr::AO__c11_atomic_load:
    name = "__c11_atomic_load";
    break;

  case clang::AtomicExpr::AO__c11_atomic_store:
    name = "__c11_atomic_store";
    break;

  case clang::AtomicExpr::AO__c11_atomic_exchange:
    name = "__c11_atomic_exchange";
    break;

  case clang::AtomicExpr::AO__c11_atomic_compare_exchange_strong:
    name = "__c11_atomic_compare_exchange_strong";
    break;

  case clang::AtomicExpr::AO__c11_atomic_compare_exchange_weak:
    name = "__c11_atomic_compare_exchange_weak";
    break;

  case clang::AtomicExpr::AO__c11_atomic_fetch_add:
    name = "__c11_atomic_fetch_add";
    break;

  case clang::AtomicExpr::AO__c11_atomic_fetch_sub:
    name = "__c11_atomic_fetch_sub";
    break;

  case clang::AtomicExpr::AO__c11_atomic_fetch_and:
    name = "__c11_atomic_fetch_and";
    break;

  case clang::AtomicExpr::AO__c11_atomic_fetch_or:
    name = "__c11_atomic_fetch_or";
    break;

  case clang::AtomicExpr::AO__c11_atomic_fetch_xor:
    name = "__c11_atomic_fetch_xor";
    break;

  case clang::AtomicExpr::AO__atomic_load:
    name = "__atomic_load";
    break;

  case clang::AtomicExpr::AO__atomic_load_n:
    name = "__atomic_load_n";
    break;

  case clang::AtomicExpr::AO__atomic_store:
    name = "__atomic_store";
    break;

  case clang::AtomicExpr::AO__atomic_store_n:
    name = "__atomic_store_n";
    break;

  case clang::AtomicExpr::AO__atomic_exchange:
    name = "__atomic_exchange";
    break;

  case clang::AtomicExpr::AO__atomic_exchange_n:
    name = "__atomic_exchange_n";
    break;

  case clang::AtomicExpr::AO__atomic_compare_exchange:
    name = "__atomic_compare_exchange";
    break;

  case clang::AtomicExpr::AO__atomic_compare_exchange_n:
    name = "__atomic_compare_exchange_n";
    break;

  case clang::AtomicExpr::AO__atomic_fetch_add:
    name = "__atomic_fetch_add";
    break;

  case clang::AtomicExpr::AO__atomic_fetch_sub:
    name = "__atomic_fetch_sub";
    break;

  case clang::AtomicExpr::AO__atomic_fetch_and:
    name = "__atomic_fetch_and";
    break;

  case clang::AtomicExpr::AO__atomic_fetch_or:
    name = "__atomic_fetch_or";
    break;

  case clang::AtomicExpr::AO__atomic_fetch_xor:
    name = "__atomic_fetch_xor";
    break;

  case clang::AtomicExpr::AO__atomic_fetch_nand:
    name = "__atomic_fetch_nand";
    break;

  case clang::AtomicExpr::AO__atomic_add_fetch:
    name = "__atomic_add_fetch";
    break;

  case clang::AtomicExpr::AO__atomic_sub_fetch:
    name = "__atomic_sub_fetch";
    break;

  case clang::AtomicExpr::AO__atomic_and_fetch:
    name = "__atomic_and_fetch";
    break;

  case clang::AtomicExpr::AO__atomic_or_fetch:
    name = "__atomic_or_fetch";
    break;

  case clang::AtomicExpr::AO__atomic_xor_fetch:
    name = "__atomic_xor_fetch";
    break;

  case clang::AtomicExpr::AO__atomic_nand_fetch:
    name = "__atomic_nand_fetch";
    break;

  default:
    std::cerr << "Unknown Atomic expression" << std::endl;
    atm.dumpColor();
    return true;
  }

  // Get Arguments, ptr is never nullptr
  exprt ptr;
  if(get_expr(*atm.getPtr(), ptr))
    return true;

  t.arguments().push_back(code_typet::argumentt(ptr.type()));
  fake_call.arguments().push_back(ptr);

  // Val1
  if(
    atm.getOp() != clang::AtomicExpr::AO__c11_atomic_load &&
    atm.getOp() != clang::AtomicExpr::AO__atomic_load_n)
  {
    exprt val1;
    if(get_expr(*atm.getVal1(), val1))
      return true;

    t.arguments().push_back(code_typet::argumentt(val1.type()));
    fake_call.arguments().push_back(val1);
  }

  // Val2
  if(atm.getOp() == clang::AtomicExpr::AO__atomic_exchange || atm.isCmpXChg())
  {
    exprt val2;
    if(get_expr(*atm.getVal2(), val2))
      return true;

    t.arguments().push_back(code_typet::argumentt(val2.type()));
    fake_call.arguments().push_back(val2);
  }

  // Weak
  if(
    atm.getOp() == clang::AtomicExpr::AO__atomic_compare_exchange ||
    atm.getOp() == clang::AtomicExpr::AO__atomic_compare_exchange_n)
  {
    exprt weak;
    if(get_expr(*atm.getWeak(), weak))
      return true;

    t.arguments().push_back(code_typet::argumentt(weak.type()));
    fake_call.arguments().push_back(weak);
  }

  if(atm.getOp() != clang::AtomicExpr::AO__c11_atomic_init)
  {
    exprt order;
    if(get_expr(*atm.getOrder(), order))
      return true;

    t.arguments().push_back(code_typet::argumentt(order.type()));
    fake_call.arguments().push_back(order);
  }

  if(atm.isCmpXChg())
  {
    exprt order_fail;
    if(get_expr(*atm.getOrderFail(), order_fail))
      return true;

    t.arguments().push_back(code_typet::argumentt(order_fail.type()));
    fake_call.arguments().push_back(order_fail);
  }

  fake_call.function() = symbol_exprt("c:@F@" + name, t);
  fake_call.function().name(name);
  new_expr.swap(fake_call);
  return false;
}

void clang_c_convertert::get_default_symbol(
  symbolt &symbol,
  std::string module_name,
  typet type,
  std::string name,
  std::string id,
  locationt location)
{
  symbol.mode = "C";
  symbol.module = module_name;
  symbol.location = std::move(location);
  symbol.type = std::move(type);
  symbol.name = name;
  symbol.id = id;
}

static std::string get_decl_name(const clang::NamedDecl &nd)
{
  if(const clang::IdentifierInfo *identifier = nd.getIdentifier())
    return identifier->getName().str();

  std::string name;
  llvm::raw_string_ostream rso(name);
  nd.printName(rso);
  return rso.str();
}

static std::string
getFullyQualifiedName(const clang::QualType &t, const clang::ASTContext &c)
{
  clang::PrintingPolicy Policy(c.getPrintingPolicy());
  Policy.SuppressScope = false;
  Policy.AnonymousTagLocations = true;
  Policy.PolishForDeclaration = true;
  Policy.SuppressUnwrittenScope = true;
  return clang::TypeName::getFullyQualifiedName(t, c, Policy);
}

void clang_c_convertert::get_decl_name(
  const clang::NamedDecl &nd,
  std::string &name,
  std::string &id)
{
  id = name = ::get_decl_name(nd);

  switch(nd.getKind())
  {
  // ParamVarDecl, we can safely ignore them
  case clang::Decl::ParmVar:
    if(name.empty())
      return;
    break;

  case clang::Decl::Field:
    if(name.empty())
    {
      // Anonymous fields, generate a name based on the type
      const clang::FieldDecl &fd = static_cast<const clang::FieldDecl &>(nd);
      name = "anon";
      id = getFullyQualifiedName(fd.getType(), *ASTContext);
    }
    return;

  case clang::Decl::IndirectField:
    if(name.empty())
    {
      // Anonymous fields, generate a name based on the type
      const clang::IndirectFieldDecl &fd =
        static_cast<const clang::IndirectFieldDecl &>(nd);
      name = "anon";
      id = getFullyQualifiedName(fd.getType(), *ASTContext);
      return;
    }
    break;

  case clang::Decl::Record:
  case clang::Decl::CXXRecord:
  {
    const clang::RecordDecl &rd = static_cast<const clang::RecordDecl &>(nd);
    name = getFullyQualifiedName(ASTContext->getTagDeclType(&rd), *ASTContext);
    id = "tag-" + name;
    return;
  }

  case clang::Decl::Var:
    if(name.empty())
    {
      // Anonymous variable, generate a name based on the type,
      // see regression union1
      const clang::VarDecl &vd = static_cast<const clang::VarDecl &>(nd);
      name = "anon";
      id = getFullyQualifiedName(vd.getType(), *ASTContext);
      return;
    }
    break;

  default:
    if(name.empty())
    {
      std::cerr << "Declaration has an empty name:\n";
      nd.dumpColor();
      abort();
    }
  }

  clang::SmallString<128> DeclUSR;
  if(!clang::index::generateUSRForDecl(&nd, DeclUSR))
  {
    id = DeclUSR.str().str();
    return;
  }

  // Otherwise, abort
  std::cerr << "Unable to generate the USR for:\n";
  nd.dumpColor();
  abort();
}

void clang_c_convertert::get_start_location_from_stmt(
  const clang::Stmt &stmt,
  locationt &location)
{
  sm = &ASTContext->getSourceManager();

  std::string function_name;

  if(current_functionDecl)
    function_name = ::get_decl_name(*current_functionDecl);

  clang::PresumedLoc PLoc;
  get_presumed_location(stmt.getSourceRange().getBegin(), PLoc);

  set_location(PLoc, function_name, location);
}

void clang_c_convertert::get_final_location_from_stmt(
  const clang::Stmt &stmt,
  locationt &location)
{
  sm = &ASTContext->getSourceManager();

  std::string function_name;

  if(current_functionDecl)
    function_name = ::get_decl_name(*current_functionDecl);

  clang::PresumedLoc PLoc;
  get_presumed_location(stmt.getSourceRange().getEnd(), PLoc);

  set_location(PLoc, function_name, location);
}

void clang_c_convertert::get_location_from_decl(
  const clang::Decl &decl,
  locationt &location)
{
  sm = &ASTContext->getSourceManager();

  std::string function_name;

  if(decl.getDeclContext()->isFunctionOrMethod())
  {
    const clang::FunctionDecl &funcd =
      static_cast<const clang::FunctionDecl &>(*decl.getDeclContext());

    function_name = ::get_decl_name(funcd);
  }

  clang::PresumedLoc PLoc;
  get_presumed_location(decl.getSourceRange().getBegin(), PLoc);

  set_location(PLoc, function_name, location);
}

void clang_c_convertert::get_presumed_location(
  const clang::SourceLocation &loc,
  clang::PresumedLoc &PLoc)
{
  if(!sm)
    return;

  clang::SourceLocation SpellingLoc = sm->getSpellingLoc(loc);
  PLoc = sm->getPresumedLoc(SpellingLoc);
}

void clang_c_convertert::set_location(
  clang::PresumedLoc &PLoc,
  std::string &function_name,
  locationt &location)
{
  if(PLoc.isInvalid())
  {
    location.set_file("<invalid sloc>");
    return;
  }

  location.set_line(PLoc.getLine());
  location.set_file(get_filename_from_path(PLoc.getFilename()));

  if(!function_name.empty())
    location.set_function(function_name);
}

std::string clang_c_convertert::get_modulename_from_path(std::string path)
{
  std::string filename = get_filename_from_path(path);

  if(filename.find_last_of('.') != std::string::npos)
    return filename.substr(0, filename.find_last_of('.'));

  return filename;
}

std::string clang_c_convertert::get_filename_from_path(std::string path)
{
  if(path.find_last_of('/') != std::string::npos)
    return path.substr(path.find_last_of('/') + 1);

  return path;
}

symbolt *clang_c_convertert::move_symbol_to_context(symbolt &symbol)
{
  symbolt *s = context.find_symbol(symbol.id);
  if(s == nullptr)
  {
    if(context.move(symbol, s))
    {
      std::cerr << "Couldn't add symbol " << symbol.name
                << " to symbol table\n";
      symbol.dump();
      abort();
    }
  }
  else
  {
    // types that are code means functions
    if(s->type.is_code())
    {
      if(symbol.value.is_not_nil() && !s->value.is_not_nil())
        s->swap(symbol);
    }
    else if(s->is_type)
    {
      if(symbol.type.is_not_nil() && !s->type.is_not_nil())
        s->swap(symbol);
    }
  }

  return s;
}

void clang_c_convertert::convert_expression_to_code(exprt &expr)
{
  if(expr.is_code())
    return;

  codet code("expression");
  code.location() = expr.location();
  code.move_to_operands(expr);

  expr.swap(code);
}

const clang::Decl *
clang_c_convertert::get_DeclContext_from_Stmt(const clang::Stmt &stmt)
{
  auto it = ASTContext->getParents(stmt).begin();
  if(it == ASTContext->getParents(stmt).end())
    return nullptr;

  const clang::Decl *aDecl = it->get<clang::Decl>();
  if(aDecl)
    return aDecl;

  const clang::Stmt *aStmt = it->get<clang::Stmt>();
  if(aStmt)
    return get_DeclContext_from_Stmt(*aStmt);

  return nullptr;
}

const clang::Decl *
clang_c_convertert::get_top_FunctionDecl_from_Stmt(const clang::Stmt &stmt)
{
  const clang::Decl *decl = get_DeclContext_from_Stmt(stmt);
  if(decl)
  {
    if(decl->isFunctionOrFunctionTemplate())
      return decl;

    if(decl->getNonClosureContext()->isFunctionOrFunctionTemplate())
      return decl->getNonClosureContext();
  }

  return nullptr;
}

bool clang_c_convertert::has_bitfields(const typet &_type, typet *converted)
{
  typet type = _type;
  if(type.id() == "symbol")
    type = ns.follow(type);

  auto fixed_it = bitfield_fixed_type_map.find(type);
  if(fixed_it != bitfield_fixed_type_map.end())
  {
    if(converted)
      *converted = fixed_it->second;
    return true; // Yes, and the unfixed version version was passed in
  }

  auto orig_it = bitfield_orig_type_map.find(type);
  if(orig_it != bitfield_orig_type_map.end())
  {
    if(converted)
      *converted = type;
    return true; // Yes, and this is the fixed version
  }

  if(type.id() != "struct" && type.id() != "union")
    return false; // Could have been a symbol of a union

  auto sutype = to_struct_union_type(type);
  for(const auto &comp : sutype.components())
  {
    if(comp.type().get("#bitfield").as_string() == "true")
    {
      if(converted)
        *converted = typet();
      return true; // Yes, this is unconverted, and to date unknown.
    }
  }

  return false;
}

static std::string gen_bitfield_blob_name(unsigned int num)
{
  return "#BITFIELD" + std::to_string(num);
}

typet clang_c_convertert::fix_bitfields(const typet &_type)
{
  typet type = _type;
  if(type.id() == "symbol")
    type = ns.follow(type);

  if(bitfield_fixed_type_map.find(type) != bitfield_fixed_type_map.end())
    return bitfield_fixed_type_map.find(type)->second;

  auto sutype = to_struct_union_type(type);
  auto &components = sutype.components(); // It's a vector of components
  std::decay<decltype(components)>::type new_components;
  bool is_packed = sutype.get("packed").as_string() == "true";

  unsigned int bit_offs = 0;
  unsigned int blob_count = 0;

  std::map<irep_idt, bitfield_map> backmap;

  auto pop_blob = [is_packed, &bit_offs, &blob_count, &new_components]() {
    // We have to pop the current bitfield blob into the struct and create
    // a new one to make space.

    // Size of the bitfield depends on whether we're packed or not.
    typet ubv;
    if(is_packed)
    {
      // Round up to nearest byte.
      bit_offs += 7;
      bit_offs &= 0xFFFFFFF8;
      ubv = unsignedbv_typet(bit_offs);
    }
    else
    {
      // Always generate a 64 bit blob for now, optimise later.
      ubv = unsignedbv_typet(BITFIELD_MAX_FIELD);
    }

    std::string name = gen_bitfield_blob_name(blob_count);
    struct_union_typet::componentt newcomp(name, name, ubv);
    new_components.push_back(newcomp);

    bit_offs = 0;
    blob_count++;
  };

  for(const auto &comp : components)
  { // Go through all components...
    if(comp.type().get("#bitfield").as_string() != "true")
    {
      if(bit_offs != 0)
        pop_blob();

      new_components.push_back(comp);
      continue;
    }

    // Otherwise: this is a bitfield.
    unsigned int width = bv_width(comp.type());
    assert(width <= BITFIELD_MAX_FIELD && "Humoungous bitfield");

    if(width + bit_offs > BITFIELD_MAX_FIELD)
      pop_blob();

    // Add this bitfield to the current blob.
    backmap.insert(
      std::make_pair(comp.name(), bitfield_map{bit_offs, blob_count}));
    bit_offs += width;
  }

  if(bit_offs != 0)
    pop_blob();

  // We now have: to replace the components in the new type, and store the
  // backmap so that subsequent read/writes can work out what replacement
  // operation to build.
  sutype.components() = new_components;
  bitfield_mappings.insert(std::make_pair(sutype, std::move(backmap)));
  bitfield_fixed_type_map.insert(std::make_pair(type, sutype));
  bitfield_orig_type_map.insert(std::make_pair(sutype, type));

  return std::move(sutype);
}

void clang_c_convertert::fix_constant_bitfields(exprt &expr)
{
  assert(expr.type().id() == "struct" || expr.type().id() == "union");
  assert(
    bitfield_fixed_type_map.find(expr.type()) != bitfield_fixed_type_map.end());

  // Well, we now need to fix up this constant struct expr into one that doesn't
  // feature any bitfields, because:
  auto sutype = to_struct_union_type(bitfield_fixed_type_map[expr.type()]);
  bool is_packed = sutype.get("packed").as_string() == "true";

  const auto &orig_type = to_struct_union_type(expr.type());

  exprt new_expr = expr;
  new_expr.operands().clear();
  new_expr.type() = sutype;
  exprt accuml;
  accuml.make_nil();

  unsigned int bit_offs = 0;

  auto pop_blob = [is_packed, &accuml, &bit_offs, &new_expr]() {
    if(is_packed)
    {
      // Round number of bits up to nearest byte,
      bit_offs += 7;
      bit_offs &= 0xFFFFFFF8;
      accuml = typecast_exprt(accuml, unsignedbv_typet(bit_offs));
    }
    else if(bv_width(accuml.type()) != BITFIELD_MAX_FIELD)
    {
      accuml = typecast_exprt(accuml, unsignedbv_typet(BITFIELD_MAX_FIELD));
    } // Otherwise it's already at the right size

    new_expr.operands().push_back(accuml);
    accuml = exprt();
    accuml.make_nil();
    bit_offs = 0;
  };

  // OK: iterate through all operands, concatting the bitfields, and then
  // storing back into the operand list. XXX, work out how to use bitfield
  // map to make this better?
  for(unsigned int i = 0; i < expr.operands().size(); ++i)
  {
    const exprt &orig_elem = expr.operands()[i];
    const exprt &orig_comp = orig_type.components()[i];
    if(orig_comp.type().get("#bitfield") != "true")
    {
      if(bit_offs > 0)
        pop_blob();

      new_expr.operands().push_back(orig_elem);
      continue;
    }

    unsigned int width = bv_width(orig_elem.type());
    if(bit_offs + width > BITFIELD_MAX_FIELD)
      pop_blob();

    if(accuml.is_nil())
    {
      accuml = orig_elem;
    }
    else
    {
      unsigned int a_width = bv_width(accuml.type());
      unsigned int b_width = bv_width(orig_elem.type());
      unsignedbv_typet ubv(a_width + b_width);
      exprt tmp("concat", ubv);
      tmp.copy_to_operands(orig_elem, accuml); // XXX: ordering!
      accuml = tmp;
    }

    bit_offs += width;
  }

  if(bit_offs != 0)
    pop_blob();

  // We should now have replaced all operands corresponding to bitfields with
  // single concatted operands.
  assert(sutype.components().size() == new_expr.operands().size());
  // Just check the sub-operands now.
  expr = new_expr;
}

void clang_c_convertert::rewrite_bitfield_member(
  exprt &expr,
  const bitfield_map &bm)
{
  // The plan: build a new member expression accessing the blob field that
  // contains the bitfield. Then create an extract expression that pulls out
  // the relevant bits.

  // Erk. Clang applies members to pointers sometimes.
  auto &memb = to_member_expr(expr);
  typet basetype = expr.op0().type();
  if(basetype.id() == "pointer")
  {
    basetype = basetype.subtype();
    basetype = ns.follow(basetype);
  }

  auto &sutype = to_struct_union_type(basetype);

  std::string fieldname = gen_bitfield_blob_name(bm.blobloc);
  auto &this_comp = sutype.get_component(fieldname);
  assert(bv_width(this_comp.type()) != 0);
  unsignedbv_typet ubv_size(bv_width(this_comp.type()));
  // Note that we depend on the member expression still carrying the bitfield
  // width here. If that isn't true in the future, it'll have to be stored in
  // the bitfield map struct.
  unsigned int our_width = bv_width(memb.type());

  member_exprt new_memb(memb.struct_op(), irep_idt(fieldname), ubv_size);

  // Welp. Today, the bit ordering is that the 'bitloc' is the bottommost bit.
  exprt extract("extract", memb.type());
  extract.copy_to_operands(new_memb);
  extract.set("lower", irep_idt(std::to_string(bm.bitloc)));
  extract.set("upper", irep_idt(std::to_string(bm.bitloc + (our_width - 1))));
  expr = extract;
}<|MERGE_RESOLUTION|>--- conflicted
+++ resolved
@@ -1546,36 +1546,6 @@
     break;
   }
 
-<<<<<<< HEAD
-=======
-  case clang::Stmt::ConvertVectorExprClass:
-  {
-    // TODO: Creating a fake call that is a passthrough should be simpler
-    const clang::ConvertVectorExpr &convertVector =
-      static_cast<const clang::ConvertVectorExpr &>(stmt);
-
-    side_effect_expr_function_callt fake_call;
-    code_typet t;
-    if(get_type(convertVector.getType(), t.return_type()))
-      return true;
-
-    assert(t.return_type().is_vector());
-    fake_call.type() = t;
-
-    exprt e;
-    if(get_expr(*convertVector.getSrcExpr(), e))
-      return true;
-
-    t.arguments().push_back(code_typet::argumentt(e.type()));
-    fake_call.arguments().push_back(e);
-
-    fake_call.function() = symbol_exprt("c:@F@__ESBMC_convertvector", t);
-    fake_call.function().name("__ESBMC_convertvector");
-    new_expr.swap(fake_call);
-    return false;
-  }
-
->>>>>>> 3dbc9a83
   // A shufflevector statement
   case clang::Stmt::ShuffleVectorExprClass:
   {
