--- conflicted
+++ resolved
@@ -1141,23 +1141,10 @@
 
   case clang::BuiltinType::UInt128:
     // Various simplification / big-int related things use uint64_t's...
-<<<<<<< HEAD
     new_type = uint128_type();
     c_type = "__uint128";
     break;
 
-=======
-    {
-      msg.error(
-        "ESBMC currently does not support integers bigger "
-        "than 64 bits");
-      std::ostringstream oss;
-      llvm::raw_os_ostream ross(oss);
-      bt.dump(ross, *ASTContext);
-      msg.error(oss.str());
-      return true;
-    }
->>>>>>> c4e72240
   default:
   {
     std::ostringstream oss;
