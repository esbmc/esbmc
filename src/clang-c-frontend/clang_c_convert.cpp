--- conflicted
+++ resolved
@@ -387,16 +387,9 @@
     symbol,
     get_modulename_from_path(location_begin.file().as_string()),
     t,
-<<<<<<< HEAD
     base_name,
     pretty_name,
-    location_begin,
-    true);
-=======
-    vd.getName().str(),
-    identifier,
     location_begin);
->>>>>>> 457ac7da
 
   symbol.lvalue = true;
   symbol.static_lifetime =
