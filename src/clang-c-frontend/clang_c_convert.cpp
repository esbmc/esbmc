--- conflicted
+++ resolved
@@ -2158,15 +2158,12 @@
     expr = gen_zero(type);
     break;
 
-<<<<<<< HEAD
   case clang::CK_VectorSplat:
     break;
-=======
   case clang::CK_ToUnion:
     gen_typecast_to_union(expr, type);
     break;
 
->>>>>>> 98744012
   default:
     std::cerr << "Conversion of unsupported clang cast operator: \"";
     std::cerr << cast.getCastKindName() << "\" to expression" << std::endl;
