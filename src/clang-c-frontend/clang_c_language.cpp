--- conflicted
+++ resolved
@@ -152,11 +152,7 @@
   compiler_args.emplace_back(
     "-D__builtin_umulll_overflow=__ESBMC_overflow_umulll");
   compiler_args.emplace_back(
-<<<<<<< HEAD
-    "-D__sync_fetch_and_add=__builtin_esbmc_sync_fetch_and_add");
-=======
     "-D__sync_fetch_and_add=__ESBMC_sync_fetch_and_add");
->>>>>>> 98744012
 
   // Ignore ctype defined by the system
   compiler_args.emplace_back("-D__NO_CTYPE");
@@ -365,11 +361,7 @@
 _Bool __ESBMC_overflow_umul(unsigned int, unsigned int, unsigned int *);
 _Bool __ESBMC_overflow_umull(unsigned long int, unsigned long int, unsigned long int *);
 _Bool __ESBMC_overflow_umulll(unsigned long long int, unsigned long long int, unsigned long long int *);
-<<<<<<< HEAD
-int __builtin_esbmc_sync_fetch_and_add(int*, int);
-=======
 int __ESBMC_sync_fetch_and_add(int*, int);
->>>>>>> 98744012
 
 // This is causing problems when using the C++ frontend. It needs to be rewritten
 #define __atomic_load_n(PTR, MO)                                               \
