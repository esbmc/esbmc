#include <util/compiler_defs.h>
CC_DIAGNOSTIC_PUSH()
CC_DIAGNOSTIC_IGNORE_LLVM_CHECKS()
#include <clang/Frontend/ASTUnit.h>
CC_DIAGNOSTIC_POP()

#include <AST/build_ast.h>
#include <clang-c-frontend/c_preprocess.h>
#include <boost/filesystem.hpp>
#include <c2goto/cprover_library.h>
#include <clang-c-frontend/clang_c_adjust.h>
#include <clang-c-frontend/clang_c_convert.h>
#include <clang-c-frontend/clang_c_language.h>
#include <clang-c-frontend/clang_c_main.h>
#include <util/c_expr2string.h>
#include <sstream>
#include <util/c_link.h>

#include <util/filesystem.h>

#include <ac_config.h>

languaget *new_clang_c_language()
{
  return new clang_c_languaget;
}

clang_c_languaget::clang_c_languaget() = default;

void clang_c_languaget::build_include_args(
  std::vector<std::string> &compiler_args)
{
  if (config.options.get_bool_option("nostdinc"))
  {
    compiler_args.push_back("-nostdinc");
    compiler_args.push_back("-ibuiltininc");
  }

  for (auto const &inc : config.ansi_c.include_paths)
    compiler_args.push_back("-I" + inc);

  const std::string *libc_headers = internal_libc_header_dir();
  if (libc_headers)
  {
    compiler_args.push_back("-isystem");
    compiler_args.push_back(*libc_headers);
    compiler_args.push_back("-Wno-implicit-function-declaration");
  }

  compiler_args.push_back("-resource-dir");
  compiler_args.push_back(clang_resource_dir());

  for (const auto &dir : config.ansi_c.idirafter_paths)
  {
    compiler_args.push_back("-idirafter");
    compiler_args.push_back(dir);
  }
}

void clang_c_languaget::build_compiler_args(
  std::vector<std::string> &compiler_args)
{
  // Append mode arg
  switch (config.ansi_c.word_size)
  {
  case 16:
  case 32:
  case 64:
    compiler_args.emplace_back("-m" + std::to_string(config.ansi_c.word_size));
    break;

  default:
    log_error("Unknown word size: {}\n", config.ansi_c.word_size);
    abort();
  }

  if (config.options.get_bool_option("deadlock-check"))
  {
    compiler_args.emplace_back("-Dpthread_join=pthread_join_switch");
    compiler_args.emplace_back("-Dpthread_mutex_lock=pthread_mutex_lock_check");
    compiler_args.emplace_back(
      "-Dpthread_mutex_unlock=pthread_mutex_unlock_check");
    compiler_args.emplace_back("-Dpthread_cond_wait=pthread_cond_wait_check");
    compiler_args.emplace_back("-Dsem_wait=sem_wait_check");
  }
  else if (config.options.get_bool_option("lock-order-check"))
  {
    compiler_args.emplace_back("-Dpthread_join=pthread_join_noswitch");
    compiler_args.emplace_back(
      "-Dpthread_mutex_lock=pthread_mutex_lock_nocheck");
    compiler_args.emplace_back(
      "-Dpthread_mutex_unlock=pthread_mutex_unlock_nocheck");
    compiler_args.emplace_back("-Dpthread_cond_wait=pthread_cond_wait_nocheck");
    compiler_args.emplace_back(
      "-Dpthread_mutex_destroy=pthread_mutex_destroy_check");
    compiler_args.emplace_back("-Dsem_wait=sem_wait_nocheck");
  }
  else
  {
    compiler_args.emplace_back("-Dpthread_join=pthread_join_noswitch");
    compiler_args.emplace_back(
      "-Dpthread_mutex_lock=pthread_mutex_lock_noassert");
    compiler_args.emplace_back(
      "-Dpthread_mutex_unlock=pthread_mutex_unlock_noassert");
    compiler_args.emplace_back("-Dpthread_cond_wait=pthread_cond_wait_nocheck");
    compiler_args.emplace_back("-Dsem_wait=sem_wait_nocheck");
  }

  for (auto const &def : config.ansi_c.defines)
    compiler_args.push_back("-D" + def);

  if (messaget::state.target("clang", VerbosityLevel::Debug))
    compiler_args.emplace_back("-v");

  compiler_args.emplace_back("-target");
  compiler_args.emplace_back(config.ansi_c.target.to_string());

  std::string sysroot;

  if (config.ansi_c.cheri)
  {
    bool is_purecap = config.ansi_c.cheri == configt::ansi_ct::CHERI_PURECAP;
    compiler_args.emplace_back(
      "-cheri=" + std::to_string(config.ansi_c.capability_width()));
    compiler_args.emplace_back("-cheri-bounds=subobject-safe");

    if (config.ansi_c.target
          .is_riscv()) /* unused as of yet: arch is mips64el */
    {
      compiler_args.emplace_back("-march=rv64imafdcxcheri");
      compiler_args.emplace_back(
        std::string("-mabi=") + (is_purecap ? "l64pc128d" : "lp64d"));
    }
    else if (config.ansi_c.target.arch == "aarch64c")
    {
      /* for morello-llvm 11.0.0 from
       * https://git.morello-project.org/morello/llvm-project.git
       * 94e1dbacf1d854b48386ec2c07a35e0694d626e2
       */
      std::string march = "-march=morello";
      if (is_purecap)
      {
        march += "+c64";
        compiler_args.emplace_back("-mabi=purecap");
      }
      compiler_args.emplace_back(std::move(march));
      compiler_args.emplace_back("-D__ESBMC_CHERI_MORELLO__");
    }
    else if (is_purecap)
      compiler_args.emplace_back("-mabi=purecap");

    compiler_args.emplace_back(
      "-D__ESBMC_CHERI__=" + std::to_string(config.ansi_c.capability_width()));
    compiler_args.emplace_back(
      "-D__builtin_cheri_length_get(p)=__esbmc_cheri_length_get(p)");
    compiler_args.emplace_back(
      "-D__builtin_cheri_bounds_set(p,n)=__esbmc_cheri_bounds_set(p,n)");

    /* DEMO */
    compiler_args.emplace_back(
      "-D__builtin_cheri_base_get(p)=__esbmc_cheri_base_get(p)");
    compiler_args.emplace_back(
      "-D__builtin_cheri_top_get(p)=__esbmc_cheri_top_get(p)");
    compiler_args.emplace_back(
      "-D__builtin_cheri_perms_get(p)=__esbmc_cheri_perms_get(p)");
    compiler_args.emplace_back(
      "-D__builtin_cheri_type_get(p)=__esbmc_cheri_type_get(p)");
    compiler_args.emplace_back(
      "-D__builtin_cheri_flags_get(p)=__esbmc_cheri_flags_get(p)");
    compiler_args.emplace_back(
      "-D__builtin_cheri_sealed_get(p)=__esbmc_cheri_sealed_get(p)");

    /* TODO: DEMO */
    compiler_args.emplace_back("-D__builtin_cheri_tag_get(p)=1");

    switch (config.ansi_c.cheri)
    {
    case configt::ansi_ct::CHERI_OFF:
      break;
    case configt::ansi_ct::CHERI_HYBRID:
#ifdef ESBMC_CHERI_HYBRID_SYSROOT
      sysroot = ESBMC_CHERI_HYBRID_SYSROOT;
#endif
      break;
    case configt::ansi_ct::CHERI_PURECAP:
#ifdef ESBMC_CHERI_PURECAP_SYSROOT
      sysroot = ESBMC_CHERI_PURECAP_SYSROOT;
#endif
      break;
    }
  }

  config.options.get_option("sysroot", sysroot);
  if (!sysroot.empty())
    compiler_args.push_back("--sysroot=" + sysroot);
  else
    compiler_args.emplace_back("--sysroot=" ESBMC_C2GOTO_SYSROOT);

  for (const auto &inc : config.ansi_c.include_files)
  {
    compiler_args.push_back("-include");
    compiler_args.push_back(inc);
  }

  for (auto const &inc : config.ansi_c.forces)
    compiler_args.push_back("-f" + inc);

  for (auto const &inc : config.ansi_c.warnings)
    compiler_args.push_back("-W" + inc);

  compiler_args.emplace_back("-D__ESBMC_alloca=__builtin_alloca");

  // Ignore ctype defined by the system
  compiler_args.emplace_back("-D__NO_CTYPE");

  if (config.ansi_c.target.is_macos())
  {
    compiler_args.push_back("-D_EXTERNALIZE_CTYPE_INLINES_");
    compiler_args.push_back("-D_DONT_USE_CTYPE_INLINE_");
    compiler_args.push_back("-D_SECURE__STRING_H_");
    compiler_args.push_back("-U__BLOCKS__");
    compiler_args.push_back("-Wno-nullability-completeness");
    compiler_args.push_back("-Wno-deprecated-register");
    /*
     * The float ABI on macOS is 'softfp', but for AArch64 clang defaults
     * to armv4t in 32-bit mode and the default for that is the incompatible
     * 'soft': the system's <fenv.h> won't work.
     */
    if (config.ansi_c.target.is_arm() && config.ansi_c.word_size == 32)
    {
      compiler_args.emplace_back("-arch");
      compiler_args.emplace_back("armv6");
      compiler_args.push_back("-mfloat-abi=softfp");
    }
  }

  if (config.ansi_c.target.is_windows_abi())
  {
    compiler_args.push_back("-D_INC_TIME_INL");
    compiler_args.push_back("-D__CRT__NO_INLINE");
    compiler_args.push_back("-D_USE_MATH_DEFINES");
    compiler_args.push_back("-Wno-implicit-function-declaration");
  }

#if ESBMC_SVCOMP
  compiler_args.push_back("-D__ESBMC_SVCOMP");
  // No longer show compiler warnings for SV-COMP
  compiler_args.push_back("-w");
  compiler_args.push_back("-Wno-incompatible-function-pointer-types");
  compiler_args.push_back("-Wno-int-conversion");
#endif

  // Increase maximum bracket depth
  compiler_args.push_back("-fbracket-depth=1024");

  // Add -Wunknown-attributes, preprocessed files with GCC generate a bunch
  // of __leaf__ attributes that we don't care about
  compiler_args.emplace_back("-Wno-unknown-attributes");

  /* put custom options at the end of the cmdline such that they can override
   * whatever defaults we put in before. */
  compiler_args.insert(
    compiler_args.end(),
    config.ansi_c.frontend_opts.begin(),
    config.ansi_c.frontend_opts.end());

  // Option to avoid creating a linking command
  compiler_args.emplace_back("-fsyntax-only");
}

void clang_c_languaget::force_file_type(std::vector<std::string> &compiler_args)
{
  // Force clang see all files as .c
  // This forces the preprocessor to be called even in preprocessed files
  // which allow us to perform transformations using -D
  compiler_args.push_back("-x");
  compiler_args.push_back("c");

  // C language standard
  assert(config.language.lid == language_idt::C);
  const std::string &cstd = config.language.std;
  if (!cstd.empty())
    compiler_args.emplace_back("-std=" + cstd);
}

bool clang_c_languaget::parse(const std::string &path)
{
  // preprocessing

  std::ostringstream o_preprocessed;
  if (preprocess(path, o_preprocessed))
    return true;

  // Get compiler arguments and add the file path
  std::vector<std::string> new_compiler_args = compiler_args("clang-tool");
  new_compiler_args.push_back(path);

  if (FILE *f = messaget::state.target("clang", VerbosityLevel::Debug))
  {
    fprintf(f, "clang invocation:");
    for (const std::string &s : new_compiler_args)
      fprintf(f, " '%s'", s.c_str());
    fprintf(f, "\n");
  }

  // Get intrinsics
  std::string intrinsics = internal_additions();

  // Generate ASTUnit and add to our vector
  auto newAST = buildASTs(intrinsics, new_compiler_args);

  // Use diagnostics to find errors, rather than the return code.
  if (newAST->getDiagnostics().hasErrorOccurred())
    return true;

  if (!AST)
    AST = move(newAST);
  else
    mergeASTs(newAST, AST);

  return false;
}

bool clang_c_languaget::typecheck(contextt &context, const std::string &)
{
  clang_c_convertert converter(context, AST, "C");
  if (converter.convert())
    return true;

  clang_c_adjust adjuster(context);
  if (adjuster.adjust())
    return true;

  return false;
}

void clang_c_languaget::show_parse(std::ostream &)
{
  AST->getASTContext().getTranslationUnitDecl()->dump();
}

bool clang_c_languaget::preprocess(const std::string &, std::ostream &)
{
// TODO: Check the preprocess situation.
#if 0
  return c_preprocess(path, outstream, false);
#endif
  return false;
}

bool clang_c_languaget::final(contextt &context)
{
  add_cprover_library(context, this);
  clang_c_maint c_main(context);
  return c_main.clang_main();
}

std::string clang_c_languaget::internal_additions()
{
  std::string intrinsics =
    R"(
# 1 "esbmc_intrinsics.h" 1
void __ESBMC_assume(_Bool);
void __ESBMC_assert(_Bool, const char *);
_Bool __ESBMC_same_object(const void *, const void *);
void __ESBMC_yield();
void __ESBMC_atomic_begin();
void __ESBMC_atomic_end();

// Explicitly initialize a new object
void __ESBMC_init_object(void*);

// pointers
__UINTPTR_TYPE__ __ESBMC_POINTER_OBJECT(const void *);
__PTRDIFF_TYPE__ __ESBMC_POINTER_OFFSET(const void *);

// malloc
__attribute__((annotate("__ESBMC_inf_size")))
_Bool __ESBMC_alloc[1];

__attribute__((annotate("__ESBMC_inf_size")))
_Bool __ESBMC_is_dynamic[1];

__attribute__((annotate("__ESBMC_inf_size")))
__SIZE_TYPE__ __ESBMC_alloc_size[1];

// Get object size
__SIZE_TYPE__ __ESBMC_get_object_size(const void *);

_Bool __ESBMC_is_little_endian();

int __ESBMC_rounding_mode = 0;

<<<<<<< HEAD
void *__ESBMC_memcpy(void *, const void *, unsigned int);

void *__ESBMC_memset(void *, int, unsigned int);

=======
void *__ESBMC_memset(void *, int, __SIZE_TYPE__);
      void *__ESBMC_memcpy(void *, const void *, __SIZE_TYPE__);
      
>>>>>>> 10b074e9
/* same semantics as memcpy(tgt, src, size) where size matches the size of the
 * types tgt and src point to. */
void __ESBMC_bitcast(void * /* tgt */, void * /* src */);

// Calls goto_symext::add_memory_leak_checks() which adds memory leak checks
// if it's enabled
void __ESBMC_memory_leak_checks();

// Forward decls for pthread main thread begin/end hooks. Because they're
// pulled in from the C library, they need to be declared prior to pulling
// them in, for type checking.
void __ESBMC_pthread_start_main_hook(void);
void __ESBMC_pthread_end_main_hook(void);

// Forward decl of the intrinsic function that calls atexit registered functions.
// We need this here or it won't be pulled from the C library
void __ESBMC_atexit_handler(void);

// Define a macro to generate overflow result structures and function declarations
#define DEFINE_ESBMC_OVERFLOW_TYPE(type)              \
  typedef struct {                                          \
    _Bool overflow;                                         \
    type result;                                            \
  } __attribute__((packed)) __ESBMC_overflow_result;          \
                                                            \
__ESBMC_overflow_result __ESBMC_overflow_result_plus(type, type);  \
__ESBMC_overflow_result __ESBMC_overflow_result_minus(type, type); \
__ESBMC_overflow_result __ESBMC_overflow_result_mult(type, type);  \
__ESBMC_overflow_result __ESBMC_overflow_result_shl(type, type);   \
__ESBMC_overflow_result __ESBMC_overflow_result_unary_minus(type);

// Forward declarations for nondeterministic types.
int nondet_int();
unsigned int nondet_uint();
long nondet_long();
unsigned long nondet_ulong();
short nondet_short();
unsigned short nondet_ushort();
char nondet_char();
unsigned char nondet_uchar();
signed char nondet_schar();
_Bool nondet_bool();
float nondet_float();
double nondet_double();

// TACAS definitions,
int __VERIFIER_nondet_int();
unsigned int __VERIFIER_nondet_uint();
long __VERIFIER_nondet_long();
unsigned long __VERIFIER_nondet_ulong();
short __VERIFIER_nondet_short();
unsigned short __VERIFIER_nondet_ushort();
char __VERIFIER_nondet_char();
unsigned char __VERIFIER_nondet_uchar();
signed char __VERIFIER_nondet_schar();
_Bool __VERIFIER_nondet_bool();
float __VERIFIER_nondet_float();
double __VERIFIER_nondet_double();

void __VERIFIER_error();
void __VERIFIER_assume(int);
void __VERIFIER_atomic_begin();
void __VERIFIER_atomic_end();

/* Support for CPROVER R_OK: This should return True if reading length bytes 
 * of addr will not extrapolate the object that addr is pointing to.
 */
_Bool __ESBMC_r_ok(void *, unsigned long);

/* Causes a verification error when its call is reachable; internal use in math
 * models */
_Noreturn void __ESBMC_unreachable();
/* Quantifiers
 * Right now we only support one element and they transform the symbol into a nondet one (for the closure)
 * For example:
 *
 * int i = 0;
 * __ESBMC_forall(&i, i < 0);
 *
 * This will return false, because 'i' became a local variable i.e, it means "forall i \in [min(int), (max(int))] . i < 0" */

_Bool __ESBMC_forall(void*, _Bool);
_Bool __ESBMC_exists(void*, _Bool);

/* This function is used to check loop invariants
 * It should be run with multi-property:
 * 1. Check if it is preserved in the loop
 * 2. Use the invariants to help the following of the loop continue with a simple assumption
 */
void __ESBMC_loop_invariant(_Bool);


#define __builtin_offsetof(type, member) \
    ((size_t)__ESBMC_POINTER_OFFSET(&((type*)0)->member))


#define __builtin_object_size(ptr, type) \
    __ESBMC_builtin_object_size(ptr, type)
    )";

  if (config.ansi_c.cheri)
  {
    intrinsics += R"(
__SIZE_TYPE__ __esbmc_cheri_length_get(void *__capability);
void *__capability __esbmc_cheri_bounds_set(void *__capability, __SIZE_TYPE__);
__SIZE_TYPE__ __esbmc_cheri_base_get(void *__capability);
#if __ESBMC_CHERI__ == 128
__UINT64_TYPE__ __esbmc_cheri_top_get(void *__capability);
__SIZE_TYPE__ __esbmc_cheri_perms_get(void *__capability);
__UINT16_TYPE__ __esbmc_cheri_flags_get(void *__capability);
__UINT32_TYPE__ __esbmc_cheri_type_get(void *__capability);
_Bool __esbmc_cheri_sealed_get(void *__capability);
#endif
__UINT64_TYPE__ __esbmc_clzll(__UINT64_TYPE__);

struct cap_info {__SIZE_TYPE__ base; __SIZE_TYPE__ top;};

__attribute__((annotate("__ESBMC_inf_size")))
struct cap_info __ESBMC_cheri_info[1];
    )";
  }

  return intrinsics;
}

bool clang_c_languaget::from_expr(
  const exprt &expr,
  std::string &code,
  const namespacet &ns,
  unsigned flags)
{
  code = c_expr2string(expr, ns, flags);
  return false;
}

bool clang_c_languaget::from_type(
  const typet &type,
  std::string &code,
  const namespacet &ns,
  unsigned flags)
{
  code = c_type2string(type, ns, flags);
  return false;
}

unsigned clang_c_languaget::default_flags(presentationt target) const
{
  unsigned f = 0;
  switch (target)
  {
  case presentationt::HUMAN:
    f |= c_expr2stringt::SHORT_ZERO_COMPOUNDS;
    break;
  case presentationt::WITNESS:
    f |= c_expr2stringt::UNIQUE_FLOAT_REPR;
    break;
  }
  return f;
}<|MERGE_RESOLUTION|>--- conflicted
+++ resolved
@@ -391,16 +391,9 @@
 
 int __ESBMC_rounding_mode = 0;
 
-<<<<<<< HEAD
-void *__ESBMC_memcpy(void *, const void *, unsigned int);
-
-void *__ESBMC_memset(void *, int, unsigned int);
-
-=======
 void *__ESBMC_memset(void *, int, __SIZE_TYPE__);
       void *__ESBMC_memcpy(void *, const void *, __SIZE_TYPE__);
       
->>>>>>> 10b074e9
 /* same semantics as memcpy(tgt, src, size) where size matches the size of the
  * types tgt and src point to. */
 void __ESBMC_bitcast(void * /* tgt */, void * /* src */);
