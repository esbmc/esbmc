--- conflicted
+++ resolved
@@ -391,13 +391,8 @@
 
 int __ESBMC_rounding_mode = 0;
 
-<<<<<<< HEAD
-void *__ESBMC_memset(void *, int, unsigned int);
-      void *__ESBMC_memcpy(void *, const void *, unsigned long long);
-=======
 void *__ESBMC_memset(void *, int, __SIZE_TYPE__);
       void *__ESBMC_memcpy(void *, const void *, __SIZE_TYPE__);
->>>>>>> 12e90539
       
 /* same semantics as memcpy(tgt, src, size) where size matches the size of the
  * types tgt and src point to. */
