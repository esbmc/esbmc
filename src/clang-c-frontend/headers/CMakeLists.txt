--- conflicted
+++ resolved
@@ -1,40 +1,4 @@
 
-<<<<<<< HEAD
-function(mangle_hs output_c output_h)
-  set(result_c "")
-  set(result_h "")
-  foreach(in_f ${ARGN})
-    file(RELATIVE_PATH out_f ${CMAKE_CURRENT_SOURCE_DIR} ${CMAKE_CURRENT_SOURCE_DIR}/${in_f})
-    string(REGEX REPLACE "(.*)\\.h" "${CMAKE_CURRENT_BINARY_DIR}/\\1" out "${out_f}")
-    add_custom_command(OUTPUT ${out}.c ${out}.h
-      COMMAND ${Python_EXECUTABLE} ${CMAKE_SOURCE_DIR}/scripts/flail.py
-        --macro ESBMC_FLAIL --header ${out}.h
-        ${CMAKE_CURRENT_SOURCE_DIR}/${in_f}
-        ${out}.c
-      DEPENDS ${CMAKE_CURRENT_SOURCE_DIR}/${in_f}
-              ${CMAKE_SOURCE_DIR}/scripts/flail.py
-              ${CMAKE_CURRENT_BINARY_DIR}/cheaders.h
-      WORKING_DIRECTORY ${CMAKE_CURRENT_BINARY_DIR}
-      COMMENT "Converting clang headers ${in_f} to data"
-      VERBATIM
-      )
-    list(APPEND result_c ${out}.c)
-    list(APPEND result_h ${out}.h)
-  endforeach()
-  set(${output_c} "${result_c}" PARENT_SCOPE)
-  set(${output_h} "${result_h}" PARENT_SCOPE)
-endfunction()
-
-mangle_hs(mangled_c mangled_h ${inputs})
-
-list(TRANSFORM mangled_h REPLACE "(.+)" "#include \"\\1\"" OUTPUT_VARIABLE includes)
-list(JOIN includes "\n" includes)
-file(WRITE ${CMAKE_CURRENT_BINARY_DIR}/cheaders.h ${includes})
-
-add_library(cheaders ${mangled_c})
-set_target_properties(cheaders PROPERTIES LINKER_LANGUAGE C
-                               PRIVATE_HEADER "${CMAKE_CURRENT_BINARY_DIR}/cheaders.h")
-=======
 if (ESBMC_CLANG_HEADER_DIR)
   file(GLOB inputs LIST_DIRECTORIES FALSE CONFIGURE_DEPENDS ${ESBMC_CLANG_HEADER_DIR}/*.h)
   set(cheaders_lib "")
@@ -42,28 +6,40 @@
   set(inputs __clang_cuda_builtin_vars.h __clang_cuda_cmath.h __clang_cuda_complex_builtins.h __clang_cuda_device_functions.h __clang_cuda_intrinsics.h __clang_cuda_libdevice_declares.h __clang_cuda_math.h __clang_cuda_math_forward_declares.h __clang_cuda_runtime_wrapper.h __clang_hip_libdevice_declares.h __clang_hip_math.h __clang_hip_runtime_wrapper.h __stddef_max_align_t.h __wmmintrin_aes.h __wmmintrin_pclmul.h adxintrin.h altivec.h ammintrin.h amxintrin.h arm64intr.h arm_acle.h arm_bf16.h arm_cde.h arm_cmse.h arm_fp16.h arm_mve.h arm_neon.h arm_sve.h armintr.h avx2intrin.h avx512bf16intrin.h avx512bitalgintrin.h avx512bwintrin.h avx512cdintrin.h avx512dqintrin.h avx512erintrin.h avx512fintrin.h avx512ifmaintrin.h avx512ifmavlintrin.h avx512pfintrin.h avx512vbmi2intrin.h avx512vbmiintrin.h avx512vbmivlintrin.h avx512vlbf16intrin.h avx512vlbitalgintrin.h avx512vlbwintrin.h avx512vlcdintrin.h avx512vldqintrin.h avx512vlintrin.h avx512vlvbmi2intrin.h avx512vlvnniintrin.h avx512vlvp2intersectintrin.h avx512vnniintrin.h avx512vp2intersectintrin.h avx512vpopcntdqintrin.h avx512vpopcntdqvlintrin.h avxintrin.h bmi2intrin.h bmiintrin.h cet.h cetintrin.h cldemoteintrin.h clflushoptintrin.h clwbintrin.h clzerointrin.h cpuid.h emmintrin.h enqcmdintrin.h f16cintrin.h float.h fma4intrin.h fmaintrin.h fxsrintrin.h gfniintrin.h htmintrin.h htmxlintrin.h ia32intrin.h immintrin.h intrin.h inttypes.h invpcidintrin.h iso646.h limits.h lwpintrin.h lzcntintrin.h mm3dnow.h mm_malloc.h mmintrin.h movdirintrin.h msa.h mwaitxintrin.h nmmintrin.h omp_tools.h omp.h ompt.h opencl_c_base.h opencl_c.h pconfigintrin.h pkuintrin.h pmmintrin.h popcntintrin.h prfchwintrin.h ptwriteintrin.h rdseedintrin.h rtmintrin.h s390intrin.h serializeintrin.h sgxintrin.h shaintrin.h smmintrin.h stdalign.h stdarg.h stdatomic.h stdbool.h stddef.h stdint.h stdnoreturn.h tbmintrin.h tgmath.h tmmintrin.h tsxldtrkintrin.h unwind.h vadefs.h vaesintrin.h varargs.h vecintrin.h vpclmulqdqintrin.h waitpkgintrin.h wasm_simd128.h wbnoinvdintrin.h wmmintrin.h x86intrin.h xmmintrin.h xopintrin.h xsavecintrin.h xsaveintrin.h xsaveoptintrin.h xsavesintrin.h xtestintrin.h)
   list(TRANSFORM inputs PREPEND "${CMAKE_CURRENT_SOURCE_DIR}/")
 
-  function(mangle_hs output)
-    set(result "")
+  function(mangle_hs output_c output_h)
+    set(result_c "")
+    set(result_h "")
     foreach(in_f ${ARGN})
       file(RELATIVE_PATH out_f ${CMAKE_CURRENT_SOURCE_DIR} ${in_f})
-      string(REGEX REPLACE .h .c out_f "${out_f}")
-      set(out_f "${CMAKE_CURRENT_BINARY_DIR}/${out_f}")
-      add_custom_command(OUTPUT ${out_f}
-        COMMAND ${Python_EXECUTABLE} ${CMAKE_SOURCE_DIR}/scripts/flail.py ${in_f} ${out_f}
-        DEPENDS ${in_f} ${CMAKE_SOURCE_DIR}/scripts/flail.py
+      string(REGEX REPLACE "(.*)\\.h" "${CMAKE_CURRENT_BINARY_DIR}/\\1" out "${out_f}")
+      add_custom_command(OUTPUT ${out}.c ${out}.h
+        COMMAND ${Python_EXECUTABLE} ${CMAKE_SOURCE_DIR}/scripts/flail.py
+          --macro ESBMC_FLAIL --header ${out}.h
+          ${CMAKE_CURRENT_SOURCE_DIR}/${in_f}
+          ${out}.c
+        DEPENDS ${CMAKE_CURRENT_SOURCE_DIR}/${in_f}
+                ${CMAKE_SOURCE_DIR}/scripts/flail.py
+                ${CMAKE_CURRENT_BINARY_DIR}/cheaders.h
         WORKING_DIRECTORY ${CMAKE_CURRENT_BINARY_DIR}
         COMMENT "Converting clang headers ${in_f} to data"
         VERBATIM
         )
-      list(APPEND result ${out_f})
+      list(APPEND result_c ${out}.c)
+      list(APPEND result_h ${out}.h)
     endforeach()
-    set(${output} "${result}" PARENT_SCOPE)
+    set(${output_c} "${result_c}" PARENT_SCOPE)
+    set(${output_h} "${result_h}" PARENT_SCOPE)
   endfunction()
-
-  mangle_hs(mangled_files ${inputs})
-  add_library(cheaders ${mangled_files})
-  set_target_properties(cheaders PROPERTIES LINKER_LANGUAGE C)
+  
+  mangle_hs(mangled_c mangled_h ${inputs})
+  
+  list(TRANSFORM mangled_h REPLACE "(.+)" "#include \"\\1\"" OUTPUT_VARIABLE includes)
+  list(JOIN includes "\n" includes)
+  file(WRITE ${CMAKE_CURRENT_BINARY_DIR}/cheaders.h ${includes})
+  
+  add_library(cheaders ${mangled_c})
+  set_target_properties(cheaders PROPERTIES LINKER_LANGUAGE C
+                                 PRIVATE_HEADER "${CMAKE_CURRENT_BINARY_DIR}/cheaders.h")
 
   set(cheaders_lib cheaders)
-endif()
->>>>>>> dfc085ea
+endif()