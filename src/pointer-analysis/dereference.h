/*******************************************************************\

Module: Pointer Dereferencing

Author: Daniel Kroening, kroening@kroening.com

\*******************************************************************/

#ifndef CPROVER_POINTER_ANALYSIS_DEREFERENCE_H
#define CPROVER_POINTER_ANALYSIS_DEREFERENCE_H

#include <pointer-analysis/value_sets.h>
#include <set>
#include <util/expr.h>
#include <util/guard.h>
#include <util/hash_cont.h>
#include <util/namespace.h>
#include <util/options.h>

/** @file dereference.h
 *  The dereferencing code's purpose is to take a symbol with pointer type that
 *  is being dereferenced, and translate it to an expression representing the
 *  values it read or wrote to/from. Note that dereferences can be
 *  'dereference2t' expressions, or indexes that have a base with pointer type.
 *
 *  The inputs to this process are an expression that contains a dereference
 *  that is to be translated, and a value_sett object that contains the set of
 *  references that pointers may point at.
 *
 *  The output is an expression referring that nondeterministically evaluates
 *  to the piece of data that the dereference points at. This (usually) takes
 *  the shape of a large chain of 'if' expressions, with appropriate guards to
 *  switch between which data object the pointer points at, according to the
 *  model that the SAT solver is building. If the pointer points at something
 *  unknown (or dereferencing fails), then it evalates to a 'failed symbol', a
 *  free variable that isn't used anywhere else.
 *
 *  The dereferencing process also outputs a series of dereference assertions,
 *  the failure of which indicate that the dereference performed is invalid in
 *  some way, and that the data used  (almost certainly) ends up being a free
 *  variablea free variable. These are recorded by calling methods in the
 *  dereference_callbackt object. Assertions can be disabled with the
 *  --no-pointer-check and --no-align-check options, but code modelled then
 *  relies on undefined behaviour.
 *
 *  There are four steps to the dereferencing process:
 *   1) Interpretation of the expression surrounding the dereference. The
 *      presence of tertiary operators, short-circuit logic and so forth can
 *      affect whether a dereference is performed, and thus whether assertions
 *      fire. Identifying index/member operations applied also helps to simplify
 *      the resulting dereference.
 *   2) Collect data objects that the dereferenced pointer points at, the offset
 *      an alignment they're accessed with, and have references to each built
 *      (part 3). Each built reference comes with a guard that is true when the
 *      pointer variable points at that data object, which are used to combine
 *      all referred to objects into one object (as a gigantic 'if' chain).
 *   3) Reference building -- this is where all the dirty work is. Given a data
 *      object, and a (possibly nondeterminstic) offset, this code must create
 *      an expression that evaluates to the value in the data object, at the
 *      given offset, with the desired type of this dereference.
 *   4) Assertions: We encode assertion that the offset being accessed lies
 *      withing the data object being referred to, but also that the access has
 *      the correct alignment, and doesn't access padding bytes.
 *
 *  A particular point of interest is the byte layout of the data objects we're
 *  dealing with. The underlying SMT objects mean nothing during byte
 *  addressing, only the code in 'type_byte_size' is relevant. To aid
 *  dereferencing, that code ensures that all data objects are word aligned in
 *  all struct fields (and that trailing padding exists). This is so that we
 *  can avoid all scenarios where dereferences cross field boundries, as that
 *  will ultimately be an alignment violation.
 *
 *  The value set tracking code also maintains a 'minimum alignment' piece of
 *  data when the offset is nondeterministic, guarenteeing that the offset used
 *  will be aligned to at least that many bytes. This allows for reducing the
 *  number of behaviours we have to support when dereferencing, particularly
 *  useful when accessing array elements.
 *
 *  The majority of code is in the reference building stuff. It would be aimless
 *  to document all it's ecentricities, but here are a few guidelines:
 *   * There are two different flavours of offsets, the offset of the pointer
 *     being dereferenced, and the offset caused by the expression that's
 *     dereferencing it.
 *   * 'Scalar step lists' are a list of expressions applied to a struct or
 *     array to access a scalar within the base object. For example, the expr
 *     "foo->bar[baz]" dereferences foo and applies a member then index expr.
 *     The idea behind this is that we can directly pull the scalar value out
 *     of the underlying type if possible, instead of having to compute a
 *     reference to a struct or array in dereference code.
 *   * In that vein, building a reference to a struct only happens as a last
 *     resort, and is vigorously asserted against. An exception to this rule
 *     is when the underlying object is a byte array: we have to support this
 *     so that one can malloc memory for structure objects.
 *   * Sometimes in the worst case scenario, we're unable to access a data
 *     object in any sane way (like an int access to a short array), and end up
 *     needing to reconstruct the desired type from the byte representation.
 *     This tends to get referred to as 'stitching it together from bytes'.
 */

/** Class providing interface to value set tracking code.
 *  This class allows dereference code to get more data out of the environment
 *  in which it is dereferencing, fetching the set of values that a pointer
 *  points at, and also encoding any asertions that occur regarding the validity
 *  of the dereference.
 */
class dereference_callbackt
{
public:
  virtual ~dereference_callbackt() = default;

  /** Triggers a 'valid object' check when accessing a dynamically allocated
   *  object. This is legacy, and will be deleted at some point. */
  virtual bool is_valid_object(const irep_idt &identifier) = 0;

  /** Encode a dereference failure assertion. If a dereference does, or can
   *  trigger undefined or illegal behaviour, then this method is called to
   *  record it so that it can be asserted against.
   *  @param property Classification of the assertion being violated.
   *  @param msg Description of the reason for this assertion.
   *  @param guard Guard for this assertion -- evaluates to true whe this
   *         assertion has been violated.
   */

  virtual void dereference_failure(
    const std::string &property,
    const std::string &msg,
    const guardt &guard) = 0;

  /** Fetch the set of values that the given pointer variable can point at.
   *  @param expr Pointer symbol to get the value set of.
   *  @param value_set A value set to store the output of this call into.
   */
  virtual void
  get_value_set(const expr2tc &expr, value_setst::valuest &value_set) = 0;

  /** Check whether a failed symbol already exists for the given symbol.
   *  This is legacy, and will be removed at some point soon. */
  virtual bool
  has_failed_symbol(const expr2tc &expr, const symbolt *&symbol) = 0;

  /** Optionally rename the given expression. This exists to provide potential
   *  optimisation expansion in the future, it isn't currently used by anything.
   *  @param expr An expression to be renamed
   */
  virtual void rename(expr2tc &expr __attribute__((unused)))
  {
  }

  struct internal_item
  {
    expr2tc object;
    expr2tc offset;
    expr2tc guard;
  };

  virtual void dump_internal_state(const std::list<struct internal_item> &data
                                   __attribute__((unused)))
  {
  }
};

/** Class containing expression dereference logic.
 *  This class doesn't actually store any state, in that all the side-effects
 *  of what it does are either returned to the caller, or passed through the
 *  dereference_callbackt object's virtual methods. Members of this class only
 *  exist to provide context to the dereference being performed.
 */
class dereferencet
{
public:
  /** Primary constructor.
   *  @param _ns Namespace to make type lookups against
   *  @param _new_context Context to store new (failed) symbols in.
   *  @param _options Options to behave under (i.e., disable ptr checks etc).
   *  @param _dereference_callback Callback object to invoke when we need
   *         external information or otherwise need to interacte with the
   *         context.
   */
  dereferencet(
    const namespacet &_ns,
    contextt &_new_context,
    const optionst &_options,
<<<<<<< HEAD
    dereference_callbackt &_dereference_callback)
    : ns(_ns),
      new_context(_new_context),
      options(_options),
      dereference_callback(_dereference_callback)
=======
    dereference_callbackt &_dereference_callback):
    ns(_ns),
    new_context(_new_context),
    options(_options),
    dereference_callback(_dereference_callback),
    block_assertions(false)
>>>>>>> 9b490e8f
  {
    is_big_endian =
      (config.ansi_c.endianess == configt::ansi_ct::IS_BIG_ENDIAN);
  }

  virtual ~dereferencet() = default;

  /** The different ways in which a pointer may be accessed. */
  typedef enum {
    READ,     /// The result of the expression is only read.
    WRITE,    /// The result of the expression will be written to.
    FREE,     /// The referred to object will be freed.
    INTERNAL, /// Calling code only wants the internal value-set data.
  } modet;

  /** Take an expression and dereference it.
   *  This will descend through the whole of the expression given, and
   *  dereference any dereferences contained within it. The given expr will
   *  be modified in place. It also doesn't necessarily have to contain a
   *  dereference at all (in which case nothing will happen), or start at a
   *  relevant part of the expression, as this method will recurse through the
   *  whole thing.
   *  @param expr The expression to be dereferenced.
   *  @param guard Guard to be added to any dereference failure assertions
   *         generated.
   *  @param The way in which this dereference is being accessed. Only affects
   *         the assertions that are generated.
   */
  virtual void dereference_expr(expr2tc &expr, guardt &guard, modet mode);

  virtual expr2tc dereference(
    const expr2tc &dest,
    const type2tc &type,
    const guardt &guard,
    modet mode,
    const expr2tc &extra_offset);

  /** Does the given expression have a dereference in it somewhere?
   *  @param expr The expression to check for existance of a dereference.
   *  @return True when the given expression does have a dereference.
   */
  bool has_dereference(const expr2tc &expr) const;

private:
  /** Namespace to perform type lookups against. */
  const namespacet &ns;
  /** Context in which to store new (failed) symbols that are generated. */
  contextt &new_context;
  /** Options from the command line. */
  const optionst &options;
  /** The callback object to funnel all interactions with the context through.*/
  dereference_callbackt &dereference_callback;
  /** The number of failed symbols that we've generated (they're numbered
   *  individually. */
  static unsigned invalid_counter;
  /** Whether or not we're operating in a big endian environment. Value for this
   *  is taken from config.ansi_c.endianness. */
  bool is_big_endian;
  /** List of internal state items -- these contain all the data of interest
   *  to build_reference_to, but in INTERNAL mode we skip the construction
   *  of a reference, and instead return the data to the caller via the
   *  callback. */
  std::list<dereference_callbackt::internal_item> internal_items;
  /** Flag for discarding all assertions encoded. */
  bool block_assertions;

  /** Interpret an expression that modifies the guard. i.e., an 'if' or a
   *  piece of logic that can be short-circuited.
   *  @param expr The expression that we're looking for dereferences in.
   *  @param guard The guard for evaluating this expression.
   *  @param mode The manner in which the result of this deref is accessed.
   */
  virtual void dereference_guard_expr(expr2tc &expr, guardt &guard, modet mode);

  /** Interpret an address-of expression. There's the potential that it's just
   *  taking the address of a dereference, which just evaluates to some pointer
   *  arithemtic, and thus can be handled without actually dereferencing.
   *  @param expr Address-of expression we're attempting to handle.
   *  @param guard Guard of this expression being evaluated.
   *  @param mode The manner iin which the result of this deref is accessed.
   */
  virtual void
  dereference_addrof_expr(expr2tc &expr, guardt &guard, modet mode);

  /** Interpret an actual dereference (or pointer-index) expression. First
   *  dereferences the pointer expression, then dereferences the pointer itself,
   *  and stores the result in the 'expr' reference.
   *  @param expr The expression we're going to be dereferencing.
   *  @param guard Guard of this expression being evaluated.
   *  @param mode The manner iin which the result of this deref is accessed.
   */
  virtual void dereference_deref(expr2tc &expr, guardt &guard, modet mode);

  /** Interpret an expression that accesses a nonscalar type. This means that
   *  it's an index or member (or some other glue expr) on top of a dereference
   *  that evaluates to an array or struct. This code collects all of these
   *  expressions into a list, and supplies it to other dereference code, so
   *  that we can directly build a reference to the field this expr wants. This
   *  means that we don't have to build any intermediate struct or array
   *  references, which is beneficial.
   *  @param dest The expression that we're dereferencing.
   *  @param guard Guard of this expression being evaluated.
   *  @param mode The manner iin which the result of this deref is accessed.
   *  @param scalar_step_list A list in which we're accumulating the exprs used
   *         to build a scalar access to an aggregate type.
   */
  virtual expr2tc dereference_expr_nonscalar(
    expr2tc &dest,
    guardt &guard,
    modet mode,
    std::list<expr2tc> &scalar_step_list);

  /** Check whether an (aggregate) type is compatible with the desired
   *  dereference type. This looks at various things, such as whether the given
   *  struct is a subclass of the desired type, and inserts typecasts as
   *  appropriate.
   *  @param object An object with an aggregate type, that we're checking to
   *         see whether it's compatible with the desired type.
   *  @param dereference_type The desired type.
   *  @return True if the types are compatible, possibly after typecast applied.
   */
  bool dereference_type_compare(
    expr2tc &object,
    const type2tc &dereference_type) const;

  /** Create a new, free, symbol of the given type. This happens when we've
   *  failed to dereference for some reason, but we still need to build a valid
   *  SMT formula so that the relevant assertion failure can be reached.
   *  @param out_type The type of the failed symbol to create.
   *  @return The new, free variable.
   */
  expr2tc make_failed_symbol(const type2tc &out_type);

  /** Try to build a reference to a data object. When we have a data object that
   *  a pointer (might) point at and need an expression to access it, this
   *  performs the require juggling. Some very strange approaches may come out
   *  of this (such as stitching together the result from bytes). It may also
   *  just completely fail and return a nil expression.
   *  Almost all of the time, the base data object and the offset into it from
   *  the dereferenced variable are stored in the 'what' parameter, as an
   *  object_descriptor2t.
   *  @param what The data object we're accessing. Possibly an unknown2t or
   *         invalid2t, but more frequently an object_descriptor2t. As this
   *         comes directly from the value set code, the base object might have
   *         some gratuitous index and member expressions on top of it.
   *  @param mode The manner in which the reference is going to be accessed.
   *  @param deref_expr The expression that is being dereferenced (i.e., the
   *         pointer variable or similar).
   *  @param type The desired outcome type from this dereference.
   *  @param guard The guard of this dereference occuring.
   *  @param lexical_offset Offset introduced by lexical expressions, i.e.
   *         indexes and member operations applied to a dereferenced struct or
   *         union.
   *  @param pointer_guard Output expression: this is set to be the guard
   *         against the pointer variable being the same object as the referred
   *         to type.
   *  @return If successful, an expression that refers to the object in 'what'.
   *          Otherwise, a nil expression.
   */
  expr2tc build_reference_to(
    const expr2tc &what,
    modet mode,
    const expr2tc &deref_expr,
    const type2tc &type,
    const guardt &guard,
    const expr2tc &lexical_offset,
    expr2tc &pointer_guard);

  void
  deref_invalid_ptr(const expr2tc &deref_expr, const guardt &guard, modet mode);

  static const expr2tc &get_symbol(const expr2tc &object);
  void bounds_check(
    const expr2tc &expr,
    const expr2tc &offset,
    const type2tc &type,
    const guardt &guard);
  void valid_check(const expr2tc &expr, const guardt &guard, modet mode);
  expr2tc *extract_bytes_from_array(
    const expr2tc &array,
    unsigned int bytes,
    const expr2tc &offset);
  expr2tc *extract_bytes_from_scalar(
    const expr2tc &object,
    unsigned int bytes,
    const expr2tc &offset);
  void stitch_together_from_byte_array(
    expr2tc &value,
    const type2tc &type,
    const expr2tc *bytes);
  void wrap_in_scalar_step_list(
    expr2tc &value,
    std::list<expr2tc> *scalar_step_list,
    const guardt &guard);
  void dereference_failure(
    const std::string &error_class,
    const std::string &error_name,
    const guardt &guard);
  void alignment_failure(const std::string &error_name, const guardt &guard);
<<<<<<< HEAD
  void bad_base_type_failure(
    const guardt &guard,
    const std::string &wants,
    const std::string &have);

  void check_code_access(
    expr2tc &value,
    const expr2tc &offset,
    const type2tc &type,
    const guardt &guard,
    modet mode);
  void check_data_obj_access(
    const expr2tc &value,
    const expr2tc &offset,
    const type2tc &type,
    const guardt &guard);
  void check_alignment(
    unsigned long minwidth,
    const expr2tc &&offset,
    const guardt &guard);

  void build_reference_rec(
    expr2tc &value,
    const expr2tc &offset,
    const type2tc &type,
    const guardt &guard,
    modet mode,
    unsigned long alignment = 0);
  void construct_from_const_offset(
    expr2tc &value,
    const expr2tc &offset,
    const type2tc &type);
  void construct_from_dyn_offset(
    expr2tc &value,
    const expr2tc &offset,
    const type2tc &type);
  void construct_from_const_struct_offset(
    expr2tc &value,
    const expr2tc &offset,
    const type2tc &type,
    const guardt &guard,
    modet mode);
  void construct_from_dyn_struct_offset(
    expr2tc &value,
    const expr2tc &offset,
    const type2tc &type,
    const guardt &guard,
    unsigned long alignment,
    modet mode,
    const expr2tc *failed_symbol = nullptr);
  void construct_from_multidir_array(
    expr2tc &value,
    const expr2tc &offset,
    const type2tc &type,
    const guardt &guard,
    unsigned long alignment,
    modet mode);
  void construct_struct_ref_from_const_offset_array(
    expr2tc &value,
    const expr2tc &offs,
    const type2tc &type,
    const guardt &guard,
    modet mode,
    unsigned long alignment);
  void construct_struct_ref_from_const_offset(
    expr2tc &value,
    const expr2tc &offs,
    const type2tc &type,
    const guardt &guard);
  void construct_struct_ref_from_dyn_offset(
    expr2tc &value,
    const expr2tc &offs,
    const type2tc &type,
    const guardt &guard,
    modet mode);
  void construct_struct_ref_from_dyn_offs_rec(
    const expr2tc &value,
    const expr2tc &offs,
    const type2tc &type,
    const expr2tc &accuml_guard,
    modet mode,
    std::list<std::pair<expr2tc, expr2tc>> &output);
  void construct_from_array(
    expr2tc &value,
    const expr2tc &offset,
    const type2tc &type,
    const guardt &guard,
    modet mode,
    unsigned long alignment = 0);
=======
  void bad_base_type_failure(const guardt &guard, const std::string &wants,
            const std::string &have);

  void check_code_access(expr2tc &value, const expr2tc &offset,
                         const type2tc &type, const guardt &guard, modet mode);
  void check_data_obj_access(const expr2tc &value, const expr2tc &offset,
                             const type2tc &type, const guardt &guard);
  void check_alignment(unsigned long minwidth, const expr2tc&& offset,
                       const guardt &guard);

public:
  void build_reference_rec(expr2tc &value, const expr2tc &offset,
                           const type2tc &type, const guardt &guard, modet mode,
                           unsigned long alignment = 0);
private:
  void construct_from_const_offset(expr2tc &value, const expr2tc &offset,
                                   const type2tc &type);
  void construct_from_dyn_offset(expr2tc &value, const expr2tc &offset,
                                 const type2tc &type);
  void construct_from_const_struct_offset(expr2tc &value,
                                             const expr2tc &offset,
                                             const type2tc &type,
                                             const guardt &guard,
                                             modet mode);
  void construct_from_dyn_struct_offset(expr2tc &value,
                                           const expr2tc &offset,
                                           const type2tc &type,
                                           const guardt &guard,
                                           unsigned long alignment,
                                           modet mode,
                                           const expr2tc *failed_symbol = nullptr);
  void construct_from_multidir_array(expr2tc &value, const expr2tc &offset,
                                        const type2tc &type,
                                        const guardt &guard,
                                        unsigned long alignment,
                                        modet mode);
  void construct_struct_ref_from_const_offset_array(expr2tc &value,
                                        const expr2tc &offs,
                                        const type2tc &type,
                                        const guardt &guard,
                                        modet mode, unsigned long alignment);
  void construct_struct_ref_from_const_offset(expr2tc &value,
                                        const expr2tc &offs,
                                        const type2tc &type,
                                        const guardt &guard);
  void construct_struct_ref_from_dyn_offset(expr2tc &value,
                                        const expr2tc &offs,
                                        const type2tc &type,
                                        const guardt &guard,
                                        modet mode);
  void construct_struct_ref_from_dyn_offs_rec(const expr2tc &value,
                              const expr2tc &offs, const type2tc &type,
                              const expr2tc &accuml_guard, modet mode,
                              std::list<std::pair<expr2tc, expr2tc> > &output);
  void construct_from_array(expr2tc &value, const expr2tc &offset,
                            const type2tc &type, const guardt &guard,
                            modet mode, unsigned long alignment = 0);

public:
  void set_block_assertions(void) {
    block_assertions = true;
  }

  void clear_block_assertions(void) {
    block_assertions = false;
  }
>>>>>>> 9b490e8f
};

#endif<|MERGE_RESOLUTION|>--- conflicted
+++ resolved
@@ -180,20 +180,12 @@
     const namespacet &_ns,
     contextt &_new_context,
     const optionst &_options,
-<<<<<<< HEAD
     dereference_callbackt &_dereference_callback)
     : ns(_ns),
       new_context(_new_context),
       options(_options),
-      dereference_callback(_dereference_callback)
-=======
-    dereference_callbackt &_dereference_callback):
-    ns(_ns),
-    new_context(_new_context),
-    options(_options),
-    dereference_callback(_dereference_callback),
-    block_assertions(false)
->>>>>>> 9b490e8f
+      dereference_callback(_dereference_callback),
+      block_assertions(false)
   {
     is_big_endian =
       (config.ansi_c.endianess == configt::ansi_ct::IS_BIG_ENDIAN);
@@ -393,7 +385,7 @@
     const std::string &error_name,
     const guardt &guard);
   void alignment_failure(const std::string &error_name, const guardt &guard);
-<<<<<<< HEAD
+
   void bad_base_type_failure(
     const guardt &guard,
     const std::string &wants,
@@ -415,6 +407,7 @@
     const expr2tc &&offset,
     const guardt &guard);
 
+public:
   void build_reference_rec(
     expr2tc &value,
     const expr2tc &offset,
@@ -422,6 +415,8 @@
     const guardt &guard,
     modet mode,
     unsigned long alignment = 0);
+
+private:
   void construct_from_const_offset(
     expr2tc &value,
     const expr2tc &offset,
@@ -483,74 +478,17 @@
     const guardt &guard,
     modet mode,
     unsigned long alignment = 0);
-=======
-  void bad_base_type_failure(const guardt &guard, const std::string &wants,
-            const std::string &have);
-
-  void check_code_access(expr2tc &value, const expr2tc &offset,
-                         const type2tc &type, const guardt &guard, modet mode);
-  void check_data_obj_access(const expr2tc &value, const expr2tc &offset,
-                             const type2tc &type, const guardt &guard);
-  void check_alignment(unsigned long minwidth, const expr2tc&& offset,
-                       const guardt &guard);
 
 public:
-  void build_reference_rec(expr2tc &value, const expr2tc &offset,
-                           const type2tc &type, const guardt &guard, modet mode,
-                           unsigned long alignment = 0);
-private:
-  void construct_from_const_offset(expr2tc &value, const expr2tc &offset,
-                                   const type2tc &type);
-  void construct_from_dyn_offset(expr2tc &value, const expr2tc &offset,
-                                 const type2tc &type);
-  void construct_from_const_struct_offset(expr2tc &value,
-                                             const expr2tc &offset,
-                                             const type2tc &type,
-                                             const guardt &guard,
-                                             modet mode);
-  void construct_from_dyn_struct_offset(expr2tc &value,
-                                           const expr2tc &offset,
-                                           const type2tc &type,
-                                           const guardt &guard,
-                                           unsigned long alignment,
-                                           modet mode,
-                                           const expr2tc *failed_symbol = nullptr);
-  void construct_from_multidir_array(expr2tc &value, const expr2tc &offset,
-                                        const type2tc &type,
-                                        const guardt &guard,
-                                        unsigned long alignment,
-                                        modet mode);
-  void construct_struct_ref_from_const_offset_array(expr2tc &value,
-                                        const expr2tc &offs,
-                                        const type2tc &type,
-                                        const guardt &guard,
-                                        modet mode, unsigned long alignment);
-  void construct_struct_ref_from_const_offset(expr2tc &value,
-                                        const expr2tc &offs,
-                                        const type2tc &type,
-                                        const guardt &guard);
-  void construct_struct_ref_from_dyn_offset(expr2tc &value,
-                                        const expr2tc &offs,
-                                        const type2tc &type,
-                                        const guardt &guard,
-                                        modet mode);
-  void construct_struct_ref_from_dyn_offs_rec(const expr2tc &value,
-                              const expr2tc &offs, const type2tc &type,
-                              const expr2tc &accuml_guard, modet mode,
-                              std::list<std::pair<expr2tc, expr2tc> > &output);
-  void construct_from_array(expr2tc &value, const expr2tc &offset,
-                            const type2tc &type, const guardt &guard,
-                            modet mode, unsigned long alignment = 0);
-
-public:
-  void set_block_assertions(void) {
+  void set_block_assertions(void)
+  {
     block_assertions = true;
   }
 
-  void clear_block_assertions(void) {
+  void clear_block_assertions(void)
+  {
     block_assertions = false;
   }
->>>>>>> 9b490e8f
 };
 
 #endif