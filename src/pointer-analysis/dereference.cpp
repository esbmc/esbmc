/*******************************************************************\

Module: Symbolic Execution of ANSI-C

Author: Daniel Kroening, kroening@kroening.com

\*******************************************************************/

#include <cassert>
#include <langapi/language_util.h>
#include <pointer-analysis/dereference.h>
#include <pointer-analysis/value_set.h>
#include <sstream>
#include <util/arith_tools.h>
#include <util/array_name.h>
#include <util/base_type.h>
#include <util/c_misc.h>
#include <util/c_typecast.h>
#include <util/c_types.h>
#include <util/config.h>
#include <util/cprover_prefix.h>
#include <util/expr_util.h>
#include <util/i2string.h>
#include <irep2/irep2.h>
#include <util/migrate.h>
#include <util/prefix.h>
#include <util/pretty.h>
#include <util/rename.h>
#include <util/std_expr.h>
#include <util/type_byte_size.h>

// global data, horrible
unsigned int dereferencet::invalid_counter = 0;

static inline const array_type2t get_arr_type(const expr2tc &expr)
{
  return (is_array_type(expr))
           ? to_array_type(expr->type)
           : to_array_type(to_constant_string2t(expr).to_array()->type);
}

// Look for the base of an expression such as &a->b[1];, where all we're doing
// is performing some pointer arithmetic, rather than actually performing some
// dereference operation.
static inline expr2tc get_base_dereference(const expr2tc &e)
{
  // XXX -- do we need to consider if2t's? And how?
  if(is_member2t(e))
  {
    return get_base_dereference(to_member2t(e).source_value);
  }
  if(is_index2t(e) && is_pointer_type(to_index2t(e).source_value))
  {
    return e;
  }
  else if(is_index2t(e))
  {
    return get_base_dereference(to_index2t(e).source_value);
  }
  else if(is_dereference2t(e))
  {
    return to_dereference2t(e).value;
  }
  else
  {
    return expr2tc();
  }
}

static inline expr2tc replace_dyn_offset_with_zero(const expr2tc &e)
{
  // Knowing the offset value is important when we try to
  // extract a value that is not aligned to a byte (e.g., suppose we have
  // a struct {unsigned field1 : 7; unsigned field2 : 10}, and to correctly
  // extract field2 we need to extract 3 bytes as field2 spans over 3 bytes
  // of the struct). Otherwise, the total number of bytes is completely
  // defined by its type size (i.e., type_byte_size_bits). If we are dealing
  // with a dynamic offset, we can make some reasonable assumptions.
  // Since the symbolic part of the dynamic_offset cannot encode an address
  // of a bit-field, we can safely assume that it is always aligned to a byte,
  // and we can replace the symbolic part with 0, thus obtaining the constant
  // offset to the field within the inner-most struct.
  // And this is all that's required to correctly calculate the number of bytes
  // occupied by a bit-field member.

  if(is_add2t(e))
    return add2tc(
      e->type,
      replace_dyn_offset_with_zero(to_add2t(e).side_1),
      replace_dyn_offset_with_zero(to_add2t(e).side_2));

  if(is_sub2t(e))
    return sub2tc(
      e->type,
      replace_dyn_offset_with_zero(to_sub2t(e).side_1),
      replace_dyn_offset_with_zero(to_sub2t(e).side_2));

  if(is_mul2t(e))
    return mul2tc(
      e->type,
      replace_dyn_offset_with_zero(to_mul2t(e).side_1),
      replace_dyn_offset_with_zero(to_mul2t(e).side_2));

  if(is_div2t(e))
    return div2tc(
      e->type,
      replace_dyn_offset_with_zero(to_div2t(e).side_1),
      replace_dyn_offset_with_zero(to_div2t(e).side_2));

  if(is_pointer_offset2t(e))
    return gen_ulong(0);

  if(is_constant_int2t(e))
    return e;

  // If it is none of the above, just return 0
  return gen_ulong(0);
}

bool dereferencet::has_dereference(const expr2tc &expr) const
{
  if(is_nil_expr(expr))
    return false;

  // Check over each operand,
  bool result = false;
  expr->foreach_operand([this, &result](const expr2tc &e) {
    if(has_dereference(e))
      result = true;
  });

  // If a derefing operand is found, return true.
  if(result == true)
    return true;

  if(
    is_dereference2t(expr) ||
    (is_index2t(expr) && is_pointer_type(to_index2t(expr).source_value)))
    return true;

  return false;
}

const expr2tc &dereferencet::get_symbol(const expr2tc &expr)
{
  if(is_member2t(expr))
    return get_symbol(to_member2t(expr).source_value);
  if(is_index2t(expr))
    return get_symbol(to_index2t(expr).source_value);

  return expr;
}

/************************* Expression decomposing code ************************/

void dereferencet::dereference_expr(expr2tc &expr, guardt &guard, modet mode)
{
  if(!has_dereference(expr))
    return;

  switch(expr->expr_id)
  {
  case expr2t::and_id:
  case expr2t::or_id:
  case expr2t::if_id:
    dereference_guard_expr(expr, guard, mode);
    break;

  case expr2t::address_of_id:
    dereference_addrof_expr(expr, guard, mode);
    break;

  case expr2t::dereference_id:
    dereference_deref(expr, guard, mode);
    break;

  case expr2t::index_id:
  case expr2t::member_id:
  {
    // The result of this expression should be scalar: we're transitioning
    // from a scalar result to a nonscalar result.

    std::list<expr2tc> scalar_step_list;
    expr2tc res =
      dereference_expr_nonscalar(expr, guard, mode, scalar_step_list);
    assert(scalar_step_list.size() == 0); // Should finish empty.

    // If a dereference successfully occurred, replace expr at this level.
    // XXX -- explain this better.
    if(!is_nil_expr(res))
      expr = res;
    break;
  }

  default:
  {
    // Recurse over the operands
    expr->Foreach_operand([this, &guard, &mode](expr2tc &e) {
      if(is_nil_expr(e))
        return;
      dereference_expr(e, guard, mode);
    });
    break;
  }
  }
}

void dereferencet::dereference_guard_expr(
  expr2tc &expr,
  guardt &guard,
  modet mode)
{
  if(is_and2t(expr) || is_or2t(expr))
  {
    // If this is an and or or expression, then if the first operand short
    // circuits the truth of the expression, then we shouldn't evaluate the
    // second expression. That means that the dereference assertions in the
    // 2nd should be guarded with the fact that the first operand didn't short
    // circuit.
    assert(is_bool_type(expr));

    // Take the current size of the guard, so that we can reset it later.
    guardt old_guards(guard);

    expr->Foreach_operand([this, &guard, &expr](expr2tc &op) {
      assert(is_bool_type(op));

      // Handle any derererences in this operand
      if(has_dereference(op))
        dereference_expr(op, guard, dereferencet::READ);

      // Guard the next operand against this operand short circuiting us.
      if(is_or2t(expr))
      {
        not2tc tmp(op);
        guard.add(tmp);
      }
      else
      {
        guard.add(op);
      }
    });

    // Reset guard to where it was.
    guard.swap(old_guards);
    return;
  }

  assert(is_if2t(expr));
  // Only one side of this if gets evaluated according to the condition, which
  // means that pointer dereference assertion failures should have the
  // relevant guard applied. This makes sure they don't fire even when their
  // expression isn't evaluated.
  if2t &ifref = to_if2t(expr);
  dereference_expr(ifref.cond, guard, dereferencet::READ);

  bool o1 = has_dereference(ifref.true_value);
  bool o2 = has_dereference(ifref.false_value);

  if(o1)
  {
    guardt old_guards(guard);
    guard.add(ifref.cond);
    dereference_expr(ifref.true_value, guard, mode);
    guard.swap(old_guards);
  }

  if(o2)
  {
    guardt old_guards(guard);
    not2tc tmp(ifref.cond);
    guard.add(tmp);
    dereference_expr(ifref.false_value, guard, mode);
    guard.swap(old_guards);
  }

  return;
}

void dereferencet::dereference_addrof_expr(
  expr2tc &expr,
  guardt &guard,
  modet mode)
{
  // Crazy combinations of & and * that don't actually lead to a deref:

  // turn &*p to p
  // this has *no* side effect!
  address_of2t &addrof = to_address_of2t(expr);

  if(is_dereference2t(addrof.ptr_obj))
  {
    dereference2t &deref = to_dereference2t(addrof.ptr_obj);
    expr2tc result = deref.value;

    if(result->type != expr->type)
      result = typecast2tc(expr->type, result);

    expr = result;
  }
  else
  {
    // This might, alternately, be a chain of member and indexes applied to
    // a dereference. In which case what we're actually doing is computing
    // some pointer arith, manually.
    expr2tc base = get_base_dereference(addrof.ptr_obj);
    if(!is_nil_expr(base))
    {
      //  We have a base. There may be additional dereferences in it.
      dereference_expr(base, guard, mode);
      // Now compute the pointer offset involved.
      expr2tc offs = compute_pointer_offset(addrof.ptr_obj);
      assert(
        !is_nil_expr(offs) &&
        "Pointer offset of index/member "
        "combination should be valid int");

      offs = typecast2tc(pointer_type2(), offs);

      // Cast to a byte pointer; add; cast back. Is essentially pointer arith.
      expr2tc output =
        typecast2tc(type2tc(new pointer_type2t(get_uint8_type())), base);
      output = add2tc(output->type, output, offs);
      output = typecast2tc(expr->type, output);
      expr = output;
    }
    else
    {
      // It's not something that we can simplify from &foo->bar[baz] to not have
      // a dereference, but might still contain a dereference.
      dereference_expr(addrof.ptr_obj, guard, mode);
    }
  }

  // We modified this expression, but, we might have injected some pointer
  // arithmetic that contains another dereference. So we need to re-deref this
  // new expression.
  dereference_expr(expr, guard, mode);
}

void dereferencet::dereference_deref(expr2tc &expr, guardt &guard, modet mode)
{
  if(is_dereference2t(expr))
  {
    dereference2t &deref = to_dereference2t(expr);
    // first make sure there are no dereferences in there
    dereference_expr(deref.value, guard, dereferencet::READ);

    expr2tc tmp_obj = deref.value;
    expr2tc result = dereference(tmp_obj, deref.type, guard, mode, expr2tc());
    expr = result;
  }
  else
  {
    // This is an index applied to a pointer, which is essentially a dereference
    // with an offset.
    assert(is_index2t(expr) && is_pointer_type(to_index2t(expr).source_value));
    std::list<expr2tc> scalar_step_list;
    assert(
      (is_scalar_type(expr) || is_code_type(expr)) &&
      "Can't dereference to a nonscalar type");
    index2t &idx = to_index2t(expr);

    // first make sure there are no dereferences in there
    dereference_expr(idx.index, guard, dereferencet::READ);
    dereference_expr(idx.source_value, guard, mode);

    add2tc tmp(idx.source_value->type, idx.source_value, idx.index);
    // Result discarded.
    expr = dereference(tmp, tmp->type, guard, mode, expr2tc());
  }
}

expr2tc dereferencet::dereference_expr_nonscalar(
  expr2tc &expr,
  guardt &guard,
  modet mode,
  std::list<expr2tc> &scalar_step_list)
{
  if(is_dereference2t(expr))
  {
    // Determine offset accumulated to this point (in bits)
    expr2tc size_check_expr = expr;
    wrap_in_scalar_step_list(size_check_expr, &scalar_step_list, guard);
    expr2tc offset_to_scalar = compute_pointer_offset_bits(size_check_expr);
    simplify(offset_to_scalar);

    dereference2t &deref = to_dereference2t(expr);
    // first make sure there are no dereferences in there
    dereference_expr(deref.value, guard, dereferencet::READ);

    const type2tc &to_type = scalar_step_list.back()->type;

    expr2tc result =
      dereference(deref.value, to_type, guard, mode, offset_to_scalar);
    return result;
  }

  if(is_index2t(expr) && is_pointer_type(to_index2t(expr).source_value))
  {
    index2t &index = to_index2t(expr);

    // Determine offset accumulated to this point (computed in bytes)
    expr2tc size_check_expr = expr;
    wrap_in_scalar_step_list(size_check_expr, &scalar_step_list, guard);
    expr2tc offset_to_scalar = compute_pointer_offset_bits(size_check_expr);
    simplify(offset_to_scalar);

    // first make sure there are no dereferences in there
    dereference_expr(index.source_value, guard, dereferencet::READ);
    dereference_expr(index.index, guard, dereferencet::READ);

    add2tc tmp(index.source_value->type, index.source_value, index.index);

    const type2tc &to_type = scalar_step_list.back()->type;

    expr2tc result = dereference(tmp, to_type, guard, mode, offset_to_scalar);
    return result;
  }

  if(is_typecast2t(expr))
  {
    // Just blast straight through
    return dereference_expr_nonscalar(
      to_typecast2t(expr).from, guard, mode, scalar_step_list);
  }

  if(is_member2t(expr))
  {
    scalar_step_list.push_front(expr);
    expr2tc res = dereference_expr_nonscalar(
      to_member2t(expr).source_value, guard, mode, scalar_step_list);
    scalar_step_list.pop_front();
    return res;
  }

  if(is_index2t(expr))
  {
    dereference_expr(to_index2t(expr).index, guard, dereferencet::READ);
    scalar_step_list.push_front(expr);
    expr2tc res = dereference_expr_nonscalar(
      to_index2t(expr).source_value, guard, mode, scalar_step_list);
    scalar_step_list.pop_front();
    return res;
  }

  if(is_if2t(expr) && !is_scalar_type(expr))
  {
    guardt g1 = guard, g2 = guard;
    if2t &theif = to_if2t(expr);
    g1.add(theif.cond);
    g2.add(not2tc(theif.cond));

    scalar_step_list.push_front(theif.true_value);
    expr2tc res1 =
      dereference_expr_nonscalar(theif.true_value, g1, mode, scalar_step_list);
    scalar_step_list.pop_front();

    scalar_step_list.push_front(theif.false_value);
    expr2tc res2 =
      dereference_expr_nonscalar(theif.false_value, g2, mode, scalar_step_list);
    scalar_step_list.pop_front();

    if(is_nil_expr(res1))
      res1 = theif.true_value;
    if(is_nil_expr(res2))
      res2 = theif.true_value;

    expr2tc fin = if2tc(res1->type, theif.cond, res1, res2);
    return fin;
  }

  if(is_constant_union2t(expr))
  {
    constant_union2t &u = to_constant_union2t(expr);
    /* In the frontend (until the SMT counter-example), constant union
     * expressions should have a single initializer expression, see also the
     * comment for constant_union2t in <irep2/itep2_expr.h>. */
    assert(u.datatype_members.size() == 1);
    assert(mode != WRITE);
    scalar_step_list.push_front(expr);
    expr2tc res = dereference_expr_nonscalar(
      u.datatype_members.front(), guard, mode, scalar_step_list);
    scalar_step_list.pop_front();
    return res;
  }

  // there should be no sudden transition back to scalars, except through
  // dereferences. Return nil to indicate that there was no dereference at
  // the bottom of this.
  assert(!is_scalar_type(expr));
  assert(is_constant_expr(expr) || is_symbol2t(expr));
  assert(!has_dereference(expr));

  return expr2tc();
}

/********************** Intermediate reference munging code *******************/

expr2tc dereferencet::dereference(
  const expr2tc &orig_src,
  const type2tc &to_type,
  const guardt &guard,
  modet mode,
  const expr2tc &lexical_offset)
{
  internal_items.clear();

  // Awkwardly, the pointer might not be of pointer type, for example with
  // nested dereferences that point at crazy locations. Happily this is not
  // a real problem: just cast to a pointer, and let the dereference handlers
  // cope with the fact that this expression doesn't point at anything. Of
  // course, if it does point at something, dereferencing continues.
  expr2tc src = orig_src;
  if(!is_pointer_type(orig_src))
    src = typecast2tc(type2tc(new pointer_type2t(get_empty_type())), src);

  type2tc type = to_type;
  // collect objects dest may point to
  value_setst::valuest points_to_set;
  dereference_callback.get_value_set(src, points_to_set);

  // now build big case split
  // only "good" objects

  if(is_struct_type(type))
  {
    msg.warning("FAM dereference!");
  }

  expr2tc value;

  for(value_setst::valuest::const_iterator it = points_to_set.begin();
      it != points_to_set.end();
      it++)
  {
    expr2tc new_value, pointer_guard;

    new_value = build_reference_to(
      *it, mode, src, type, guard, lexical_offset, pointer_guard);

    if(!is_nil_expr(new_value))
    {
      if(is_nil_expr(value))
      {
        value = new_value;
      }
      else
      {
        // Chain a big if-then-else case.
        value = if2tc(type, pointer_guard, new_value, value);
      }
    }
  }

  if(mode == INTERNAL)
  {
    // Deposit internal values with the caller, then clear.
    dereference_callback.dump_internal_state(internal_items);
    internal_items.clear();
  }
  else if(is_nil_expr(value))
  {
    // Dereference failed entirely; various assertions will explode later down
    // the line. To make this a valid formula though, return a failed symbol,
    // so that this assignment gets a well typed free value.
    value = make_failed_symbol(type);
  }

  return value;
}

expr2tc dereferencet::make_failed_symbol(const type2tc &out_type)
{
  type2tc the_type;

  if(is_union_type(out_type))
  {
    // Instead, create a byte array, all unions are now reduced to byte arrays.
    BigInt size = type_byte_size(out_type);
    type2tc array_type(
      new array_type2t(get_uint8_type(), gen_ulong(size.to_uint64()), false));
    the_type = array_type;
  }
  else
  {
    the_type = out_type;
  }

  // else, do new symbol
  symbolt symbol;
  symbol.id = "symex::invalid_object" + i2string(invalid_counter++);
  symbol.name = "invalid_object";
  symbol.type = migrate_type_back(the_type);

  // make it a lvalue, so we can assign to it
  symbol.lvalue = true;

  get_new_name(symbol, ns);

  symbolt *s = nullptr;
  new_context.move(symbol, s);
  assert(s != nullptr);

  // Due to migration hiccups, migration must occur after the symbol
  // appears in the symbol table.
  expr2tc value;
  migrate_expr(symbol_expr(*s), value);
  return value;
}

bool dereferencet::dereference_type_compare(
  expr2tc &object,
  const type2tc &dereference_type) const
{
  const type2tc object_type = object->type;

  // Test for simple equality
  if(object->type == dereference_type)
    return true;

  // Check for C++ subclasses; we can cast derived up to base safely.
  if(is_struct_type(object) && is_struct_type(dereference_type))
  {
    if(is_subclass_of(object->type, dereference_type, ns))
    {
      object = typecast2tc(dereference_type, object);
      return true;
    }
  }

  // check for struct prefixes

  type2tc ot_base(object_type), dt_base(dereference_type);

  base_type(ot_base, ns);
  base_type(dt_base, ns);

  if(is_struct_type(ot_base) && is_struct_type(dt_base))
  {
    typet tmp_ot_base = migrate_type_back(ot_base);
    typet tmp_dt_base = migrate_type_back(dt_base);
    if(to_struct_type(tmp_dt_base).is_prefix_of(to_struct_type(tmp_ot_base)))
    {
      object = typecast2tc(dereference_type, object);
      return true; // ok, dt is a prefix of ot
    }
  }

  // really different

  return false;
}

expr2tc dereferencet::build_reference_to(
  const expr2tc &what,
  modet mode,
  const expr2tc &deref_expr,
  const type2tc &type,
  const guardt &guard,
  const expr2tc &lexical_offset,
  expr2tc &pointer_guard)
{
  expr2tc value;
  pointer_guard = gen_false_expr();

  if(is_unknown2t(what) || is_invalid2t(what))
  {
    deref_invalid_ptr(deref_expr, guard, mode);
    return value;
  }

  if(!is_object_descriptor2t(what))
  {
    msg.error(fmt::format("unknown points-to: {}", get_expr_id(what)));
    abort();
  }

  const object_descriptor2t &o = to_object_descriptor2t(what);

  const expr2tc &root_object = o.get_root_object();
  const expr2tc &object = o.object;

  if(is_null_object2t(root_object) && mode != FREE && mode != INTERNAL)
  {
    type2tc nullptrtype = type2tc(new pointer_type2t(type));
    symbol2tc null_ptr(nullptrtype, "NULL");

    same_object2tc pointer_guard(deref_expr, null_ptr);

    guardt tmp_guard(guard);
    tmp_guard.add(pointer_guard);

    dereference_failure("pointer dereference", "NULL pointer", tmp_guard);

    // Don't build a reference to this. You can't actually access NULL, and the
    // solver will only get confused.
    return value;
  }
  if(is_null_object2t(root_object) && (mode == FREE || mode == INTERNAL))
  {
    // Freeing NULL is completely legit according to C
    return value;
  }

  value = object;

  // Produce a guard that the dereferenced pointer points at this object.
  type2tc ptr_type = type2tc(new pointer_type2t(object->type));
  address_of2tc obj_ptr(ptr_type, object);
  pointer_guard = same_object2tc(deref_expr, obj_ptr);
  guardt tmp_guard(guard);
  tmp_guard.add(pointer_guard);

  // Check that the object we're accessing is actually alive and valid for this
  // mode.
  valid_check(object, tmp_guard, mode);

  // Don't do anything further if we're freeing things
  if(mode == FREE)
    return expr2tc();

  // Value set tracking emits objects with some cruft built on top of them.
  value = get_base_object(value);

  // Final offset computations start here
  expr2tc final_offset = o.offset;
#if 0
  // FIXME: benchmark this, on tacas.
  dereference_callback.rename(final_offset);
#endif

  // If offset is unknown, or whatever, we have to consider it
  // nondeterministic, and let the reference builders deal with it.
  unsigned int alignment = o.alignment;
  if(!is_constant_int2t(final_offset))
  {
    assert(alignment != 0);

    if(!is_symbol2t(deref_expr))
    {
      // The expression being dereferenced isn't just a symbol: it might have
      // all kind of things messing with alignment in there. We could interpret
      // it as future work.
      alignment = 1;
    }
    final_offset = pointer_offset2tc(pointer_type2(), deref_expr);
  }

  // Converting final_offset from bytes to bits!
  final_offset = mul2tc(final_offset->type, final_offset, gen_ulong(8));

  // Add any offset introduced lexically at the dereference site, i.e. member
  // or index exprs, like foo->bar[3]. If bar is of integer type, we translate
  // that to be a dereference of foo + extra_offset, resulting in an integer.
  if(!is_nil_expr(lexical_offset))
    final_offset = add2tc(final_offset->type, final_offset, lexical_offset);

  // If we're in internal mode, collect all of our data into one struct, insert
  // it into the list of internal data, and then bail. The caller does not want
  // to have a reference built at all.
  if(mode == INTERNAL)
  {
    dereference_callbackt::internal_item internal;
    internal.object = value;
    // Converting offset to bytes
    internal.offset = div2tc(final_offset->type, final_offset, gen_ulong(8));
    internal.guard = pointer_guard;
    internal_items.push_back(internal);
    return expr2tc();
  }

  if(is_code_type(value) || is_code_type(type))
  {
    if(!check_code_access(value, final_offset, type, tmp_guard, mode))
      return expr2tc();
    /* here, both of them are code */
  }
  else if(is_array_type(value)) // Encode some access bounds checks.
  {
    bounds_check(value, final_offset, type, tmp_guard);
  }
  else
  {
    check_data_obj_access(value, final_offset, type, tmp_guard);
  }

  simplify(final_offset);

  // Converting alignment to bits here
  alignment *= 8;

  // Call reference building methods. For the given data object in value,
  // an expression of type type will be constructed that reads from it.
  build_reference_rec(value, final_offset, type, tmp_guard, mode, alignment);

  return value;
}

void dereferencet::deref_invalid_ptr(
  const expr2tc &deref_expr,
  const guardt &guard,
  modet mode)
{
  if(mode == INTERNAL)
    // The caller just wants a list of references -- ensuring that the correct
    // assertions fire is a problem for something or someone else
    return;

  // constraint that it actually is an invalid pointer
  invalid_pointer2tc invalid_pointer_expr(deref_expr);

  expr2tc validity_test;
  std::string foo;

  // Adjust error message and test depending on the context
  if(mode == FREE)
  {
    // You're allowed to free NULL.
    symbol2tc null_ptr(type2tc(new pointer_type2t(get_empty_type())), "NULL");
    notequal2tc neq(null_ptr, deref_expr);
    and2tc and_(neq, invalid_pointer_expr);
    validity_test = and_;
    foo = "invalid pointer freed";
  }
  else
  {
    validity_test = invalid_pointer_expr;
    foo = "invalid pointer";
  }

  // produce new guard

  guardt tmp_guard(guard);
  tmp_guard.add(validity_test);

  dereference_failure("pointer dereference", foo, tmp_guard);
}

/************************** Rereference building code *************************/

enum target_flags
{
  flag_src_scalar = 0,
  flag_src_array = 1,
  flag_src_struct = 2,
  // Union sources are now illegal

  flag_dst_scalar = 0,
  flag_dst_array = 4,
  flag_dst_struct = 8,
  flag_dst_union = 0xC,

  flag_is_const_offs = 0x10,
  flag_is_dyn_offs = 0,
};

void dereferencet::build_reference_rec(
  expr2tc &value,
  const expr2tc &offset,
  const type2tc &type,
  const guardt &guard,
  modet mode,
  unsigned long alignment)
{
  int flags = 0;
  if(is_constant_int2t(offset))
    flags |= flag_is_const_offs;

  // All accesses to code need no further construction
  if(is_code_type(value) || is_code_type(type))
  {
    return;
  }

  if(is_struct_type(type))
    flags |= flag_dst_struct;
  else if(is_union_type(type))
    flags |= flag_dst_union;
  else if(is_scalar_type(type))
    flags |= flag_dst_scalar;
  else if(is_array_type(type) || is_string_type(type))
  {
    std::ostringstream oss;
    oss << "Can't construct rvalue reference to array type during dereference";
    oss << "\n";
    oss << "(It isn't allowed by C anyway)";
    oss << "\n";
    msg.error(oss.str());
    abort();
  }
  else
  {
    msg.error(
      fmt::format("Unrecognized dest type during dereference\n{}", *type));
    abort();
  }

  if(is_struct_type(value))
    flags |= flag_src_struct;
  else if(is_union_type(value))
  {
    msg.error("Dereference target of type union is now illegal");
    abort();
  }
  else if(is_scalar_type(value))
    flags |= flag_src_scalar;
  else if(is_array_type(value) || is_string_type(value))
    flags |= flag_src_array;
  else
  {
    msg.error(fmt::format(
      "Unrecognized src type during dereference\n{}", *value->type));
    abort();
  }

  // Consider the myriad of reference construction cases here
  switch(flags)
  {
  case flag_src_scalar | flag_dst_scalar | flag_is_const_offs:
    // Access a scalar from a scalar.
    construct_from_const_offset(value, offset, type);
    break;
  case flag_src_struct | flag_dst_scalar | flag_is_const_offs:
    // Extract a scalar from within a structure
    construct_from_const_struct_offset(value, offset, type, guard, mode);
    break;
  case flag_src_array | flag_dst_scalar | flag_is_const_offs:
    // Extract a scalar from within an array
    construct_from_array(value, offset, type, guard, mode, alignment);
    break;

  case flag_src_scalar | flag_dst_struct | flag_is_const_offs:
    // Attempt to extract a structure from within a scalar. This is not
    // permitted as the base data objects have incompatible types
    dereference_failure(
      "Bad dereference", "Structure pointer pointed at scalar", guard);
    break;
  case flag_src_struct | flag_dst_struct | flag_is_const_offs:
    // Extract a structure from inside another struct.
    construct_struct_ref_from_const_offset(value, offset, type, guard);
    break;
  case flag_src_array | flag_dst_struct | flag_is_const_offs:
    // Extract a structure from inside an array.
    construct_struct_ref_from_const_offset_array(
      value, offset, type, guard, mode, alignment);
    break;

  case flag_src_scalar | flag_dst_union | flag_is_const_offs:
    // Attempt to extract a union from within a scalar. This is not
    // permitted as the base data objects have incompatible types
    dereference_failure(
      "Bad dereference", "Union pointer pointed at scalar", guard);
    break;
  case flag_src_struct | flag_dst_union | flag_is_const_offs:
    // Extract a union from inside a structure.
    construct_struct_ref_from_const_offset(value, offset, type, guard);
    break;
  case flag_src_array | flag_dst_union | flag_is_const_offs:
    // Extract a union from inside an array.
    construct_struct_ref_from_const_offset_array(
      value, offset, type, guard, mode, alignment);
    break;

  case flag_src_scalar | flag_dst_scalar | flag_is_dyn_offs:
    // Access a scalar within a scalar (dyn offset)
    construct_from_dyn_offset(value, offset, type);
    break;
  case flag_src_struct | flag_dst_scalar | flag_is_dyn_offs:
    // Extract a scalar from within a structure (dyn offset)
    construct_from_dyn_struct_offset(
      value, offset, type, guard, alignment, mode);
    break;
  case flag_src_array | flag_dst_scalar | flag_is_dyn_offs:
    // Extract a scalar from within an array (dyn offset)
    construct_from_array(value, offset, type, guard, mode, alignment);
    break;

  case flag_src_scalar | flag_dst_struct | flag_is_dyn_offs:
    // Attempt to extract a structure from within a scalar. This is not
    // permitted as the base data objects have incompatible types
    dereference_failure(
      "Bad dereference", "Struct pointer pointed at scalar", guard);
    break;
  case flag_src_struct | flag_dst_struct | flag_is_dyn_offs:
  case flag_src_array | flag_dst_struct | flag_is_dyn_offs:
    // Extract a structure from inside an array or another struct. Single
    // function supports both (which is bad).
    construct_struct_ref_from_dyn_offset(value, offset, type, guard, mode);
    break;

  case flag_src_scalar | flag_dst_union | flag_is_dyn_offs:
    // Attempt to extract a union from within a scalar. This is not
    // permitted as the base data objects have incompatible types
    dereference_failure(
      "Bad dereference", "Union pointer pointed at scalar", guard);
    break;
  case flag_src_struct | flag_dst_union | flag_is_dyn_offs:
  case flag_src_array | flag_dst_union | flag_is_dyn_offs:
    // Extract a structure from inside an array or another struct. Single
    // function supports both (which is bad).
    construct_struct_ref_from_dyn_offset(value, offset, type, guard, mode);
    break;

<<<<<<< HEAD
=======
  case flag_src_union | flag_dst_union | flag_is_const_offs:
    construct_struct_ref_from_const_offset(value, offset, type, guard);
    break;
  case flag_src_union | flag_dst_union | flag_is_dyn_offs:
    construct_struct_ref_from_dyn_offset(value, offset, type, guard, mode);
    break;

  // All union-src situations are currently approximations
  case flag_src_union | flag_dst_scalar | flag_is_const_offs:
  case flag_src_union | flag_dst_struct | flag_is_const_offs:
  case flag_src_union | flag_dst_scalar | flag_is_dyn_offs:
  case flag_src_union | flag_dst_struct | flag_is_dyn_offs:
  {
    const union_type2t &uni_type = to_union_type(value->type);
    assert(uni_type.members.size() != 0);
    BigInt union_total_size = type_byte_size(value->type);
    // Let's find a member with the biggest size
    size_t selected_member_index = SIZE_MAX;
    for(size_t i = 0; i < uni_type.members.size(); i++)
      if(type_byte_size(uni_type.members[i]) == union_total_size)
      {
        selected_member_index = i;
        break;
      }
    assert(selected_member_index < SIZE_MAX);

    value = member2tc(
      uni_type.members[selected_member_index],
      value,
      uni_type.member_names[selected_member_index]);
    build_reference_rec(value, offset, type, guard, mode, alignment);
    break;
  }

>>>>>>> a56027b0
  // No scope for constructing references to arrays
  default:
    msg.error("Unrecognized input to build_reference_rec");
    abort();
  }
}

void dereferencet::construct_from_array(
  expr2tc &value,
  const expr2tc &offset,
  const type2tc &type,
  const guardt &guard,
  modet mode,
  unsigned long alignment)
{
  assert(is_array_type(value) || is_string_type(value));

  const array_type2t arr_type = get_arr_type(value);
  type2tc arr_subtype = arr_type.subtype;

  if(is_array_type(arr_subtype))
  {
    construct_from_multidir_array(value, offset, type, guard, alignment, mode);
    return;
  }

  unsigned int subtype_size = type_byte_size_bits(arr_subtype).to_uint64();
  constant_int2tc subtype_sz_expr(offset->type, BigInt(subtype_size));
  // The value of "div" does not depend on the offset units (i.e., bits or bytes)
  // as it essentially represents an index in the array of the given subtype
  div2tc div(pointer_type2(), offset, subtype_sz_expr);
  simplify(div);

  modulus2tc mod(offset->type, offset, subtype_sz_expr);
  simplify(mod);

  if(is_structure_type(arr_subtype))
  {
    value = index2tc(arr_subtype, value, div);
    build_reference_rec(value, mod, type, guard, mode, alignment);
    return;
  }

  assert(is_scalar_type(arr_subtype));

  // Two different ways we can access elements
  //  1) Just treat them as an element and select them out, possibly with some
  //     byte extracts applied to it
  //  2) Stitch everything together with extracts and concats.

  // Can we just select this out?
  bool is_correctly_aligned = false;
  if(is_constant_int2t(offset))
  {
    // Constant offset is aligned with array boundaries?
    unsigned int offs = to_constant_int2t(offset).value.to_uint64();
    is_correctly_aligned = ((offs % subtype_size) == 0);
  }
  else
  {
    // Dyn offset -- is alignment guarantee strong enough?
    is_correctly_aligned = (alignment >= subtype_size);
  }

  // Additional complexity occurs if it's aligned but overflows boundaries
  unsigned int deref_size = type->get_width();

  bool overflows_boundaries = (deref_size > subtype_size);

  // No alignment guarantee: assert that it's correct.
  if(!is_correctly_aligned)
    check_alignment(deref_size, std::move(mod), guard);

  if(!overflows_boundaries)
  {
    // Just extract an element and apply other standard extraction stuff.
    // No scope for stitching being required.
    value = index2tc(arr_subtype, value, div);
    build_reference_rec(value, mod, type, guard, mode, alignment);
  }
  else
  {
    // Might read from more than one element, legitimately. Requires stitching.
    // Alignment assertion / guarantee ensures we don't do something silly.
    // This will construct from whatever the subtype is...
    // Make sure that we extract a correct number of bytes
    // if the offset is dynamic
    expr2tc replaced_dyn_offset = replace_dyn_offset_with_zero(offset);
    simplify(replaced_dyn_offset);
    unsigned int num_bytes = compute_num_bytes_to_extract(
      replaced_dyn_offset, type_byte_size_bits(type).to_uint64());

    if(!num_bytes)
    {
      msg.warning("FAM detected, extracting the entire array on deref");
      // Are we handling a FAM? Extract everything
      num_bytes = compute_num_bytes_to_extract(
        offset, type_byte_size_bits(value->type).to_uint64());
    }

    // Converting offset to bytes for byte extracting
    expr2tc offset_bytes = div2tc(offset->type, offset, gen_ulong(8));
    simplify(offset_bytes);

    // Extracting and stitching bytes together
    expr2tc *bytes = extract_bytes_from_array(value, num_bytes, offset_bytes);
    stitch_together_from_byte_array(value, num_bytes, bytes);
    delete[] bytes;

    // Extracting bits from the produced bv
    extract_bits_from_byte_array(
      value, offset, type_byte_size_bits(type).to_uint64());
    value = bitcast2tc(type, value);
  }
}

void dereferencet::construct_from_const_offset(
  expr2tc &value,
  const expr2tc &offset,
  const type2tc &type)
{
  const constant_int2t &theint = to_constant_int2t(offset);

  assert(is_scalar_type(value));
  // We're accessing some kind of scalar type; might be a valid, correct
  // access, or we might need to be byte extracting it.

  if(theint.value == 0 && value->type->get_width() == type->get_width())
  {
    // Offset is zero, and we select the entire contents of the field. We may
    // need to perform a cast though.
    if(!base_type_eq(value->type, type, ns))
      value = bitcast2tc(type, value);
    return;
  }

  if(value->type->get_width() < type->get_width())
  {
    // Oversized read
    if(!is_member2t(value))
    {
      // give up, rely on dereference failure
      value = expr2tc();
      return;
    }
    // We are accessing more than one member of a struct.
    // So, get step down one level to the source_value and
    // resort to extracting bytes from it.
    else
    {
      member2tc themember = to_member2t(value);
      value = themember->source_value;
    }
  }

  unsigned int num_bytes =
    compute_num_bytes_to_extract(offset, type_byte_size_bits(type).to_uint64());

  // Converting offset to bytes before bytes extraction
  expr2tc offset_bytes = div2tc(offset->type, offset, gen_ulong(8));
  simplify(offset_bytes);

  // Extracting and stitching bytes together
  expr2tc *bytes = extract_bytes_from_scalar(value, num_bytes, offset_bytes);
  stitch_together_from_byte_array(value, num_bytes, bytes);
  delete[] bytes;

  // Extracting bits from the produced bv
  extract_bits_from_byte_array(
    value, offset, type_byte_size_bits(type).to_uint64());
  value = bitcast2tc(type, value);
}

void dereferencet::construct_from_const_struct_offset(
  expr2tc &value,
  const expr2tc &offset,
  const type2tc &type,
  const guardt &guard,
  modet mode)
{
  assert(is_struct_type(value->type));
  const struct_type2t &struct_type = to_struct_type(value->type);
  const BigInt int_offset = to_constant_int2t(offset).value;
  BigInt access_size = type_byte_size_bits(type);

  unsigned int i = 0;
  for(auto const &it : struct_type.members)
  {
    BigInt m_offs =
      member_offset_bits(value->type, struct_type.member_names[i]);
    BigInt m_size = type_byte_size_bits(it);

    if(m_size == 0)
    {
      // This field has no size: it's most likely a struct that has no members.
      // Just skip over it: we can never correctly build a reference to a field
      // in that struct, because there are no fields. The next field in the
      // current struct lies at the same offset and is probably what the pointer
      // is supposed to point at.
      // If user is seeking a reference to this substruct, a different method
      // should have been called (construct_struct_ref_from_const_offset).
      if(is_array_type(it))
      {
        // Array of size 0 in a struct, means FAM
        msg.warning("FAM in deref");
        // TODO: Check for allignment.
        // GET THE VALUES
        expr2tc memb = member2tc(it, value, struct_type.member_names[i]);
        constant_int2tc new_offs(pointer_type2(), int_offset - m_offs);

        /* CAN WE CHECK FOR OVER READS?
         *
         * Global initializations are not handled by the goto_check
         * code, here we try to get the size of the value assigned for
         * it
        */
        if(is_symbol2t(value) && mode == READ)
        {
          auto fam = ns.lookup(to_symbol2t(value).thename);
          //assert(fam.is_struct());
          auto last_operand =
            to_array_type(fam.value.operands().back().type()).size();
          BigInt size(
            to_constant_expr(last_operand).get_value().as_string().c_str(), 2);
          auto limit = size * type->get_width();
          if((new_offs->value + type->get_width()) > limit)
          {
            dereference_failure(
              "pointer dereference",
              fmt::format(
                "Invalid read from FAM with offset {}. FAM contains {} "
                "elements",
                new_offs->value / type->get_width(),
                size),
              guard);
          }
        }

        // Extract.
        build_reference_rec(memb, new_offs, type, guard, mode);
        value = memb;

        return;
      }
      assert(is_struct_type(it));
      assert(!is_struct_type(type));
      i++;
      continue;
    }

    if(int_offset < m_offs)
    {
      // The offset is behind this field, but wasn't accepted by the previous
      // member. That means that the offset falls in the undefined gap in the
      // middle. Which might be an error -- reading from it definitely is,
      // but we might write to it in the course of memset.
      value = expr2tc();
      if(mode == WRITE)
      {
        // This write goes to an invalid symbol, but no assertion is encoded,
        // so it's entirely safe.
      }
      else
      {
        assert(mode == READ);
        // Oh dear. Encode a failure assertion.
        dereference_failure(
          "pointer dereference",
          "Dereference reads between struct fields",
          guard);
      }
      return;
    }

    if(int_offset == m_offs)
    {
      // Does this over-read?
      if(access_size > m_size && options.get_bool_option("struct-fields-check"))
      {
        dereference_failure(
          "pointer dereference", "Over-sized read of struct field", guard);
        value = expr2tc();
        return;
      }

      // This is a valid access to this field. Extract it, recurse.
      value = member2tc(it, value, struct_type.member_names[i]);
      // The offset is 0 here. So does not matter bytes or bits
      build_reference_rec(value, gen_ulong(0), type, guard, mode);

      return;
    }

    if(int_offset > m_offs && (int_offset - m_offs + access_size <= m_size))
    {
      // This access is in the bounds of this member, but isn't at the start.
      // XXX that might be an alignment error.
      expr2tc memb = member2tc(it, value, struct_type.member_names[i]);
      constant_int2tc new_offs(pointer_type2(), int_offset - m_offs);

      // Extract.
      build_reference_rec(memb, new_offs, type, guard, mode);
      value = memb;
      return;
    }

    if(int_offset < (m_offs + m_size))
    {
      // This access starts in this field, but by process of elimination,
      // doesn't end in it. Which means reading padding data (or an alignment
      // error), which are both bad.
      alignment_failure("Misaligned access to struct field", guard);
      value = expr2tc();
      return;
    }

    // Wasn't that field.
    i++;
  }

  // Fell out of that struct -- means we've accessed out of bounds. Code at
  // a higher level will encode an assertion to this effect.
  value = expr2tc();
}

void dereferencet::construct_from_dyn_struct_offset(
  expr2tc &value,
  const expr2tc &offset,
  const type2tc &type,
  const guardt &guard,
  unsigned long alignment,
  modet mode,
  const expr2tc *failed_symbol)
{
  // if we are accessing the struct using a byte, we can ignore alignment
  // rules, so convert the struct to bv and dispatch it to
  // construct_from_dyn_offset
  if(type->get_width() == config.ansi_c.char_width)
  {
    value = bitcast2tc(get_uint_type(value->type->get_width()), value);
    return construct_from_dyn_offset(value, offset, type);
  }

  // For each element of the struct, look at the alignment, and produce an
  // appropriate access (that we'll switch on).
  assert(is_struct_type(value->type));
  const struct_type2t &struct_type = to_struct_type(value->type);
  unsigned int access_sz = type_byte_size_bits(type).to_uint64();
  expr2tc bits_offset = offset;

  expr2tc failed_container;
  if(failed_symbol == nullptr)
    failed_container = make_failed_symbol(type);
  else
    failed_container = *failed_symbol;

  // A list of guards, and outcomes. The result should be a gigantic
  // if-then-else chain based on those guards.
  std::list<std::pair<expr2tc, expr2tc>> extract_list;

  unsigned int i = 0;
  for(auto const &it : struct_type.members)
  {
    BigInt offs = member_offset_bits(value->type, struct_type.member_names[i]);

    // Compute some kind of guard
    BigInt field_size = type_byte_size_bits(it);

    // This breaks FAM
    // Lets compute field size manually for fam :)
    if(
      is_array_type(it) &&
      (to_array_type(it).array_size->expr_id != expr2t::constant_int_id ||
       !to_array_type(it).get_width()))
    {
      auto fam = ns.lookup(to_symbol2t(value).thename);
      auto last_operand =
        to_array_type(fam.value.operands().back().type()).size();
      BigInt quantity(
        to_constant_expr(last_operand).get_value().as_string().c_str(), 2);
      auto base_type_width = type_byte_size_bits(to_array_type(it).subtype);
      field_size = quantity * base_type_width;

      msg.debug(fmt::format(
        "Adding field size: {}, quantity: {}, base_type: {}, offs: {}",
        field_size,
        quantity,
        base_type_width,
        offs));
    }

    // Round up to word size
    expr2tc field_offset = constant_int2tc(offset->type, offs);
    expr2tc field_top = constant_int2tc(offset->type, offs + field_size);
    expr2tc lower_bound = greaterthanequal2tc(bits_offset, field_offset);
    expr2tc upper_bound = lessthan2tc(bits_offset, field_top);
    expr2tc field_guard = and2tc(lower_bound, upper_bound);
    expr2tc field = member2tc(it, value, struct_type.member_names[i]);
    expr2tc new_offset = sub2tc(offset->type, offset, field_offset);
    simplify(new_offset);
    
    // Round up to word size
    //expr2tc field_offs = constant_int2tc(offset->type, offs);
    //expr2tc field_top = constant_int2tc(offset->type, offs + field_size);
    //expr2tc lower_bound = greaterthanequal2tc(bits_offset, field_offs);
    //expr2tc upper_bound = lessthan2tc(bits_offset, field_top);
    //expr2tc field_guard = and2tc(lower_bound, upper_bound);

    if(is_struct_type(it))
    {
      // Handle recursive structs
      construct_from_dyn_struct_offset(
        field, new_offset, type, guard, alignment, mode, &failed_container);
      extract_list.emplace_back(field_guard, field);
    }
    else if(is_array_type(it))
    {
      construct_from_array(field, new_offset, type, guard, mode, alignment);
      extract_list.emplace_back(field_guard, field);
    }
    else if(
      access_sz > it->get_width() &&
      type->get_width() != config.ansi_c.char_width)
    {
      guardt newguard(guard);
      newguard.add(field_guard);
      dereference_failure(
        "pointer dereference", "Oversized field offset", newguard);
      // Push nothing back, allow fall-through of the if-then-else chain to
      // resolve to a failed deref symbol.
    }
    else if(
      alignment >= config.ansi_c.word_size )
    {
      // This is fully aligned, just pull it out and possibly cast,
      // XXX endian?
      if(!base_type_eq(field->type, type, ns))
        field = bitcast2tc(type, field);
      extract_list.emplace_back(field_guard, field);
    }
    else
    {
      // Try to resolve this recursively
      build_reference_rec(field, new_offset, type, guard, mode, alignment);
      extract_list.emplace_back(field_guard, field);
    }

    i++;
  }

  // Build up the new value, switching on the field guard, with the failed
  // symbol at the base.
  expr2tc new_value = failed_container;
  for(const auto &it : extract_list)
    new_value = if2tc(type, it.first, it.second, new_value);

  value = new_value;
}

void dereferencet::construct_from_dyn_offset(
  expr2tc &value,
  const expr2tc &offset,
  const type2tc &type)
{
  expr2tc orig_value = value;

  // Else, in the case of a scalar access at the bottom,
  assert(config.ansi_c.endianess != configt::ansi_ct::NO_ENDIANESS);
  assert(is_scalar_type(value));

  // If source and dest types match, then this access either is a direct hit
  // with offset == 0, or is out of bounds and should be a free value.
  if(base_type_eq(value->type, type, ns))
  {
    // Is offset zero?
    equality2tc eq(offset, gen_zero(offset->type));

    // Yes -> value, no -> free value
    expr2tc free_result = make_failed_symbol(type);
    if2tc result(type, eq, value, free_result);

    value = result;
    return;
  }

  // Ensure we're dealing with a BV. A floatbv is not a bv!
  if(!is_bv_type(value->type) && !is_fixedbv_type(value->type))
    value = bitcast2tc(get_uint_type(value->type->get_width()), value);

  expr2tc replaced_dyn_offset = replace_dyn_offset_with_zero(offset);
  simplify(replaced_dyn_offset);
  unsigned int num_bytes = compute_num_bytes_to_extract(
    replaced_dyn_offset, type_byte_size_bits(type).to_uint64());
  // Converting offset to bytes before bytes extraction
  expr2tc offset_bytes = div2tc(offset->type, offset, gen_ulong(8));
  simplify(offset_bytes);

  // Extracting and stitching bytes together
  expr2tc *bytes = extract_bytes_from_scalar(value, num_bytes, offset_bytes);
  stitch_together_from_byte_array(value, num_bytes, bytes);
  delete[] bytes;

  // Extracting bits from the produced bv
  extract_bits_from_byte_array(
    value, offset, type_byte_size_bits(type).to_uint64());
  value = bitcast2tc(type, value);
}

void dereferencet::construct_from_multidir_array(
  expr2tc &value,
  const expr2tc &offset,
  const type2tc &type,
  const guardt &guard,
  unsigned long alignment,
  modet mode)
{
  assert(is_array_type(value) || is_string_type(value));
  const array_type2t arr_type = get_arr_type(value);

  // Right: any access across the boundary of the outer dimension of this array
  // is an alignment violation as that can possess extra padding.
  // So, divide the offset by size of the inner dimention, make an index2t, and
  // construct a reference to that.
  BigInt subtype_sz = type_byte_size_bits(arr_type.subtype);
  constant_int2tc subtype_sz_expr(pointer_type2(), subtype_sz);
  div2tc div(pointer_type2(), offset, subtype_sz_expr);
  simplify(div);

  index2tc outer_idx(arr_type.subtype, value, div);
  value = outer_idx;

  modulus2tc mod(pointer_type2(), offset, subtype_sz_expr);
  simplify(mod);

  build_reference_rec(value, mod, type, guard, mode, alignment);
}

void dereferencet::construct_struct_ref_from_const_offset_array(
  expr2tc &value,
  const expr2tc &offset,
  const type2tc &type,
  const guardt &guard,
  modet mode,
  unsigned long alignment)
{
  const constant_int2t &intref = to_constant_int2t(offset);

  assert(is_array_type(value->type));
  const type2tc &base_subtype = get_base_array_subtype(value->type);

  // All in all: we don't care what's being accessed at this level, unless
  // this struct is being constructed out of a byte array. If that's
  // not the case, just let the array recursive handler handle it. It'll bail
  // if access is unaligned, and reduces us to constructing a constant
  // reference from the base subtype, through the correct recursive handler.
  if(base_subtype->get_width() != 8)
  {
    construct_from_array(value, offset, type, guard, mode, alignment);
    return;
  }

  // Access is creating a structure reference from on top of a byte
  // array. Clearly, this is an expensive operation, but it's necessary for
  // the implementation of malloc.
  std::vector<expr2tc> fields;
  assert(is_struct_type(type));
  const struct_type2t &structtype = to_struct_type(type);
  unsigned int struct_offset = intref.value.to_uint64();
  for(const type2tc &target_type : structtype.members)
  {
    unsigned n_bits = type_byte_size_bits(target_type).to_uint64();
    expr2tc target;
    if(is_array_type(target_type))
      target = stitch_together_from_byte_array(
        target_type, (n_bits + 7) / 8, value, gen_ulong(struct_offset), guard);
    else
    {
      target = value; // The byte array;
      build_reference_rec(
        target, gen_ulong(struct_offset), target_type, guard, mode);
    }
    fields.push_back(target);
    struct_offset += n_bits;
  }

  // We now have a vector of fields reconstructed from the byte array
  value = constant_struct2tc(type, fields);
}

void dereferencet::construct_struct_ref_from_const_offset(
  expr2tc &value,
  const expr2tc &offs,
  const type2tc &type,
  const guardt &guard)
{
  // Minimal effort: the moment that we can throw this object out due to an
  // incompatible type, we do.
  const constant_int2t &intref = to_constant_int2t(offs);
  BigInt type_size = type_byte_size_bits(type);

  if(is_struct_type(value->type) )
  {
    // Right. In this situation, there are several possibilities. First, if the
    // offset is zero, and the struct type is compatible, we've succeeded.
    // If the offset isn't zero, then there are some possibilities:
    //
    //   a) it's a misaligned access, which is an error
    //   b) there's a struct within a struct here that we should recurse into.

    // Good, just return this expression.
    if((intref.value == 0) && dereference_type_compare(value, type))
      return;

    // If it's not compatible, recurse into the next relevant field to see if
    // we can construct a ref in there. This would match structs within structs
    // (but compatible check already gets that;), arrays of structs; and other
    // crazy inside structs.

    const struct_type2t &struct_type = to_struct_type(value->type);
    unsigned int i = 0;
    for(auto const &it : struct_type.members)
    {
      BigInt offs =
        member_offset_bits(value->type, struct_type.member_names[i]);
      BigInt size = type_byte_size_bits(it);

      if(
        !is_scalar_type(it) && intref.value >= offs &&
        intref.value < (offs + size))
      {
        // It's this field. However, zero sized structs may have conspired
        // to make life miserable: we might be creating a reference to one,
        // or there might be one preceeding the desired struct.

        // Zero sized struct and we don't want one,
        if(size == 0 && type_size != 0)
          goto cont;

        // Zero sized struct and it's not the right one (!):
        if(
          size == 0 && type_size == 0 && !dereference_type_compare(value, type))
          goto cont;

        // OK, it's this substruct, and we've eliminated the zero-sized-struct
        // menace. Recurse to continue our checks.
        BigInt new_offs = intref.value - offs;
        expr2tc offs_expr = gen_ulong(new_offs.to_uint64());
        value = member2tc(it, value, struct_type.member_names[i]);


        construct_struct_ref_from_const_offset(value, offs_expr, type, guard);
        return;
      }
    cont:
      i++;
    }

    // Fell out of that loop. Either this offset is out of range, or lies in
    // padding.
    dereference_failure(
      "Memory model", "Object accessed with illegal offset", guard);
    return;
  }
  std::ostringstream oss;
  oss << "Unexpectedly " << get_type_id(value->type) << " type'd";
  oss << " argument to construct_struct_ref"
      << "\n";
  msg.error(oss.str());
  abort();
}

void dereferencet::construct_struct_ref_from_dyn_offset(
  expr2tc &value,
  const expr2tc &offs,
  const type2tc &type,
  const guardt &guard,
  modet mode)
{
  // This is much more complicated -- because we don't know the offset here,
  // we need to go through all the possible fields that this might (legally)
  // resolve to and switch on them; then assert that one of them is accessed.
  // So:
  std::list<std::pair<expr2tc, expr2tc>> resolved_list;

  construct_struct_ref_from_dyn_offs_rec(
    value, offs, type, gen_true_expr(), mode, resolved_list);

  if(resolved_list.size() == 0)
  {
    // No legal accesses.
    value = expr2tc();
    bad_base_type_failure(guard, "legal dynamic offset", "nothing");
    return;
  }

  // Switch on the available offsets.
  expr2tc result = make_failed_symbol(type);
  for(std::list<std::pair<expr2tc, expr2tc>>::const_iterator it =
        resolved_list.begin();
      it != resolved_list.end();
      it++)
  {
    result = if2tc(type, it->first, it->second, result);
  }

  value = result;

  // Finally, record an assertion that if none of those accesses were legal,
  // then it's an illegal access.
  expr2tc accuml = gen_false_expr();
  for(std::list<std::pair<expr2tc, expr2tc>>::const_iterator it =
        resolved_list.begin();
      it != resolved_list.end();
      it++)
  {
    accuml = or2tc(accuml, it->first);
  }

  accuml = not2tc(accuml); // Creates a new 'not' expr. Doesn't copy construct.
  guardt tmp_guard = guard;
  tmp_guard.add(accuml);
  bad_base_type_failure(tmp_guard, "legal dynamic offset", "illegal offset");
}

void dereferencet::construct_struct_ref_from_dyn_offs_rec(
  const expr2tc &value,
  const expr2tc &offs,
  const type2tc &type,
  const expr2tc &accuml_guard,
  modet mode,
  std::list<std::pair<expr2tc, expr2tc>> &output)
{
  // Look for all the possible offsets that could result in a legitimate access
  // to the given (struct?) type. Insert into the output list, with a guard
  // based on the 'offs' argument, that identifies when this field is legally
  // accessed.

  // Is this a non-byte-array array?
  if(
    is_array_type(value->type) &&
    get_base_array_subtype(value->type)->get_width() != 8)
  {
    const array_type2t &arr_type = to_array_type(value->type);
    // We can legally access various offsets into arrays. Generate an index
    // and recurse. The complicated part is the new offset and guard: we need
    // to guard for offsets that are inside this array, and modulus the offset
    // by the array size.

    BigInt subtype_size = type_byte_size_bits(arr_type.subtype);
    expr2tc sub_size = gen_ulong(subtype_size.to_uint64());
    expr2tc div = div2tc(offs->type, offs, sub_size);
    expr2tc mod = modulus2tc(offs->type, offs, sub_size);
    expr2tc index = index2tc(arr_type.subtype, value, div);

    // We have our index; now compute guard/offset. Guard expression is
    // (offs >= 0 && offs < size_of_this_array)
    expr2tc new_offset = mod;
    expr2tc gte = greaterthanequal2tc(offs, gen_ulong(0));
    expr2tc array_size = arr_type.array_size;
    if(array_size->type != sub_size->type)
      array_size = typecast2tc(sub_size->type, array_size);
    expr2tc arr_size_in_bits = mul2tc(sub_size->type, array_size, sub_size);
    expr2tc lt = lessthan2tc(offs, arr_size_in_bits);
    expr2tc range_guard = and2tc(accuml_guard, and2tc(gte, lt));
    simplify(range_guard);

    construct_struct_ref_from_dyn_offs_rec(
      index, new_offset, type, range_guard, mode, output);
    return;
  }

  if(is_struct_type(value->type))
  {
    // OK. If this type is compatible and matches, we're good. There can't
    // be any subtypes in this struct that match because then it'd be defined
    // recursively.
    expr2tc tmp = value;
    if(dereference_type_compare(tmp, type))
    {
      // Excellent. Guard that the offset is zero and finish.
      expr2tc offs_is_zero =
        and2tc(accuml_guard, equality2tc(offs, gen_ulong(0)));
      output.emplace_back(offs_is_zero, tmp);
      return;
    }

    // It's not compatible, but a subtype may be. Iterate over all of them.
    const struct_type2t &struct_type = to_struct_type(value->type);
    unsigned int i = 0;
    for(auto const &it : struct_type.members)
    {
      // Quickly skip over scalar subtypes.
      if(is_scalar_type(it))
      {
        i++;
        continue;
      }

      BigInt memb_offs =
        member_offset_bits(value->type, struct_type.member_names[i]);
      BigInt size = type_byte_size_bits(it);
      expr2tc memb_offs_expr = gen_ulong(memb_offs.to_uint64());
      expr2tc limit_expr = gen_ulong(memb_offs.to_uint64() + size.to_uint64());
      expr2tc memb = member2tc(it, value, struct_type.member_names[i]);

      // Compute a guard and update the offset for an access to this field.
      // Guard is that the offset is in the range of this field. Offset has
      // offset to this field subtracted.
      expr2tc new_offset = sub2tc(offs->type, offs, memb_offs_expr);
      expr2tc gte = greaterthanequal2tc(offs, memb_offs_expr);
      expr2tc lt = lessthan2tc(offs, limit_expr);
      expr2tc range_guard = and2tc(accuml_guard, and2tc(gte, lt));

      simplify(new_offset);
      construct_struct_ref_from_dyn_offs_rec(
        memb, new_offset, type, range_guard, mode, output);
      i++;
    }
    return;
  }

  if(
    is_array_type(value->type) &&
    get_base_array_subtype(value->type)->get_width() == 8)
  {
    // This is a byte array. We can reconstruct a structure from this, if
    // we don't overflow bounds. Start by encoding an assertion.
    guardt tmp;
    tmp.add(accuml_guard);

    // Only encode a bounds check if we're directly accessing an array symbol:
    // if it isn't, then it's a member of some other struct. If it's the wrong
    // size, a higher level check will encode relevant assertions.
    // Offset is converted to bits for the bounds check.
    if(is_symbol2t(value))
      bounds_check(value, offs, type, tmp);

    // We are left with constructing a structure from a byte array. XXX, this
    // is duplicated from above, refactor?
    std::vector<expr2tc> fields;
    assert(is_struct_type(type));
    const struct_type2t &structtype = to_struct_type(type);
    expr2tc array_offset = offs;
    for(auto const &it : structtype.members)
    {
      const type2tc &target_type = it;
      expr2tc target = value; // The byte array;

      simplify(array_offset);
      build_reference_rec(target, array_offset, target_type, tmp, mode);
      fields.push_back(target);

      // Update dynamic offset into array
      array_offset = add2tc(
        array_offset->type,
        array_offset,
        gen_ulong(type_byte_size_bits(target_type).to_uint64()));
    }

    // We now have a vector of fields reconstructed from the byte array
    constant_struct2tc the_struct(type, fields);
    output.emplace_back(accuml_guard, the_struct);
    return;
  }
}

/**************************** Dereference utilities ***************************/

void dereferencet::dereference_failure(
  const std::string &error_class,
  const std::string &error_name,
  const guardt &guard)
{
  // This just wraps dereference failure in a no-pointer-check check.
  if(!options.get_bool_option("no-pointer-check") && !block_assertions)
    dereference_callback.dereference_failure(error_class, error_name, guard);
}

void dereferencet::bad_base_type_failure(
  const guardt &guard,
  const std::string &wants,
  const std::string &have)
{
  std::stringstream ss;
  ss << "Object accessed with incompatible base type. Wanted " << wants
     << " but got " << have;
  dereference_failure("Memory model", ss.str(), guard);
}

void dereferencet::alignment_failure(
  const std::string &error_name,
  const guardt &guard)
{
  // This just wraps dereference failure in a no-pointer-check check.
  if(!options.get_bool_option("no-align-check"))
    dereference_failure("Pointer alignment", error_name, guard);
}

expr2tc *dereferencet::extract_bytes_from_array(
  const expr2tc &array,
  unsigned int num_bytes,
  const expr2tc &offset)
{
  type2tc subtype;
  assert(num_bytes != 0);

  assert(
    (is_array_type(array) || is_string_type(array)) &&
    "Can only extract bytes for stitching from arrays");
  if(is_array_type(array))
  {
    subtype = to_array_type(array->type).subtype;
    assert(
      !is_array_type(subtype) &&
      "Can't extract bytes from multi-dimensional arrays");
  }
  else
  {
    subtype = get_uint8_type(); //XXX signedness of chars
  }


  // Calculating how many bytes are occupied by each array index
  unsigned int bytes_per_index = subtype->get_width() / 8;
  expr2tc *exprs = new expr2tc[num_bytes];
  // Calculating the array index based on the given byte offset
  expr2tc accuml_offs =
    div2tc(offset->type, offset, gen_ulong(bytes_per_index));
  for(unsigned int i = 0; i < num_bytes; i++)
  {
    index2tc the_index = index2tc(subtype, array, accuml_offs);
    if(subtype->get_width() <= 8)
    {
      // This is a byte array
      exprs[i] = the_index;
    }
    else
    {
      const type2tc &bytetype = get_uint8_type();
      // Extracting bytes from the current index
      for(unsigned int j = 0; j < bytes_per_index; j++)
      {
        exprs[i] =
          byte_extract2tc(bytetype, the_index, gen_ulong(j), is_big_endian);
        i++;
      }
      i--;
    }
    accuml_offs = add2tc(offset->type, accuml_offs, gen_ulong(1));
  }

  return exprs;
}

expr2tc *dereferencet::extract_bytes_from_scalar(
  const expr2tc &object,
  unsigned int num_bytes,
  const expr2tc &offset)
{
  assert(num_bytes != 0);

  const type2tc &bytetype = get_uint8_type();

  expr2tc *bytes = new expr2tc[num_bytes];

  // Don't produce a byte update of a byte.
  if(is_bv_type(object) && num_bytes == 1 && object->type->get_width() == 8)
  {
    bytes[0] = object;
    return bytes;
  }

  // Get the source_object and update the index. This is so that
  // the extraction process does not get stuck on the same index.
  expr2tc new_object = object;
  expr2tc accuml_offs = offset;

  if(is_index2t(object))
  {
    index2tc new_index = to_index2t(object);
    new_object = new_index->source_value;
    // Adjust the offset taking into account the array subtype
    accuml_offs = add2tc(
      accuml_offs->type,
      accuml_offs,
      mul2tc(
        new_index->index->type,
        new_index->index,
        gen_ulong(new_index->type->get_width() / 8)));
    simplify(accuml_offs);
  }

  for(unsigned int i = 0; i < num_bytes; i++)
  {
    bytes[i] =
      byte_extract2tc(bytetype, new_object, accuml_offs, is_big_endian);
    accuml_offs = add2tc(offset->type, accuml_offs, gen_ulong(1));
  }

  return bytes;
}

void dereferencet::stitch_together_from_byte_array(
  expr2tc &value,
  unsigned int num_bytes,
  const expr2tc *bytes)
{
  assert(num_bytes != 0);

  // We are composing a larger data type out of bytes -- we must consider
  // what byte order we are giong to stitch it together out of.
  expr2tc accuml;
  if(is_big_endian)
  {
    // First bytes at top of accumulated bitstring
    accuml = bytes[0];
    for(unsigned int i = 1; i < num_bytes; i++)
    {
      type2tc res_type = get_uint_type(accuml->type->get_width() + 8);
      accuml = concat2tc(res_type, accuml, bytes[i]);
    }
  }
  else
  {
    // Little endian, accumulate in reverse order
    accuml = bytes[num_bytes - 1];
    for(int i = num_bytes - 2; i >= 0; i--)
    {
      type2tc res_type = get_uint_type(accuml->type->get_width() + 8);
      accuml = concat2tc(res_type, accuml, bytes[i]);
    }
  }

  value = accuml;
}

expr2tc dereferencet::stitch_together_from_byte_array(
  const type2tc &type,
  unsigned int num_bytes,
  const expr2tc &byte_array,
  const expr2tc &offset,
  const guardt & /* guard */)
{
  assert(num_bytes != 0);

  expr2tc *bytes = extract_bytes_from_array(byte_array, num_bytes, offset);
  expr2tc result;
  stitch_together_from_byte_array(result, num_bytes, bytes);
  delete[] bytes;
  return bitcast2tc(type, result);
}

void dereferencet::valid_check(
  const expr2tc &object,
  const guardt &guard,
  modet mode)
{
  const expr2tc &symbol = get_symbol(object);

  if(is_constant_string2t(symbol))
  {
    // always valid, but can't write

    if(mode == WRITE)
    {
      dereference_failure(
        "pointer dereference", "write access to string constant", guard);
    }
  }
  else if(is_nil_expr(symbol))
  {
    // always "valid", shut up
    return;
  }
  else if(is_symbol2t(symbol))
  {
    // Hacks, but as dereferencet object isn't persistent, necessary. Fix by
    // making dereferencet persistent.
    if(has_prefix(
         to_symbol2t(symbol).thename.as_string(), "symex::invalid_object"))
    {
      // This is an invalid object; if we're in read or write mode, that's an error.
      if(mode == READ || mode == WRITE)
        dereference_failure("pointer dereference", "invalid pointer", guard);
      return;
    }

    const symbolt &sym = ns.lookup(to_symbol2t(symbol).thename);
    if(has_prefix(sym.id.as_string(), "symex_dynamic::"))
    {
      // Assert thtat it hasn't (nondeterministically) been invalidated.
      address_of2tc addrof(symbol->type, symbol);
      valid_object2tc valid_expr(addrof);
      not2tc not_valid_expr(valid_expr);

      guardt tmp_guard(guard);
      tmp_guard.add(not_valid_expr);

      std::string foo = (mode == FREE) ? "invalidated dynamic object freed"
                                       : "invalidated dynamic object";
      dereference_failure("pointer dereference", foo, tmp_guard);
    }
    else
    {
      // Not dynamic; if we're in free mode, that's an error.
      if(mode == FREE)
      {
        dereference_failure(
          "pointer dereference", "free() of non-dynamic memory", guard);
        return;
      }

      // Otherwise, this is a pointer to some kind of lexical variable, with
      // either global or function-local scope. Ask symex to determine if
      // it's live.
      if(!dereference_callback.is_live_variable(symbol))
      {
        // Any access where this guard is true -> failure
        dereference_failure(
          "pointer dereference",
          "accessed expired variable pointer `" +
            get_pretty_name(to_symbol2t(symbol).thename.as_string()) + "'",
          guard);
        return;
      }
    }
  }
}

void dereferencet::bounds_check(
  const expr2tc &expr,
  const expr2tc &offset,
  const type2tc &type,
  const guardt &guard)
{
  if(options.get_bool_option("no-bounds-check"))
    return;

  unsigned int access_size = type_byte_size(type).to_uint64();

  assert(is_array_type(expr) || is_string_type(expr));
  const array_type2t arr_type = get_arr_type(expr);

  expr2tc arrsize;
  if(
    !is_constant_array2t(expr) &&
    has_prefix(
      ns.lookup(to_symbol2t(expr).thename).id.as_string(), "symex_dynamic::"))
  {
    // Construct a dynamic_size irep.
    address_of2tc addrof(expr->type, expr);
    arrsize = dynamic_size2tc(addrof);
  }
  else if(!is_constant_int2t(arr_type.array_size))
  {
    // Also a dynamic_size irep.
    address_of2tc addrof(expr->type, expr);
    arrsize = dynamic_size2tc(addrof);
  }
  else
  {
    // Calculate size from type.

    // Dance around getting the array type normalised.
    type2tc new_string_type;

    // XXX -- arrays were assigned names, but we're skipping that for the moment
    // std::string name = array_name(ns, expr.source_value);

    // Firstly, bail if this is an infinite sized array. There are no bounds
    // checks to be performed.
    if(arr_type.size_is_infinite)
      return;

    // Secondly, try to calc the size of the array.
    constant_int2tc subtype_size(
      uint_type2(), type_byte_size(arr_type.subtype));
    expr2tc array_size = typecast2tc(uint_type2(), arr_type.array_size);
    arrsize = mul2tc(uint_type2(), array_size, subtype_size);
  }

  // Transforming offset to bytes
  typecast2tc unsigned_offset(
    uint_type2(), div2tc(offset->type, offset, gen_ulong(8)));

  // Then, expressions as to whether the access is over or under the array
  // size.
  constant_int2tc access_size_e(uint_type2(), BigInt(access_size));
  add2tc upper_byte(uint_type2(), unsigned_offset, access_size_e);

  greaterthan2tc gt(unsigned_offset, arrsize);
  greaterthan2tc gt2(upper_byte, arrsize);
  or2tc is_in_bounds(gt, gt2);

  // Report these as assertions; they'll be simplified away if they're constant

  guardt tmp_guard1(guard);
  tmp_guard1.add(is_in_bounds);
  dereference_failure("array bounds", "array bounds violated", tmp_guard1);
}

void dereferencet::wrap_in_scalar_step_list(
  expr2tc &value,
  std::list<expr2tc> *scalar_step_list,
  const guardt &guard)
{
  // Check that either the base type that these steps are applied to matches
  // the type of the object we're wrapping in these steps. It's a type error
  // if there isn't a match.
  type2tc base_of_steps_type =
    (*scalar_step_list->front()->get_sub_expr(0))->type;
  base_of_steps_type = ns.follow(base_of_steps_type);

  if(dereference_type_compare(value, base_of_steps_type))
  {
    // We can just reconstruct this.
    expr2tc accuml = value;
    for(std::list<expr2tc>::const_iterator it = scalar_step_list->begin();
        it != scalar_step_list->end();
        it++)
    {
      expr2tc tmp = *it;
      *tmp->get_sub_expr_nc(0) = accuml;
      accuml = tmp;
    }
    value = accuml;
  }
  else
  {
    // We can't reconstruct this. The base types are incompatible.
    bad_base_type_failure(
      guard, get_type_id(*value->type), get_type_id(*base_of_steps_type));
    value = expr2tc();
  }
}

bool dereferencet::check_code_access(
  expr2tc &value,
  const expr2tc &offset,
  const type2tc &type,
  const guardt &guard,
  modet mode)
{
  assert(is_code_type(value) || is_code_type(type));

  if(!is_code_type(type))
  {
    dereference_failure(
      "Code separation", "Program code accessed with non-code type", guard);
    return false;
  }

  if(!is_code_type(value))
  {
    dereference_failure(
      "Code separation", "Data object accessed with code type", guard);
    return false;
  }

  if(mode != READ)
  {
    dereference_failure(
      "Code separation", "Program code accessed in write or free mode", guard);
  }

  // Only other constraint is that the offset has to be zero; there are no
  // other rules about what code objects look like.
  notequal2tc neq(offset, gen_zero(offset->type));
  guardt tmp_guard = guard;
  tmp_guard.add(neq);
  dereference_failure(
    "Code separation", "Program code accessed with non-zero offset", tmp_guard);

  // As for setting the 'value', it's currently already set to the base code
  // object. There's nothing we can actually change it to mean anything, so
  // don't fiddle with it.

  return true;
}

void dereferencet::check_data_obj_access(
  const expr2tc &value,
  const expr2tc &src_offset,
  const type2tc &type,
  const guardt &guard)
{
  assert(!is_array_type(value));

  expr2tc offset = typecast2tc(pointer_type2(), src_offset);
  unsigned int data_sz = type_byte_size_bits(value->type).to_uint64();
  unsigned int access_sz = type_byte_size_bits(type).to_uint64();
  expr2tc data_sz_e = gen_ulong(data_sz);
  expr2tc access_sz_e = gen_ulong(access_sz);

  // Only erronous thing we check for right now is that the offset is out of
  // bounds, misaligned access happense elsewhere. The highest byte read is at
  // offset+access_sz-1, so check fail if the (offset+access_sz) > data_sz.
  // Lower bound not checked, instead we just treat everything as unsigned,
  // which has the same effect.
  add2tc add(access_sz_e->type, offset, access_sz_e);
  greaterthan2tc gt(add, data_sz_e);

  // Check for FAM struct
  if(is_struct_type(value->type))
  {
    // Here we are checking for a dynamic index of a FAM!
    auto &v = to_struct_type(value->type);
    auto last = v.members.back();
    if(is_array_type(last) && !to_array_type(last).get_width())
    {
      msg.debug("FAM in obj access");
      if(is_symbol2t(value))
      {
        auto fam = ns.lookup(to_symbol2t(value).thename);
        // Is FAM pointing to a static object?
        if(!has_prefix(fam.id.as_string(), "symex_dynamic::"))
        {
          msg.debug("Skipping FAM check on obj access");
          return;
        }
        else
        {
          msg.debug("Dynamic memory for FAM");
        }
      }
    }
  }

  if(!options.get_bool_option("no-bounds-check"))
  {
    guardt tmp_guard = guard;
    tmp_guard.add(gt);
    dereference_failure(
      "pointer dereference", "Access to object out of bounds", tmp_guard);
  }

  // Also, if if it's a scalar, check that the access being made is aligned.
  if(is_scalar_type(type))
    check_alignment(access_sz, std::move(offset), guard);
}

void dereferencet::check_alignment(
  unsigned long minwidth,
  const expr2tc &&offset_bits,
  const guardt &guard)
{
  // If we are dealing with a bitfield, then
  // skip the alignment check
  if(minwidth % 8 != 0)
    return;

  if(is_constant_int2t(offset_bits))
  {
    if(to_constant_int2t(offset_bits).value.to_uint64() % 8 != 0)
      return;
  }

  // Perform conversion to bytes here
  minwidth = minwidth / 8;
  expr2tc offset = div2tc(offset_bits->type, offset_bits, gen_ulong(8));
  simplify(offset);

  expr2tc mask_expr = gen_ulong(minwidth - 1);
  expr2tc neq;

  if(options.get_bool_option("int-encoding"))
  {
    expr2tc align = gen_ulong(minwidth);
    modulus2tc moded(align->type, offset, align);
    neq = notequal2tc(moded, gen_zero(moded->type));
  }
  else
  {
    bitand2tc anded(mask_expr->type, mask_expr, offset);
    neq = notequal2tc(anded, gen_zero(anded->type));
  }

  guardt tmp_guard2 = guard;
  tmp_guard2.add(neq);
  alignment_failure(
    "Incorrect alignment when accessing data object", tmp_guard2);
}

unsigned int dereferencet::compute_num_bytes_to_extract(
  const expr2tc offset,
  unsigned long num_bits)
{
  // We need to calculate the correct number of bytes to extract.
  // This is so that we do not miss any bits in case there are
  // bitfields lying on the border of two neighbouring bytes
  // (e.g., |ooooooox|xooooooo|).
  //
  // By default we assume that the "offset" is aligned to 8 bits.
  // So we just compute the number of bytes that completely contain
  // the target bits (hence, adding 7 before division).
  unsigned int num_bytes = (num_bits + 7) / 8;

  // If "offset" is known (i.e., constant), we should take this into
  // account when calculating the number of bytes to extract.
  if(is_constant_int2t(offset))
  {
    unsigned long offset_int = to_constant_int2t(offset).value.to_uint64();
    unsigned int bits_in_first_byte = offset_int % 8;
    // Again, adding 7 here to make sure that we do not "cut off"
    // any bits from the last byte.
    num_bytes =
      (bits_in_first_byte + num_bits + 7) / 8 - (bits_in_first_byte / 8);
  }
  return num_bytes;
}

void dereferencet::extract_bits_from_byte_array(
  expr2tc &value,
  expr2tc offset,
  unsigned long num_bits)
{
  // Extract the target bits using bitwise AND
  // and bit-shifting as follows:
  //
  //   value := ((rtype)value >> shft) & mask;
  //
  // where
  //   mask - is a bitvector with 1's starting at 'offset' and
  //          for as long as 'type->width', and 0's everywhere else
  //   shft = offset - (offset / 8) * 8 (i.e., offset in bits minus
  //          the number of full bytes converted to bits)
  //   rtype = unsignedbv type of width equal to num_bits


  if(is_constant_int2t(offset))
  {
    // If everything is aligned to 8 bits, we can just return the initial value
    if(
      (num_bits % 8 == 0) &&
      (to_constant_int2t(offset).value.to_uint64() % 8 == 0))
      return;
  }
  else
  {
    // If the offset is not known (i.e., just some pointer_offset2t)
    // but the number of bits to be extracted is a multiple of 8,
    // we are just going to return the value
    if(num_bits % 8 == 0)
      return;
  }

  expr2tc shft_expr = modulus2tc(offset->type, offset, gen_ulong(8));
  shft_expr = bitcast2tc(value->type, shft_expr);
  simplify(shft_expr);

  expr2tc mask_expr = gen_ulong(1);
  mask_expr = shl2tc(mask_expr->type, mask_expr, gen_ulong(num_bits));
  mask_expr = sub2tc(mask_expr->type, mask_expr, gen_ulong(1));
  mask_expr = shl2tc(mask_expr->type, mask_expr, shft_expr);
  mask_expr = bitcast2tc(value->type, mask_expr);
  simplify(mask_expr);

  value = bitand2tc(value->type, value, mask_expr);
  value = lshr2tc(value->type, value, shft_expr);
}<|MERGE_RESOLUTION|>--- conflicted
+++ resolved
@@ -1002,43 +1002,6 @@
     construct_struct_ref_from_dyn_offset(value, offset, type, guard, mode);
     break;
 
-<<<<<<< HEAD
-=======
-  case flag_src_union | flag_dst_union | flag_is_const_offs:
-    construct_struct_ref_from_const_offset(value, offset, type, guard);
-    break;
-  case flag_src_union | flag_dst_union | flag_is_dyn_offs:
-    construct_struct_ref_from_dyn_offset(value, offset, type, guard, mode);
-    break;
-
-  // All union-src situations are currently approximations
-  case flag_src_union | flag_dst_scalar | flag_is_const_offs:
-  case flag_src_union | flag_dst_struct | flag_is_const_offs:
-  case flag_src_union | flag_dst_scalar | flag_is_dyn_offs:
-  case flag_src_union | flag_dst_struct | flag_is_dyn_offs:
-  {
-    const union_type2t &uni_type = to_union_type(value->type);
-    assert(uni_type.members.size() != 0);
-    BigInt union_total_size = type_byte_size(value->type);
-    // Let's find a member with the biggest size
-    size_t selected_member_index = SIZE_MAX;
-    for(size_t i = 0; i < uni_type.members.size(); i++)
-      if(type_byte_size(uni_type.members[i]) == union_total_size)
-      {
-        selected_member_index = i;
-        break;
-      }
-    assert(selected_member_index < SIZE_MAX);
-
-    value = member2tc(
-      uni_type.members[selected_member_index],
-      value,
-      uni_type.member_names[selected_member_index]);
-    build_reference_rec(value, offset, type, guard, mode, alignment);
-    break;
-  }
-
->>>>>>> a56027b0
   // No scope for constructing references to arrays
   default:
     msg.error("Unrecognized input to build_reference_rec");
