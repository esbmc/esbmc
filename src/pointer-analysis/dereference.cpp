/*******************************************************************\

Module: Symbolic Execution of ANSI-C

Author: Daniel Kroening, kroening@kroening.com

\*******************************************************************/

#include <cassert>
#include <langapi/language_util.h>
#include <pointer-analysis/dereference.h>
#include <pointer-analysis/value_set.h>
#include <sstream>
#include <util/arith_tools.h>
#include <util/array_name.h>
#include <util/base_type.h>
#include <util/c_misc.h>
#include <util/c_typecast.h>
#include <util/c_types.h>
#include <util/config.h>
#include <util/cprover_prefix.h>
#include <util/expr_util.h>
#include <util/i2string.h>
#include <util/irep2.h>
#include <util/migrate.h>
#include <util/prefix.h>
#include <util/rename.h>
#include <util/std_expr.h>
#include <util/type_byte_size.h>

// global data, horrible
unsigned int dereferencet::invalid_counter = 0;

static inline bool is_non_scalar_expr(const expr2tc &e)
{
  return is_member2t(e) || is_index2t(e) || (is_if2t(e) && !is_scalar_type(e));
}

static inline const array_type2t get_arr_type(const expr2tc &expr)
{
  return (is_array_type(expr))
           ? to_array_type(expr->type)
           : to_array_type(to_constant_string2t(expr).to_array()->type);
}

// Look for the base of an expression such as &a->b[1];, where all we're doing
// is performing some pointer arithmetic, rather than actually performing some
// dereference operation.
static inline expr2tc get_base_dereference(const expr2tc &e)
{
  // XXX -- do we need to consider if2t's? And how?
  if(is_member2t(e))
  {
    return get_base_dereference(to_member2t(e).source_value);
  }
  if(is_index2t(e) && is_pointer_type(to_index2t(e).source_value))
  {
    return e;
  }
  else if(is_index2t(e))
  {
    return get_base_dereference(to_index2t(e).source_value);
  }
  else if(is_dereference2t(e))
  {
    return to_dereference2t(e).value;
  }
  else
  {
    return expr2tc();
  }
}

bool dereferencet::has_dereference(const expr2tc &expr) const
{
  if(is_nil_expr(expr))
    return false;

  // Check over each operand,
  bool result = false;
  expr->foreach_operand([this, &result](const expr2tc &e) {
    if(has_dereference(e))
      result = true;
  });

  // If a derefing operand is found, return true.
  if(result == true)
    return true;

  if(
    is_dereference2t(expr) ||
    (is_index2t(expr) && is_pointer_type(to_index2t(expr).source_value)))
    return true;

  return false;
}

const expr2tc &dereferencet::get_symbol(const expr2tc &expr)
{
  if(is_member2t(expr))
    return get_symbol(to_member2t(expr).source_value);
  if(is_index2t(expr))
    return get_symbol(to_index2t(expr).source_value);

  return expr;
}

/************************* Expression decomposing code ************************/

void dereferencet::dereference_expr(expr2tc &expr, guardt &guard, modet mode)
{
  if(!has_dereference(expr))
    return;

  switch(expr->expr_id)
  {
  case expr2t::and_id:
  case expr2t::or_id:
  case expr2t::if_id:
    dereference_guard_expr(expr, guard, mode);
    break;

  case expr2t::address_of_id:
    dereference_addrof_expr(expr, guard, mode);
    break;

  case expr2t::dereference_id:
    dereference_deref(expr, guard, mode);
    break;

  case expr2t::index_id:
  case expr2t::member_id:
  {
    // The result of this expression should be scalar: we're transitioning
    // from a scalar result to a nonscalar result.

    std::list<expr2tc> scalar_step_list;
    expr2tc res =
      dereference_expr_nonscalar(expr, guard, mode, scalar_step_list);
    assert(scalar_step_list.size() == 0); // Should finish empty.

    // If a dereference successfully occurred, replace expr at this level.
    // XXX -- explain this better.
    if(!is_nil_expr(res))
      expr = res;
    break;
  }

  default:
  {
    // Recurse over the operands
    expr->Foreach_operand([this, &guard, &mode](expr2tc &e) {
      if(is_nil_expr(e))
        return;
      dereference_expr(e, guard, mode);
    });
    break;
  }
  }
}

void dereferencet::dereference_guard_expr(
  expr2tc &expr,
  guardt &guard,
  modet mode)
{
  if(is_and2t(expr) || is_or2t(expr))
  {
    // If this is an and or or expression, then if the first operand short
    // circuits the truth of the expression, then we shouldn't evaluate the
    // second expression. That means that the dereference assertions in the
    // 2nd should be guarded with the fact that the first operand didn't short
    // circuit.
    assert(is_bool_type(expr));

    // Take the current size of the guard, so that we can reset it later.
    guardt old_guards(guard);

    expr->Foreach_operand([this, &guard, &expr](expr2tc &op) {
      assert(is_bool_type(op));

      // Handle any derererences in this operand
      if(has_dereference(op))
        dereference_expr(op, guard, dereferencet::READ);

      // Guard the next operand against this operand short circuiting us.
      if(is_or2t(expr))
      {
        not2tc tmp(op);
        guard.add(tmp);
      }
      else
      {
        guard.add(op);
      }
    });

    // Reset guard to where it was.
    guard.swap(old_guards);
    return;
  }

  assert(is_if2t(expr));
  // Only one side of this if gets evaluated according to the condition, which
  // means that pointer dereference assertion failures should have the
  // relevant guard applied. This makes sure they don't fire even when their
  // expression isn't evaluated.
  if2t &ifref = to_if2t(expr);
  dereference_expr(ifref.cond, guard, dereferencet::READ);

  bool o1 = has_dereference(ifref.true_value);
  bool o2 = has_dereference(ifref.false_value);

  if(o1)
  {
    guardt old_guards(guard);
    guard.add(ifref.cond);
    dereference_expr(ifref.true_value, guard, mode);
    guard.swap(old_guards);
  }

  if(o2)
  {
    guardt old_guards(guard);
    not2tc tmp(ifref.cond);
    guard.add(tmp);
    dereference_expr(ifref.false_value, guard, mode);
    guard.swap(old_guards);
  }

  return;
}

void dereferencet::dereference_addrof_expr(
  expr2tc &expr,
  guardt &guard,
  modet mode)
{
  // Crazy combinations of & and * that don't actually lead to a deref:

  // turn &*p to p
  // this has *no* side effect!
  address_of2t &addrof = to_address_of2t(expr);

  if(is_dereference2t(addrof.ptr_obj))
  {
    dereference2t &deref = to_dereference2t(addrof.ptr_obj);
    expr2tc result = deref.value;

    if(result->type != expr->type)
      result = typecast2tc(expr->type, result);

    expr = result;
  }
  else
  {
    // This might, alternately, be a chain of member and indexes applied to
    // a dereference. In which case what we're actually doing is computing
    // some pointer arith, manually.
    expr2tc base = get_base_dereference(addrof.ptr_obj);
    if(!is_nil_expr(base))
    {
      //  We have a base. There may be additional dereferences in it.
      dereference_expr(base, guard, mode);
      // Now compute the pointer offset involved.
      expr2tc offs = compute_pointer_offset(addrof.ptr_obj);
      assert(
        !is_nil_expr(offs) &&
        "Pointer offset of index/member "
        "combination should be valid int");

      offs = typecast2tc(pointer_type2(), offs);

      // Cast to a byte pointer; add; cast back. Is essentially pointer arith.
      expr2tc output =
        typecast2tc(type2tc(new pointer_type2t(get_uint8_type())), base);
      output = add2tc(output->type, output, offs);
      output = typecast2tc(expr->type, output);
      expr = output;
    }
    else
    {
      // It's not something that we can simplify from &foo->bar[baz] to not have
      // a dereference, but might still contain a dereference.
      dereference_expr(addrof.ptr_obj, guard, mode);
    }
  }

  // We modified this expression, but, we might have injected some pointer
  // arithmetic that contains another dereference. So we need to re-deref this
  // new expression.
  dereference_expr(expr, guard, mode);
}

void dereferencet::dereference_deref(expr2tc &expr, guardt &guard, modet mode)
{
  if(is_dereference2t(expr))
  {
    dereference2t &deref = to_dereference2t(expr);
    // first make sure there are no dereferences in there
    dereference_expr(deref.value, guard, dereferencet::READ);

    expr2tc tmp_obj = deref.value;
    expr2tc result = dereference(tmp_obj, deref.type, guard, mode, expr2tc());
    expr = result;
  }
  else
  {
    // This is an index applied to a pointer, which is essentially a dereference
    // with an offset.
    assert(is_index2t(expr) && is_pointer_type(to_index2t(expr).source_value));
    std::list<expr2tc> scalar_step_list;
    assert(
      (is_scalar_type(expr) || is_code_type(expr)) &&
      "Can't dereference to a nonscalar type");
    index2t &idx = to_index2t(expr);

    // first make sure there are no dereferences in there
    dereference_expr(idx.index, guard, dereferencet::READ);
    dereference_expr(idx.source_value, guard, mode);

    add2tc tmp(idx.source_value->type, idx.source_value, idx.index);
    // Result discarded.
    expr = dereference(tmp, tmp->type, guard, mode, expr2tc());
  }
}

expr2tc dereferencet::dereference_expr_nonscalar(
  expr2tc &expr,
  guardt &guard,
  modet mode,
  std::list<expr2tc> &scalar_step_list)
{
  if(is_dereference2t(expr))
  {
    // Determine offset accumulated to this point
    expr2tc size_check_expr = expr;
    wrap_in_scalar_step_list(size_check_expr, &scalar_step_list, guard);
    expr2tc offset_to_scalar = compute_pointer_offset(size_check_expr);
    simplify(offset_to_scalar);

    dereference2t &deref = to_dereference2t(expr);
    // first make sure there are no dereferences in there
    dereference_expr(deref.value, guard, dereferencet::READ);

    const type2tc &to_type = scalar_step_list.back()->type;
    expr2tc result =
      dereference(deref.value, to_type, guard, mode, offset_to_scalar);
    return result;
  }
  if(is_index2t(expr) && is_pointer_type(to_index2t(expr).source_value))
  {
    index2t &index = to_index2t(expr);

    // Determine offset accumulated to this point
    expr2tc size_check_expr = expr;
    wrap_in_scalar_step_list(size_check_expr, &scalar_step_list, guard);
    expr2tc offset_to_scalar = compute_pointer_offset(size_check_expr);
    simplify(offset_to_scalar);

    // first make sure there are no dereferences in there
    dereference_expr(index.source_value, guard, dereferencet::READ);
    dereference_expr(index.index, guard, dereferencet::READ);

    add2tc tmp(index.source_value->type, index.source_value, index.index);

    const type2tc &to_type = scalar_step_list.back()->type;
    expr2tc result = dereference(tmp, to_type, guard, mode, offset_to_scalar);
    return result;
  }
  else if(is_non_scalar_expr(expr))
  {
    expr2tc res;
    if(is_member2t(expr))
    {
      scalar_step_list.push_front(expr);
      res = dereference_expr_nonscalar(
        to_member2t(expr).source_value, guard, mode, scalar_step_list);
      scalar_step_list.pop_front();
    }
    else if(is_index2t(expr))
    {
      dereference_expr(to_index2t(expr).index, guard, dereferencet::READ);
      scalar_step_list.push_front(expr);
      res = dereference_expr_nonscalar(
        to_index2t(expr).source_value, guard, mode, scalar_step_list);
      scalar_step_list.pop_front();
    }
    else if(is_if2t(expr))
    {
      guardt g1 = guard, g2 = guard;
      if2t &theif = to_if2t(expr);
      g1.add(theif.cond);
      g2.add(not2tc(theif.cond));

      scalar_step_list.push_front(theif.true_value);
      expr2tc res1 = dereference_expr_nonscalar(
        theif.true_value, g1, mode, scalar_step_list);
      scalar_step_list.pop_front();

      scalar_step_list.push_front(theif.false_value);
      expr2tc res2 = dereference_expr_nonscalar(
        theif.false_value, g2, mode, scalar_step_list);
      scalar_step_list.pop_front();

      if(is_nil_expr(res1))
        res1 = theif.true_value;
      if(is_nil_expr(res2))
        res2 = theif.true_value;

      if2tc fin(res1->type, theif.cond, res1, res2);
      res = fin;
    }
    else
    {
      std::cerr << "Unexpected expression in dereference_expr_nonscalar"
                << std::endl;
      expr->dump();
      abort();
    }

    return res;
  }
  else if(is_typecast2t(expr))
  {
    // Just blast straight through
    return dereference_expr_nonscalar(
      to_typecast2t(expr).from, guard, mode, scalar_step_list);
  }
  else
  {
    // This should end up being either a constant or a symbol; either way
    // there should be no sudden transition back to scalars, except through
    // dereferences. Return nil to indicate that there was no dereference at
    // the bottom of this.
    assert(
      !is_scalar_type(expr) && (is_constant_expr(expr) || is_symbol2t(expr)));
    return expr2tc();
  }
}

/********************** Intermediate reference munging code *******************/

expr2tc dereferencet::dereference(
  const expr2tc &orig_src,
  const type2tc &to_type,
  const guardt &guard,
  modet mode,
  const expr2tc &lexical_offset)
{
  internal_items.clear();

  // Awkwardly, the pointer might not be of pointer type, for example with
  // nested dereferences that point at crazy locations. Happily this is not
  // a real problem: just cast to a pointer, and let the dereference handlers
  // cope with the fact that this expression doesn't point at anything. Of
  // course, if it does point at something, dereferencing continues.
  expr2tc src = orig_src;
  if(!is_pointer_type(orig_src))
    src = typecast2tc(type2tc(new pointer_type2t(get_empty_type())), src);

  type2tc type = to_type;

  // collect objects dest may point to
  value_setst::valuest points_to_set;

  dereference_callback.get_value_set(src, points_to_set);

  // now build big case split
  // only "good" objects

  expr2tc value;

  for(value_setst::valuest::const_iterator it = points_to_set.begin();
      it != points_to_set.end();
      it++)
  {
    expr2tc new_value, pointer_guard;

    new_value = build_reference_to(
      *it, mode, src, type, guard, lexical_offset, pointer_guard);

    if(!is_nil_expr(new_value))
    {
      if(is_nil_expr(value))
      {
        value = new_value;
      }
      else
      {
        // Chain a big if-then-else case.
        value = if2tc(type, pointer_guard, new_value, value);
      }
    }
  }

  if(is_nil_expr(value) && mode != INTERNAL)
  {
    // Dereference failed entirely; various assertions will explode later down
    // the line. To make this a valid formula though, return a failed symbol,
    // so that this assignment gets a well typed free value.
    value = make_failed_symbol(type);
  }
  else if(mode == INTERNAL)
  {
    // Deposit internal values with the caller, then clear.
    dereference_callback.dump_internal_state(internal_items);
    internal_items.clear();
  }

  return value;
}

expr2tc dereferencet::make_failed_symbol(const type2tc &out_type)
{
  type2tc the_type;

  if(is_union_type(out_type))
  {
    // Instead, create a byte array, all unions are now reduced to byte arrays.
    BigInt size = type_byte_size(out_type);
    type2tc array_type(
      new array_type2t(get_uint8_type(), gen_ulong(size.to_uint64()), false));
    the_type = array_type;
  }
  else
  {
    the_type = out_type;
  }

  // else, do new symbol
  symbolt symbol;
  symbol.name = "symex::invalid_object" + i2string(invalid_counter++);
  symbol.base_name = "invalid_object";
  symbol.type = migrate_type_back(the_type);

  // make it a lvalue, so we can assign to it
  symbol.lvalue = true;

  get_new_name(symbol, ns);

  symbolt *s = nullptr;
  new_context.move(symbol, s);
  assert(s != nullptr);

  // Due to migration hiccups, migration must occur after the symbol
  // appears in the symbol table.
  expr2tc value;
  migrate_expr(symbol_expr(*s), value);
  return value;
}

bool dereferencet::dereference_type_compare(
  expr2tc &object,
  const type2tc &dereference_type) const
{
  const type2tc object_type = object->type;

  // Test for simple equality
  if(object->type == dereference_type)
    return true;

  // Check for C++ subclasses; we can cast derived up to base safely.
  if(is_struct_type(object) && is_struct_type(dereference_type))
  {
    if(is_subclass_of(object->type, dereference_type, ns))
    {
      object = typecast2tc(dereference_type, object);
      return true;
    }
  }

  // check for struct prefixes

  type2tc ot_base(object_type), dt_base(dereference_type);

  base_type(ot_base, ns);
  base_type(dt_base, ns);

  if(is_struct_type(ot_base) && is_struct_type(dt_base))
  {
    typet tmp_ot_base = migrate_type_back(ot_base);
    typet tmp_dt_base = migrate_type_back(dt_base);
    if(to_struct_type(tmp_dt_base).is_prefix_of(to_struct_type(tmp_ot_base)))
    {
      object = typecast2tc(dereference_type, object);
      return true; // ok, dt is a prefix of ot
    }
  }

  // really different

  return false;
}

expr2tc dereferencet::build_reference_to(
  const expr2tc &what,
  modet mode,
  const expr2tc &deref_expr,
  const type2tc &type,
  const guardt &guard,
  const expr2tc &lexical_offset,
  expr2tc &pointer_guard)
{
  expr2tc value;
  pointer_guard = gen_false_expr();

  if(is_unknown2t(what) || is_invalid2t(what))
  {
    deref_invalid_ptr(deref_expr, guard, mode);
    return value;
  }

  if(!is_object_descriptor2t(what))
  {
    std::cerr << "unknown points-to: " << get_expr_id(what);
    abort();
  }

  const object_descriptor2t &o = to_object_descriptor2t(what);

  const expr2tc &root_object = o.get_root_object();
  const expr2tc &object = o.object;

  if(is_null_object2t(root_object) && mode != FREE && mode != INTERNAL)
  {
    type2tc nullptrtype = type2tc(new pointer_type2t(type));
    symbol2tc null_ptr(nullptrtype, "NULL");

    same_object2tc pointer_guard(deref_expr, null_ptr);

    guardt tmp_guard(guard);
    tmp_guard.add(pointer_guard);

    dereference_failure("pointer dereference", "NULL pointer", tmp_guard);

    // Don't build a reference to this. You can't actually access NULL, and the
    // solver will only get confused.
    return value;
  }
  if(is_null_object2t(root_object) && (mode == FREE || mode == INTERNAL))
  {
    // Freeing NULL is completely legit according to C
    return value;
  }

  value = object;

  // Produce a guard that the dererferenced pointer points at this object.
  type2tc ptr_type = type2tc(new pointer_type2t(object->type));
  address_of2tc obj_ptr(ptr_type, object);
  pointer_guard = same_object2tc(deref_expr, obj_ptr);
  guardt tmp_guard(guard);
  tmp_guard.add(pointer_guard);

  // Check that the object we're accessing is actually alive and valid for this
  // mode.
  valid_check(object, tmp_guard, mode);

  // Don't do anything further if we're freeing things
  if(mode == FREE)
    return expr2tc();

  expr2tc final_offset = o.offset;
#if 0
  // FIXME: benchmark this, on tacas.
  dereference_callback.rename(final_offset);
#endif

  // Value set tracking emits objects with some cruft built on top of them.
  value = get_base_object(value);

  // If offset is unknown, or whatever, we have to consider it
  // nondeterministic, and let the reference builders deal with it.
  unsigned int alignment = o.alignment;
  if(!is_constant_int2t(final_offset))
  {
    assert(alignment != 0);

    if(!is_symbol2t(deref_expr))
    {
      // The expression being dereferenced isn't just a symbol: it might have
      // all kind of things messing with alignment in there. We could interpret
      // it as future work.
      alignment = 1;
    }

    final_offset = pointer_offset2tc(pointer_type2(), deref_expr);
  }

  // Add any offset introduced lexically at the dereference site, i.e. member
  // or index exprs, like foo->bar[3]. If bar is of integer type, we translate
  // that to be a dereference of foo + extra_offset, resulting in an integer.
  if(!is_nil_expr(lexical_offset))
  {
    final_offset = add2tc(final_offset->type, final_offset, lexical_offset);
    simplify(final_offset);
  }

  // If we're in internal mode, collect all of our data into one struct, insert
  // it into the list of internal data, and then bail. The caller does not want
  // to have a reference built at all.
  if(mode == INTERNAL)
  {
    dereference_callbackt::internal_item internal;
    internal.object = value;
    internal.offset = final_offset;
    internal.guard = pointer_guard;
    internal_items.push_back(internal);
    return expr2tc();
  }

  // Encode some access bounds checks.
  if(is_array_type(value))
  {
    bounds_check(value, final_offset, type, tmp_guard);
  }
  else if(is_code_type(value) || is_code_type(type))
  {
    check_code_access(value, final_offset, type, tmp_guard, mode);
  }
  else
  {
    check_data_obj_access(value, final_offset, type, tmp_guard);
  }

  // Call reference building methods. For the given data object in value,
  // an expression of type type will be constructed that reads from it.
  build_reference_rec(value, final_offset, type, tmp_guard, mode, alignment);

  return value;
}

void dereferencet::deref_invalid_ptr(
  const expr2tc &deref_expr,
  const guardt &guard,
  modet mode)
{
  if(mode == INTERNAL)
    // The caller just wants a list of references -- ensuring that the correct
    // assertions fire is a problem for something or someone else
    return;

  // constraint that it actually is an invalid pointer
  invalid_pointer2tc invalid_pointer_expr(deref_expr);

  expr2tc validity_test;
  std::string foo;

  // Adjust error message and test depending on the context
  if(mode == FREE)
  {
    // You're allowed to free NULL.
    symbol2tc null_ptr(type2tc(new pointer_type2t(get_empty_type())), "NULL");
    notequal2tc neq(null_ptr, deref_expr);
    and2tc and_(neq, invalid_pointer_expr);
    validity_test = and_;
    foo = "invalid pointer freed";
  }
  else
  {
    validity_test = invalid_pointer_expr;
    foo = "invalid pointer";
  }

  // produce new guard

  guardt tmp_guard(guard);
  tmp_guard.add(validity_test);

  dereference_failure("pointer dereference", foo, tmp_guard);
}

/************************** Rereference building code *************************/

enum target_flags
{
  flag_src_scalar = 0,
  flag_src_array = 1,
  flag_src_struct = 2,
  // Union sources are now illegal

  flag_dst_scalar = 0,
  flag_dst_array = 4,
  flag_dst_struct = 8,
  flag_dst_union = 0xC,

  flag_is_const_offs = 0x10,
  flag_is_dyn_offs = 0,
};

void dereferencet::build_reference_rec(
  expr2tc &value,
  const expr2tc &offset,
  const type2tc &type,
  const guardt &guard,
  modet mode,
  unsigned long alignment)
{
  int flags = 0;
  if(is_constant_int2t(offset))
    flags |= flag_is_const_offs;

  // All accesses to code need no further construction
  if(is_code_type(value) || is_code_type(type))
  {
    return;
  }

  if(is_struct_type(type))
    flags |= flag_dst_struct;
  else if(is_union_type(type))
    flags |= flag_dst_union;
  else if(is_scalar_type(type))
    flags |= flag_dst_scalar;
  else if(is_array_type(type) || is_string_type(type))
  {
    std::cerr
      << "Can't construct rvalue reference to array type during dereference";
    std::cerr << std::endl;
    std::cerr << "(It isn't allowed by C anyway)";
    std::cerr << std::endl;
    abort();
  }
  else
  {
    std::cerr << "Unrecognized dest type during dereference" << std::endl;
    type->dump();
    abort();
  }

  if(is_struct_type(value))
    flags |= flag_src_struct;
  else if(is_union_type(value))
  {
    std::cerr << "Dereference target of type union is now illegal" << std::endl;
    abort();
  }
  else if(is_scalar_type(value))
    flags |= flag_src_scalar;
  else if(is_array_type(value) || is_string_type(value))
    flags |= flag_src_array;
  else
  {
    std::cerr << "Unrecognized src type during dereference" << std::endl;
    value->type->dump();
    abort();
  }

  // Consider the myriad of reference construction cases here
  switch(flags)
  {
  case flag_src_scalar | flag_dst_scalar | flag_is_const_offs:
    // Access a scalar from a scalar.
    construct_from_const_offset(value, offset, type);
    break;
  case flag_src_struct | flag_dst_scalar | flag_is_const_offs:
    // Extract a scalar from within a structure
    construct_from_const_struct_offset(value, offset, type, guard, mode);
    break;
  case flag_src_array | flag_dst_scalar | flag_is_const_offs:
    // Extract a scalar from within an array
    construct_from_array(value, offset, type, guard, mode, alignment);
    break;

  case flag_src_scalar | flag_dst_struct | flag_is_const_offs:
    // Attempt to extract a structure from within a scalar. This is not
    // permitted as the base data objects have incompatible types
    dereference_failure(
      "Bad dereference", "Structure pointer pointed at scalar", guard);
    break;
  case flag_src_struct | flag_dst_struct | flag_is_const_offs:
    // Extract a structure from inside another struct.
    construct_struct_ref_from_const_offset(value, offset, type, guard);
    break;
  case flag_src_array | flag_dst_struct | flag_is_const_offs:
    // Extract a structure from inside an array.
    construct_struct_ref_from_const_offset_array(
      value, offset, type, guard, mode, alignment);
    break;

  case flag_src_scalar | flag_dst_union | flag_is_const_offs:
    // Attempt to extract a union from within a scalar. This is not
    // permitted as the base data objects have incompatible types
    dereference_failure(
      "Bad dereference", "Union pointer pointed at scalar", guard);
    break;
  case flag_src_struct | flag_dst_union | flag_is_const_offs:
    // Extract a union from inside a structure.
    construct_struct_ref_from_const_offset(value, offset, type, guard);
    break;
  case flag_src_array | flag_dst_union | flag_is_const_offs:
    // Extract a union from inside an array.
    construct_struct_ref_from_const_offset_array(
      value, offset, type, guard, mode, alignment);
    break;

  case flag_src_scalar | flag_dst_scalar | flag_is_dyn_offs:
    // Access a scalar within a scalar (dyn offset)
    construct_from_dyn_offset(value, offset, type);
    break;
  case flag_src_struct | flag_dst_scalar | flag_is_dyn_offs:
    // Extract a scalar from within a structure (dyn offset)
    construct_from_dyn_struct_offset(
      value, offset, type, guard, alignment, mode);
    break;
  case flag_src_array | flag_dst_scalar | flag_is_dyn_offs:
    // Extract a scalar from within an array (dyn offset)
    construct_from_array(value, offset, type, guard, mode, alignment);
    break;

  case flag_src_scalar | flag_dst_struct | flag_is_dyn_offs:
    // Attempt to extract a structure from within a scalar. This is not
    // permitted as the base data objects have incompatible types
    dereference_failure(
      "Bad dereference", "Struct pointer pointed at scalar", guard);
    break;
  case flag_src_struct | flag_dst_struct | flag_is_dyn_offs:
  case flag_src_array | flag_dst_struct | flag_is_dyn_offs:
    // Extract a structure from inside an array or another struct. Single
    // function supports both (which is bad).
    construct_struct_ref_from_dyn_offset(value, offset, type, guard, mode);
    break;

  case flag_src_scalar | flag_dst_union | flag_is_dyn_offs:
    // Attempt to extract a union from within a scalar. This is not
    // permitted as the base data objects have incompatible types
    dereference_failure(
      "Bad dereference", "Union pointer pointed at scalar", guard);
    break;
  case flag_src_struct | flag_dst_union | flag_is_dyn_offs:
  case flag_src_array | flag_dst_union | flag_is_dyn_offs:
    // Extract a structure from inside an array or another struct. Single
    // function supports both (which is bad).
    construct_struct_ref_from_dyn_offset(value, offset, type, guard, mode);
    break;

  // No scope for constructing references to arrays
  default:
    std::cerr << "Unrecognized input to build_reference_rec" << std::endl;
    abort();
  }
}

void dereferencet::construct_from_array(
  expr2tc &value,
  const expr2tc &offset,
  const type2tc &type,
  const guardt &guard,
  modet mode,
  unsigned long alignment)
{
  assert(is_array_type(value) || is_string_type(value));
  bool is_const_offset = is_constant_int2t(offset);

  const array_type2t arr_type = get_arr_type(value);
  type2tc arr_subtype = arr_type.subtype;

  unsigned long subtype_size = type_byte_size(arr_subtype).to_ulong();
  unsigned long deref_size = type->get_width() / 8;

  if(is_array_type(arr_type.subtype))
  {
    construct_from_multidir_array(value, offset, type, guard, alignment, mode);
    return;
  }

  constant_int2tc subtype_sz_expr(pointer_type2(), BigInt(subtype_size));
  div2tc div(pointer_type2(), offset, subtype_sz_expr);
  simplify(div);

  modulus2tc mod(pointer_type2(), offset, subtype_sz_expr);
  simplify(mod);

  if(is_structure_type(arr_subtype))
  {
    value = index2tc(arr_subtype, value, div);
    build_reference_rec(value, mod, type, guard, mode, alignment);
    return;
  }

  assert(is_scalar_type(arr_subtype));

  // Two different ways we can access elements
  //  1) Just treat them as an element and select them out, possibly with some
  //     byte extracts applied to it
  //  2) Stitch everything together with extracts and concats.

  // Can we just select this out?
  bool is_correctly_aligned = false;
  if(is_const_offset)
  {
    // Constant offset is aligned with array boundaries?
    uint64_t offs = to_constant_int2t(offset).value.to_ulong();
    is_correctly_aligned = ((offs % subtype_size) == 0);
  }
  else
  {
    // Dyn offset -- is alignment guarantee strong enough?
    is_correctly_aligned = (alignment >= subtype_size);
  }

  // Additional complexity occurs if it's aligned but overflows boundaries
  bool overflows_boundaries = (deref_size > subtype_size);

  // No alignment guarantee: assert that it's correct.
  if(!is_correctly_aligned)
    check_alignment(deref_size, std::move(mod), guard);

  if(!overflows_boundaries)
  {
    // Just extract an element and apply other standard extraction stuff.
    // No scope for stitching being required.
    value = index2tc(arr_subtype, value, div);
    build_reference_rec(value, mod, type, guard, mode, alignment);
  }
  else
  {
    // Might read from more than one element, legitimately. Requires stitching.
    // Alignment assertion / guarantee ensures we don't do something silly.
    // This will construct from whatever the subtype is...
    expr2tc *bytes =
      extract_bytes_from_array(value, type->get_width() / 8, div);
    stitch_together_from_byte_array(value, type, bytes);
    delete[] bytes;
  }
}

void dereferencet::construct_from_const_offset(
  expr2tc &value,
  const expr2tc &offset,
  const type2tc &type)
{
  const constant_int2t &theint = to_constant_int2t(offset);

  assert(is_scalar_type(value));
  // We're accessing some kind of scalar type; might be a valid, correct
  // access, or we might need to be byte extracting it.

  if(theint.value == 0 && value->type->get_width() == type->get_width())
  {
    // Offset is zero, and we select the entire contents of the field. We may
    // need to perform a cast though.
    if(!base_type_eq(value->type, type, ns))
    {
      value = bitcast2tc(type, value);
    }
  }
  else if(value->type->get_width() < type->get_width())
  {
    // Oversized read -> give up, rely on dereference failure
    value = expr2tc();
  }
  else
  {
    // Either nonzero offset, or a smaller / bigger read.
    expr2tc *bytes =
      extract_bytes_from_scalar(value, type->get_width() / 8, offset);
    stitch_together_from_byte_array(value, type, bytes);
    delete[] bytes;
  }
}

void dereferencet::construct_from_const_struct_offset(
  expr2tc &value,
  const expr2tc &offset,
  const type2tc &type,
  const guardt &guard,
  modet mode)
{
  assert(is_struct_type(value->type));
  const struct_type2t &struct_type = to_struct_type(value->type);
  const mp_integer int_offset = to_constant_int2t(offset).value;
  mp_integer access_size = type_byte_size(type);

  unsigned int i = 0;
  for(auto const &it : struct_type.members)
  {
    mp_integer m_offs = member_offset(value->type, struct_type.member_names[i]);
    mp_integer m_size = type_byte_size(it);

    if(m_size == 0)
    {
      // This field has no size: it's most likely a struct that has no members.
      // Just skip over it: we can never correctly build a reference to a field
      // in that struct, because there are no fields. The next field in the
      // current struct lies at the same offset and is probably what the pointer
      // is supposed to point at.
      // If user is seeking a reference to this substruct, a different method
      // should have been called (construct_struct_ref_from_const_offset).
      assert(is_struct_type(it));
      assert(!is_struct_type(type));
      i++;
      continue;
    }

    if(int_offset < m_offs)
    {
      // The offset is behind this field, but wasn't accepted by the previous
      // member. That means that the offset falls in the undefined gap in the
      // middle. Which might be an error -- reading from it definitely is,
      // but we might write to it in the course of memset.
      value = expr2tc();
      if(mode == WRITE)
      {
        // This write goes to an invalid symbol, but no assertion is encoded,
        // so it's entirely safe.
      }
      else
      {
        assert(mode == READ);
        // Oh dear. Encode a failure assertion.
        dereference_failure(
          "pointer dereference",
          "Dereference reads between struct fields",
          guard);
      }
    }
    else if(int_offset == m_offs)
    {
      // Does this over-read?
      if(access_size > m_size)
      {
        dereference_failure(
          "pointer dereference", "Over-sized read of struct field", guard);
        value = expr2tc();
        return;
      }

      // This is a valid access to this field. Extract it, recurse.
      value = member2tc(it, value, struct_type.member_names[i]);
      build_reference_rec(value, gen_ulong(0), type, guard, mode);

      return;
    }
    else if(
      int_offset > m_offs && (int_offset - m_offs + access_size <= m_size))
    {
      // This access is in the bounds of this member, but isn't at the start.
      // XXX that might be an alignment error.
      expr2tc memb = member2tc(it, value, struct_type.member_names[i]);
      constant_int2tc new_offs(pointer_type2(), int_offset - m_offs);

      // Extract.
      build_reference_rec(memb, new_offs, type, guard, mode);
      value = memb;
      return;
    }
    else if(int_offset < (m_offs + m_size))
    {
      // This access starts in this field, but by process of elimination,
      // doesn't end in it. Which means reading padding data (or an alignment
      // error), which are both bad.
      alignment_failure("Misaligned access to struct field", guard);
      value = expr2tc();
      return;
    }

    // Wasn't that field.
    i++;
  }

  // Fell out of that struct -- means we've accessed out of bounds. Code at
  // a higher level will encode an assertion to this effect.
  value = expr2tc();
}

void dereferencet::construct_from_dyn_struct_offset(
  expr2tc &value,
  const expr2tc &offset,
  const type2tc &type,
  const guardt &guard,
  unsigned long alignment,
  modet mode,
  const expr2tc *failed_symbol)
{
  // For each element of the struct, look at the alignment, and produce an
  // appropriate access (that we'll switch on).
  assert(is_struct_type(value->type));
  const struct_type2t &struct_type = to_struct_type(value->type);
  unsigned int access_sz = type->get_width() / 8;

  expr2tc failed_container;
  if(failed_symbol == nullptr)
    failed_container = make_failed_symbol(type);
  else
    failed_container = *failed_symbol;

  // A list of guards, and outcomes. The result should be a gigantic
  // if-then-else chain based on those guards.
  std::list<std::pair<expr2tc, expr2tc>> extract_list;

  unsigned int i = 0;
  for(auto const &it : struct_type.members)
  {
    mp_integer offs = member_offset(value->type, struct_type.member_names[i]);

    // Compute some kind of guard
    unsigned int field_size = it->get_width() / 8;
    // Round up to word size
    unsigned int word_mask = (config.ansi_c.word_size / 8) - 1;
    field_size = (field_size + word_mask) & (~word_mask);
    expr2tc field_offs = gen_ulong(offs.to_ulong());
    expr2tc field_top = gen_ulong(offs.to_ulong() + field_size);
    expr2tc lower_bound = greaterthanequal2tc(offset, field_offs);
    expr2tc upper_bound = lessthan2tc(offset, field_top);
    expr2tc field_guard = and2tc(lower_bound, upper_bound);

    if(is_struct_type(it))
    {
      // Handle recursive structs
      expr2tc new_offset = sub2tc(offset->type, offset, field_offs);
      expr2tc field = member2tc(it, value, struct_type.member_names[i]);
      construct_from_dyn_struct_offset(
        field, new_offset, type, guard, alignment, mode, &failed_container);
      extract_list.emplace_back(field_guard, field);
    }
    else if(is_array_type(it))
    {
      expr2tc new_offset = sub2tc(offset->type, offset, field_offs);
      expr2tc field = member2tc(it, value, struct_type.member_names[i]);
      build_reference_rec(field, new_offset, type, guard, mode, alignment);
      extract_list.emplace_back(field_guard, field);
    }
    else if(access_sz > (it->get_width() / 8))
    {
      guardt newguard(guard);
      newguard.add(field_guard);
      dereference_failure(
        "pointer dereference", "Oversized field offset", newguard);
      // Push nothing back, allow fall-through of the if-then-else chain to
      // resolve to a failed deref symbol.
    }
    else if(alignment >= (config.ansi_c.word_size / 8))
    {
      // This is fully aligned, just pull it out and possibly cast,
      // XXX endian?
      expr2tc field = member2tc(it, value, struct_type.member_names[i]);
      if(!base_type_eq(field->type, type, ns))
        field = bitcast2tc(type, field);
      extract_list.emplace_back(field_guard, field);
    }
    else
    {
      // Not fully aligned; devolve to byte extract.
      expr2tc new_offset = sub2tc(offset->type, offset, field_offs);
      expr2tc field = member2tc(it, value, struct_type.member_names[i]);

      expr2tc *bytes =
        extract_bytes_from_scalar(field, type->get_width() / 8, new_offset);
      stitch_together_from_byte_array(field, type, bytes);
      delete[] bytes;

      extract_list.emplace_back(field_guard, field);
    }

    i++;
  }

  // Build up the new value, switching on the field guard, with the failed
  // symbol at the base.
  expr2tc new_value = failed_container;
  for(std::list<std::pair<expr2tc, expr2tc>>::const_iterator it =
        extract_list.begin();
      it != extract_list.end();
      it++)
  {
    new_value = if2tc(type, it->first, it->second, new_value);
  }

  value = new_value;
}

void dereferencet::construct_from_dyn_offset(
  expr2tc &value,
  const expr2tc &offset,
  const type2tc &type)
{
  expr2tc orig_value = value;

  // Else, in the case of a scalar access at the bottom,
  assert(config.ansi_c.endianess != configt::ansi_ct::NO_ENDIANESS);
  assert(is_scalar_type(value));

  // If source and dest types match, then this access either is a direct hit
  // with offset == 0, or is out of bounds and should be a free value.
  if(base_type_eq(value->type, type, ns))
  {
    // Is offset zero?
    equality2tc eq(offset, gen_zero(offset->type));

    // Yes -> value, no -> free value
    expr2tc free_result = make_failed_symbol(type);
    if2tc result(type, eq, value, free_result);

    value = result;
    return;
  }

  // Ensure we're dealing with a BV. A floatbv is not a bv!
  if(!is_bv_type(value->type) && !is_fixedbv_type(value->type))
  {
    value = bitcast2tc(get_uint_type(value->type->get_width()), value);
  }

  expr2tc *bytes =
    extract_bytes_from_scalar(value, type->get_width() / 8, offset);
  stitch_together_from_byte_array(value, type, bytes);
  delete[] bytes;
}

void dereferencet::construct_from_multidir_array(
  expr2tc &value,
  const expr2tc &offset,
  const type2tc &type,
  const guardt &guard,
  unsigned long alignment,
  modet mode)
{
  assert(is_array_type(value) || is_string_type(value));
  const array_type2t arr_type = get_arr_type(value);

  // Right: any access across the boundry of the outer dimension of this array
  // is an alignment violation as that can posess extra padding.
  // So, divide the offset by size of the inner dimention, make an index2t, and
  // construct a reference to that.
  mp_integer subtype_sz = type_byte_size(arr_type.subtype);
  constant_int2tc subtype_sz_expr(pointer_type2(), subtype_sz);
  div2tc div(pointer_type2(), offset, subtype_sz_expr);
  simplify(div);

  index2tc outer_idx(arr_type.subtype, value, div);
  value = outer_idx;

  modulus2tc mod(pointer_type2(), offset, subtype_sz_expr);
  simplify(mod);

  build_reference_rec(value, mod, type, guard, mode, alignment);
}

void dereferencet::construct_struct_ref_from_const_offset_array(
  expr2tc &value,
  const expr2tc &offset,
  const type2tc &type,
  const guardt &guard,
  modet mode,
  unsigned long alignment)
{
  const constant_int2t &intref = to_constant_int2t(offset);

  assert(is_array_type(value->type));
  const type2tc &base_subtype = get_base_array_subtype(value->type);

  // All in all: we don't care what's being accessed at this level, unless
  // this struct is being constructed out of a byte array. If that's
  // not the case, just let the array recursive handler handle it. It'll bail
  // if access is unaligned, and reduces us to constructing a constant
  // reference from the base subtype, through the correct recursive handler.
  if(base_subtype->get_width() != 8)
  {
    construct_from_array(value, offset, type, guard, mode, alignment);
    return;
  }

  // Access is creating a structure reference from on top of a byte
  // array. Clearly, this is an expensive operation, but it's necessary for
  // the implementation of malloc.
  std::vector<expr2tc> fields;
  assert(is_struct_type(type));
  const struct_type2t &structtype = to_struct_type(type);
  uint64_t struct_offset = intref.value.to_uint64();
  for(auto const &it : structtype.members)
  {
    const type2tc &target_type = it;
    expr2tc target = value; // The byte array;
    build_reference_rec(
      target, gen_ulong(struct_offset), target_type, guard, mode);
    fields.push_back(target);
    struct_offset += type_byte_size(target_type).to_uint64();
  }

  // We now have a vector of fields reconstructed from the byte array
  value = constant_struct2tc(type, fields);
}

void dereferencet::construct_struct_ref_from_const_offset(
  expr2tc &value,
  const expr2tc &offs,
  const type2tc &type,
  const guardt &guard)
{
  // Minimal effort: the moment that we can throw this object out due to an
  // incompatible type, we do.
  const constant_int2t &intref = to_constant_int2t(offs);
  mp_integer type_size = type_byte_size(type);

  if(is_struct_type(value->type))
  {
    // Right. In this situation, there are several possibilities. First, if the
    // offset is zero, and the struct type is compatible, we've succeeded.
    // If the offset isn't zero, then there are some possibilities:
    //
    //   a) it's a misaligned access, which is an error
    //   b) there's a struct within a struct here that we should recurse into.

    // Good, just return this expression.
    if((intref.value == 0) && dereference_type_compare(value, type))
      return;

    // If it's not compatible, recurse into the next relevant field to see if
    // we can construct a ref in there. This would match structs within structs
    // (but compatible check already gets that;), arrays of structs; and other
    // crazy inside structs.

    const struct_type2t &struct_type = to_struct_type(value->type);
    unsigned int i = 0;
    for(auto const &it : struct_type.members)
    {
      mp_integer offs = member_offset(value->type, struct_type.member_names[i]);
      mp_integer size = type_byte_size(it);

      if(
        !is_scalar_type(it) && intref.value >= offs &&
        intref.value < (offs + size))
      {
        // It's this field. However, zero sized structs may have conspired
        // to make life miserable: we might be creating a reference to one,
        // or there might be one preceeding the desired struct.

        // Zero sized struct and we don't want one,
        if(size == 0 && type_size != 0)
          goto cont;

        // Zero sized struct and it's not the right one (!):
        if(
          size == 0 && type_size == 0 && !dereference_type_compare(value, type))
          goto cont;

        // OK, it's this substruct, and we've eliminated the zero-sized-struct
        // menace. Recurse to continue our checks.
        mp_integer new_offs = intref.value - offs;
        expr2tc offs_expr = gen_ulong(new_offs.to_ulong());
        value = member2tc(it, value, struct_type.member_names[i]);
        construct_struct_ref_from_const_offset(value, offs_expr, type, guard);
        return;
      }
    cont:
      i++;
    }

    // Fell out of that loop. Either this offset is out of range, or lies in
    // padding.
    dereference_failure(
      "Memory model", "Object accessed with illegal offset", guard);
    return;
  }

  std::cerr << "Unexpectedly " << get_type_id(value->type) << " type'd";
  std::cerr << " argument to construct_struct_ref" << std::endl;
  abort();
}

void dereferencet::construct_struct_ref_from_dyn_offset(
  expr2tc &value,
  const expr2tc &offs,
  const type2tc &type,
  const guardt &guard,
  modet mode)
{
  // This is much more complicated -- because we don't know the offset here,
  // we need to go through all the possible fields that this might (legally)
  // resolve to and switch on them; then assert that one of them is accessed.
  // So:
  std::list<std::pair<expr2tc, expr2tc>> resolved_list;

  construct_struct_ref_from_dyn_offs_rec(
    value, offs, type, gen_true_expr(), mode, resolved_list);

  if(resolved_list.size() == 0)
  {
    // No legal accesses.
    value = expr2tc();
    bad_base_type_failure(guard, "legal dynamic offset", "nothing");
    return;
  }

  // Switch on the available offsets.
  expr2tc result = make_failed_symbol(type);
  for(std::list<std::pair<expr2tc, expr2tc>>::const_iterator it =
        resolved_list.begin();
      it != resolved_list.end();
      it++)
  {
    result = if2tc(type, it->first, it->second, result);
  }

  value = result;

  // Finally, record an assertion that if none of those accesses were legal,
  // then it's an illegal access.
  expr2tc accuml = gen_false_expr();
  for(std::list<std::pair<expr2tc, expr2tc>>::const_iterator it =
        resolved_list.begin();
      it != resolved_list.end();
      it++)
  {
    accuml = or2tc(accuml, it->first);
  }

  accuml = not2tc(accuml); // Creates a new 'not' expr. Doesn't copy construct.
  guardt tmp_guard = guard;
  tmp_guard.add(accuml);
  bad_base_type_failure(tmp_guard, "legal dynamic offset", "illegal offset");
}

void dereferencet::construct_struct_ref_from_dyn_offs_rec(
  const expr2tc &value,
  const expr2tc &offs,
  const type2tc &type,
  const expr2tc &accuml_guard,
  modet mode,
  std::list<std::pair<expr2tc, expr2tc>> &output)
{
  // Look for all the possible offsets that could result in a legitimate access
  // to the given (struct?) type. Insert into the output list, with a guard
  // based on the 'offs' argument, that identifies when this field is legally
  // accessed.

  // Is this a non-byte-array array?
  if(
    is_array_type(value->type) &&
    get_base_array_subtype(value->type)->get_width() != 8)
  {
    const array_type2t &arr_type = to_array_type(value->type);
    // We can legally access various offsets into arrays. Generate an index
    // and recurse. The complicated part is the new offset and guard: we need
    // to guard for offsets that are inside this array, and modulus the offset
    // by the array size.
    mp_integer subtype_size = type_byte_size(arr_type.subtype);
    expr2tc sub_size = gen_ulong(subtype_size.to_ulong());
    expr2tc div = div2tc(offs->type, offs, sub_size);
    expr2tc mod = modulus2tc(offs->type, offs, sub_size);
    expr2tc index = index2tc(arr_type.subtype, value, div);

    // We have our index; now compute guard/offset. Guard expression is
    // (offs >= 0 && offs < size_of_this_array)
    expr2tc new_offset = mod;
    expr2tc gte = greaterthanequal2tc(offs, gen_ulong(0));
    expr2tc arr_size_in_bytes =
      mul2tc(sub_size->type, arr_type.array_size, sub_size);
    expr2tc lt = lessthan2tc(offs, arr_size_in_bytes);
    expr2tc range_guard = and2tc(accuml_guard, and2tc(gte, lt));

    construct_struct_ref_from_dyn_offs_rec(
      index, new_offset, type, range_guard, mode, output);
    return;
  }
  if(is_struct_type(value->type))
  {
    // OK. If this type is compatible and matches, we're good. There can't
    // be any subtypes in this struct that match because then it'd be defined
    // recursively.
    expr2tc tmp = value;
    if(dereference_type_compare(tmp, type))
    {
      // Excellent. Guard that the offset is zero and finish.
      expr2tc offs_is_zero =
        and2tc(accuml_guard, equality2tc(offs, gen_ulong(0)));
      output.emplace_back(offs_is_zero, tmp);
      return;
    }

    // It's not compatible, but a subtype may be. Iterate over all of them.
    const struct_type2t &struct_type = to_struct_type(value->type);
    unsigned int i = 0;
    for(auto const &it : struct_type.members)
    {
      // Quickly skip over scalar subtypes.
      if(is_scalar_type(it))
      {
        i++;
        continue;
      }

      mp_integer memb_offs =
        member_offset(value->type, struct_type.member_names[i]);
      mp_integer size = type_byte_size(it);
      expr2tc memb_offs_expr = gen_ulong(memb_offs.to_ulong());
      expr2tc limit_expr = gen_ulong(memb_offs.to_ulong() + size.to_ulong());
      expr2tc memb = member2tc(it, value, struct_type.member_names[i]);

      // Compute a guard and update the offset for an access to this field.
      // Guard is that the offset is in the range of this field. Offset has
      // offset to this field subtracted.
      expr2tc new_offset = sub2tc(offs->type, offs, memb_offs_expr);
      expr2tc gte = greaterthanequal2tc(offs, memb_offs_expr);
      expr2tc lt = lessthan2tc(offs, limit_expr);
      expr2tc range_guard = and2tc(accuml_guard, and2tc(gte, lt));

      construct_struct_ref_from_dyn_offs_rec(
        memb, new_offset, type, range_guard, mode, output);
      i++;
    }
  }
  else if(
    is_array_type(value->type) &&
    get_base_array_subtype(value->type)->get_width() == 8)
  {
    // This is a byte array. We can reconstruct a structure from this, if
    // we don't overflow bounds. Start by encoding an assertion.
    guardt tmp;
    tmp.add(accuml_guard);

    // Only encode a bounds check if we're directly accessing an array symbol:
    // if it isn't, then it's a member of some other struct. If it's the wrong
    // size, a higher level check will encode relevant assertions.
    if (is_symbol2t(value))
      bounds_check(value, offs, type, tmp);

    // We are left with constructing a structure from a byte array. XXX, this
    // is duplicated from above, refactor?
    std::vector<expr2tc> fields;
    assert(is_struct_type(type));
    const struct_type2t &structtype = to_struct_type(type);
    expr2tc array_offset = offs;
    for(auto const &it : structtype.members)
    {
      const type2tc &target_type = it;
      expr2tc target = value; // The byte array;
      build_reference_rec(target, array_offset, target_type, tmp, mode);
      fields.push_back(target);

      // Update dynamic offset into array
      array_offset = add2tc(
        array_offset->type,
        array_offset,
        gen_ulong(type_byte_size(target_type).to_uint64()));
    }

    // We now have a vector of fields reconstructed from the byte array
    constant_struct2tc the_struct(type, fields);
    output.emplace_back(accuml_guard, the_struct);
  }
  else
  {
    // Not legal
    return;
  }
}

/**************************** Dereference utilities ***************************/

void dereferencet::dereference_failure(
  const std::string &error_class,
  const std::string &error_name,
  const guardt &guard)
{
  // This just wraps dereference failure in a no-pointer-check check.
<<<<<<< HEAD
  if(!options.get_bool_option("no-pointer-check"))
  {
    dereference_callback.dereference_failure(error_class, error_name, guard);
=======
  if(!options.get_bool_option("no-pointer-check") && !block_assertions) {
    dereference_callback.dereference_failure( error_class, error_name, guard);
>>>>>>> 9b490e8f
  }
}

void dereferencet::bad_base_type_failure(
  const guardt &guard,
  const std::string &wants,
  const std::string &have)
{
  std::stringstream ss;
  ss << "Object accessed with incompatible base type. Wanted " << wants
     << " but got " << have;
  dereference_failure("Memory model", ss.str(), guard);
}

void dereferencet::alignment_failure(
  const std::string &error_name,
  const guardt &guard)
{
  // This just wraps dereference failure in a no-pointer-check check.
  if(!options.get_bool_option("no-align-check"))
  {
    dereference_failure("Pointer alignment", error_name, guard);
  }
}

expr2tc *dereferencet::extract_bytes_from_array(
  const expr2tc &array,
  unsigned int bytes,
  const expr2tc &offset)
{
  type2tc subtype;
  assert(bytes != 0);

  expr2tc *exprs = new expr2tc[bytes];

  assert(bytes <= 8 && "Too many bytes for extraction/stitching in deref");
  assert(
    (is_array_type(array) || is_string_type(array)) &&
    "Can only extract bytes for stitching from arrays");
  if(is_array_type(array))
  {
    subtype = to_array_type(array->type).subtype;
    assert(
      !is_array_type(subtype) &&
      "Can't extract bytes from multi-dimensional arrays");
    assert(
      subtype->get_width() == 8 &&
      "Can only extract bytes for stitching from byte array");
  }
  else
  {
    subtype = get_uint8_type(); //XXX signedness of chars
  }

  // XXX -- this doesn't allow for scenarios where we read, say, a uint32 from
  // an array of uint16s.

  expr2tc accuml_offs = offset;
  for(unsigned int i = 0; i < bytes; i++)
  {
    exprs[i] = index2tc(subtype, array, accuml_offs);
    accuml_offs = add2tc(offset->type, accuml_offs, gen_ulong(1));
  }

  return exprs;
}

expr2tc *dereferencet::extract_bytes_from_scalar(
  const expr2tc &object,
  unsigned int num_bytes,
  const expr2tc &offset)
{
  assert(num_bytes != 0);

  assert(is_scalar_type(object) && "Can't extract bytes out of non-scalars");
  const type2tc &bytetype = get_uint8_type();

  expr2tc *bytes = new expr2tc[num_bytes];

  // Don't produce a byte update of a byte.
  if(is_bv_type(object) && num_bytes == 1 && object->type->get_width() == 8)
  {
    bytes[0] = object;
    return bytes;
  }

  expr2tc accuml_offs = offset;
  for(unsigned int i = 0; i < num_bytes; i++)
  {
    bytes[i] = byte_extract2tc(bytetype, object, accuml_offs, is_big_endian);
    accuml_offs = add2tc(offset->type, accuml_offs, gen_ulong(1));
  }

  return bytes;
}

void dereferencet::stitch_together_from_byte_array(
  expr2tc &value,
  const type2tc &type,
  const expr2tc *bytes)
{
  int num_bytes = type->get_width() / 8;

  assert(num_bytes != 0);

  // We are composing a larger data type out of bytes -- we must consider
  // what byte order we are giong to stitch it together out of.
  expr2tc accuml;
  if(is_big_endian)
  {
    // First bytes at top of accumulated bitstring
    accuml = bytes[0];
    for(int i = 1; i < num_bytes; i++)
    {
      type2tc res_type = get_uint_type(accuml->type->get_width() + 8);
      accuml = concat2tc(res_type, accuml, bytes[i]);
    }
  }
  else
  {
    // Little endian, accumulate in reverse order
    accuml = bytes[num_bytes - 1];
    for(int i = num_bytes - 2; i >= 0; i--)
    {
      type2tc res_type = get_uint_type(accuml->type->get_width() + 8);
      accuml = concat2tc(res_type, accuml, bytes[i]);
    }
  }

  // That's going to come out as a bitvector; cast by bit-representation
  if(type != accuml->type)
  {
    //assert(type->get_width() == accuml->type->get_width());
    accuml = bitcast2tc(type, accuml);
  }

  value = accuml;
}

void dereferencet::valid_check(
  const expr2tc &object,
  const guardt &guard,
  modet mode)
{
  const expr2tc &symbol = get_symbol(object);

  if(is_constant_string2t(symbol))
  {
    // always valid, but can't write

    if(mode == WRITE)
    {
      dereference_failure(
        "pointer dereference", "write access to string constant", guard);
    }
  }
  else if(is_nil_expr(symbol))
  {
    // always "valid", shut up
    return;
  }
  else if(is_symbol2t(symbol))
  {
    // Hacks, but as dereferencet object isn't persistent, necessary. Fix by
    // making dereferencet persistent.
    if(has_prefix(
         to_symbol2t(symbol).thename.as_string(), "symex::invalid_object"))
      return;

    const symbolt &sym = ns.lookup(to_symbol2t(symbol).thename);
    if(has_prefix(sym.name.as_string(), "symex_dynamic::"))
    {
      // Assert thtat it hasn't (nondeterministically) been invalidated.
      address_of2tc addrof(symbol->type, symbol);
      valid_object2tc valid_expr(addrof);
      not2tc not_valid_expr(valid_expr);

      guardt tmp_guard(guard);
      tmp_guard.add(not_valid_expr);

      std::string foo = (mode == FREE) ? "invalidated dynamic object freed"
                                       : "invalidated dynamic object";
      dereference_failure("pointer dereference", foo, tmp_guard);
    }
    else
    {
      // Not dynamic; if we're in free mode, that's an error.
      if(mode == FREE)
      {
        dereference_failure(
          "pointer dereference", "free() of non-dynamic memory", guard);
        return;
      }
    }
  }
}

void dereferencet::bounds_check(
  const expr2tc &expr,
  const expr2tc &offset,
  const type2tc &type,
  const guardt &guard)
{
  if(options.get_bool_option("no-bounds-check"))
    return;

  unsigned long access_size = type_byte_size(type).to_ulong();

  assert(is_array_type(expr) || is_string_type(expr));
  const array_type2t arr_type = get_arr_type(expr);

  expr2tc arrsize;
  if(
    !is_constant_array2t(expr) &&
    has_prefix(
      ns.lookup(to_symbol2t(expr).thename).name.as_string(), "symex_dynamic::"))
  {
    // Construct a dynamic_size irep.
    address_of2tc addrof(expr->type, expr);
    arrsize = dynamic_size2tc(addrof);
  }
  else if(!is_constant_int2t(arr_type.array_size))
  {
    // Also a dynamic_size irep.
    address_of2tc addrof(expr->type, expr);
    arrsize = dynamic_size2tc(addrof);
  }
  else
  {
    // Calculate size from type.

    // Dance around getting the array type normalised.
    type2tc new_string_type;

    // XXX -- arrays were assigned names, but we're skipping that for the moment
    // std::string name = array_name(ns, expr.source_value);

    // Firstly, bail if this is an infinite sized array. There are no bounds
    // checks to be performed.
    if(arr_type.size_is_infinite)
      return;

    // Secondly, try to calc the size of the array.
    unsigned long subtype_size_int =
      type_byte_size(arr_type.subtype).to_ulong();
    constant_int2tc subtype_size(pointer_type2(), BigInt(subtype_size_int));
    expr2tc array_size = typecast2tc(pointer_type2(), arr_type.array_size);
    arrsize = mul2tc(pointer_type2(), array_size, subtype_size);
  }

  typecast2tc unsigned_offset(pointer_type2(), offset);

  // Then, expressions as to whether the access is over or under the array
  // size.
  constant_int2tc access_size_e(pointer_type2(), BigInt(access_size));
  add2tc upper_byte(pointer_type2(), unsigned_offset, access_size_e);

  greaterthan2tc gt(unsigned_offset, arrsize);
  greaterthan2tc gt2(upper_byte, arrsize);
  or2tc is_in_bounds(gt, gt2);

  // Report these as assertions; they'll be simplified away if they're constant

  guardt tmp_guard1(guard);
  tmp_guard1.add(is_in_bounds);
  dereference_failure("array bounds", "array bounds violated", tmp_guard1);
}

void dereferencet::wrap_in_scalar_step_list(
  expr2tc &value,
  std::list<expr2tc> *scalar_step_list,
  const guardt &guard)
{
  // Check that either the base type that these steps are applied to matches
  // the type of the object we're wrapping in these steps. It's a type error
  // if there isn't a match.
  type2tc base_of_steps_type =
    (*scalar_step_list->front()->get_sub_expr(0))->type;
  base_of_steps_type = ns.follow(base_of_steps_type);

  if(dereference_type_compare(value, base_of_steps_type))
  {
    // We can just reconstruct this.
    expr2tc accuml = value;
    for(std::list<expr2tc>::const_iterator it = scalar_step_list->begin();
        it != scalar_step_list->end();
        it++)
    {
      expr2tc tmp = *it;
      *tmp->get_sub_expr_nc(0) = accuml;
      accuml = tmp;
    }
    value = accuml;
  }
  else
  {
    // We can't reconstruct this. The base types are incompatible.
    bad_base_type_failure(
      guard, get_type_id(*value->type), get_type_id(*base_of_steps_type));
    value = expr2tc();
  }
}

void dereferencet::check_code_access(
  expr2tc &value,
  const expr2tc &offset,
  const type2tc &type,
  const guardt &guard,
  modet mode)
{
  if(is_code_type(value) && !is_code_type(type))
  {
    dereference_failure(
      "Code separation",
      "Program code accessed with non-code"
      " type",
      guard);
  }
  else if(!is_code_type(value) && is_code_type(type))
  {
    dereference_failure(
      "Code separation",
      "Data object accessed with code "
      "type",
      guard);
  }
  else
  {
    assert(is_code_type(value) && is_code_type(type));

    if(mode != READ)
    {
      dereference_failure(
        "Code separation",
        "Program code accessed in write or"
        " free mode",
        guard);
    }

    // Only other constraint is that the offset has to be zero; there are no
    // other rules about what code objects look like.
    notequal2tc neq(offset, gen_ulong(0));
    guardt tmp_guard = guard;
    tmp_guard.add(neq);
    dereference_failure(
      "Code separation",
      "Program code accessed with non-zero"
      " offset",
      tmp_guard);
  }

  // As for setting the 'value', it's currently already set to the base code
  // object. There's nothing we can actually change it to to mean anything, so
  // don't fiddle with it.
}

void dereferencet::check_data_obj_access(
  const expr2tc &value,
  const expr2tc &src_offset,
  const type2tc &type,
  const guardt &guard)
{
  assert(!is_array_type(value));

  expr2tc offset = typecast2tc(pointer_type2(), src_offset);
  unsigned long data_sz = type_byte_size(value->type).to_ulong();
  unsigned long access_sz = type_byte_size(type).to_ulong();
  expr2tc data_sz_e = gen_ulong(data_sz);
  expr2tc access_sz_e = gen_ulong(access_sz);

  // Only erronous thing we check for right now is that the offset is out of
  // bounds, misaligned access happense elsewhere. The highest byte read is at
  // offset+access_sz-1, so check fail if the (offset+access_sz) > data_sz.
  // Lower bound not checked, instead we just treat everything as unsigned,
  // which has the same effect.
  add2tc add(access_sz_e->type, offset, access_sz_e);
  greaterthan2tc gt(add, data_sz_e);

  guardt tmp_guard = guard;
  tmp_guard.add(gt);
  dereference_failure(
    "pointer dereference", "Access to object out of bounds", tmp_guard);

  // Also, if if it's a scalar, check that the access being made is aligned.
  if(is_scalar_type(type))
    check_alignment(access_sz, std::move(offset), guard);
}

void dereferencet::check_alignment(
  unsigned long minwidth,
  const expr2tc &&offset,
  const guardt &guard)
{
  expr2tc mask_expr = gen_ulong(minwidth - 1);
  expr2tc neq;

  if(options.get_bool_option("int-encoding"))
  {
    expr2tc align = gen_ulong(minwidth);
    modulus2tc moded(align->type, offset, align);
    neq = notequal2tc(moded, gen_ulong(0));
  }
  else
  {
    bitand2tc anded(mask_expr->type, mask_expr, offset);
    neq = notequal2tc(anded, gen_ulong(0));
  }

  guardt tmp_guard2 = guard;
  tmp_guard2.add(neq);
  alignment_failure(
    "Incorrect alignment when accessing data object", tmp_guard2);
}<|MERGE_RESOLUTION|>--- conflicted
+++ resolved
@@ -1614,7 +1614,7 @@
     // Only encode a bounds check if we're directly accessing an array symbol:
     // if it isn't, then it's a member of some other struct. If it's the wrong
     // size, a higher level check will encode relevant assertions.
-    if (is_symbol2t(value))
+    if(is_symbol2t(value))
       bounds_check(value, offs, type, tmp);
 
     // We are left with constructing a structure from a byte array. XXX, this
@@ -1656,15 +1656,13 @@
   const guardt &guard)
 {
   // This just wraps dereference failure in a no-pointer-check check.
-<<<<<<< HEAD
   if(!options.get_bool_option("no-pointer-check"))
   {
     dereference_callback.dereference_failure(error_class, error_name, guard);
-=======
-  if(!options.get_bool_option("no-pointer-check") && !block_assertions) {
-    dereference_callback.dereference_failure( error_class, error_name, guard);
->>>>>>> 9b490e8f
-  }
+  }
+
+  if(!options.get_bool_option("no-pointer-check") && !block_assertions)
+    dereference_callback.dereference_failure(error_class, error_name, guard);
 }
 
 void dereferencet::bad_base_type_failure(
