#include <cassert>
#include <langapi/language_util.h>
#include <pointer-analysis/value_set.h>
#include <util/arith_tools.h>
#include <util/base_type.h>
#include <util/c_types.h>
#include <util/config.h>
#include <util/context.h>
#include <util/expr_util.h>
#include <util/i2string.h>
#include <irep2/irep2.h>
#include <util/migrate.h>
#include <util/message.h>
#include <util/message/format.h>
#include <util/prefix.h>
#include <util/simplify_expr.h>
#include <util/std_code.h>
#include <util/std_expr.h>
#include <util/type_byte_size.h>

object_numberingt value_sett::object_numbering;
object_number_numberingt value_sett::obj_numbering_refset;

void value_sett::output(std::ostream &out) const
{
  // Iterate over all tracked variables, dumping a list of all the things it
  // might point at.
  for (const auto &value : values)
  {
    std::string identifier, display_name;

    const entryt &e = value.second;

    if (has_prefix(e.identifier, "value_set::dynamic_object"))
    {
      display_name = e.identifier + e.suffix;
      identifier = "";
    }
    else if (e.identifier == "value_set::return_value")
    {
      display_name = "RETURN_VALUE" + e.suffix;
      identifier = "";
    }
    else
    {
#if 0
      const symbolt &symbol=ns.lookup(e.identifier);
      display_name=symbol.display_name()+e.suffix;
      identifier=symbol.name;
#else
      identifier = e.identifier;
      display_name = identifier + e.suffix;
#endif
    }

    out << display_name;

    out << " = { ";

    unsigned width = 0;

    for (object_mapt::const_iterator o_it = e.object_map.begin();
         o_it != e.object_map.end();
         o_it++)
    {
      const expr2tc &o = object_numbering[o_it->first];

      std::string result;

      // Display invalid / unknown objects as just that,
      if (is_invalid2t(o) || is_unknown2t(o))
        result = from_expr(ns, identifier, o);
      else
      {
        // Everything else, display as a tuple of <object, offset, align, type>.
        result = "<" + from_expr(ns, identifier, o) + ", ";

        const objectt &obj = o_it->second;
        if (obj.offset_is_set)
          result += integer2string(obj.offset) + "";
        else
          result += "*";

        result += ", " + std::to_string(obj.offset_alignment);

        result += ", " + from_type(ns, identifier, o->type);

        result += ">";
      }

      // Actually print.
      out << result;

      width += result.size();

      object_mapt::const_iterator next(o_it);
      next++;

      if (next != e.object_map.end())
      {
        out << ", ";
        if (width >= 40)
          out << "\n      ";
      }
    }

    out << " } "
        << "\n";
  }
}

expr2tc value_sett::to_expr(object_mapt::const_iterator it) const
{
  const expr2tc &object = object_numbering[it->first];

  if (is_invalid2t(object) || is_unknown2t(object))
    return object;

  expr2tc offs;
  if (it->second.offset_is_set)
    offs = gen_ulong(it->second.offset.to_int64());
  else
    offs = unknown2tc(index_type2());

  expr2tc obj = object_descriptor2tc(
    object->type, object, offs, it->second.offset_alignment);
  return obj;
}

bool value_sett::make_union(const value_sett::valuest &new_values, bool keepnew)
{
  bool result = false;

  // Iterate over all new values; if they're in the current value set, merge
  // them. If not, only merge it in if keepnew is true.
  for (const auto &new_value : new_values)
  {
    valuest::iterator it2 = values.find(new_value.first);

    // If the new variable isn't in this set
    if (it2 == values.end())
    {
      // We always track these when merging value sets, as these store data
      // that's transferred back and forth between function calls. So, the
      // variables not existing in the state we're merging into is irrelevant.
      if (
        has_prefix(
          id2string(new_value.second.identifier),
          "value_set::dynamic_object") ||
        new_value.second.identifier == "value_set::return_value" || keepnew)
      {
        values.insert(new_value);
        result = true;
      }

      continue;
    }

    // The variable was in this set, merge the values.
    entryt &e = it2->second;
    const entryt &new_e = new_value.second;

    if (make_union(e.object_map, new_e.object_map))
      result = true;
  }

  return result;
}

bool value_sett::make_union(object_mapt &dest, const object_mapt &src) const
{
  bool result = false;

  // Merge the pointed at objects in src into dest.
  for (object_mapt::const_iterator it = src.begin(); it != src.end(); it++)
  {
    if (insert(dest, it))
      result = true;
  }

  return result;
}

void value_sett::get_value_set(const expr2tc &expr, value_setst::valuest &dest)
  const
{
  object_mapt object_map;
  // Fetch all values into object_map,
  get_value_set(expr, object_map);

  // Convert values into expressions to return.
  for (object_mapt::const_iterator it = object_map.begin();
       it != object_map.end();
       it++)
    dest.push_back(to_expr(it));
}

void value_sett::get_value_set(const expr2tc &expr, object_mapt &dest) const
{
  // Simplify expr if possible,
  expr2tc new_expr = expr;
  simplify(new_expr);

  // Then, start fetching values.
  get_value_set_rec(new_expr, dest, "", new_expr->type);
}

void value_sett::get_value_set_rec(
  const expr2tc &expr,
  object_mapt &dest,
  const std::string &suffix,
  const type2tc &original_type,
  bool under_deref) const
{
  if (is_unknown2t(expr) || is_invalid2t(expr))
  {
    // Unknown / invalid exprs mean we just point at something unknown (and
    // potentially invalid).
    insert(dest, unknown2tc(original_type), BigInt(0));
    return;
  }

  if (is_index2t(expr))
  {
    // This is an index, fetch values from the array being indexed.
    const index2t &idx = to_index2t(expr);

#ifndef NDEBUG
    const type2tc &source_type = idx.source_value->type;
    assert(is_array_type(source_type));
#endif

    // Attach '[]' to the suffix, identifying the variable tracking all the
    // pointers in this array.
    get_value_set_rec(idx.source_value, dest, "[]" + suffix, original_type);
    return;
  }

  if (is_member2t(expr))
  {
    // We're selecting a member variable of a structure: fetch the values it
    // might point at.
    const member2t &memb = to_member2t(expr);

#ifndef NDEBUG
    const type2tc &source_type = memb.source_value->type;
    assert(is_struct_type(source_type) || is_union_type(source_type));
#endif

    irep_idt single_source;
    if (is_struct_type(memb.source_value))
      single_source = memb.member;
    else if (is_constant_union2t(memb.source_value))
      single_source = to_constant_union2t(memb.source_value).init_field;
    if (!single_source.empty())
    {
      // Add '.$field' to the suffix, identifying the member from the other
      // members of the struct's variable.
      get_value_set_rec(
        memb.source_value,
        dest,
        "." + single_source.as_string() + suffix,
        original_type);
    }
    else
    {
      /* We have a member of a union. The value-set of it is the same as the
       * union of the value-sets of each member. */
      assert(is_union_type(memb.source_value->type));
      auto *u =
        static_cast<const struct_union_data *>(memb.source_value->type.get());
      for (const irep_idt &name : u->member_names)
        get_value_set_rec(
          memb.source_value,
          dest,
          "." + name.as_string() + suffix,
          original_type);
    }
    return;
  }

  if (is_if2t(expr))
  {
    // This expression might evaluate to either side of this if (assuming that
    // the simplifier couldn't simplify it away. Grab the value set from either
    // side.
    const if2t &ifval = to_if2t(expr);

    get_value_set_rec(ifval.true_value, dest, suffix, original_type);
    get_value_set_rec(ifval.false_value, dest, suffix, original_type);
    return;
  }

  if (is_address_of2t(expr))
  {
    // The set of things this expression might point at is the set of things
    // that might be the operand to this address-of. So, get the reference set
    // of things it refers to, rather than the value set (of things it points
    // to).
    const address_of2t &addrof = to_address_of2t(expr);
    get_reference_set(addrof.ptr_obj, dest);
    return;
  }

  if (is_dereference2t(expr))
  {
    // Fetch the set of things that this dereference might point at... That
    // means if we have the code:
    //   int *a = NULL;
    //   int **b = &a;
    //   *b;
    // Then we're evaluating the final line, what does *b point at? To do this,
    // take all the things that (*b) refers to, which performs the actual
    // dereference itself. We then have a list of things that b might point at
    // (in this case just a); so we then compute the value set of all those
    // things.
    object_mapt reference_set;
    // Get reference set of dereference; this evaluates the dereference itself.
    get_reference_set(expr, reference_set);

    // Then get the value set of all the pointers we might dereference to.
    for (const auto &it1 : reference_set)
    {
      const expr2tc &object = object_numbering[it1.first];
      get_value_set_rec(object, dest, suffix, original_type);
    }

    return;
  }

  if (is_constant_expr(expr))
  {
    if (under_deref)
    {
      if (is_constant_int2t(expr))
      {
        constant_int2t ci = to_constant_int2t(expr);
        if (ci.value.is_zero())
        {
          expr2tc tmp = null_object2tc(expr->type);
          insert(dest, tmp, BigInt(0));
          return;
        }
        else if (is_signedbv_type(expr->type) || is_unsignedbv_type(expr->type))
          insert(dest, invalid2tc(original_type), BigInt(0));
        else
          insert(dest, unknown2tc(original_type), BigInt(0));
      }
      else if (is_constant_union2t(expr))
      {
        constant_union2t cu = to_constant_union2t(expr);
        get_value_set_rec(cu.datatype_members[0], dest, suffix, original_type);
      }
    }
    else
    {
      // Constant numbers aren't pointers. Null check is in the value set code
      // for symbols.
    }
    return;
  }

  if (is_typecast2t(expr))
  {
    // Push straight through typecasts.
    const typecast2t &cast = to_typecast2t(expr);
    get_value_set_rec(cast.from, dest, suffix, original_type);
    return;
  }

  if (is_bitcast2t(expr))
  {
    // Bitcasts are just typecasts with additional semantics
    const bitcast2t &cast = to_bitcast2t(expr);
    get_value_set_rec(cast.from, dest, suffix, original_type);
    return;
  }

  if (is_sideeffect2t(expr))
  {
    // Consider a (potentially memory allocating) side effect. Perform crazy
    // black (and possibly broken) magic to track said memory during static
    // analysis.
    // During symbolic execution, the only assignments handed to value_sett
    // have all the sideeffects taken out of them (as they're SSA assignments),
    // so this is never triggered.
    const sideeffect2t &side = to_sideeffect2t(expr);
    switch (side.kind)
    {
    case sideeffect2t::alloca:
    case sideeffect2t::realloc:
    case sideeffect2t::malloc:
    {
      assert(suffix == "");
      const type2tc &dynamic_type = side.alloctype;

      expr2tc locnum = gen_ulong(location_number);
      expr2tc dynobj = dynamic_object2tc(dynamic_type, locnum, false, false);

      insert(dest, dynobj, BigInt(0));
      return;
    }

    case sideeffect2t::cpp_new:
    case sideeffect2t::cpp_new_arr:
    {
      assert(suffix == "");
      assert(is_pointer_type(side.type));

      expr2tc locnum = gen_ulong(location_number);

      const pointer_type2t &ptr = to_pointer_type(side.type);

      expr2tc dynobj = dynamic_object2tc(ptr.subtype, locnum, false, false);

      insert(dest, dynobj, BigInt(0));
      return;
    }

    case sideeffect2t::nondet:
      // Introduction of nondeterminism does not introduce new pointer vars
      return;

    default:
      log_error("Unexpected side-effect: {}", *expr);
      throw vsa_not_implemented_exception();
    }
  }

  if (is_constant_struct2t(expr))
  {
    // The use of an explicit constant struct value evaluates to it's address.
    expr2tc tmp = address_of2tc(expr->type, expr);
    insert(dest, tmp, BigInt(0));
    return;
  }

  if (is_with2t(expr))
  {
    // Consider an array/struct update: the pointer we evaluate to may be in
    // the base array/struct, or depending on the index may be the update value.
    // So, consider both.
    // XXX jmorse -- this could be improved. What if source_value is a constant
    // array or something?
    const with2t &with = to_with2t(expr);

    // this is the array/struct
    object_mapt tmp_map0;
    get_value_set_rec(with.source_value, tmp_map0, suffix, original_type);

    // this is the update value -- note NO SUFFIX
    object_mapt tmp_map2;
    get_value_set_rec(with.update_value, tmp_map2, "", original_type);

    make_union(dest, tmp_map0);
    make_union(dest, tmp_map2);
    return;
  }

  if (is_constant_array_of2t(expr) || is_constant_array2t(expr))
  {
    // these are supposed to be done by assign()
    assert(0 && "Encountered array irep in get_value_set_rec");
    return;
  }

  if (is_dynamic_object2t(expr))
  {
    const dynamic_object2t &dyn = to_dynamic_object2t(expr);

    assert(is_constant_int2t(dyn.instance));
    const constant_int2t &intref = to_constant_int2t(dyn.instance);
    std::string idnum = integer2string(intref.value);
    const std::string name = "value_set::dynamic_object" + idnum + suffix;

    // look it up
    valuest::const_iterator v_it = values.find(name);

    if (v_it != values.end())
    {
      make_union(dest, v_it->second.object_map);
      return;
    }
  }

  if (is_concat2t(expr))
  {
    get_byte_stitching_value_set(expr, dest, suffix, original_type);
    return;
  }

  if (is_byte_extract2t(expr))
  {
    // This is cropping up when one assigns, for example, a pointer into a
    // byte array. The lhs gets portions of the pointer, bitcasted and then
    // byte extracted on the lhs. Thus, we need to blast through the byte
    // extract.
    const byte_extract2t &be = to_byte_extract2t(expr);
    get_value_set_rec(be.source_value, dest, suffix, original_type);
    return;
  }

  if (is_byte_update2t(expr))
  {
    const byte_update2t &bu = to_byte_update2t(expr);
    get_value_set_rec(bu.source_value, dest, suffix, original_type);
    return;
  }

  if (
    is_bitor2t(expr) || is_bitand2t(expr) || is_bitxor2t(expr) ||
    is_bitnand2t(expr) || is_bitnor2t(expr) || is_bitnxor2t(expr))
  {
    assert(expr->get_num_sub_exprs() == 2);
    get_value_set_rec(*expr->get_sub_expr(0), dest, suffix, original_type);
    get_value_set_rec(*expr->get_sub_expr(1), dest, suffix, original_type);
    return;
  }

  if (is_symbol2t(expr))
  {
    // This is a symbol, and if it's a pointer then this expression might
    // evaluate to what it points at. So, return this symbols value set.
    const symbol2t &sym = to_symbol2t(expr);

    // If it's null however, create a null_object2t with the appropriate type.
    if (sym.thename == "NULL" && is_pointer_type(expr))
    {
      const pointer_type2t &ptr_ref = to_pointer_type(expr->type);
      typet subtype = migrate_type_back(ptr_ref.subtype);
      if (subtype.id() == "symbol")
        subtype = ns.follow(subtype);

      expr2tc tmp = null_object2tc(ptr_ref.subtype);
      insert(dest, tmp, BigInt(0));
      return;
    }

    // Look up this symbol, with the given suffix to distinguish any arrays or
    // members we've picked out of it at a higher level.
    valuest::const_iterator v_it = values.find(sym.get_symbol_name() + suffix);

    if (sym.rlevel == symbol2t::renaming_level::level1_global)
      assert(sym.level1_num == 0);
    assert(sym.rlevel != symbol2t::renaming_level::level2_global);
    /* This assertion does not hold: during value_sett::assign() the RHS is the
     * L2 symbol c:pthread_lib.c@5466@F@pthread_create@startdata in e.g.
     * - regression/esbmc-unix/02_account_symbolic_06
     * - regression/esbmc/10_bicycle_01
     * - regression/nonz3/10_bicycle_02
    // assert(sym.rlevel != symbol2t::renaming_level::level2);
     */

    // If it points at things, put those things into the destination object map.
    if (v_it != values.end())
    {
      make_union(dest, v_it->second.object_map);
      return;
    }
  }

  if (is_add2t(expr) || is_sub2t(expr))
  {
    // Consider pointer arithmetic. This takes takes the form of finding the
    // value sets of the operands, then speculating on how the addition /
    // subtraction affects the offset.
    // In order to facilitate value-set tracking through integer -> pointer
    // casts, all arithmetic add/sub expressions are analyzed.

    // find the pointer operand
    // XXXjmorse - polymorphism.
    const expr2tc &op0 =
      (is_add2t(expr)) ? to_add2t(expr).side_1 : to_sub2t(expr).side_1;
    const expr2tc &op1 =
      (is_add2t(expr)) ? to_add2t(expr).side_2 : to_sub2t(expr).side_2;

    assert(
      (!is_pointer_type(expr) ||
       !(is_pointer_type(op0) && is_pointer_type(op1))) &&
      "Cannot have pointer arithmetic with two pointers as operands");

    // Find out what the pointer operand points at, and suck that data into
    // new object maps.
    object_mapt op0_set;
<<<<<<< HEAD
    object_mapt op1_set;
    get_value_set_rec(op0, op0_set, "", (op0)->type, false);
    get_value_set_rec(op1, op1_set, "", (op1)->type, false);

    /*
     * The main idea here is to detect if any address might be valid at all. If any side
     * of the pointer arithmetic is not a valid object, we can assume that it is not the
     * pointer operand.
     *
     * As of now, there is one KNOWNBUG (esbmc/github_695_2_true), which is triggered by
     * a cast of the index as char ptr. This makes ESBMC think that both operands are
     * valid, which is currently unsupported.
     */
    auto op_contains_valid_address = [this](value_sett::object_mapt o) -> bool {
      for(const auto &it : o)
      {
        auto expr = object_numbering[it.first];
        if(is_symbol2t(expr) || is_constant_string2t(expr))
          return true;
      }

      return false;
    };

    if(!op_contains_valid_address(op0_set))
      op0_set.clear();
    if(!op_contains_valid_address(op1_set))
      op1_set.clear();
=======
    if (!is_pointer_type(op1))
      get_value_set_rec(op0, op0_set, "", op0->type, false);

    object_mapt op1_set;
    if (!is_pointer_type(op0))
      get_value_set_rec(op1, op1_set, "", op1->type, false);
>>>>>>> df0faca4

    /* TODO: The case that both, op0_set and op1_set, are non-empty is not
     *       handled, yet. */

    if (op0_set.empty() != op1_set.empty())
    {
      bool op0_is_ptr = !op0_set.empty();

      const expr2tc &ptr_op = op0_is_ptr ? op0 : op1;
      const expr2tc &non_ptr_op = op0_is_ptr ? op1 : op0;
      const object_mapt &pointer_expr_set = op0_is_ptr ? op0_set : op1_set;

      type2tc subtype;
      if (is_pointer_type(ptr_op))
        subtype = to_pointer_type(ptr_op->type).subtype;

      // Calculate the offset caused by this addition, in _bytes_. Involves
      // pointer arithmetic. We also use the _perceived_ type of what we're
      // adding or subtracting from/to, it might be being typecasted.
      BigInt total_offs(0);
      bool is_const = false;
      try
      {
        if (is_constant_int2t(non_ptr_op))
        {
          if (to_constant_int2t(non_ptr_op).value.is_zero())
          {
            total_offs = 0;
          }
          else
          {
            BigInt elem_size = 1;
            if (!is_nil_type(subtype))
            {
              if (is_empty_type(subtype))
                throw type2t::symbolic_type_excp();

              // Potentially rename,
              elem_size = type_byte_size(subtype, &ns);
            }
            const BigInt &val = to_constant_int2t(non_ptr_op).value;
            total_offs = val * elem_size;
            if (is_sub2t(expr))
              total_offs.negate();
          }
          is_const = true;
        }
        else
        {
          is_const = false;
        }
      }
      catch (const array_type2t::dyn_sized_array_excp &e)
      { // Nondet'ly sized.
      }
      catch (const array_type2t::inf_sized_array_excp &e)
      {
      }
      catch (const type2t::symbolic_type_excp &e)
      {
        // This vastly annoying piece of code is making operations on void
        // pointers, or worse. If a void pointer, treat the multiplier of the
        // addition as being one. If not void pointer, throw cookies.
        if (is_empty_type(subtype))
        {
          total_offs = to_constant_int2t(non_ptr_op).value;
          is_const = true;
        }
        else
        {
          log_error(
            "Pointer arithmetic on type where we can't determine size\n{}",
            *subtype);
          abort();
        }
      }

      // For each object, update its offset data according to the integer
      // offset to this expr. Potential outcomes are keeping it nondet, making
      // it nondet, or calculating a new static offset.
      for (const auto &it : pointer_expr_set)
      {
        objectt object = it.second;

        unsigned int nat_align =
          get_natural_alignment(object_numbering[it.first]);
        unsigned int ptr_align = get_natural_alignment(ptr_op);

        if (is_const && object.offset_is_set)
        {
          // Both are const; we can accumulate offsets;
          object.offset += total_offs;
        }
        else if (is_const && !object.offset_is_set)
        {
          // Offset is const, but existing pointer isn't. The alignment is now
          // at least as small as the operand alignment.
          object.offset_alignment =
            std::min(nat_align, object.offset_alignment);
        }
        else if (!is_const && object.offset_is_set)
        {
          // Nondet but aligned offset from arithmetic; but offset set in
          // current object. Take the minimum alignment again.
          unsigned int offset_align = 0;
          if ((object.offset % nat_align) != 0)
          {
            // We have some kind of offset into this data object, but it's less
            // than the data objects natural alignment. So, the maximum
            // alignment we can have is that of the pointer type being added
            // or subtracted. The minimum, depends on the offset into the
            // data object we're pointing at.
            offset_align = ptr_align;
            if (object.offset % ptr_align != 0)
              // Too complex to calculate; clamp to bytes.
              offset_align = 1;
          }
          else
          {
            offset_align = nat_align;
          }

          object.offset_is_set = false;
          object.offset_alignment = std::min(nat_align, offset_align);
        }
        else
        {
          // Final case: nondet offset from operation, and nondet offset in
          // the current object. So, just take the minimum available.
          object.offset_alignment =
            std::min(nat_align, object.offset_alignment);
        }

        // Once updated, store object reference into destination map.
        insert(dest, it.first, object);
      }

      return;
    }
  }

  // If none of those expressions matched, then we don't really know what this
  // expression evaluates to. So just record it as being unknown.
  log_debug(
    "value-set",
    "unknown expr {} of type {} -> inserting unknown value",
    get_expr_id(expr),
    get_type_id(expr->type));
  expr2tc tmp = unknown2tc(original_type);
  insert(dest, tmp, BigInt(0));
}

void value_sett::get_byte_stitching_value_set(
  const expr2tc &expr,
  object_mapt &dest,
  const std::string &suffix,
  const type2tc &original_type) const
{
  if (is_concat2t(expr))
  {
    const concat2t &ref = to_concat2t(expr);
    get_byte_stitching_value_set(ref.side_1, dest, suffix, original_type);
    get_byte_stitching_value_set(ref.side_2, dest, suffix, original_type);
    return;
  }

  if (is_lshr2t(expr))
  {
    const lshr2t &ref = to_lshr2t(expr);
    get_byte_stitching_value_set(ref.side_1, dest, suffix, original_type);
    return;
  }

  if (is_byte_extract2t(expr))
  {
    const byte_extract2t &ref = to_byte_extract2t(expr);
    // XXX XXX XXX this knackers offsets
    get_value_set_rec(ref.source_value, dest, suffix, original_type);
    return;
  }

  get_value_set_rec(expr, dest, suffix, original_type);
}

void value_sett::get_reference_set(
  const expr2tc &expr,
  value_setst::valuest &dest) const
{
  // Fetch all the symbols expr refers to into this object map.
  object_mapt object_map;
  get_reference_set(expr, object_map);

  // Then convert to expressions into the destination list.
  for (object_mapt::const_iterator it = object_map.begin();
       it != object_map.end();
       it++)
    dest.push_back(to_expr(it));
}

void value_sett::get_reference_set_rec(const expr2tc &expr, object_mapt &dest)
  const
{
  if (
    is_symbol2t(expr) || is_dynamic_object2t(expr) ||
    is_constant_string2t(expr) || is_constant_array2t(expr))
  {
    // Any symbol we refer to, store into the destination object map.
    // Given that this is a simple symbol, we can be sure that the offset to
    // it is zero.
    objectt obj(true, 0);

    if (is_symbol2t(expr))
    {
      const symbolt *sym = ns.lookup(to_symbol2t(expr).thename);
      assert(sym);
      const irept &a = sym->type.find("alignment");
      if (a.is_not_nil())
      {
        assert(a.is_constant());
        irep_idt v = static_cast<const exprt &>(a).value();
        BigInt V = binary2integer(v.as_string(), false);
        assert(V.is_positive());
        assert(V <= UINT_MAX);
        obj.offset_alignment = V.to_uint64();
      }
    }

    insert(dest, expr, obj);
    return;
  }

  if (is_dereference2t(expr))
  {
    // The set of variables referred to here are the set of things the operand
    // may point at. So, find its value set, and return that.
    const dereference2t &deref = to_dereference2t(expr);
    get_value_set_rec(deref.value, dest, "", deref.type);
    return;
  }

  if (is_index2t(expr))
  {
    // This index may be dereferencing a pointer. So, get the reference set of
    // the source value, and store a reference to all those things.
    const index2t &index = to_index2t(expr);

    assert(is_array_type(index.source_value));

    // Compute the offset introduced by this index.
    BigInt index_offset;
    bool has_const_index_offset = false;
    try
    {
      /* We put some effort into determining whether the offset is constant
       * since during symex many are and if they are overlooked we end up
       * building huge if-then-else chains in all the
       * dereference::construct_*_dyn_*_offset() methods. */
      expr2tc idx = index.index;
      simplify(idx);
      if (is_constant_int2t(idx))
      {
        index_offset =
          to_constant_int2t(idx).value * type_byte_size(index.type);
        has_const_index_offset = true;
      }
    }
    catch (const array_type2t::dyn_sized_array_excp &e)
    {
      // Not a constant index offset then.
    }

    object_mapt array_references;
    get_reference_set(index.source_value, array_references);

    for (const auto &a_it : array_references)
    {
      expr2tc object = object_numbering[a_it.first];

      if (is_unknown2t(object))
      {
        // Once an unknown, always an unknown.
        expr2tc unknown = unknown2tc(expr->type);
        insert(dest, unknown, BigInt(0));
      }
      else
      {
        // Whatever the base object is, apply the offset represented by this
        // index expression.
        objectt o = a_it.second;

        if (has_const_index_offset && index_offset == 0)
        {
          ;
        }
        else if (has_const_index_offset && o.offset_is_zero())
        {
          o.offset = index_offset;
        }
        else
        {
          // Non constant offset -- work out what the lowest alignment is.
          // Fetch the type size of the array index element.
          BigInt m = type_byte_size_default(index.type, 1);

          // This index operation, whatever the offset, will always multiply
          // by the size of the element type.
          uint64_t index_align = m.to_uint64();

          // Extract an offset from the old offset if set, otherwise the
          // alignment field.
          uint64_t old_align = (o.offset_is_set)
                                 ? offset2align(object, o.offset)
                                 : o.offset_alignment;

          o.offset_alignment = std::min(index_align, old_align);
          o.offset_is_set = false;
        }

        insert(dest, object, o);
      }
    }

    return;
  }

  if (is_member2t(expr))
  {
    // The set of things referred to here are all the things the struct source
    // value may refer to, plus an additional member operation. So, fetch that
    // reference set, and add the relevant offset to the offset expr.
    const member2t &memb = to_member2t(expr);
    BigInt offset_in_bytes;

    if (is_union_type(memb.source_value->type))
      offset_in_bytes = BigInt(0);
    else
      offset_in_bytes = member_offset(memb.source_value->type, memb.member);

    object_mapt struct_references;
    get_reference_set(memb.source_value, struct_references);

    for (const auto &it : struct_references)
    {
      expr2tc object = object_numbering[it.first];

      // An unknown or null base is /always/ unknown or null.
      if (
        is_unknown2t(object) || is_null_object2t(object) ||
        (is_typecast2t(object) && is_null_object2t(to_typecast2t(object).from)))
      {
        expr2tc unknown = unknown2tc(memb.type);
        insert(dest, unknown, BigInt(0));
      }
      else
      {
        objectt o = it.second;

        // XXX -- in terms of alignment, I believe this doesn't require
        // anything, as we're constructing an expression that takes account
        // of this. Also the same for references to indexes?
        if (o.offset_is_set)
          o.offset += offset_in_bytes;

        insert(dest, object, o);
      }
    }

    return;
  }

  if (is_if2t(expr))
  {
    // This if expr couldn't be simplified out; take the reference set of each
    // side.
    const if2t &anif = to_if2t(expr);
    get_reference_set_rec(anif.true_value, dest);
    get_reference_set_rec(anif.false_value, dest);
    return;
  }

  if (is_typecast2t(expr))
  {
    // Blast straight through typecasts.
    const typecast2t &cast = to_typecast2t(expr);
    get_reference_set_rec(cast.from, dest);
    return;
  }

  if (is_bitcast2t(expr))
  {
    // Blast straight through typecasts.
    const bitcast2t &cast = to_bitcast2t(expr);
    get_reference_set_rec(cast.from, dest);
    return;
  }

  if (is_byte_extract2t(expr))
  {
    // Address of byte extracts can refer to the object that is being extracted
    // from.
    const byte_extract2t &extract = to_byte_extract2t(expr);

    // This may or may not have a constant offset
    objectt o =
      (is_constant_int2t(extract.source_offset))
        ? objectt(true, to_constant_int2t(extract.source_offset).value)
        // Unclear what to do about alignments; default to nothing.
        : objectt(false, 1);

    insert(dest, extract.source_value, o);
    return;
  }

  if (is_concat2t(expr))
  {
    const concat2t &concat = to_concat2t(expr);
    get_reference_set_rec(concat.side_1, dest);
    get_reference_set_rec(concat.side_2, dest);
    return;
  }

  // If we didn't recognize the expression, then we have no idea what this
  // refers to, so store an unknown expr.
  log_debug(
    "value-set",
    "unknown expr {} of type {} -> inserting unknown reference",
    get_expr_id(expr),
    get_type_id(expr->type));
  expr2tc unknown = unknown2tc(expr->type);
  insert(dest, unknown, BigInt(0));
}

void value_sett::assign(
  const expr2tc &lhs,
  const expr2tc &rhs,
  bool add_to_sets)
{
  // Assignment interpretation.

  if (is_if2t(rhs))
  {
    // If the rhs could be either side of this if, perform the assignment of
    // either side. In case it refers to itself, assign to a temporary first,
    // then assign back.
    const if2t &ifref = to_if2t(rhs);

    // Build a sym specific to this type. Give l1 number to guard against
    // recursively entering this code path
    expr2tc xchg_sym =
      symbol2tc(lhs->type, xchg_name, symbol2t::level1, xchg_num++, 0, 0, 0);

    assign(xchg_sym, ifref.true_value, false);
    assign(xchg_sym, ifref.false_value, true);
    assign(lhs, xchg_sym, add_to_sets);

    erase(to_symbol2t(xchg_sym).get_symbol_name());
    return;
  }

  // Must have concrete type.
  assert(!is_symbol_type(lhs));
  const type2tc &lhs_type = lhs->type;

  if (is_struct_type(lhs_type) || is_union_type(lhs_type))
  {
    if (lhs_type->type_id == rhs->type->type_id)
    {
      /* either both union or both struct */
      assert(lhs_type->type_id == rhs->type->type_id);

      // Assign the values of all members of the rhs thing to the lhs. It's
      // sort-of-valid for the right hand side to be a superclass of the subclass,
      // in which case there are some fields not common between them, so we
      // iterate over the superclasses members.
      auto *rhs_data = static_cast<const struct_union_data *>(rhs->type.get());
      const std::vector<type2tc> &members = rhs_data->members;
      const std::vector<irep_idt> &member_names = rhs_data->member_names;

      for (size_t i = 0; i < members.size(); i++)
      {
        const type2tc &subtype = members[i];
        const irep_idt &name = member_names[i];

        // ignore methods
        if (is_code_type(subtype))
          continue;

        expr2tc lhs_member = member2tc(subtype, lhs, name);

        expr2tc rhs_member;
        if (is_unknown2t(rhs))
        {
          rhs_member = unknown2tc(subtype);
        }
        else if (is_invalid2t(rhs))
        {
          rhs_member = invalid2tc(subtype);
        }
        else
        {
          assert(
            base_type_eq(rhs->type, lhs_type, ns) ||
            is_subclass_of(lhs_type, rhs->type, ns));
          expr2tc rhs_member = make_member(rhs, name);

          // XXX -- shouldn't this be one level of indentation up?
          assign(lhs_member, rhs_member, add_to_sets);
        }
      }
    }
    else
    {
      /* types do not agree, this can happen during dereferences like this:
       *   struct S { int x; } a;
       *   int b;
       *   a = *(struct S *)&b;
       * and is caught as a dereference_failure by build_reference_to().
       *
       * Thus, we ignore this value-set assignment request here.
       */
    }
    return;
  }

  if (is_array_type(lhs_type))
  {
    const array_type2t &arr_type = to_array_type(lhs_type);
    expr2tc unknown = unknown2tc(
      arr_type.array_size ? arr_type.array_size->type : index_type2());
    expr2tc lhs_index = index2tc(arr_type.subtype, lhs, unknown);

    if (is_unknown2t(rhs) || is_invalid2t(rhs))
    {
      // Assign an unknown subtype value to the array's (unknown) index.
      expr2tc unknown_field = unknown2tc(arr_type.subtype);
      assign(lhs_index, unknown_field, add_to_sets);
    }
    else
    {
      assert(base_type_eq(rhs->type, lhs_type, ns));

      if (is_constant_array_of2t(rhs))
      {
        assign(lhs_index, to_constant_array_of2t(rhs).initializer, add_to_sets);
      }
      else if (is_constant_array2t(rhs) || is_constant_expr(rhs))
      {
        rhs->foreach_operand(
          [this, &add_to_sets, &lhs_index](const expr2tc &e) {
            assign(lhs_index, e, add_to_sets);
            add_to_sets = true;
          });
      }
      else if (is_with2t(rhs))
      {
        const with2t &with = to_with2t(rhs);

        expr2tc unknown = unknown2tc(index_type2());
        expr2tc idx = index2tc(arr_type.subtype, with.source_value, unknown);

        assign(lhs_index, idx, add_to_sets);
        assign(lhs_index, with.update_value, true);
      }
      else
      {
        expr2tc rhs_idx = index2tc(arr_type.subtype, rhs, unknown);
        assign(lhs_index, rhs_idx, true);
      }
    }
    return;
  }

  // basic type
  object_mapt values_rhs;
  get_value_set(rhs, values_rhs);
  assign_rec(lhs, values_rhs, "", add_to_sets);
}

void value_sett::do_free(const expr2tc &op)
{
  // op must be a pointer
  assert(is_pointer_type(op));

  // find out what it points to
  object_mapt value_set;
  get_value_set(op, value_set);

  // find out which *instances* interest us
  expr_sett to_mark;

  for (const auto &it : value_set)
  {
    const expr2tc &object = object_numbering[it.first];

    if (is_dynamic_object2t(object))
    {
      const dynamic_object2t &dynamic_object = to_dynamic_object2t(object);

      if (!dynamic_object.invalid)
      {
        to_mark.insert(dynamic_object.instance);
      }
    }
  }

  // mark these as 'may be invalid'
  // this, unfortunately, destroys the sharing
  for (auto &value : values)
  {
    object_mapt new_object_map;

    bool changed = false;

    for (object_mapt::const_iterator o_it = value.second.object_map.begin();
         o_it != value.second.object_map.end();
         o_it++)
    {
      const expr2tc &object = object_numbering[o_it->first];

      if (is_dynamic_object2t(object))
      {
        const expr2tc &instance = to_dynamic_object2t(object).instance;

        if (to_mark.count(instance) == 0)
          set(new_object_map, o_it);
        else
        {
          // adjust
          objectt o = o_it->second;
          dynamic_object2t new_dyn = to_dynamic_object2t(object); // copy
          new_dyn.invalid = false;
          new_dyn.unknown = true;
          insert(new_object_map, dynamic_object2tc(std::move(new_dyn)), o);
          changed = true;
        }
      }
      else
        set(new_object_map, o_it);
    }

    if (changed)
      value.second.object_map = new_object_map;
  }
}

void value_sett::assign_rec(
  const expr2tc &lhs,
  const object_mapt &values_rhs,
  const std::string &suffix,
  bool add_to_sets)
{
  if (is_symbol2t(lhs))
  {
    std::string identifier = to_symbol2t(lhs).get_symbol_name();

    if (add_to_sets)
      make_union(get_entry(identifier, suffix).object_map, values_rhs);
    else
      get_entry(identifier, suffix).object_map = values_rhs;
  }
  else if (is_dynamic_object2t(lhs))
  {
    const dynamic_object2t &dynamic_object = to_dynamic_object2t(lhs);

    if (is_unknown2t(dynamic_object.instance))
      return; // We're assigning to something unknown. Not much we can do.
    assert(is_constant_int2t(dynamic_object.instance));
    unsigned int idnum =
      to_constant_int2t(dynamic_object.instance).value.to_uint64();
    const std::string name = "value_set::dynamic_object" + i2string(idnum);

    make_union(get_entry(name, suffix).object_map, values_rhs);
  }
  else if (is_dereference2t(lhs))
  {
    object_mapt reference_set;
    get_reference_set(lhs, reference_set);

    if (reference_set.size() != 1)
      add_to_sets = true;

    for (const auto &it : reference_set)
    {
      const expr2tc obj = object_numbering[it.first];

      if (!is_unknown2t(obj) && !is_invalid2t(obj))
        assign_rec(obj, values_rhs, suffix, add_to_sets);
    }
  }
  else if (is_index2t(lhs))
  {
    assert(
      is_array_type(to_index2t(lhs).source_value) ||
      is_vector_type(to_index2t(lhs).source_value) ||
      is_dynamic_object2t(to_index2t(lhs).source_value));

    assign_rec(to_index2t(lhs).source_value, values_rhs, "[]" + suffix, true);
  }
  else if (is_member2t(lhs))
  {
    type2tc tmp;
    const member2t &member = to_member2t(lhs);
    const std::string &component_name = member.member.as_string();

    // Might travel through a dereference, in which case type resolving is
    // required
    const type2tc *ourtype = &member.source_value->type;
    if (is_symbol_type(*ourtype))
    {
      tmp = ns.follow(*ourtype);
      ourtype = &tmp;
    }

    assert(
      is_struct_type(*ourtype) || is_union_type(*ourtype) ||
      is_dynamic_object2t(member.source_value));

    assign_rec(
      to_member2t(lhs).source_value,
      values_rhs,
      "." + component_name + suffix,
      add_to_sets);
  }
  else if (
    is_constant_string2t(lhs) || is_null_object2t(lhs) ||
    is_valid_object2t(lhs) || is_deallocated_obj2t(lhs) ||
    is_dynamic_size2t(lhs) || is_constant_array2t(lhs))
  {
    // Ignored
  }
  else if (is_invalid2t(lhs))
  {
    // Assigning an invalid object, not much we can do
    return;
  }
  else if (is_typecast2t(lhs))
  {
    assign_rec(to_typecast2t(lhs).from, values_rhs, suffix, add_to_sets);
  }
  else if (is_byte_extract2t(lhs))
  {
    assign_rec(to_byte_extract2t(lhs).source_value, values_rhs, suffix, true);
  }
  else
  {
    log_error("[VSA] assign NYI: `{}'", get_expr_id(lhs));
    lhs->dump();
    throw vsa_not_implemented_exception();
  }
}

void value_sett::do_function_call(
  const symbolt &symbol,
  const std::vector<expr2tc> &arguments)
{
  const code_typet &type = to_code_type(symbol.type);

  type2tc tmp_migrated_type = migrate_type(type);
  const code_type2t &migrated_type =
    dynamic_cast<const code_type2t &>(*tmp_migrated_type.get());

  const std::vector<type2tc> &argument_types = migrated_type.arguments;
  const std::vector<irep_idt> &argument_names = migrated_type.argument_names;

  // these first need to be assigned to dummy, temporary arguments
  // and only thereafter to the actuals, in order
  // to avoid overwriting actuals that are needed for recursive
  // calls

  for (unsigned i = 0; i < arguments.size(); i++)
  {
    const std::string identifier = "value_set::dummy_arg_" + i2string(i);
    add_var(identifier, "");

    expr2tc dummy_lhs;
    expr2tc tmp_arg = arguments[i];
    if (is_nil_expr(tmp_arg))
    {
      // As a workaround for the "--function" option, which feeds "nil"
      // arguments in here, take the expected function argument type rather
      // than the type from the argument.
      tmp_arg = unknown2tc(argument_types[i]);
      dummy_lhs = symbol2tc(argument_types[i], identifier);
    }
    else
    {
      dummy_lhs = symbol2tc(arguments[i]->type, identifier);
    }

    assign(dummy_lhs, tmp_arg, true);
  }

  // now assign to 'actual actuals'

  unsigned i = 0;

  std::vector<type2tc>::const_iterator it2 = argument_types.begin();
  for (std::vector<irep_idt>::const_iterator it = argument_names.begin();
       it != argument_names.end();
       it++, it2++)
  {
    const std::string &identifier = it->as_string();
    if (identifier == "")
      continue;

    add_var(identifier, "");

    expr2tc v_expr = symbol2tc(*it2, "value_set::dummy_arg_" + i2string(i));

    expr2tc actual_lhs = symbol2tc(*it2, identifier);
    assign(actual_lhs, v_expr, true);
    i++;
  }

  // And now delete the value set dummy args. They're going to end up
  // accumulating values from each function call that is made, which is a
  // bad plan.
  for (unsigned i = 0; i < arguments.size(); i++)
  {
    del_var("value_set::dummy_arg_" + i2string(i), "");
  }
}

void value_sett::do_end_function(const expr2tc &lhs)
{
  if (is_nil_expr(lhs))
    return;

  expr2tc rhs = symbol2tc(lhs->type, irep_idt("value_set::return_value"));

  assign(lhs, rhs);
}

void value_sett::apply_code(const expr2tc &code)
{
  if (is_code_block2t(code))
  {
    const code_block2t &ref = to_code_block2t(code);
    for (auto const &it : ref.operands)
      apply_code(it);
  }
  else if (is_code_assign2t(code))
  {
    const code_assign2t &ref = to_code_assign2t(code);
    assign(ref.target, ref.source);
  }
  else if (is_code_init2t(code))
  {
    const code_init2t &ref = to_code_init2t(code);
    assign(ref.target, ref.source);
  }
  else if (is_code_decl2t(code))
  {
    const code_decl2t &ref = to_code_decl2t(code);
    expr2tc sym = symbol2tc(ref.type, ref.value);
    expr2tc invalid = invalid2tc(ref.type);
    assign(sym, invalid);
  }
  else if (is_code_expression2t(code))
  {
    // can be ignored, we don't expect sideeffects here
  }
  else if (is_code_free2t(code))
  {
    // this may kill a valid bit
    const code_free2t &ref = to_code_free2t(code);
    do_free(ref.operand);
  }
  else if (is_code_printf2t(code))
  {
    // doesn't do anything
  }
  else if (is_code_return2t(code))
  {
    // this is turned into an assignment
    const code_return2t &ref = to_code_return2t(code);
    if (!is_nil_expr(ref.operand))
    {
      expr2tc sym = symbol2tc(ref.operand->type, "value_set::return_value");
      assign(sym, ref.operand);
    }
  }
  else if (is_code_asm2t(code))
  {
    // Ignore assembly. No idea why it isn't preprocessed out anyway.
  }
  else if (is_code_cpp_delete2t(code) || is_code_cpp_del_array2t(code))
  {
    // Ignore these too
  }
  else
  {
    std::ostringstream str;
    str << code << "\nvalue_sett: unexpected statement";
    throw vsa_not_implemented_exception();
  }
}

expr2tc
value_sett::make_member(const expr2tc &src, const irep_idt &component_name)
{
  const type2tc &type = src->type;
  assert(is_struct_type(type) || is_union_type(type));

  auto *data = static_cast<const struct_union_data *>(type.get());
  const std::vector<type2tc> &members = data->members;

  if (is_constant_struct2t(src))
  {
    unsigned no = data->get_component_number(component_name);
    return to_constant_struct2t(src).datatype_members[no];
  }
  if (is_constant_union2t(src))
  {
    const constant_union2t &un = to_constant_union2t(src);
    if (un.init_field == component_name)
    {
      assert(un.datatype_members.size() == 1);
      return un.datatype_members[0];
    }
  }
  if (is_with2t(src))
  {
    const with2t &with = to_with2t(src);
    assert(is_constant_string2t(with.update_field));
    const constant_string2t &memb_name =
      to_constant_string2t(with.update_field);

    if (component_name == memb_name.value)
      // yes! just take op2
      return with.update_value;

    // no! do this recursively
    return make_member(with.source_value, component_name);
  }
  else if (is_typecast2t(src))
  {
    // push through typecast
    return make_member(to_typecast2t(src).from, component_name);
  }

  // give up
  unsigned no = data->get_component_number(component_name);
  const type2tc &subtype = members[no];
  expr2tc memb = member2tc(subtype, src, component_name);
  return memb;
}

void value_sett::dump() const
{
  std::ostringstream oss;
  output(oss);
  log_status("{}", oss.str());
}

void value_sett::obj_numbering_ref(unsigned int num)
{
  obj_numbering_refset[num]++;
}

void value_sett::obj_numbering_deref(unsigned int num)
{
  unsigned int refcount = --obj_numbering_refset[num];
  if (refcount == 0)
  {
    object_numbering.erase(num);
    obj_numbering_refset.erase(num);
  }
}<|MERGE_RESOLUTION|>--- conflicted
+++ resolved
@@ -582,7 +582,6 @@
     // Find out what the pointer operand points at, and suck that data into
     // new object maps.
     object_mapt op0_set;
-<<<<<<< HEAD
     object_mapt op1_set;
     get_value_set_rec(op0, op0_set, "", (op0)->type, false);
     get_value_set_rec(op1, op1_set, "", (op1)->type, false);
@@ -611,14 +610,6 @@
       op0_set.clear();
     if(!op_contains_valid_address(op1_set))
       op1_set.clear();
-=======
-    if (!is_pointer_type(op1))
-      get_value_set_rec(op0, op0_set, "", op0->type, false);
-
-    object_mapt op1_set;
-    if (!is_pointer_type(op0))
-      get_value_set_rec(op1, op1_set, "", op1->type, false);
->>>>>>> df0faca4
 
     /* TODO: The case that both, op0_set and op1_set, are non-empty is not
      *       handled, yet. */
