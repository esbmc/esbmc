#ifndef CLANG_CPP_FRONTEND_CLANG_CPP_CONVERT_H_
#define CLANG_CPP_FRONTEND_CLANG_CPP_CONVERT_H_

#define __STDC_LIMIT_MACROS
#define __STDC_FORMAT_MACROS

#include <clang-c-frontend/clang_c_convert.h>

class clang_cpp_convertert : public clang_c_convertert
{
public:
  clang_cpp_convertert(
    contextt &_context,
    std::vector<std::unique_ptr<clang::ASTUnit>> &_ASTs,
    const messaget &msg);
  virtual ~clang_cpp_convertert() = default;

protected:
<<<<<<< HEAD
=======
  // this_map contains key-value pairs in the form of <method address, <identifier, type>>
  typedef std::unordered_map<std::size_t, std::pair<std::string, typet>>
    this_mapt;
  this_mapt this_map;

>>>>>>> ef710bcf
  bool get_decl(const clang::Decl &decl, exprt &new_expr) override;

  bool get_type(const clang::QualType &type, typet &new_type) override;

  bool get_type(const clang::Type &the_type, typet &new_type) override;

  bool get_function(const clang::FunctionDecl &fd, exprt &new_expr) override;

  bool get_struct_union_class(const clang::RecordDecl &rd) override;

  bool get_var(const clang::VarDecl &vd, exprt &new_expr) override;

  bool get_struct_union_class_fields(
    const clang::RecordDecl &rd,
    struct_union_typet &type) override;

  bool get_struct_union_class_methods(
    const clang::RecordDecl &rd,
    struct_union_typet &type) override;

  template <typename TemplateDecl>
  bool get_template_decl(
    const TemplateDecl *D,
    bool DumpExplicitInst,
    exprt &new_expr);

  template <typename SpecializationDecl>
  bool get_template_decl_specialization(
    const SpecializationDecl *D,
    bool DumpExplicitInst,
    bool DumpRefOnly,
    exprt &new_expr);

  bool get_expr(const clang::Stmt &stmt, exprt &new_expr) override;
};

#endif /* CLANG_C_FRONTEND_CLANG_C_CONVERT_H_ */<|MERGE_RESOLUTION|>--- conflicted
+++ resolved
@@ -16,21 +16,54 @@
   virtual ~clang_cpp_convertert() = default;
 
 protected:
-<<<<<<< HEAD
-=======
   // this_map contains key-value pairs in the form of <method address, <identifier, type>>
   typedef std::unordered_map<std::size_t, std::pair<std::string, typet>>
     this_mapt;
   this_mapt this_map;
 
->>>>>>> ef710bcf
   bool get_decl(const clang::Decl &decl, exprt &new_expr) override;
+
+  /**
+   *  Get reference to declared variabales or functions, e.g:
+   *   - getting the callee for CXXConstructExpr
+   *   - getting the object for DeclRefExpr
+   */
+  bool get_decl_ref(const clang::Decl &decl, exprt &new_expr);
 
   bool get_type(const clang::QualType &type, typet &new_type) override;
 
   bool get_type(const clang::Type &the_type, typet &new_type) override;
 
   bool get_function(const clang::FunctionDecl &fd, exprt &new_expr) override;
+
+  /**
+   *  Get reference for constructor callsite
+   */
+  bool get_constructor_call(
+    const clang::CXXConstructExpr &constructor_call,
+    exprt &new_expr);
+
+  bool
+  get_function_body(const clang::FunctionDecl &fd, exprt &new_expr) ;
+
+  /**
+   *  Get function params for C++
+   *  contains parsing routines specific to C++ class member functions
+   */
+  bool get_function_params(
+    const clang::FunctionDecl &fd,
+    code_typet::argumentst &params) ;
+
+  /**
+   *  Add implicit `this' when parsing C++ class member functions, e.g:
+   *  class t1 { int i; t1(){i = 1} };
+   *  The implicit `this' within the constructor is represented by symbol:
+   *   - t1() symbol.type:   void (t1*)
+   *   - t1() symbol.value:  { t1->i = 1; }
+   */
+  bool get_function_this_pointer_param(
+    const clang::CXXMethodDecl &fd,
+    code_typet::argumentst &params);
 
   bool get_struct_union_class(const clang::RecordDecl &rd) override;
 
@@ -58,6 +91,9 @@
     exprt &new_expr);
 
   bool get_expr(const clang::Stmt &stmt, exprt &new_expr) override;
+
+  void
+  build_member_from_component(const clang::FunctionDecl &fd, exprt &component);
 };
 
 #endif /* CLANG_C_FRONTEND_CLANG_C_CONVERT_H_ */