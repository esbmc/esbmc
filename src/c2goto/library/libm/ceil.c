
#include <math.h>
#include <fenv.h>

#define ceil_def(type, name, rint_func)                                        \
  type name(type f)                                                            \
  {                                                                            \
  __ESBMC_HIDE:;                                                               \
    type result;                                                               \
    int save_round = fegetround();                                             \
    fesetround(FE_UPWARD);                                                     \
    result = rint_func(f);                                                     \
    fesetround(save_round);                                                    \
    return result;                                                             \
  }                                                                            \
                                                                               \
  type __##name(type f)                                                        \
  {                                                                            \
  __ESBMC_HIDE:;                                                               \
    return name(f);                                                            \
  }

ceil_def(float, ceilf, rintf);
ceil_def(double, ceil, rint);
ceil_def(long double, ceill, rintl);

#undef ceil_def

// This function is used by the Python frontend
<<<<<<< HEAD
<<<<<<< HEAD
void __ceil_array(const double *v, double *out, int size)
=======
void ceil_array(const double *v, double *out, int size)
>>>>>>> f59fd87f9 ([python-frontend] Reuse C libm models for NumPy math functions (#2395))
=======
void __ceil_array(const double *v, double *out, int size)
>>>>>>> 2e5aef15f ([python] Expand numpy math models (#2407))
{
__ESBMC_HIDE:;
  int i = 0;
  while (i < size)
  {
    out[i] = ceil(v[i]);
    ++i;
  }
}<|MERGE_RESOLUTION|>--- conflicted
+++ resolved
@@ -27,15 +27,7 @@
 #undef ceil_def
 
 // This function is used by the Python frontend
-<<<<<<< HEAD
-<<<<<<< HEAD
 void __ceil_array(const double *v, double *out, int size)
-=======
-void ceil_array(const double *v, double *out, int size)
->>>>>>> f59fd87f9 ([python-frontend] Reuse C libm models for NumPy math functions (#2395))
-=======
-void __ceil_array(const double *v, double *out, int size)
->>>>>>> 2e5aef15f ([python] Expand numpy math models (#2407))
 {
 __ESBMC_HIDE:;
   int i = 0;
