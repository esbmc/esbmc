
#include <math.h>

static double _atan(double f, int n)
{
  double p0 = -0.136887688941919269e2;
  double p1 = -0.205058551958616520e2;
  double p2 = -0.849462403513206835e1;
  double p3 = -0.837582993681500593e0;
  double q0 = 0.410663066825757813e2;
  double q1 = 0.861573495971302425e2;
  double q2 = 0.595784361425973445e2;
  double q3 = 0.150240011600285761e2;
  double root_eps = 0.372529029846191406e-8; /* 2**-(t/2), t = 56    */

  double a[] = {0.0, M_PI / 6, M_PI_2, M_PI / 3};

  double g, q, r;

  if (f > (2 - sqrt(3)))
  {
    f = ((((sqrt(3) - 1) * f - 0.5) - 0.5) + f) / (sqrt(3) + f);
    n++;
  }
  if (f > root_eps || f < -root_eps)
  {
    g = f * f;
    q = (((g + q3) * g + q2) * g + q1) * g + q0;
    r = (((p3 * g + p2) * g + p1) * g + p0) * g / q;
    f = f + f * r;
  }
  if (n > 1)
    f = -f;
  return (f + a[n]);
}

double atan(double x)
{
__ESBMC_HIDE:;
  double a;

  a = x < 0.0 ? -x : x;
  if (a > 1.0)
    a = _atan(1.0 / a, 2);
  else
    a = _atan(a, 0);
  return (x < 0.0 ? -a : a);
}

// This function is used by the Python frontend
// The inverse of atan, so that if y = atan(x) then x = arctan(y).
// Reference: https://numpy.org/doc/stable/reference/generated/numpy.arctan.html
double arctan(double x)
{
__ESBMC_HIDE:;
<<<<<<< HEAD
<<<<<<< HEAD
  return atan(x);
=======
  return 1 / atan(x);
>>>>>>> f86e3ad14 ([python] added test cases for numpy math functions (#2437))
=======
  return atan(x);
>>>>>>> 9adda6dfa ([numpy] enhance numpy math function verification coverage (#2445))
}

double atan2(double v, double u)
{
__ESBMC_HIDE:;
  double au, av, f;

  av = v < 0.0 ? -v : v;
  au = u < 0.0 ? -u : u;
  if (u != 0.0)
  {
    if (av > au)
    {
      if ((f = au / av) == 0.0)
        f = M_PI_2;
      else
        f = _atan(f, 2);
    }
    else
    {
      if ((f = av / au) == 0.0)
        f = 0.0;
      else
        f = _atan(f, 0);
    }
  }
  else
  {
    if (v != 0)
      f = M_PI_2;
    else
    {
      f = 0.0;
    }
  }
  if (u < 0.0)
    f = M_PI - f;
  return (v < 0.0 ? -f : f);
}<|MERGE_RESOLUTION|>--- conflicted
+++ resolved
@@ -53,15 +53,7 @@
 double arctan(double x)
 {
 __ESBMC_HIDE:;
-<<<<<<< HEAD
-<<<<<<< HEAD
   return atan(x);
-=======
-  return 1 / atan(x);
->>>>>>> f86e3ad14 ([python] added test cases for numpy math functions (#2437))
-=======
-  return atan(x);
->>>>>>> 9adda6dfa ([numpy] enhance numpy math function verification coverage (#2445))
 }
 
 double atan2(double v, double u)
