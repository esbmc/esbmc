--- conflicted
+++ resolved
@@ -335,24 +335,6 @@
   return nwrite;
 }
 
-<<<<<<< HEAD
-// Windows-specific I/O functions
-#if defined(_WIN32) || defined(_MSVC)
-FILE *__acrt_iob_func(unsigned index)
-{
-__ESBMC_HIDE:;
-  // Windows uses this to get stdin(0), stdout(1), stderr(2)
-  static FILE stdin_file, stdout_file, stderr_file;
-
-  if (index == 0)
-    return &stdin_file; // stdin
-  if (index == 1)
-    return &stdout_file; // stdout
-  if (index == 2)
-    return &stderr_file; // stderr
-
-  return NULL; // invalid index
-=======
 int fputs_unlocked(const char *s, FILE *stream)
 {
 __ESBMC_HIDE:;
@@ -541,7 +523,24 @@
 {
 __ESBMC_HIDE:;
   return &__esbmc_errno;
->>>>>>> 0b0fc242
-}
-
+}
+#endif
+
+// Windows-specific I/O functions
+#if defined(_WIN32) || defined(_MSVC)
+FILE *__acrt_iob_func(unsigned index)
+{
+__ESBMC_HIDE:;
+  // Windows uses this to get stdin(0), stdout(1), stderr(2)
+  static FILE stdin_file, stdout_file, stderr_file;
+
+  if (index == 0)
+    return &stdin_file; // stdin
+  if (index == 1)
+    return &stdout_file; // stdout
+  if (index == 2)
+    return &stderr_file; // stderr
+
+  return NULL; // invalid index
+}
 #endif