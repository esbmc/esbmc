--- conflicted
+++ resolved
@@ -291,17 +291,8 @@
 void *memcpy(void *dst, const void *src, size_t n)
 {
 __ESBMC_HIDE:;
-<<<<<<< HEAD
-  if (n == 0 || src == NULL || dst == NULL)
-    return dst;
-
   void *hax = &__memcpy_impl;
   (void)hax;
-
-=======
-  void *hax = &__memcpy_impl;
-  (void)hax;
->>>>>>> 10b074e9
   return __ESBMC_memcpy(dst, src, n);
 }
 
