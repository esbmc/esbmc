#include <string.h>
#include <stdlib.h>
#include <ctype.h>

#undef strcpy
#undef strncpy
#undef strcat
#undef strncat
#undef strlen
#undef strcmp
#undef strncmp
#undef strchr
#undef strrchr
#undef strspn
#undef strcspn
#undef strpbrk
#undef strstr
#undef strtok
#undef memchr
#undef memcmp
#undef memset
#undef memcpy
#undef memmove
#undef memchr

char *strcpy(char *dst, const char *src)
{
__ESBMC_HIDE:;
  // Ensure src pointer is non-null
  __ESBMC_assert(src != NULL, "Source pointer is null");

  // Constant propagation-friendly loop
  for (size_t i = 0;; ++i)
  {
    // Copy each character including the null terminator
    dst[i] = src[i];

    // Break when null terminator is copied
    if (src[i] == '\0')
      break;
  }

  return dst;
}

char *strncpy(char *dst, const char *src, size_t n)
{
__ESBMC_HIDE:;
  char *start = dst;
  size_t copied = 0;

  while (copied < n && src[copied] != '\0')
  {
    dst[copied] = src[copied];
    copied++;
  }

  if (copied < n)
    memset(dst + copied, 0, n - copied);

  return start;
}

char *strcat(char *dst, const char *src)
{
__ESBMC_HIDE:;
  strcpy(dst + strlen(dst), src);
  return dst;
}

char *strncat(char *dst, const char *src, size_t n)
{
__ESBMC_HIDE:;
  char *start = dst;

  while (*dst++)
    ;
  dst--;

  while (n--)
    if (!(*dst++ = *src++))
      return start;

  *dst = '\0';
  return start;
}

size_t strlen(const char *s)
{
__ESBMC_HIDE:;
  size_t len = 0;
  while (s[len] != 0)
    len++;
  return len;
}

int strcmp(const char *p1, const char *p2)
{
__ESBMC_HIDE:;
  const unsigned char *s1 = (const unsigned char *)p1;
  const unsigned char *s2 = (const unsigned char *)p2;
  unsigned char c1, c2;

  do
  {
    c1 = (unsigned char)*s1++;
    c2 = (unsigned char)*s2++;
    if (c1 == '\0')
      return c1 - c2;
  } while (c1 == c2);

  return c1 - c2;
}

int strncmp(const char *s1, const char *s2, size_t n)
{
__ESBMC_HIDE:;
  size_t i = 0;
  unsigned char ch1, ch2;
  do
  {
    ch1 = s1[i];
    ch2 = s2[i];

    if (ch1 == ch2)
    {
    }
    else if (ch1 < ch2)
      return -1;
    else
      return 1;

    i++;
  } while (ch1 != 0 && ch2 != 0 && i < n);
  return 0;
}

char *strchr(const char *s, int ch)
{
__ESBMC_HIDE:;
  while (*s && *s != (char)ch)
    s++;
  if (*s == (char)ch)
    return (char *)s;
  return NULL;
}

char *strrchr(const char *s, int c)
{
__ESBMC_HIDE:;
  const char *found, *p;

  c = (unsigned char)c;

  /* Since strchr is fast, we use it rather than the obvious loop.  */

  if (c == '\0')
    return strchr(s, '\0');

  found = NULL;
  while ((p = strchr(s, c)) != NULL)
  {
    found = p;
    s = p + 1;
  }

  return (char *)found;
}

size_t strspn(const char *s, const char *accept)
{
__ESBMC_HIDE:;
  const char *p;
  const char *a;
  size_t count = 0;

  for (p = s; *p != '\0'; ++p)
  {
    for (a = accept; *a != '\0'; ++a)
      if (*p == *a)
        break;
    if (*a == '\0')
      return count;
    else
      ++count;
  }

  return count;
}

size_t strcspn(const char *s, const char *reject)
{
__ESBMC_HIDE:;
  size_t count = 0;

  while (*s != '\0')
    if (strchr(reject, *s++) == NULL)
      ++count;
    else
      return count;

  return count;
}

char *strpbrk(const char *s, const char *accept)
{
__ESBMC_HIDE:;
  while (*s != '\0')
  {
    const char *a = accept;
    while (*a != '\0')
      if (*a++ == *s)
        return (char *)s;
    ++s;
  }

  return NULL;
}

char *strstr(const char *str1, const char *str2)
{
__ESBMC_HIDE:;
  char *cp = (char *)str1;
  char *s1, *s2;

  if (!*str2)
    return (char *)str1;

  while (*cp)
  {
    s1 = cp;
    s2 = (char *)str2;

    while (*s1 && *s2 && !(*s1 - *s2))
      s1++, s2++;
    if (!*s2)
      return cp;
    cp++;
  }

  return NULL;
}

char *strtok(char *str, const char *delim)
{
__ESBMC_HIDE:;
  static char *p = 0;
  if (str)
    p = str;
  else if (!p)
    return 0;
  str = p + strspn(p, delim);
  p = str + strcspn(str, delim);
  if (p == str)
    return p = 0;
  p = *p ? *p = 0, p + 1 : 0;
  return str;
}

char *strdup(const char *str)
{
__ESBMC_HIDE:;
  size_t bufsz;
  bufsz = (strlen(str) + 1);
  char *cpy = (char *)malloc(bufsz * sizeof(char));
  if (cpy == ((void *)0))
    return 0;
  strcpy(cpy, str);
  return cpy;
}

void *__memcpy_impl(void *dst, const void *src, size_t n)
{
__ESBMC_HIDE:;
  if (n == 0)
    return dst;

  char *cdst = dst;
  const char *csrc = src;
<<<<<<< HEAD

  for (size_t i = 0; i < n; i++)
    cdst[i] = csrc[i];

=======
  size_t i = 0;
  while (i < n)
  {
    cdst[i] = csrc[i];
    ++i;
  }
>>>>>>> 75f95005
  return dst;
}

void *memcpy(void *dst, const void *src, size_t n)
{
__ESBMC_HIDE:;
  if (n == 0 || src == NULL || dst == NULL)
    return dst;

  void *hax = &__memcpy_impl;
  (void)hax;

  return __ESBMC_memcpy(dst, src, n);
}

void *__memset_impl(void *s, int c, size_t n)
{
__ESBMC_HIDE:;
  char *sp = s;
  for (size_t i = 0; i < n; i++)
    sp[i] = c;
  return s;
}

void *memset(void *s, int c, size_t n)
{
__ESBMC_HIDE:;
  void *hax = &__memset_impl;
  (void)hax;
  return __ESBMC_memset(s, c, n);
}

void *memmove(void *dest, const void *src, size_t n)
{
__ESBMC_HIDE:;
  char *cdest = dest;
  const char *csrc = src;
  if (dest - src >= n)
  {
    for (size_t i = 0; i < n; i++)
      cdest[i] = csrc[i];
  }
  else
  {
    for (size_t i = n; i > 0; i--)
      cdest[i - 1] = csrc[i - 1];
  }
  return dest;
}

int memcmp(const void *s1, const void *s2, size_t n)
{
__ESBMC_HIDE:;
  int res = 0;
  const unsigned char *sc1 = s1, *sc2 = s2;
  while (n != 0)
  {
    res = (*sc1++) - (*sc2++);
    if (res != 0)
      return res;
    n--;
  }
  return res;
}

void *memchr(const void *buf, int ch, size_t n)
{
__ESBMC_HIDE:;
  while (n && (*(unsigned char *)buf != (unsigned char)ch))
  {
    buf = (unsigned char *)buf + 1;
    n--;
  }

  return (n ? (void *)buf : NULL);
}<|MERGE_RESOLUTION|>--- conflicted
+++ resolved
@@ -277,19 +277,14 @@
 
   char *cdst = dst;
   const char *csrc = src;
-<<<<<<< HEAD
-
-  for (size_t i = 0; i < n; i++)
-    cdst[i] = csrc[i];
-
-=======
+
   size_t i = 0;
   while (i < n)
   {
     cdst[i] = csrc[i];
     ++i;
   }
->>>>>>> 75f95005
+  
   return dst;
 }
 
