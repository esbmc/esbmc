#include <c2goto/cprover_library.h>
#include <ac_config.h>
#include <boost/filesystem.hpp>
#include <cstdlib>
#include <fstream>
#include <goto-programs/goto_binary_reader.h>
#include <goto-programs/goto_functions.h>
#include <util/context.h>
#include <util/message.h>
#include <util/c_link.h>
#include <util/config.h>
#include <util/language.h>

extern "C"
{
  extern const uint8_t clib32_buf[];
  extern const uint8_t clib64_buf[];
  extern const unsigned int clib32_buf_size;
  extern const unsigned int clib64_buf_size;

  extern const uint8_t clib32_fp_buf[];
  extern const uint8_t clib64_fp_buf[];
  extern const unsigned int clib32_fp_buf_size;
  extern const unsigned int clib64_fp_buf_size;

  extern const uint8_t clib32_cherih_buf[];
  extern const uint8_t clib64_cherih_buf[];
  extern const unsigned int clib32_cherih_buf_size;
  extern const unsigned int clib64_cherih_buf_size;

  extern const uint8_t clib32_fp_cherih_buf[];
  extern const uint8_t clib64_fp_cherih_buf[];
  extern const unsigned int clib32_fp_cherih_buf_size;
  extern const unsigned int clib64_fp_cherih_buf_size;

  extern const uint8_t clib32_cherip_buf[];
  extern const uint8_t clib64_cherip_buf[];
  extern const unsigned int clib32_cherip_buf_size;
  extern const unsigned int clib64_cherip_buf_size;

  extern const uint8_t clib32_fp_cherip_buf[];
  extern const uint8_t clib64_fp_cherip_buf[];
  extern const unsigned int clib32_fp_cherip_buf_size;
  extern const unsigned int clib64_fp_cherip_buf_size;
}

namespace
{
/* [cheri][floatbv ? 1 : 0][wordsz == 64 ? 1 : 0] */
static const struct buffer
{
  const uint8_t *start;
  size_t size;
} clibs[3][2][2] = {
#ifdef ESBMC_BUNDLE_LIBC
  {
    {
      {&clib32_buf[0], clib32_buf_size},
      {&clib64_buf[0], clib64_buf_size},
    },
    {
      {&clib32_fp_buf[0], clib32_fp_buf_size},
      {&clib64_fp_buf[0], clib64_fp_buf_size},
    },
  },
  {
#  ifdef ESBMC_CHERI_HYBRID_SYSROOT
    {
      {NULL, 0}, // {&clib32_cherih_buf[0], clib32_cherih_buf_size},
      {&clib64_cherih_buf[0], clib64_cherih_buf_size},
    },
    {
      {NULL, 0}, // {&clib32_fp_cherih_buf[0], clib32_fp_cherih_buf_size},
      {&clib64_fp_cherih_buf[0], clib64_fp_cherih_buf_size},
    },
#  endif
  },
  {
#  ifdef ESBMC_CHERI_PURECAP_SYSROOT
    {
      {NULL, 0}, // {&clib32_cherip_buf[0], clib32_cherip_buf_size},
      {&clib64_cherip_buf[0], clib64_cherip_buf_size},
    },
    {
      {NULL, 0}, // {&clib32_fp_cherip_buf[0], clib32_fp_cherip_buf_size},
      {&clib64_fp_cherip_buf[0], clib64_fp_cherip_buf_size},
    },
#  endif
  },
#endif
};

// The goto reader will only pick up symbols for these functions and their dependencies
// This is a Python-specific whitelist invoked when you use set_functions_to_read
const static std::vector<std::string> python_c_models = {
  "__ESBMC_list_create",
  "list_in_bounds",
  "__ESBMC_list_at",
  "__ESBMC_list_clear",
  "__ESBMC_list_push",
  "__ESBMC_list_extend",
  "__ESBMC_list_insert",
  "__ESBMC_list_push_object",
  "__ESBMC_list_size",
  "list_hash_string",
  "__ESBMC_list_eq",
  "strncmp",
  "strcmp",
  "strlen",
  "ceil",
  "__ceil_array",
  "fegetround",
  "fesetround",
  "rint",
  "fesetround",
  "floor",
  "fabs",
  "sin",
  "cos",
  "exp",
  "expm1",
  "expm1_taylor",
  "fmod",
  "sqrt",
  "fmin",
  "fmax",
  "trunc",
  "frexp",
  "round",
  "copysign",
  "arctan",
  "atan",
  "_atan",
  "atan2",
  "acos",
  "arccos",
  "dot",
  "add",
  "subtract",
  "multiply",
  "divide",
  "transpose",
  "det",
  "matmul",
  "pow",
  "log",
  "pow_by_squaring",
  "log2",
  "ldexp",
  "log1p_taylor",
  "strstr",
  "strchr",
  "__ESBMC_list_contains",
  "__python_str_isdigit",
  "__python_char_isdigit",
  "__python_str_isalpha",
  "__python_char_isalpha",
  "__python_str_isspace",
  "isspace",
  "__python_str_lstrip",
  "__python_char_islower",
  "__python_str_islower",
  "__python_char_lower",
  "__python_str_lower",
<<<<<<< HEAD
  "__ESBMC_create_inf_obj"
};
=======
  "__python_int"};

>>>>>>> f0b90e55
} // namespace

static void generate_symbol_deps(
  irep_idt name,
  irept irep,
  std::multimap<irep_idt, irep_idt> &deps)
{
  std::pair<irep_idt, irep_idt> type;

  if (irep.id() == "symbol")
  {
    type = std::pair<irep_idt, irep_idt>(name, irep.identifier());
    deps.insert(type);

    /* Cannot return here just yet
     * Symbol identifier may point to variable identifier
     * Further traversal needed to find type identifier if exists
     */
  }

  forall_irep (irep_it, irep.get_sub())
  {
    if (irep_it->id() == "argument")
    {
      type = std::pair<irep_idt, irep_idt>(name, irep_it->cmt_identifier());
      deps.insert(type);
    }
    else
    {
      /* Even if symbol & identifier found, further traversal might be needed for type identifier
       * Continue traversing to find symbol dependencies
       * The subcall will add the symbol identifier before traversing named and unnamed ireps so does not need to be done explicitly here
       */
      generate_symbol_deps(name, *irep_it, deps);
    }
  }

  /* The case where symbol identifier is reached but there are more nested type symbols
   * has only been seen so far when these higher-level symbols are unnamed ireps.
   *        (in particular inside an "operands" named_irep the layer above that)
   * Therefore named_irep iterator should be able to terminate on named_irep symbols
   * If there are future symbol resolution issues, consider changing this to also keep traversing
   *        For debugging, you can look at the nested structure via irept::pretty()
   */
  forall_named_irep (irep_it, irep.get_named_sub())
  {
    if (irep_it->second.id() == "symbol")
    {
      type = std::pair<irep_idt, irep_idt>(name, irep_it->second.identifier());
      deps.insert(type);
    }
    else if (irep_it->second.id() == "argument")
    {
      type =
        std::pair<irep_idt, irep_idt>(name, irep_it->second.cmt_identifier());
      deps.insert(type);
    }
    else
    {
      generate_symbol_deps(name, irep_it->second, deps);
    }
  }
}

static void ingest_symbol(
  irep_idt name,
  std::multimap<irep_idt, irep_idt> &deps,
  std::list<irep_idt> &to_include)
{
  std::pair<
    std::multimap<irep_idt, irep_idt>::const_iterator,
    std::multimap<irep_idt, irep_idt>::const_iterator>
    range;
  std::multimap<irep_idt, irep_idt>::const_iterator it;

  range = deps.equal_range(name);
  if (range.first == range.second)
    return;

  for (it = range.first; it != range.second; it++)
    to_include.push_back(it->second);

  deps.erase(name);
}

void add_cprover_library(contextt &context, const languaget *language)
{
  if (config.ansi_c.lib == configt::ansi_ct::libt::LIB_NONE)
    return;

  contextt new_ctx, store_ctx;
  goto_functionst goto_functions;
  std::multimap<irep_idt, irep_idt> symbol_deps;
  std::list<irep_idt> to_include;
  const buffer *clib;

  switch (config.ansi_c.word_size)
  {
  case 16:
    log_warning(
      "this version of ESBMC does not have a C library for 16 bit machines");
    return;
  case 32:
  case 64:
    break;
  default:
    log_error("No C library for bitwidth {}", config.ansi_c.word_size);
    abort();
  }

  clib = &clibs[config.ansi_c.cheri][!config.ansi_c.use_fixed_for_float]
               [config.ansi_c.word_size == 64];

  if (clib->size == 0)
  {
    if (language)
      return add_bundled_library_sources(context, *language);
    log_error("Zero-lengthed internal C library");
    abort();
  }

  goto_binary_reader goto_reader;

  if (language && language->id() == "python")
    goto_reader.set_functions_to_read(python_c_models);

  /* Python: actively has a function filter
   *    - not everything makes it into new_ctx
   *    - ignored symbols go into ignored_ctx
   * Other languages: no function filter
   *    - everything makes it into new_ctx
   *    - ignored_ctx empty
   */
  contextt ignored_ctx;
  if (goto_reader.read_goto_binary_array(
        clib->start, clib->size, new_ctx, ignored_ctx, goto_functions))
    abort();

  // Traverse symbols and get dependencies from both their nested types and values
  new_ctx.foreach_operand([&symbol_deps](const symbolt &s) {
    generate_symbol_deps(s.id, s.value, symbol_deps);
    generate_symbol_deps(s.id, s.type, symbol_deps);
  });

  // Add two hacks; we might use either pthread_mutex_lock or the checked
  // variant; so if one version is used, pull in the other too.
  std::pair<irep_idt, irep_idt> lockcheck(
    dstring("pthread_mutex_lock"), dstring("pthread_mutex_lock_check"));
  symbol_deps.insert(lockcheck);

  std::pair<irep_idt, irep_idt> condcheck(
    dstring("pthread_cond_wait"), dstring("pthread_cond_wait_check"));
  symbol_deps.insert(condcheck);

  std::pair<irep_idt, irep_idt> joincheck(
    dstring("pthread_join"), dstring("pthread_join_noswitch"));
  symbol_deps.insert(joincheck);

  /* Iterate through the new_ctx symbols, figure out which ones to go into store_ctx
   *    For Python this is everything: new_ctx already has a filtering layer
   *    For other frontends, only add symbols that exist already in context but value empty
   * store_ctx is what actually gets merged into the existing, final context
   */

  new_ctx.foreach_operand([&context,
                           &store_ctx,
                           &symbol_deps,
                           &to_include,
                           &language](const symbolt &s) {
    const symbolt *symbol = context.find_symbol(s.id);
    if (
      (language && language->id() == "python") ||
      (symbol != nullptr && symbol->value.is_nil()))
    {
      store_ctx.add(s);

      // ingest_symbol takes this added symbol and goes through symbol_deps
      // it only moves dependencies from symbol_deps to to_include
      //    if they're dependencies for a symbol that is definitely being included
      //    (i.e. in store_ctx)
      ingest_symbol(s.id, symbol_deps, to_include);
    }
  });

  /* Now iterate through the dependencies that we know we want to add (due to ingest_symbol filter)
   * These will be symbols that didn't make it into store_ctx
   * 
   * For Python:
   *    - symbols that didn't make it into store_ctx didn't make it because they're not in new_ctx
   *    - they will be found in ignored_ctx
   * 
   * For other frontends:
   *    - every symbol made it into new_ctx (no ignored_ctx)
   *    - not every symbol made it into store_ctx from new_ctx
   *    - they will be found in new_ctx
   */
  for (std::list<irep_idt>::const_iterator nameit = to_include.begin();
       nameit != to_include.end();
       nameit++)
  {
    symbolt *s;

    // Look in the appropriate place for this symbol
    if ((language && language->id() == "python"))
    {
      s = ignored_ctx.find_symbol(*nameit);
    }
    else
    {
      s = new_ctx.find_symbol(*nameit);
    }

    if (s != nullptr)
    {
      store_ctx.add(*s);

      /* Python frontend hasn't looked for dependencies for symbols that aren't in
       * the function whitelist, (since they're not put in new_ctx); other frontends
       * have these dependencies already available in symbol_deps.
       * Therefore add dependencies that result from this new symbol
       */
      if (language && language->id() == "python")
      {
        generate_symbol_deps(s->id, s->value, symbol_deps);
        generate_symbol_deps(s->id, s->type, symbol_deps);
      }

      ingest_symbol(*nameit, symbol_deps, to_include);
    }
  }

  // Bring store_ctx symbols into context
  if (c_link(context, store_ctx, "<built-in-library>"))
  {
    // Merging failed
    log_error("Failed to merge C library");
    abort();
  }
}<|MERGE_RESOLUTION|>--- conflicted
+++ resolved
@@ -162,13 +162,8 @@
   "__python_str_islower",
   "__python_char_lower",
   "__python_str_lower",
-<<<<<<< HEAD
-  "__ESBMC_create_inf_obj"
-};
-=======
+  "__ESBMC_create_inf_obj",
   "__python_int"};
-
->>>>>>> f0b90e55
 } // namespace
 
 static void generate_symbol_deps(
