# TODO:
# Sometimes libtool cracks up if we re-configure and don't make clean.
# (This may be a libtool feature)

# To bump the ESBMC version: edit esbmc/version to be whatever version required,
# and commit it. The m4 below will suck the version out of that file. Note that
# things will break if that file has an end-of-line -- use ":set binary" and
# ":set noeol" in vim to enforce that.

m4_define([esbmcversion], m4_include([esbmc/version]))
AC_INIT([ESBMC], [esbmcversion], [esbmc-users@googlegroups.com])
AC_DEFINE([ESBMC_VERSION], ["AC_PACKAGE_VERSION"], [ESBMC version number])
dnl Numerous things croak unless we do this immediately:
AC_CONFIG_AUX_DIR([scripts/build-aux])
AC_CONFIG_MACRO_DIR([scripts/build-aux/m4])

AC_USE_SYSTEM_EXTENSIONS
AC_CONFIG_HEADER(ac_config.h:scripts/ac_config.in)
AM_INIT_AUTOMAKE([1.13 -Wall -Werror foreign])

AC_PROG_CC(clang gcc)
AC_PROG_CXX(clang++ g++)
AC_PROG_AWK
AC_PROG_CPP
AC_PROG_SED
AC_PROG_YACC
AC_PROG_LEX
AC_PROG_MAKE_SET

AC_CHECK_PROG(esbmc_has_yacc, $YACC, "yes", "no")
AS_IF([test "x$esbmc_has_yacc" = "xno"], [AC_MSG_ERROR([Cannot find yacc])])
AC_CHECK_PROG(esbmc_has_lex, $LEX, "yes", "no")
AS_IF([test "x$esbmc_has_lex" = "xno"], [AC_MSG_ERROR([Cannot find lex])])
AC_CHECK_PROG(esbmc_has_awk, $AWK, "yes", "no")
AS_IF([test "x$esbmc_has_awk" = "xno"], [AC_MSG_ERROR([Cannot find awk])])
dnl Don't seem to be able to test for sed

AX_CXX_COMPILE_STDCXX_11(noext,mandatory)

AX_BOOST_BASE(1.47, [], [AC_MSG_ERROR([Cannot find boost base dir, please pass it in --with-boost argument or set BOOST_ROOT])])

AS_VAR_APPEND(CPPFLAGS, " $BOOST_CPPFLAGS")
AS_VAR_APPEND(LDFLAGS, " $BOOST_LDFLAGS")

AS_VAR_SET(C2GOTO_LIBS, "")

AM_PROG_AR
AM_PROG_LEX

LT_INIT(static)
LTDL_INIT

AC_LANG(C++)

AC_CHECK_LIB([m], [fabs])

AC_CHECK_LIB([pthread], [pthread_create],
    [AS_VAR_APPEND(LIBS, " -lpthread ")]
)

dnl Some librt's depend on pthread, so prepend it to the libs
AC_CHECK_LIB([rt], [timer_create],
    [AS_VAR_SET(LIBS, " -lrt $LIBS")],
    [AC_MSG_ERROR([No librt found])], []
)

AC_CHECK_LIB([gomp], [omp_get_num_threads],
    [AS_VAR_SET(LIBS, " -lgomp $LIBS")],
    [AC_MSG_WARN([No libgomp found: Z3 may want this])], []
)

AC_CHECK_LIB([dl], [dlerror],
    [AS_VAR_APPEND(LIBS, " -ldl")],
    [AC_MSG_WARN([No dl found: libgomp may want this])], []
)

AC_CHECK_LIB([gmp], [__gmpz_cmp],
    [AS_VAR_APPEND(LIBS, " -lgmp")],
    [AC_MSG_WARN([No libgmp found: various solvers require it])], []
)

# Define what to do when clang is enabled
m4_define(ESBMC_ENABLE_CLANG, [
  AX_CLANG(3.8.0, [], [AC_MSG_ERROR([Cannot find clang lib dir, please pass it in --with-clang-libdir argument or set CLANG_ROOT])])
  AX_LLVM(,[AC_MSG_FAILURE(LLVM is required.)])
  AC_SUBST([ESBMC_CLANG_SUBDIRS], " clang-c-frontend clang-cpp-frontend ")
  AC_SUBST([ESBMC_CLANG_ARCHIVES], "  ../clang-c-frontend/libclangcfrontend.a ../clang-cpp-frontend/libclangcppfrontend.a ")
  ])

AC_ARG_ENABLE(clang, [AS_HELP_STRING([--disable-clang], Build ESBMC without clang. (On by default))],
[
  dnl If specified, enable clang if asked for, otherwise user asked it to be
  dnl disabled.
  AS_IF([test "${enable_clang}" = "yes"], [
    ESBMC_ENABLE_CLANG
  ], [
    AS_VAR_SET(ESBMC_CLANG_CXXFLAGS, " -DWITHOUT_CLANG ")
    AS_VAR_SET(ESBMC_CLANG_CFLAGS, " -DWITHOUT_CLANG ")
  ]
)
], [
  # If unspecified, enable clang anyway
  ESBMC_ENABLE_CLANG
]
)

AC_CHECK_HEADERS([boost/mpl/if.hpp], [], [AC_MSG_ERROR([No boost mpl found])])
AC_CHECK_HEADERS([boost/shared_ptr.hpp], [], [AC_MSG_ERROR([No boost shared ptr found])])
AC_CHECK_HEADERS([boost/crc.hpp], [], [AC_MSG_ERROR([No boost CRC library found])])
AC_CHECK_HEADERS([boost/utility/enable_if.hpp], [], [AC_MSG_ERROR([No boost enable_if utility found])])
AC_CHECK_HEADERS([boost/fusion/include/equal_to.hpp], [], [AC_MSG_ERROR([No boost fusion library found])])
AC_CHECK_HEADERS([sys/sendfile.h], [AC_DEFINE([HAVE_SENDFILE], [], [Has sendfile header])], [])

AC_CHECK_HEADERS([unistd.h], [AC_DEFINE([HAVE_UNISTD], [], [Has unistd.h header])], [])

dnl We don't link directly against openssl, instead chosing to open at runtime.
dnl However, don't try and build for it without openssl headers
AC_CHECK_HEADERS([openssl/sha.h], [AC_DEFINE([OPENSSL_HEADERS], [], [Have openssl headers])], [])

AC_HEADER_STDBOOL
AC_TYPE_UID_T
AC_C_INLINE
AC_TYPE_INT16_T
AC_TYPE_INT32_T
AC_TYPE_INT64_T
AC_TYPE_INT8_T
AC_TYPE_MODE_T
AC_FUNC_OBSTACK
AC_TYPE_OFF_T
AC_TYPE_PID_T
AC_C_RESTRICT
AC_TYPE_SIZE_T
AC_TYPE_SSIZE_T
AC_CHECK_MEMBERS([struct stat.st_blksize])
AC_STRUCT_ST_BLOCKS
AC_CHECK_MEMBERS([struct stat.st_rdev])
AC_CHECK_DECLS([sys_siglist])
AC_STRUCT_TIMEZONE
AC_TYPE_UINT16_T
AC_TYPE_UINT32_T
AC_TYPE_UINT64_T
AC_TYPE_UINT8_T
AC_CHECK_TYPES([ptrdiff_t])

# These macros check for "GNU Libc compatible functions", aka things that work
# in the way that the autoconf writers want rather than the way the spec
# specifies. No thanks.
# AC_FUNC_MALLOC
# AC_FUNC_REALLOC
AC_FUNC_CHOWN
AC_FUNC_ERROR_AT_LINE
AC_FUNC_FORK
AC_FUNC_FSEEKO
AC_FUNC_GETGROUPS
AC_FUNC_LSTAT_FOLLOWS_SLASHED_SYMLINK
AC_FUNC_MKTIME
AC_FUNC_MMAP
AC_FUNC_STRCOLL
AC_FUNC_STRERROR_R
AC_FUNC_STRNLEN
AC_FUNC_STRTOD
AC_CHECK_FUNCS([alarm atexit bzero clock_gettime dup2 euidaccess fchdir fdatasync fesetround floor ftruncate getcwd getdelim gethostname getpagesize getpass gettimeofday getusershell isascii lchown localeconv localtime_r mblen memchr memmove mempcpy memset mkdir mkfifo modf munmap pathconf pow putenv realpath rint rmdir rpmatch select setenv sethostname setlocale sqrt stime stpcpy strcasecmp strchr strcspn strdup strerror strncasecmp strndup strpbrk strrchr strspn strstr strtol strtoul strtoull strverscmp tzset])

AC_CHECK_FUNC(strlcat, [AC_DEFINE([HAVE_STRLCAT], [true], [strlcat present])], [])
AC_CHECK_FUNC(strlcpy, [AC_DEFINE([HAVE_STRLCPY], [true], [strlcpy present])], [])

LT_LIB_DLLOAD

AC_ARG_ENABLE(static-link, [AS_HELP_STRING([--enable-static-link], Build a static version of esbmc)])
AS_VAR_SET(ESBMC_LDFLAGS, "")
AS_IF([test "${enable_static_link}" = "yes"], [
  AS_VAR_SET(ESBMC_LDFLAGS, " -all-static ")
])
AC_SUBST([ESBMC_LDFLAGS], $ESBMC_LDFLAGS)

AC_ARG_ENABLE(werror, [AS_HELP_STRING([--disable-werror], Disable werror build flag)])

AC_ARG_ENABLE(enable-shared-lib, [AS_HELP_STRING([--enable-shared-lib], Build a shared library of ESBMCs code too)])
AS_IF([test "${enable_shared_lib}" = "yes"], [
  dnl Check for python
  PKG_CHECK_MODULES([LIBPYTHON], [python], [
    dnl Add flags to build python in; enable build of libesbmc
    AS_VAR_APPEND(CXXFLAGS, " $LIBPYTHON_CFLAGS -DWITH_PYTHON ")
    AS_VAR_APPEND(CFLAGS, " $LIBPYTHON_CFLAGS -DWITH_PYTHON ")
    AS_VAR_APPEND(LIBS, " $LIBPYTHON_LIBS -lboost_python ")
    AS_ECHO($LIBPYTHON_CFLAGS)
    AS_ECHO($LIBPYTHON_LIBS)
    AC_SUBST([ESBMC_SHARED_LIB], "libesbmc.la")
    AS_VAR_APPEND(C2GOTO_LIBS, " $LIBPYTHON_LIBS -lboost_python ")
  ], [
    AC_MSG_ERROR("Asked for shared python lib, but pkgconfig finds no python library")
  ])
], [
  AC_SUBST([ESBMC_SHARED_LIB], "")
])

AS_VAR_SET(BASE_CXXFLAGS, "-Wall -Wextra -W -std=c++11 ")
dnl A necessary evil due to the presence of rubbish in boost::python's headers
AS_VAR_APPEND(BASE_CXXFLAGS, " -Wno-unused-local-typedefs -Wno-deprecated-declarations ")

dnl # Do not turn -Werror off: your code is wrong, not -Werror.
dnl Unless of course you're on a mac, in which case clang will frequently
dnl generate new warnings, and you probably want it off. This should be used
dnl with care in that case.
AS_IF([test "x$enable_werror" = "xno"], [
<<<<<<< HEAD
  AC_SUBST([ESBMC_CXXFLAGS],[["$BASE_CXXFLAGS"]])
  AC_SUBST([ESBMC_CFLAGS],[["-Wall -Wextra -W"]])
], [
  dnl not disabled -> enable werror
  AC_SUBST([ESBMC_CXXFLAGS],[["$BASE_CXXFLAGS -Werror"]])
  AC_SUBST([ESBMC_CFLAGS],[["-Wall -Wextra -W -Werror"]])
=======
  AC_SUBST([ESBMC_CXXFLAGS],[["-Wall -Wextra -W -std=c++11 $ESBMC_CLANG_CXXFLAGS "]])
  AC_SUBST([ESBMC_CFLAGS],[["-Wall -Wextra -W $ESBMC_CLANG_CFLAGS"]])
], [
  dnl not disabled -> enable werror
  AC_SUBST([ESBMC_CXXFLAGS],[["-Wall -Wextra -W -std=c++11 -Werror $ESBMC_CLANG_CXXFLAGS "]])
  AC_SUBST([ESBMC_CFLAGS],[["-Wall -Wextra -W -Werror $ESBMC_CLANG_CFLAGS "]])
>>>>>>> c3b12d44
])

AC_SUBST([ESBMC_CXXFLAGS_WARNINGS],[["-Wall -Wextra -W -std=c++11"]])

AC_HEADER_STDC

AC_DEFUN([ESBMC_FINDSOLVER_ADDPREFIX], [m4_foreach(thevar, [$2], [$1/thevar$3])]dnl
  dnl $1 = prefix
  dnl $2 = list of filenames, comma separated
  dnl $3 = separator
  dnl evaluates to list of files, not comma separated
  dnl
)

AC_DEFUN([ESBMC_CHECK_FILES], [
  dnl $1 = Path prefix
  dnl $2 = File list
  dnl $3 = output var to set
  AC_CHECK_FILES(ESBMC_FINDSOLVER_ADDPREFIX($1, [$2], [ ]))
  $3=yes
  for fname in ESBMC_FINDSOLVER_ADDPREFIX($1, [$2], [ ]); do
    goodfname=AS_TR_SH($fname)
    AS_VAR_COPY([var], [ac_cv_file_$goodfname])
    AS_IF([test $var = no], [$3=no;])
  done
  ]
)

dnl Yes, I know
AC_DEFUN([ESBMC_CHECK_HEADERS], [
  dnl $1 = Path prefix
  dnl $2 = File list
  dnl $3 = output var to set
  AC_CHECK_HEADERS(ESBMC_FINDSOLVER_ADDPREFIX($1, [$2], [ ]))
  $3=yes
  for fname in ESBMC_FINDSOLVER_ADDPREFIX($1, [$2], [ ]); do
    goodfname=AS_TR_SH($fname)
    AS_VAR_COPY([var], [ac_cv_header_$goodfname])
    AS_IF([test $var = no], [$3=no;])
  done
  ]
)

AC_DEFUN([ESBMC_CHECK_SOLVER], [
  dnl $1 = Paths
  dnl $2 = Headers
  dnl $3 = solvername
  dnl $4 = The base solver library file, i.e. z3 for -lz3
  dnl $5 = A function in the library to test for presence of
  dnl $6 = include subpath
  dnl $7 = list of potential library subpaths
  dnl $8 = Macro for additional local library config
  dnl XXX output
  AS_VAR_SET(esbmc_found_solver_$3, no)
  m4_foreach(path, [$1], [
    dnl Skip if we already have one
    AS_VAR_COPY(alreadygotone, esbmc_found_solver_$3)
    AS_IF([test $alreadygotone = "no"], [

    esbmc_path_name=AS_TR_SH($3_$path)
    AS_VAR_SET(esbmc_check_solver_${esbmc_path_name}, no)
    ESBMC_CHECK_FILES(path, [$2], has_files)
    AS_IF([test $has_files = yes], [
    esbmc_check_solver_old_cppflags=$CPPFLAGS
    esbmc_check_solver_old_cxxflags=$CXXFLAGS
    AS_VAR_APPEND(CPPFLAGS, " -I path/$6 ")
    AS_VAR_APPEND(CXXFLAGS, " -I path/$6 ")
    ESBMC_CHECK_HEADERS(path, [$2], has_headers)
    AS_IF([test $has_headers = yes], [

    AS_VAR_SET(esbmc_check_solver_libthere_${esbmc_path_name}, no)
    AS_VAR_SET(esbmc_check_solver_libdir_${esbmc_path_name}, "")
    m4_foreach(libdir, [$7], [

    # Only test if we haven't found something
    AS_VAR_COPY(alreadydone, esbmc_check_solver_libthere_${esbmc_path_name})
    AS_IF([test $alreadydone = "no"], [

    esbmc_check_solver_old_libs=$LIBS
    # Prepend library to LIBS -- this is because the link ordering is important,
    # and the library might depend on previously detected libraries already in
    # LIBS
    LIBS="[-L]path/libdir -l$4 $ESBMC_SOLVER_LIBS $LIBS"
    # Indirectly call local-config macro
    indir($8, path, "path/libdir", LIBS)
    AC_CHECK_LIB($4, $5, [
      AS_VAR_SET(esbmc_check_solver_libthere_${esbmc_path_name}, yes)
      AS_VAR_SET(esbmc_check_solver_libdir_${esbmc_path_name}, libdir)
      AS_VAR_SET(esbmc_found_solver_$3_path, path)
      AS_VAR_SET(esbmc_found_solver_$3, yes)
      AS_VAR_APPEND(esbmc_list_of_solvers, " $3")
      AS_VAR_APPEND(esbmc_list_of_backends, [" "$3/'lib'$3'.la'])
      AS_VAR_APPEND(ESBMC_SOLVER_LIBS, " [-L]path/libdir -l$4 ")
      indir($8, path, "path/libdir", ESBMC_SOLVER_LIBS)
      AC_SUBST([ESBMC_ENABLE_$3], 1)
      AS_ECHO("Found solver at path/libdir")
    ], [
      AC_SUBST([ESBMC_ENABLE_$3], 0)
    ], [])
    dnl Reset LIBS. Intermediate programs should not depend on solvers
    AS_VAR_SET(LIBS, $esbmc_check_solver_old_libs)

    # Don't cache the library check, seeing how we're changing the env.
    AS_UNSET(ac_cv_lib_$4_$5)


    ])
    ])
    ])

     # Unset flags if no solver found yet
    AS_IF([test "$[esbmc_found_solver_]$3" != "yes"], [
      CXXFLAGS=$esbmc_check_solver_old_cxxflags
      CPPFLAGS=$esbmc_check_solver_old_cppflags
      ])
    ])
    ])
  ])
])

m4_define(ESBMC_OPTIONAL_SOLVER, [
  dnl $1 = Paths
  dnl $2 = Headers
  dnl $3 = solvername
  dnl $4 = The base solver library file, i.e. z3 for -lz3
  dnl $5 = A function in the library to test for presence of
  dnl $6 = include subpath
  dnl $7 = list of potential library subpaths
  dnl $8 = Macro for additional local library config
  dnl XXX output
  AC_ARG_WITH([$3], [AS_HELP_STRING([--with-$3], [Enable $3 solver])], [],
              [with_$3=yes])

  AS_IF([test "x$with_$3" != xno], [

    AS_IF([test "x$with_$3" != xyes], [
      AS_VAR_SET(esbmc_with_dir_path, "$with_$3")
      ESBMC_CHECK_SOLVER([$esbmc_with_dir_path], [$2], $3, $4, $5, $6, [$7], $8)
      AS_IF([test "$esbmc_found_solver_$3" != "yes"],
            [ AC_MSG_ERROR(["Path to $3 given on command line (with --with-$3), but can't use $3 installation there"])])
      ], [
        ESBMC_CHECK_SOLVER([$1], [$2], $3, $4, $5, $6, [$7], $8)
      ]
      )
    ])
  ])

m4_define(esbmc_all_solvers, [z3, boolector, yices, cvc4, mathsat])
m4_foreach(thesolver, [esbmc_all_solvers], [
  AC_ARG_ENABLE(thesolver,
              [AS_HELP_STRING([--disable-thesolver], Disable thesolver solver)])
  AS_IF([test "x$[enable_]thesolver" = "xno"], [
           AS_VAR_SET([esbmc_disable_solver_]thesolver, "yes")
        ])
  ])

dnl Define all of these to be not enabled by default
m4_foreach(thesolver, [esbmc_all_solvers], [
  m4_define([str], [ESBMC_ENABLE_])
  m4_append([str], thesolver)
  AC_SUBST([str], 0)
  undefine([str])
])

m4_define(z3_build_headers, [include/z3.h, include/z3++.h])
m4_define(z3_possible_locs, [$SATDIR64/z3, $SATDIR32/z3, $SATDIR/z3, $HOME/z3, $Z3DIR])
m4_define(z3_possible_libdirs, [lib, bin, x64])

dnl Only boolector 1.6 and later are supported -- prior versions of boolector
dnl do not have a structure for knowing where lingeling / minisat are.

m4_define(btor_build_headers, [boolector/boolector.h])
m4_define(btor_possible_locs, [$SATDIR64/boolector, $SATDIR32/boolector, $SATDIR/boolector, $HOME/boolector])
m4_define(btor_possible_libdirs, [boolector])

m4_define(yices_build_headers, [include/yices.h])
m4_define(yices_possible_locs, [$SATDIR64/yices, $SATDIR32/yices, $SATDIR/yices, $HOME/yices])
m4_define(yices_possible_libdirs, [lib])

m4_define(cvc4_build_headers, [include/cvc4/cvc4.h])
m4_define(cvc4_possible_locs, [$SATDIR64/cvc4, $SATDIR32/cvc4, $SATDIR/cvc4, $HOME/cvc4])
m4_define(cvc4_possible_libdirs, [lib])

m4_define(mathsat_build_headers, [include/mathsat.h])
m4_define(mathsat_possible_locs, [$SATDIR64/mathsat, $SATDIR32/mathsat, $SATDIR/mathsat, $HOME/mathsat])
m4_define(mathsat_possible_libdirs, [lib])

dnl Random dollars are shoehorned into these names to ensure that M4 does not
dnl rename them as they are passed down to the point where they are actually
dnl used -- to set additional command line options for a particular solver
dnl candiate location
m4_define([$$ESBMC_NOOP_CONFIG], [])

ESBMC_SOLVER_LIBS=""

dnl Lingeling gets it's own special position in the command line because it's
dnl an intermediate library that a solver depends on, and thus has to go after
dnl any solver -l$solver directives
m4_define([$$ESBMC_BOOLECTOR_EXTRA_CONFIG], [
  dnl $1 = Path we're looking at as being the boolector installation
  dnl $2 = libdir path
  dnl $3 = Variable we're pumping this config into
  AS_VAR_APPEND($3, " [-L]$1/lingeling ")
  AS_VAR_APPEND($3, " -llgl ")
])dnl

m4_define([$$ESBMC_YICES_EXTRA_CONFIG], [
  dnl $1 = Path we're looking at as being the yices installation
  dnl Yices ships with 'libyices.2.x.y', but no set of appropriate symlinks.
  dnl So linking against it is a pain. Detect cricumstances where the
  dnl appropriate version symlinks are not installed, and bail.
  AS_IF([test -d $1], [
    AS_IF([test ! -z "`ls $2 | grep libyices.so.2*`"], [
      AS_IF([test ! -e "$2/libyices.so"], [
        AC_MSG_ERROR([Found yices, but cannot link against it. A shared object exists in $2, however you need to symlink a "libyices.so" to it to work. Or, specify --disable-yices])
        exit 1
      ])
    ])
  ])
])dnl

esbmc_list_of_solvers="smtlib";
esbmc_list_of_backends="./smtlib/libsmtlib.la ";

AS_IF([test "$esbmc_disable_solver_z3" != "yes"], [
ESBMC_OPTIONAL_SOLVER([z3_possible_locs], [z3_build_headers], z3, z3, Z3_mk_context, include, [z3_possible_libdirs], $$ESBMC_NOOP_CONFIG)
])

AS_IF([test "$esbmc_disable_solver_boolector" != "yes"], [
ESBMC_OPTIONAL_SOLVER([btor_possible_locs], [btor_build_headers], boolector, boolector, boolector_new, boolector, [btor_possible_libdirs], $$ESBMC_BOOLECTOR_EXTRA_CONFIG)
])

AS_IF([test "$esbmc_disable_solver_yices" != "yes"], [
ESBMC_OPTIONAL_SOLVER([yices_possible_locs], [yices_build_headers], yices, yices, yices_init, include, [yices_possible_libdirs], $$ESBMC_YICES_EXTRA_CONFIG)
])

AS_IF([test "$esbmc_disable_solver_cvc4" != "yes"], [
dnl NB: this checks for 'sleep' in libcvc4 (which resolves) because autoconf
dnl does not enjoy the idea of testing for C++ / mangled symbols
ESBMC_OPTIONAL_SOLVER([cvc4_possible_locs], [cvc4_build_headers], cvc4, cvc4, sleep, include, [cvc4_possible_libdirs], $$ESBMC_NOOP_CONFIG)
])

AS_IF([test "$esbmc_disable_solver_mathsat" != "yes"], [
ESBMC_OPTIONAL_SOLVER([mathsat_possible_locs], [mathsat_build_headers], mathsat, mathsat, msat_create_config, include, [mathsat_possible_libdirs], $$ESBMC_NOOP_CONFIG)
])

dnl Temporarily, while things remain unconfigured
AC_SUBST([ESBMC_ENABLE_minisat], 0)

# Define a list of solvers that we have
AC_DEFINE_UNQUOTED([ESBMC_AVAILABLE_SOLVERS], ["$esbmc_list_of_solvers"], [List of ESBMC headers available to us])
AC_SUBST([ESBMC_AVAILABLE_SOLVERS], $esbmc_list_of_solvers)
AC_SUBST([ESBMC_SOLVER_BACKENDS], ["$esbmc_list_of_backends"])
AC_SUBST([ESBMC_SOLVER_DIRS], ["$esbmc_list_of_solvers"])
AC_SUBST([ESBMC_SOLVER_LIBS], "$ESBMC_SOLVER_LIBS")

AC_SUBST([C2GOTO_LIBS], "$C2GOTO_LIBS")

AC_CONFIG_FILES([Makefile big-int/Makefile util/Makefile langapi/Makefile solvers/Makefile solvers/prop/Makefile solvers/smt/Makefile solvers/z3/Makefile solvers/boolector/Makefile solvers/yices/Makefile solvers/cvc4/Makefile solvers/mathsat/Makefile solvers/smtlib/Makefile goto-symex/Makefile goto-programs/Makefile pointer-analysis/Makefile ansi-c/Makefile ansi-c/cpp/Makefile ansi-c/headers/Makefile cpp/Makefile cpp/library/Makefile clang-c-frontend/Makefile clang-cpp-frontend/Makefile esbmc/Makefile solvers/solver_config.h])
AC_OUTPUT

AS_ECHO(["----------------------------------------"])
AS_ECHO(["Your solver configuration is below"])
AS_ECHO(["To override, pass --with-solvername=path"])
AS_ECHO(["----------------------------------------"])
esbmc_found_a_solver=no
m4_foreach(thesolver, [esbmc_all_solvers], [
  AS_IF([test "$[esbmc_found_solver_]thesolver" = "yes"], [
    esbmc_found_a_solver=yes
    AS_ECHO("AS_HELP_STRING([thesolver], $[esbmc_found_solver_]thesolver[_path])")
  ]
  )
])
AS_IF([test "$esbmc_found_a_solver" = "no"], [
   AS_ECHO("WARNING: No solvers found. It's quite likely that this isn't what you want.")
   AS_ECHO("")
   AS_ECHO(["Configure \$[]SATDIR to point at a directory containing sat solvers, set an appropriate environmental variable, or pass a path to a solver to configure with --with-solvername=path"])
   AS_ECHO("")
   AS_ECHO(["You can still use ESBMC using the SMTLIB printer, however you only be able to output formulae to a file, or connect the SMTLIB printer to a solver process."])
   ])<|MERGE_RESOLUTION|>--- conflicted
+++ resolved
@@ -194,30 +194,21 @@
   AC_SUBST([ESBMC_SHARED_LIB], "")
 ])
 
-AS_VAR_SET(BASE_CXXFLAGS, "-Wall -Wextra -W -std=c++11 ")
+AS_VAR_SET(BASE_CXXFLAGS, "-Wall -Wextra -W -std=c++11 $ESBMC_CLANG_CXXFLAGS ")
 dnl A necessary evil due to the presence of rubbish in boost::python's headers
-AS_VAR_APPEND(BASE_CXXFLAGS, " -Wno-unused-local-typedefs -Wno-deprecated-declarations ")
+AS_VAR_APPEND(BASE_CXXFLAGS, " -Wno-unused-local-typedefs -Wno-deprecated-declarations $ESBMC_CLANG_CFLAGS ")
 
 dnl # Do not turn -Werror off: your code is wrong, not -Werror.
 dnl Unless of course you're on a mac, in which case clang will frequently
 dnl generate new warnings, and you probably want it off. This should be used
 dnl with care in that case.
 AS_IF([test "x$enable_werror" = "xno"], [
-<<<<<<< HEAD
   AC_SUBST([ESBMC_CXXFLAGS],[["$BASE_CXXFLAGS"]])
   AC_SUBST([ESBMC_CFLAGS],[["-Wall -Wextra -W"]])
 ], [
   dnl not disabled -> enable werror
   AC_SUBST([ESBMC_CXXFLAGS],[["$BASE_CXXFLAGS -Werror"]])
   AC_SUBST([ESBMC_CFLAGS],[["-Wall -Wextra -W -Werror"]])
-=======
-  AC_SUBST([ESBMC_CXXFLAGS],[["-Wall -Wextra -W -std=c++11 $ESBMC_CLANG_CXXFLAGS "]])
-  AC_SUBST([ESBMC_CFLAGS],[["-Wall -Wextra -W $ESBMC_CLANG_CFLAGS"]])
-], [
-  dnl not disabled -> enable werror
-  AC_SUBST([ESBMC_CXXFLAGS],[["-Wall -Wextra -W -std=c++11 -Werror $ESBMC_CLANG_CXXFLAGS "]])
-  AC_SUBST([ESBMC_CFLAGS],[["-Wall -Wextra -W -Werror $ESBMC_CLANG_CFLAGS "]])
->>>>>>> c3b12d44
 ])
 
 AC_SUBST([ESBMC_CXXFLAGS_WARNINGS],[["-Wall -Wextra -W -std=c++11"]])
