# TODO:
# Sometimes libtool cracks up if we re-configure and don't make clean.
# (This may be a libtool feature)

# To bump the ESBMC version: edit esbmc/version to be whatever version required,
# and commit it. The m4 below will suck the version out of that file. Note that
# things will break if that file has an end-of-line -- use ":set binary" and
# ":set noeol" in vim to enforce that.

m4_define([esbmcversion], m4_include([esbmc/version]))
AC_INIT([ESBMC], [esbmcversion], [esbmc-users@googlegroups.com])
AC_DEFINE([ESBMC_VERSION], ["AC_PACKAGE_VERSION"], [ESBMC version number])
AC_SUBST([ESBMC_VERSION_STR], esbmcversion)
dnl Numerous things croak unless we do this immediately:
AC_CONFIG_AUX_DIR([scripts/build-aux])
AC_CONFIG_MACRO_DIRS([scripts/build-aux/m4 /usr/share/aclocal])

AC_USE_SYSTEM_EXTENSIONS
AC_CONFIG_HEADER(ac_config.h:scripts/ac_config.in)
AM_INIT_AUTOMAKE([1.13 -Wall -Werror foreign])

AC_PROG_CC(clang gcc)
AC_PROG_CXX(clang++ g++)
AC_PROG_AWK
AC_PROG_CPP
AC_PROG_SED
AC_PROG_YACC
AC_PROG_LEX
AC_PROG_MAKE_SET

AC_CHECK_PROG(esbmc_has_yacc, $YACC, "yes", "no")
AS_IF([test "x$esbmc_has_yacc" = "xno"], AC_MSG_ERROR([Cannot find yacc]))
AC_CHECK_PROG(esbmc_has_lex, $LEX, "yes", "no")
AS_IF([test "x$esbmc_has_lex" = "xno"], AC_MSG_ERROR([Cannot find lex]))
AC_CHECK_PROG(esbmc_has_awk, $AWK, "yes", "no")
AS_IF([test "x$esbmc_has_awk" = "xno"], AC_MSG_ERROR([Cannot find awk]))
dnl Don't seem to be able to test for sed

dnl Transform version numbers into some integers...
AS_VAR_SET(ver_numcomponents, `echo esbmcversion | awk 'BEGIN{RS="."}{print $0;}' | wc -l`)
AS_IF([test "${ver_numcomponents}" != "4"], [
  AC_MSG_ERROR([Couldnt interpret esbmc version number in esbmc/version])
])
dnl Could use cut; too bad.
AS_VAR_SET(ver_majversion, `echo esbmcversion | awk 'BEGIN{FS="."}{print $1;}'`)
AS_VAR_SET(ver_minversion, `echo esbmcversion | awk 'BEGIN{FS="."}{print $2;}'`)
AS_VAR_SET(ver_pversion, `echo esbmcversion | awk 'BEGIN{FS="."}{print $3;}'`)
AS_ECHO("ESBMC version is ${ver_majversion}.${ver_minversion}.${ver_pversion}")

AS_IF([test "${ver_minversion}" -gt "255"], [
  AC_MSG_ERROR([Min version component is too large])
])
AS_IF([test "${ver_pversion}" -gt "255"], [
  AC_MSG_ERROR([Patch version component is too large])
])

AS_VAR_SET(ver_majhex, `printf "%X" ${ver_majversion}`)
AS_VAR_SET(ver_minhex, `printf "%02X" ${ver_minversion}`)
AS_VAR_SET(ver_phex, `printf "%02X" ${ver_pversion}`)
AS_VAR_SET(ver_hexstr, `printf "0x${ver_majhex}${ver_minhex}${ver_phex}"`)

AC_SUBST([ESBMC_VERSION_HEX], "${ver_hexstr}")

dnl Continue looking at our compilation situation

AX_CXX_COMPILE_STDCXX_11(noext,mandatory)

AX_BOOST_BASE(1.47, [], AC_MSG_ERROR([Cannot find boost base dir; please pass it in --with-boost argument or set BOOST_ROOT]))

AS_VAR_APPEND(CPPFLAGS, " $BOOST_CPPFLAGS")
AS_VAR_APPEND(LDFLAGS, " $BOOST_LDFLAGS")

AS_VAR_SET(C2GOTO_LIBS, "")

AM_PROG_AR
AM_PROG_LEX

LT_INIT(static disable-shared)
LTDL_INIT

AC_LANG(C++)

AC_CHECK_LIB([m], [fabs])

AC_CHECK_LIB([pthread], [pthread_create],
    [AS_VAR_APPEND(LIBS, " -lpthread ")]
)

dnl Some librt's depend on pthread, so prepend it to the libs
AC_CHECK_LIB([rt], [timer_create],
    [AS_VAR_SET(LIBS, " -lrt $LIBS")],
    AC_MSG_ERROR([No librt found]), []
)

AC_CHECK_LIB([gomp], [omp_get_num_threads],
    [AS_VAR_SET(LIBS, " -lgomp $LIBS")],
    [AC_MSG_WARN([No libgomp found: Z3 may want this])], []
)

AC_CHECK_LIB([dl], [dlerror],
    [AS_VAR_APPEND(LIBS, " -ldl")],
    [AC_MSG_WARN([No dl found: libgomp may want this])], []
)

AC_CHECK_LIB([gmp], [__gmpz_cmp],
    [AS_VAR_APPEND(LIBS, " -lgmp")],
    [AC_MSG_WARN([No libgmp found: various solvers require it])], []
)

AC_CHECK_LIB([crypto], [SHA1_Init],
    [AS_VAR_APPEND(LIBS, " -lcrypto")],
    [AC_MSG_WARN([No libgmp found: various solvers require it])], []
)

# Define what to do when clang is enabled
m4_define(ESBMC_ENABLE_CLANG, [
  AX_CLANG(3.9.0, [], AC_MSG_ERROR([Cannot find clang lib dir; please pass it in --with-clang-libdir argument or set CLANG_ROOT]))
  AX_LLVM(,AC_MSG_FAILURE(Cannot find llvm dir, please pass it in --with-llvm argument))
  AC_SUBST([ESBMC_CLANG_SUBDIRS], " clang-c-frontend clang-cpp-frontend ")
  AC_SUBST([ESBMC_CLANG_ARCHIVES], " ../clang-c-frontend/libclangcfrontend.la ../clang-cpp-frontend/libclangcppfrontend.la ../clang-c-frontend/headers/libclangheaders.la")
  ])

AC_ARG_ENABLE(clang, [AS_HELP_STRING([--disable-clang], Build ESBMC without clang. (On by default))],
[
  dnl If specified, enable clang if asked for, otherwise user asked it to be
  dnl disabled.
  AS_IF([test "${enable_clang}" = "yes"], [
    ESBMC_ENABLE_CLANG
  ], [
    AS_VAR_SET(ESBMC_CLANG_CXXFLAGS, " -DWITHOUT_CLANG ")
    AS_VAR_SET(ESBMC_CLANG_CFLAGS, " -DWITHOUT_CLANG ")
  ]
)
], [
  # If unspecified, enable clang anyway
  ESBMC_ENABLE_CLANG
]
)

AC_CHECK_HEADERS([boost/mpl/if.hpp], [], AC_MSG_ERROR([No boost mpl found]))
AC_CHECK_HEADERS([boost/shared_ptr.hpp], [], AC_MSG_ERROR([No boost shared ptr found]))
AC_CHECK_HEADERS([boost/crc.hpp], [], AC_MSG_ERROR([No boost CRC library found]))
AC_CHECK_HEADERS([boost/utility/enable_if.hpp], [], AC_MSG_ERROR([No boost enable_if utility found]))
AC_CHECK_HEADERS([boost/fusion/include/equal_to.hpp], [], AC_MSG_ERROR([No boost fusion library found]))
AC_CHECK_HEADERS([sys/sendfile.h], AC_DEFINE([HAVE_SENDFILE_ESBMC], [], [Has sendfile header]), [])

AC_CHECK_HEADERS([unistd.h], [AC_DEFINE([HAVE_UNISTD], [], [Has unistd.h header])], [])

dnl We don't link directly against openssl, instead chosing to open at runtime.
dnl However, don't try and build for it without openssl headers
AC_CHECK_HEADERS([openssl/sha.h], [AC_DEFINE([OPENSSL_HEADERS], [], [Have openssl headers])], [])

AC_HEADER_STDBOOL
AC_TYPE_UID_T
AC_C_INLINE
AC_TYPE_INT16_T
AC_TYPE_INT32_T
AC_TYPE_INT64_T
AC_TYPE_INT8_T
AC_TYPE_MODE_T
AC_FUNC_OBSTACK
AC_TYPE_OFF_T
AC_TYPE_PID_T
AC_C_RESTRICT
AC_TYPE_SIZE_T
AC_TYPE_SSIZE_T
AC_CHECK_MEMBERS([struct stat.st_blksize])
AC_STRUCT_ST_BLOCKS
AC_CHECK_MEMBERS([struct stat.st_rdev])
AC_CHECK_DECLS([sys_siglist])
AC_STRUCT_TIMEZONE
AC_TYPE_UINT16_T
AC_TYPE_UINT32_T
AC_TYPE_UINT64_T
AC_TYPE_UINT8_T
AC_CHECK_TYPES([ptrdiff_t])

# These macros check for "GNU Libc compatible functions", aka things that work
# in the way that the autoconf writers want rather than the way the spec
# specifies. No thanks.
# AC_FUNC_MALLOC
# AC_FUNC_REALLOC
AC_FUNC_CHOWN
AC_FUNC_ERROR_AT_LINE
AC_FUNC_FORK
AC_FUNC_FSEEKO
AC_FUNC_GETGROUPS
AC_FUNC_LSTAT_FOLLOWS_SLASHED_SYMLINK
AC_FUNC_MKTIME
AC_FUNC_MMAP
AC_FUNC_STRCOLL
AC_FUNC_STRERROR_R
AC_FUNC_STRNLEN
AC_FUNC_STRTOD
AC_CHECK_FUNCS([alarm atexit bzero clock_gettime dup2 euidaccess fchdir fdatasync fesetround floor ftruncate getcwd getdelim gethostname getpagesize getpass gettimeofday getusershell isascii lchown localeconv localtime_r mblen memchr memmove mempcpy memset mkdir mkfifo modf munmap pathconf pow putenv realpath rint rmdir rpmatch select setenv sethostname setlocale sqrt stime stpcpy strcasecmp strchr strcspn strdup strerror strncasecmp strndup strpbrk strrchr strspn strstr strtol strtoul strtoull strverscmp tzset])

AC_CHECK_FUNC(strlcat, [AC_DEFINE([HAVE_STRLCAT], [true], [strlcat present])], [])
AC_CHECK_FUNC(strlcpy, [AC_DEFINE([HAVE_STRLCPY], [true], [strlcpy present])], [])

LT_LIB_DLLOAD

AC_ARG_ENABLE(static-link, [AS_HELP_STRING([--enable-static-link], Build a static version of esbmc)])
AS_VAR_SET(ESBMC_LDFLAGS, "")
AS_IF([test "${enable_static_link}" = "yes"], [
  AS_VAR_SET(ESBMC_LDFLAGS, " -all-static ")
])
AC_SUBST([ESBMC_LDFLAGS], $ESBMC_LDFLAGS)

AC_ARG_ENABLE(werror, [AS_HELP_STRING([--disable-werror], Disable werror build flag)])

dnl on by default...
AC_ARG_ENABLE(enable-esbmc, [AS_HELP_STRING([--enable-esbmc], Build main ESBMC binary)])
AS_IF([test "${enable_esbmc}" = "yes"], [
  AC_SUBST([ESBMC_BINARY], "esbmc")
], [
  dnl If we turn esbmc off, disable creation of any statc objects
  AS_IF([test "${enable_esbmc}" = "no"], [
    AS_VAR_SET(enable_static, "no")
  ])
])

AC_ARG_ENABLE(enable-python, [AS_HELP_STRING([--enable-python], Build python support into ESBMC)])
AS_IF([test "${enable_python}" = "yes"], [
  dnl Check for python. Hardcoded to python 3: I was going to make this
  dnl selectable, but then realised that everyone (even I) need a little
  dnl knudging towards python3 now and then.
  PKG_CHECK_MODULES([LIBPYTHON3], [python3], [
    dnl Add flags to build python in; enable build of libesbmc
    AS_VAR_APPEND(CXXFLAGS, " $LIBPYTHON3_CFLAGS -DWITH_PYTHON ")
    AS_VAR_APPEND(CFLAGS, " $LIBPYTHON3_CFLAGS -DWITH_PYTHON ")

    dnl Misery: debian wants -py34 on the end, autoconf library stuff doesn't
    dnl detect that. Attempt to build the version number by frobbing pkgconfig

    _PKG_CONFIG(PYTHON3_VERSION, modversion, python3)

    AS_VAR_SET(py3suffix, `echo $pkg_cv_PYTHON3_VERSION | sed -e 's/\.//g'`)
    AS_VAR_SET(py3libname, "boost_python-py${py3suffix}")

    dnl Alternately, if the user overrides with a --with-boost-python= spec,
    dnl the set the libname to that
    AC_ARG_WITH([boost-python-libname], [AS_HELP_STRING([--with-boost-python-libname], [Specify basename of boost-pythons shared object])], [
      AS_VAR_SET(py3libname, "${with_boost_python_libname}")],
    [])

    AS_VAR_APPEND(LIBS, " $LIBPYTHON3_LIBS ")
    AS_VAR_APPEND(C2GOTO_LIBS, " $LIBPYTHON3_LIBS ")

    dnl Check if we can actually compile in boost-python. Needs to be after
    dnl python libs added to LIBS
<<<<<<< HEAD
    AC_CHECK_LIB(["${py3libname}"], [no_init],
    [
      dnl Alright, add the lib name to that
      AS_VAR_APPEND(LIBS, " -l${py3libname} ")
      AS_VAR_APPEND(C2GOTO_LIBS, " -l${py3libname} ")
    ],
    [
      dnl Fedora just has -lboost_python3
      AC_CHECK_LIB(["boost_python3"], [no_init],
      [
        AS_VAR_APPEND(LIBS, " -lboost_python3 ")
        AS_VAR_APPEND(C2GOTO_LIBS, " -lboost_python3 ")
      ],
      [
        AC_MSG_ERROR([Python supported requested but boost-python not found. Alternately: packaging sketchyness means I couldn't deduce the base soname and you can specify it with --with-boost-python-libname=boost_python-foobar'])
      ])
    ])
=======
    AC_CHECK_LIB(["${py3libname}"], [no_init], [],
        AC_MSG_ERROR([Python supported requested but boost-python not found. Alternately: packaging sketchyness means I couldn't deduce the base soname and you can specify it with --with-boost-python-libname=boost_python-foobar']), []
    )

    dnl Alright, add the lib name to that
    AS_VAR_APPEND(LIBS, " -l${py3libname} ")
    AS_VAR_APPEND(C2GOTO_LIBS, " -l${py3libname} ")
>>>>>>> 8f204dac

    AC_SUBST([ESBMC_PYTHON_OBJ], "python.lo")
  ],
    AC_MSG_ERROR(Asked for python support but pkgconfig finds no python library. You need to install python 3 development packages.)
  )
], [
    AC_SUBST([ESBMC_PYTHON_OBJ], "")
])

dnl If --enable-shared was supplied, then enable building of libesbmc.
AS_IF([test "${enable_shared}" = "yes"], [
  AC_SUBST([ESBMC_SHARED_LIB], "libesbmc.la")
], [
  AC_SUBST([ESBMC_SHARED_LIB], "")
])

AS_VAR_SET(BASE_CXXFLAGS, "-Wall -Wextra -W -std=c++11 $ESBMC_CLANG_CXXFLAGS ")
dnl A necessary evil due to the presence of rubbish in boost::python's headers.
dnl local typedefs because that's hwo boost python works
dnl deprecated decls because it uses auto ptrs
dnl field initializers due to a, uh, totally legitimate initializer mismatch
dnl       with later versions of python headers
dnl String aliasing... the following knackers that:
dnl       return (*(void**)m_result.bytes == Py_None)
AS_VAR_APPEND(BASE_CXXFLAGS, " -Wno-unused-local-typedefs -Wno-deprecated-declarations -Wno-missing-field-initializers -Wno-strict-aliasing $ESBMC_CLANG_CFLAGS ")

dnl # Do not turn -Werror off: your code is wrong, not -Werror.
dnl Unless of course you're on a mac, in which case clang will frequently
dnl generate new warnings, and you probably want it off. This should be used
dnl with care in that case.
AS_IF([test "x$enable_werror" = "xno"], [
  AC_SUBST([ESBMC_CXXFLAGS],[["$BASE_CXXFLAGS"]])
  AC_SUBST([ESBMC_CFLAGS],[["-Wall -Wextra -W"]])
], [
  dnl not disabled -> enable werror
  AC_SUBST([ESBMC_CXXFLAGS],[["$BASE_CXXFLAGS -Werror"]])
  AC_SUBST([ESBMC_CFLAGS],[["-Wall -Wextra -W -Werror"]])
])

AC_SUBST([ESBMC_CXXFLAGS_WARNINGS],[["-Wall -Wextra -W -std=c++11"]])

AC_HEADER_STDC

AC_DEFUN([ESBMC_FINDSOLVER_ADDPREFIX], [m4_foreach(thevar, [$2], [$1/thevar$3])]dnl
  dnl $1 = prefix
  dnl $2 = list of filenames, comma separated
  dnl $3 = separator
  dnl evaluates to list of files, not comma separated
  dnl
)

AC_DEFUN([ESBMC_CHECK_FILES], [
  dnl $1 = Path prefix
  dnl $2 = File list
  dnl $3 = output var to set
  AC_CHECK_FILES(ESBMC_FINDSOLVER_ADDPREFIX($1, [$2], [ ]))
  $3=yes
  for fname in ESBMC_FINDSOLVER_ADDPREFIX($1, [$2], [ ]); do
    goodfname=AS_TR_SH($fname)
    AS_VAR_COPY([var], [ac_cv_file_$goodfname])
    AS_IF([test $var = no], [$3=no;])
  done
  ]
)

dnl Yes, I know
AC_DEFUN([ESBMC_CHECK_HEADERS], [
  dnl $1 = Path prefix
  dnl $2 = File list
  dnl $3 = output var to set
  AC_CHECK_HEADERS(ESBMC_FINDSOLVER_ADDPREFIX($1, [$2], [ ]))
  $3=yes
  for fname in ESBMC_FINDSOLVER_ADDPREFIX($1, [$2], [ ]); do
    goodfname=AS_TR_SH($fname)
    AS_VAR_COPY([var], [ac_cv_header_$goodfname])
    AS_IF([test $var = no], [$3=no;])
  done
  ]
)

AC_DEFUN([ESBMC_CHECK_SOLVER], [
  dnl $1 = Paths
  dnl $2 = Headers
  dnl $3 = solvername
  dnl $4 = The base solver library file, i.e. z3 for -lz3
  dnl $5 = A function in the library to test for presence of
  dnl $6 = include subpath
  dnl $7 = list of potential library subpaths
  dnl $8 = Macro for additional local library config
  dnl XXX output
  AS_VAR_SET(esbmc_found_solver_$3, no)
  m4_foreach(path, [$1], [
    dnl Skip if we already have one
    AS_VAR_COPY(alreadygotone, esbmc_found_solver_$3)
    AS_IF([test $alreadygotone = "no"], [

    esbmc_path_name=AS_TR_SH($3_$path)
    AS_VAR_SET(esbmc_check_solver_${esbmc_path_name}, no)
    ESBMC_CHECK_FILES(path, [$2], has_files)
    AS_IF([test $has_files = yes], [
    esbmc_check_solver_old_cppflags=$CPPFLAGS
    esbmc_check_solver_old_cxxflags=$CXXFLAGS
    AS_VAR_APPEND(CPPFLAGS, " -I path/$6 ")
    AS_VAR_APPEND(CXXFLAGS, " -I path/$6 ")
    ESBMC_CHECK_HEADERS(path, [$2], has_headers)
    AS_IF([test $has_headers = yes], [

    AS_VAR_SET(esbmc_check_solver_libthere_${esbmc_path_name}, no)
    AS_VAR_SET(esbmc_check_solver_libdir_${esbmc_path_name}, "")
    m4_foreach(libdir, [$7], [

    # Only test if we haven't found something
    AS_VAR_COPY(alreadydone, esbmc_check_solver_libthere_${esbmc_path_name})
    AS_IF([test $alreadydone = "no"], [

    esbmc_check_solver_old_libs=$LIBS
    # Prepend library to LIBS -- this is because the link ordering is important,
    # and the library might depend on previously detected libraries already in
    # LIBS
    LIBS="[-L]path/libdir -l$4 $ESBMC_SOLVER_LIBS $LIBS"
    # Indirectly call local-config macro
    indir($8, path, "path/libdir", LIBS)
    AC_CHECK_LIB($4, $5, [
      AS_VAR_SET(esbmc_check_solver_libthere_${esbmc_path_name}, yes)
      AS_VAR_SET(esbmc_check_solver_libdir_${esbmc_path_name}, libdir)
      AS_VAR_SET(esbmc_found_solver_$3_path, path)
      AS_VAR_SET(esbmc_found_solver_$3, yes)
      AS_VAR_APPEND(esbmc_list_of_solvers, " $3")
      AS_VAR_APPEND(esbmc_list_of_backends, [" "$3/'lib'$3'.la'])
      AS_VAR_APPEND(ESBMC_SOLVER_LIBS, " [-L]path/libdir -l$4 ")
      indir($8, path, "path/libdir", ESBMC_SOLVER_LIBS)
      AC_SUBST([ESBMC_ENABLE_$3], 1)
      AS_ECHO("Found solver at path/libdir")
    ], [
      AC_SUBST([ESBMC_ENABLE_$3], 0)
    ], [])
    dnl Reset LIBS. Intermediate programs should not depend on solvers
    AS_VAR_SET(LIBS, $esbmc_check_solver_old_libs)

    # Don't cache the library check, seeing how we're changing the env.
    AS_UNSET(ac_cv_lib_$4_$5)


    ])
    ])
    ])

     # Unset flags if no solver found yet
    AS_IF([test "$[esbmc_found_solver_]$3" != "yes"], [
      CXXFLAGS=$esbmc_check_solver_old_cxxflags
      CPPFLAGS=$esbmc_check_solver_old_cppflags
      ])
    ])
    ])
  ])
])

m4_define(ESBMC_OPTIONAL_SOLVER, [
  dnl $1 = Paths
  dnl $2 = Headers
  dnl $3 = solvername
  dnl $4 = The base solver library file, i.e. z3 for -lz3
  dnl $5 = A function in the library to test for presence of
  dnl $6 = include subpath
  dnl $7 = list of potential library subpaths
  dnl $8 = Macro for additional local library config
  dnl XXX output
  AC_ARG_WITH([$3], [AS_HELP_STRING([--with-$3], [Enable $3 solver])], [],
              [with_$3=yes])

  AS_IF([test "x$with_$3" != xno], [

    AS_IF([test "x$with_$3" != xyes], [
      AS_VAR_SET(esbmc_with_dir_path, "$with_$3")
      ESBMC_CHECK_SOLVER([$esbmc_with_dir_path], [$2], $3, $4, $5, $6, [$7], $8)
      AS_IF([test "$esbmc_found_solver_$3" != "yes"],
            AC_MSG_ERROR(["Path to $3 given on command line (with --with-$3); but can't use $3 installation there"]))
      ], [
        ESBMC_CHECK_SOLVER([$1], [$2], $3, $4, $5, $6, [$7], $8)
      ]
      )
    ])
  ])

m4_define(esbmc_all_solvers, [z3, boolector, yices, cvc4, mathsat])
m4_foreach(thesolver, [esbmc_all_solvers], [
  AC_ARG_ENABLE(thesolver,
              [AS_HELP_STRING([--disable-thesolver], Disable thesolver solver)])
  AS_IF([test "x$[enable_]thesolver" = "xno"], [
           AS_VAR_SET([esbmc_disable_solver_]thesolver, "yes")
        ])
  ])

dnl Define all of these to be not enabled by default
m4_foreach(thesolver, [esbmc_all_solvers], [
  m4_define([str], [ESBMC_ENABLE_])
  m4_append([str], thesolver)
  AC_SUBST([str], 0)
  undefine([str])
])

m4_define(z3_build_headers, [include/z3.h, include/z3++.h])
m4_define(z3_possible_locs, [$SATDIR64/z3, $SATDIR32/z3, $SATDIR/z3, $HOME/z3, $Z3DIR])
m4_define(z3_possible_libdirs, [lib, bin, x64])

dnl Only boolector 1.6 and later are supported -- prior versions of boolector
dnl do not have a structure for knowing where lingeling / minisat are.

m4_define(btor_build_headers, [boolector/boolector.h])
m4_define(btor_possible_locs, [$SATDIR64/boolector, $SATDIR32/boolector, $SATDIR/boolector, $HOME/boolector])
m4_define(btor_possible_libdirs, [boolector])

m4_define(yices_build_headers, [include/yices.h])
m4_define(yices_possible_locs, [$SATDIR64/yices, $SATDIR32/yices, $SATDIR/yices, $HOME/yices])
m4_define(yices_possible_libdirs, [lib])

m4_define(cvc4_build_headers, [include/cvc4/cvc4.h])
m4_define(cvc4_possible_locs, [$SATDIR64/cvc4, $SATDIR32/cvc4, $SATDIR/cvc4, $HOME/cvc4])
m4_define(cvc4_possible_libdirs, [lib])

m4_define(mathsat_build_headers, [include/mathsat.h])
m4_define(mathsat_possible_locs, [$SATDIR64/mathsat, $SATDIR32/mathsat, $SATDIR/mathsat, $HOME/mathsat])
m4_define(mathsat_possible_libdirs, [lib])

dnl Random dollars are shoehorned into these names to ensure that M4 does not
dnl rename them as they are passed down to the point where they are actually
dnl used -- to set additional command line options for a particular solver
dnl candiate location
m4_define([$$ESBMC_NOOP_CONFIG], [])

ESBMC_SOLVER_LIBS=""

dnl Lingeling gets it's own special position in the command line because it's
dnl an intermediate library that a solver depends on, and thus has to go after
dnl any solver -l$solver directives
m4_define([$$ESBMC_BOOLECTOR_EXTRA_CONFIG], [
  dnl $1 = Path we're looking at as being the boolector installation
  dnl $2 = libdir path
  dnl $3 = Variable we're pumping this config into
  AS_VAR_APPEND($3, " [-L]$1/lingeling ")
  AS_VAR_APPEND($3, " -llgl ")
])dnl

m4_define([$$ESBMC_YICES_EXTRA_CONFIG], [
  dnl $1 = Path we're looking at as being the yices installation
  dnl Yices ships with 'libyices.2.x.y', but no set of appropriate symlinks.
  dnl So linking against it is a pain. Detect cricumstances where the
  dnl appropriate version symlinks are not installed, and bail.
  AS_IF([test -d $1], [
    AS_IF([test ! -z "`ls $2 | grep libyices.so.2*`"], [
      AS_IF([test ! -e "$2/libyices.so"],
        AC_MSG_ERROR([Found yices but cannot link against it. A shared object exists in $2; however you need to symlink a "libyices.so" to it to work. Or, specify --disable-yices])
        exit 1
      )
    ])
  ])
])dnl

esbmc_list_of_solvers="smtlib";
esbmc_list_of_backends="./smtlib/libsmtlib.la ";

AS_IF([test "$esbmc_disable_solver_z3" != "yes"], [
ESBMC_OPTIONAL_SOLVER([z3_possible_locs], [z3_build_headers], z3, z3, Z3_mk_context, include, [z3_possible_libdirs], $$ESBMC_NOOP_CONFIG)
])

AS_IF([test "$esbmc_disable_solver_boolector" != "yes"], [
ESBMC_OPTIONAL_SOLVER([btor_possible_locs], [btor_build_headers], boolector, boolector, boolector_new, boolector, [btor_possible_libdirs], $$ESBMC_BOOLECTOR_EXTRA_CONFIG)
])

AS_IF([test "$esbmc_disable_solver_yices" != "yes"], [
ESBMC_OPTIONAL_SOLVER([yices_possible_locs], [yices_build_headers], yices, yices, yices_init, include, [yices_possible_libdirs], $$ESBMC_YICES_EXTRA_CONFIG)
])

AS_IF([test "$esbmc_disable_solver_cvc4" != "yes"], [
dnl NB: this checks for 'sleep' in libcvc4 (which resolves) because autoconf
dnl does not enjoy the idea of testing for C++ / mangled symbols
ESBMC_OPTIONAL_SOLVER([cvc4_possible_locs], [cvc4_build_headers], cvc4, cvc4, sleep, include, [cvc4_possible_libdirs], $$ESBMC_NOOP_CONFIG)
])

AS_IF([test "$esbmc_disable_solver_mathsat" != "yes"], [
ESBMC_OPTIONAL_SOLVER([mathsat_possible_locs], [mathsat_build_headers], mathsat, mathsat, msat_create_config, include, [mathsat_possible_libdirs], $$ESBMC_NOOP_CONFIG)
])

dnl Temporarily, while things remain unconfigured
AC_SUBST([ESBMC_ENABLE_minisat], 0)

# Define a list of solvers that we have
AC_DEFINE_UNQUOTED([ESBMC_AVAILABLE_SOLVERS], ["$esbmc_list_of_solvers"], [List of ESBMC headers available to us])
AC_SUBST([ESBMC_AVAILABLE_SOLVERS], $esbmc_list_of_solvers)
AC_SUBST([ESBMC_SOLVER_BACKENDS], ["$esbmc_list_of_backends"])
AC_SUBST([ESBMC_SOLVER_DIRS], ["$esbmc_list_of_solvers"])
AC_SUBST([ESBMC_SOLVER_LIBS], "$ESBMC_SOLVER_LIBS")

AC_CONFIG_FILES([Makefile big-int/Makefile util/Makefile langapi/Makefile solvers/Makefile solvers/prop/Makefile solvers/smt/Makefile solvers/z3/Makefile solvers/boolector/Makefile solvers/yices/Makefile solvers/cvc4/Makefile solvers/mathsat/Makefile solvers/smtlib/Makefile goto-symex/Makefile goto-programs/Makefile pointer-analysis/Makefile ansi-c/Makefile ansi-c/cpp/Makefile cpp/Makefile cpp/library/Makefile clang-c-frontend/Makefile clang-c-frontend/headers/Makefile clang-cpp-frontend/Makefile c2goto/headers/Makefile c2goto/Makefile esbmc/Makefile solvers/solver_config.h esbmc/version.h])
AC_OUTPUT

AS_ECHO(["----------------------------------------"])
AS_ECHO(["Your solver configuration is below"])
AS_ECHO(["To override, pass --with-solvername=path"])
AS_ECHO(["----------------------------------------"])
esbmc_found_a_solver=no
m4_foreach(thesolver, [esbmc_all_solvers], [
  AS_IF([test "$[esbmc_found_solver_]thesolver" = "yes"], [
    esbmc_found_a_solver=yes
    AS_ECHO("AS_HELP_STRING([thesolver], $[esbmc_found_solver_]thesolver[_path])")
  ]
  )
])
AS_IF([test "$esbmc_found_a_solver" = "no"], [
   AS_ECHO("WARNING: No solvers found. It's quite likely that this isn't what you want.")
   AS_ECHO("")
   AS_ECHO(["Configure \$[]SATDIR to point at a directory containing sat solvers, set an appropriate environmental variable, or pass a path to a solver to configure with --with-solvername=path"])
   AS_ECHO("")
   AS_ECHO(["You can still use ESBMC using the SMTLIB printer, however you only be able to output formulae to a file, or connect the SMTLIB printer to a solver process."])
   ])<|MERGE_RESOLUTION|>--- conflicted
+++ resolved
@@ -248,7 +248,6 @@
 
     dnl Check if we can actually compile in boost-python. Needs to be after
     dnl python libs added to LIBS
-<<<<<<< HEAD
     AC_CHECK_LIB(["${py3libname}"], [no_init],
     [
       dnl Alright, add the lib name to that
@@ -262,19 +261,10 @@
         AS_VAR_APPEND(LIBS, " -lboost_python3 ")
         AS_VAR_APPEND(C2GOTO_LIBS, " -lboost_python3 ")
       ],
-      [
+      
         AC_MSG_ERROR([Python supported requested but boost-python not found. Alternately: packaging sketchyness means I couldn't deduce the base soname and you can specify it with --with-boost-python-libname=boost_python-foobar'])
-      ])
-    ])
-=======
-    AC_CHECK_LIB(["${py3libname}"], [no_init], [],
-        AC_MSG_ERROR([Python supported requested but boost-python not found. Alternately: packaging sketchyness means I couldn't deduce the base soname and you can specify it with --with-boost-python-libname=boost_python-foobar']), []
-    )
-
-    dnl Alright, add the lib name to that
-    AS_VAR_APPEND(LIBS, " -l${py3libname} ")
-    AS_VAR_APPEND(C2GOTO_LIBS, " -l${py3libname} ")
->>>>>>> 8f204dac
+      )
+    ])
 
     AC_SUBST([ESBMC_PYTHON_OBJ], "python.lo")
   ],
