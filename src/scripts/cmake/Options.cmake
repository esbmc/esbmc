# Module to list ESBMC Options

#############################
# ABOUT
#############################

#[[
This module sets all default options and variables with default values
to overwrite use the cmake cli, e.g -DENABLE_WERROR=On

Also, you can set some variables which are not defined directly here:
-DCMAKE_BUILD_TYPE which can be Release, Debug, RelWithDebInfo, etc (https://cmake.org/cmake/help/latest/variable/CMAKE_BUILD_TYPE.html)
-G which can be Ninja, Unix Makefile, Visual studio, etc...
]]

#############################
# GENERAL
#############################
option(ENABLE_WERROR "All warnings are treated as errors during compilation (default: OFF)" OFF)
option(ENABLE_PYTHON "Build esbmc with python support (default: OFF)" OFF)
option(BUILD_STATIC "Build ESBMC in static mode (default: OFF)" OFF)
<<<<<<< HEAD
option(BUILD_DOC "Build ESBMC documentation" OFF)

=======
option(ENABLE_REGRESSION "Add Regressions Tests (default: OFF)" OFF)
>>>>>>> 9b332a68
#############################
# OTHERS
#############################
option(ENABLE_LIBM "Use libm from c2goto (default: ON)" ON)

#############################
# CMake extra Vars
#############################
set(Clang_DIR "${LLVM_DIR}" CACHE STRING "Clang Directory (if not set, this will be set to the LLVM_DIR")  

# Demand C++14
set (CMAKE_CXX_STANDARD 14)

# Used by try_compile
set(CMAKE_POSITION_INDEPENDENT_CODE ON)<|MERGE_RESOLUTION|>--- conflicted
+++ resolved
@@ -19,12 +19,9 @@
 option(ENABLE_WERROR "All warnings are treated as errors during compilation (default: OFF)" OFF)
 option(ENABLE_PYTHON "Build esbmc with python support (default: OFF)" OFF)
 option(BUILD_STATIC "Build ESBMC in static mode (default: OFF)" OFF)
-<<<<<<< HEAD
 option(BUILD_DOC "Build ESBMC documentation" OFF)
+option(ENABLE_REGRESSION "Add Regressions Tests (default: OFF)" OFF)
 
-=======
-option(ENABLE_REGRESSION "Add Regressions Tests (default: OFF)" OFF)
->>>>>>> 9b332a68
 #############################
 # OTHERS
 #############################
