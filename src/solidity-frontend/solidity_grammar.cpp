#include <fmt/core.h>
#include <solidity-frontend/solidity_convert.h>
#include <solidity-frontend/solidity_grammar.h>
#include <set>
#include <util/message.h>

#define ENUM_TO_STR(s)                                                         \
  case s:                                                                      \
  {                                                                            \
    return #s;                                                                 \
  }

namespace SolidityGrammar
{
const std::unordered_map<std::string, ElementaryTypeNameT>
  uint_string_to_type_map = {
    {"uint8", UINT8},     {"uint16", UINT16},   {"uint24", UINT24},
    {"uint32", UINT32},   {"uint40", UINT40},   {"uint48", UINT48},
    {"uint56", UINT56},   {"uint64", UINT64},   {"uint72", UINT72},
    {"uint80", UINT80},   {"uint88", UINT88},   {"uint96", UINT96},
    {"uint104", UINT104}, {"uint112", UINT112}, {"uint120", UINT120},
    {"uint128", UINT128}, {"uint136", UINT136}, {"uint144", UINT144},
    {"uint152", UINT152}, {"uint160", UINT160}, {"uint168", UINT168},
    {"uint176", UINT176}, {"uint184", UINT184}, {"uint192", UINT192},
    {"uint200", UINT200}, {"uint208", UINT208}, {"uint216", UINT216},
    {"uint224", UINT224}, {"uint232", UINT232}, {"uint240", UINT240},
    {"uint248", UINT248}, {"uint256", UINT256},
};

const std::unordered_map<ElementaryTypeNameT, unsigned int> uint_size_map = {
  {UINT8, 8},     {UINT16, 16},   {UINT24, 24},   {UINT32, 32},
  {UINT40, 40},   {UINT48, 48},   {UINT56, 56},   {UINT64, 64},
  {UINT72, 72},   {UINT80, 80},   {UINT88, 88},   {UINT96, 96},
  {UINT104, 104}, {UINT112, 112}, {UINT120, 120}, {UINT128, 128},
  {UINT136, 136}, {UINT144, 144}, {UINT152, 152}, {UINT160, 160},
  {UINT168, 168}, {UINT176, 176}, {UINT184, 184}, {UINT192, 192},
  {UINT200, 200}, {UINT208, 208}, {UINT216, 216}, {UINT224, 224},
  {UINT232, 232}, {UINT240, 240}, {UINT248, 248}, {UINT256, 256},
};
const std::map<std::string, ElementaryTypeNameT> int_string_to_type_map = {
  {"int8", INT8},     {"int16", INT16},   {"int24", INT24},
  {"int32", INT32},   {"int40", INT40},   {"int48", INT48},
  {"int56", INT56},   {"int64", INT64},   {"int72", INT72},
  {"int80", INT80},   {"int88", INT88},   {"int96", INT96},
  {"int104", INT104}, {"int112", INT112}, {"int120", INT120},
  {"int128", INT128}, {"int136", INT136}, {"int144", INT144},
  {"int152", INT152}, {"int160", INT160}, {"int168", INT168},
  {"int176", INT176}, {"int184", INT184}, {"int192", INT192},
  {"int200", INT200}, {"int208", INT208}, {"int216", INT216},
  {"int224", INT224}, {"int232", INT232}, {"int240", INT240},
  {"int248", INT248}, {"int256", INT256},
};
const std::map<ElementaryTypeNameT, unsigned int> int_size_map = {
  {INT8, 8},     {INT16, 16},   {INT24, 24},   {INT32, 32},   {INT40, 40},
  {INT48, 48},   {INT56, 56},   {INT64, 64},   {INT72, 72},   {INT80, 80},
  {INT88, 88},   {INT96, 96},   {INT104, 104}, {INT112, 112}, {INT120, 120},
  {INT128, 128}, {INT136, 136}, {INT144, 144}, {INT152, 152}, {INT160, 160},
  {INT168, 168}, {INT176, 176}, {INT184, 184}, {INT192, 192}, {INT200, 200},
  {INT208, 208}, {INT216, 216}, {INT224, 224}, {INT232, 232}, {INT240, 240},
  {INT248, 248}, {INT256, 256},
};
const std::unordered_map<std::string, ElementaryTypeNameT> bytesn_to_type_map =
  {
    {"byte", BYTES1},     {"bytes1", BYTES1},   {"bytes2", BYTES2},
    {"bytes3", BYTES3},   {"bytes4", BYTES4},   {"bytes5", BYTES5},
    {"bytes6", BYTES6},   {"bytes7", BYTES7},   {"bytes8", BYTES8},
    {"bytes9", BYTES9},   {"bytes10", BYTES10}, {"bytes11", BYTES11},
    {"bytes12", BYTES12}, {"bytes13", BYTES13}, {"bytes14", BYTES14},
    {"bytes15", BYTES15}, {"bytes16", BYTES16}, {"bytes17", BYTES17},
    {"bytes18", BYTES18}, {"bytes19", BYTES19}, {"bytes20", BYTES20},
    {"bytes21", BYTES21}, {"bytes22", BYTES22}, {"bytes23", BYTES23},
    {"bytes24", BYTES24}, {"bytes25", BYTES25}, {"bytes26", BYTES26},
    {"bytes27", BYTES27}, {"bytes28", BYTES28}, {"bytes29", BYTES29},
    {"bytes30", BYTES30}, {"bytes31", BYTES31}, {"bytes32", BYTES32},
};
const std::map<ElementaryTypeNameT, unsigned int> bytesn_size_map = {
  {BYTES1, 1},   {BYTES2, 2},   {BYTES3, 3},   {BYTES4, 4},   {BYTES5, 5},
  {BYTES6, 6},   {BYTES7, 7},   {BYTES8, 8},   {BYTES9, 9},   {BYTES10, 10},
  {BYTES11, 11}, {BYTES12, 12}, {BYTES13, 13}, {BYTES14, 14}, {BYTES15, 15},
  {BYTES16, 16}, {BYTES17, 17}, {BYTES18, 18}, {BYTES19, 19}, {BYTES20, 20},
  {BYTES21, 21}, {BYTES22, 22}, {BYTES23, 23}, {BYTES24, 24}, {BYTES25, 25},
  {BYTES26, 26}, {BYTES27, 27}, {BYTES28, 28}, {BYTES29, 29}, {BYTES30, 30},
  {BYTES31, 31}, {BYTES32, 32},
};

// rule contract-body-element
ContractBodyElementT get_contract_body_element_t(const nlohmann::json &element)
{
  if (element["nodeType"] == "VariableDeclaration")
  {
    return VarDecl;
  }
  else if (
    element["nodeType"] == "FunctionDefinition" &&
    (element["kind"] == "function" || element["kind"] == "constructor" ||
     element["kind"] == "receive" || element["kind"] == "fallback"))
  {
    return FunctionDef;
  }
  else if (element["nodeType"] == "StructDefinition")
  {
    return StructDef;
  }
  else if (element["nodeType"] == "EnumDefinition")
  {
    return EnumDef;
  }
  else if (element["nodeType"] == "ErrorDefinition")
  {
    return ErrorDef;
  }
  else if (element["nodeType"] == "EventDefinition")
  {
    return EventDef;
  }
  else if (element["nodeType"] == "UsingForDirective")
  {
    return UsingForDef;
  }
  else if (element["nodeType"] == "ModifierDefinition")
  {
    return ModifierDef;
  }
  else
  {
    log_error(
      "Got contract-body-element nodeType={}. Unsupported "
      "contract-body-element type",
      element["nodeType"].get<std::string>());
    abort();
  }
  return ContractBodyElementTError;
}

const char *contract_body_element_to_str(ContractBodyElementT type)
{
  switch (type)
  {
    ENUM_TO_STR(VarDecl)
    ENUM_TO_STR(FunctionDef)
    ENUM_TO_STR(StructDef)
    ENUM_TO_STR(EnumDef)
    ENUM_TO_STR(ErrorDef)
    ENUM_TO_STR(EventDef)
    ENUM_TO_STR(UsingForDef)
    ENUM_TO_STR(ModifierDef)
    ENUM_TO_STR(ContractBodyElementTError)
  default:
  {
    assert(!"Unknown contract-body-element type");
    return "UNKNOWN";
  }
  }
}

// check if it's <address>.member
bool is_address_member_call(const nlohmann::json &expr)
{
  if (expr["nodeType"] != "MemberAccess" || !expr.contains("expression"))
    return false;
  SolidityGrammar::TypeNameT type_name =
    get_type_name_t(expr["expression"]["typeDescriptions"]);

  if (
    (type_name == SolidityGrammar::TypeNameT::AddressPayableTypeName ||
     type_name == SolidityGrammar::TypeNameT::AddressTypeName) &&
    expr.contains("memberName") &&
    (solidity_convertert::is_low_level_call(expr["memberName"]) ||
     solidity_convertert::is_low_level_property(expr["memberName"])))
    return true;

  return false;
}

<<<<<<< HEAD
<<<<<<< HEAD
=======
>>>>>>> 297a99968 ([Solidity] Add support for the library entity (#2394))
// check if it is a function defined in a library
bool is_sol_library_function(const int ref_id)
{
  const auto &func_ref = solidity_convertert::find_decl_ref_unique_id(
    solidity_convertert::src_ast_json["nodes"], ref_id);
  if (func_ref.empty() || func_ref.is_null())
    return false;
  if (!(func_ref["nodeType"] == "FunctionDefinition" ||
        func_ref["nodeType"] == "EventDefinition" ||
        func_ref["nodeType"] == "ErrorDefinition"))
    return false;
  const auto &lib_ref = solidity_convertert::find_parent_contract(
    solidity_convertert::src_ast_json["nodes"], func_ref);
  if (lib_ref.contains("contractKind") && lib_ref["contractKind"] == "library")
    return true;

  return false;
}

<<<<<<< HEAD
=======
>>>>>>> 0f6d29c39 ([Solidity] Support Unit keywords && insufficient balance checks (#2393))
=======
>>>>>>> 297a99968 ([Solidity] Add support for the library entity (#2394))
// rule type-name
TypeNameT get_type_name_t(const nlohmann::json &type_name)
{
  // Solidity AST node has duplicate descrptions: ["typeName"]["typeDescriptions"] and ["typeDescriptions"]
  //! Order matters

  if (type_name.contains("typeString"))
  {
    // for AST node that contains ["typeName"]["typeDescriptions"]
    const std::string typeString = type_name["typeString"].get<std::string>();
    const std::string typeIdentifier =
      type_name["typeIdentifier"].get<std::string>();

    // we must first handle tuple
    // otherwise we might parse tuple(literal_string, literal_string)
    // as ElementaryTypeName
    if (typeString.compare(0, 6, "tuple(") == 0)
    {
      return TupleTypeName;
    }
    if (typeIdentifier.find("t_mapping$") != std::string::npos)
    {
      std::string target = "t_mapping$";

      size_t first = typeIdentifier.find(target);
      size_t second = typeIdentifier.find(target, first + 1);

      if (first != std::string::npos && second != std::string::npos)
      {
        log_error("Currently we do not support nested mapping");
        return TypeNameTError;
      }
      return MappingTypeName;
    }
    else if (typeIdentifier.compare(0, 8, "t_array$") == 0)
    {
      // Solidity's array type description is like:
      //  "typeIdentifier": "t_array$_t_uint8_$2_memory_ptr",
      //  "typeString": "uint8[2] memory"

      // The Arrays in Solidity can be classified into the following two types based on size –
      //   Fixed Size Array
      //   Dynamic Array
      // Furthermore, the solidity array can also be categorized based on where they are stored as –
      //   Storage Array
      //   Memory Array

      // Multi-Dimensional Arrays
      if (typeIdentifier.find("t_array$_t_array$") != std::string::npos)
      {
        log_error("Multi-Dimensional Arrays are not supported.");
        abort();
      }

      if (typeIdentifier.find("$dyn") != std::string::npos)
        return DynArrayTypeName;

      return ArrayTypeName;
    }
    else if (typeIdentifier.compare(0, 9, "t_struct$") == 0)
    {
      return StructTypeName;
    }
    else if (typeIdentifier.compare(0, 9, "t_address") == 0)
    {
      if (typeIdentifier.compare(0, 17, "t_address_payable") == 0)
        return AddressPayableTypeName;
      return AddressTypeName;
    }
    else if (
      uint_string_to_type_map.count(typeString) ||
      int_string_to_type_map.count(typeString) || typeString == "bool" ||
      typeString == "string" || typeString.find("literal_string") == 0 ||
      typeString == "string storage ref" || typeString == "string memory" ||
      typeString == "address payable" || typeString == "address" ||
      typeString.compare(0, 5, "bytes") == 0)
    {
      // For state var declaration,
      return ElementaryTypeName;
    }
    else if (typeIdentifier.find("t_enum$") != std::string::npos)
    {
      return EnumTypeName;
    }
    else if (typeIdentifier.compare(0, 11, "t_contract$") == 0)
    {
      return ContractTypeName;
    }
    else if (typeString.find("type(") != std::string::npos)
    {
      if (typeIdentifier.compare(0, 17, "t_magic_meta_type") == 0)
        return TypeProperty;
      // For type conversion
      return TypeConversionName;
    }
    else if (typeString.find("int_const") != std::string::npos)
    {
      // For Literal, their typeString is like "int_const 100".
      return ElementaryTypeName;
    }
    else if (
      typeString.find("function") != std::string::npos &&
      typeString.find("contract ") == std::string::npos)
    {
      // FunctionToPointer decay in CallExpr when making a function call
      return Pointer;
    }
    else if (typeIdentifier.find("ArrayToPtr") != std::string::npos)
    {
      // ArrayToPointer decay in DeclRefExpr when dereferencing an array, e.g. a[0]
      return PointerArrayToPtr;
    }
    // for Special Variables and Functions
    else if (typeIdentifier.compare(0, 7, "t_magic") == 0)
    {
      return BuiltinTypeName;
    }
    else
    {
      log_error(
        "Got type-name typeString={}. Unsupported type-name type",
        type_name["typeString"].get<std::string>());
      abort();
    }
  }
  else
  {
    // for AST node that does not contain ["typeDescriptions"] only
    // function returnParameters
    if (type_name["nodeType"] == "ParameterList")
    {
      return ParameterList;
    }
    else
    {
      log_error(
        "Got type-name nodeType={}. Unsupported type-name type",
        type_name["nodeType"].get<std::string>());
      abort();
    }
  }

  return TypeNameTError; // to make some old compiler happy
}

const char *type_name_to_str(TypeNameT type)
{
  switch (type)
  {
    ENUM_TO_STR(ElementaryTypeName)
    ENUM_TO_STR(ParameterList)
    ENUM_TO_STR(Pointer)
    ENUM_TO_STR(PointerArrayToPtr)
    ENUM_TO_STR(ArrayTypeName)
    ENUM_TO_STR(DynArrayTypeName)
    ENUM_TO_STR(ContractTypeName)
    ENUM_TO_STR(AddressTypeName)
    ENUM_TO_STR(AddressPayableTypeName)
    ENUM_TO_STR(TypeConversionName)
    ENUM_TO_STR(TypeProperty)
    ENUM_TO_STR(EnumTypeName)
    ENUM_TO_STR(StructTypeName)
    ENUM_TO_STR(TupleTypeName)
    ENUM_TO_STR(MappingTypeName)
    ENUM_TO_STR(BuiltinTypeName)
    ENUM_TO_STR(TypeNameTError)
  default:
  {
    assert(!"Unknown type-name type");
    return "UNKNOWN";
  }
  }
}

// rule elementary-type-name
// return the type of expression
ElementaryTypeNameT get_elementary_type_name_t(const nlohmann::json &type_name)
{
  std::string typeString = type_name["typeString"].get<std::string>();
  // rule unsigned-integer-type

  if (uint_string_to_type_map.count(typeString))
  {
    return uint_string_to_type_map.at(typeString);
  }
  if (int_string_to_type_map.count(typeString))
  {
    return int_string_to_type_map.at(typeString);
  }
  if (typeString == "bool")
  {
    return BOOL;
  }
  if (typeString.find("int_const") != std::string::npos)
  {
    /**
     * For Literal, their typeString is like "int_const 100".
     * There is no additional type info (bitsize, signed/unsigned),
     * This means it will require additional type info from the parent
     * expr to create an internal type.
     */
    return INT_LITERAL;
  }
  if (typeString.find("rational_const") != std::string::npos)
  {
    // Will not be used
    return RA_LITERAL;
  }
  if (typeString.find("literal_string") == 0)
  {
    return STRING_LITERAL;
  }
  if (
    typeString == "string" || typeString == "string storage ref" ||
    typeString == "string memory")
  {
    return STRING;
  }
  if (typeString == "address")
  {
    return ADDRESS;
  }
  if (typeString == "address payable")
  {
    return ADDRESS_PAYABLE;
  }
  if (bytesn_to_type_map.count(typeString))
  {
    // fixed-size arrays bytesN, where N is a number between 1 and 32
    return bytesn_to_type_map.at(typeString);
  }
  if (typeString.find("bytes") != std::string::npos)
  {
    // dynamic bytes array
    // e.g.
    //    bytes
    //    bytes storage ref
    //    bytes memory
    return BYTES;
  }
  log_error(
    "Got elementary-type-name typeString={}. Unsupported "
    "elementary-type-name type",
    type_name["typeString"].get<std::string>());
  abort();
}

const char *elementary_type_name_to_str(ElementaryTypeNameT type)
{
  switch (type)
  {
    ENUM_TO_STR(UINT8)
    ENUM_TO_STR(UINT16)
    ENUM_TO_STR(UINT24)
    ENUM_TO_STR(UINT32)
    ENUM_TO_STR(UINT40)
    ENUM_TO_STR(UINT48)
    ENUM_TO_STR(UINT56)
    ENUM_TO_STR(UINT64)
    ENUM_TO_STR(UINT72)
    ENUM_TO_STR(UINT80)
    ENUM_TO_STR(UINT88)
    ENUM_TO_STR(UINT96)
    ENUM_TO_STR(UINT104)
    ENUM_TO_STR(UINT112)
    ENUM_TO_STR(UINT120)
    ENUM_TO_STR(UINT128)
    ENUM_TO_STR(UINT136)
    ENUM_TO_STR(UINT144)
    ENUM_TO_STR(UINT152)
    ENUM_TO_STR(UINT160)
    ENUM_TO_STR(UINT168)
    ENUM_TO_STR(UINT176)
    ENUM_TO_STR(UINT184)
    ENUM_TO_STR(UINT192)
    ENUM_TO_STR(UINT200)
    ENUM_TO_STR(UINT208)
    ENUM_TO_STR(UINT216)
    ENUM_TO_STR(UINT224)
    ENUM_TO_STR(UINT232)
    ENUM_TO_STR(UINT240)
    ENUM_TO_STR(UINT248)
    ENUM_TO_STR(UINT256)
    ENUM_TO_STR(INT_LITERAL)
    ENUM_TO_STR(RA_LITERAL)
    ENUM_TO_STR(INT8)
    ENUM_TO_STR(INT16)
    ENUM_TO_STR(INT24)
    ENUM_TO_STR(INT32)
    ENUM_TO_STR(INT40)
    ENUM_TO_STR(INT48)
    ENUM_TO_STR(INT56)
    ENUM_TO_STR(INT64)
    ENUM_TO_STR(INT72)
    ENUM_TO_STR(INT80)
    ENUM_TO_STR(INT88)
    ENUM_TO_STR(INT96)
    ENUM_TO_STR(INT104)
    ENUM_TO_STR(INT112)
    ENUM_TO_STR(INT120)
    ENUM_TO_STR(INT128)
    ENUM_TO_STR(INT136)
    ENUM_TO_STR(INT144)
    ENUM_TO_STR(INT152)
    ENUM_TO_STR(INT160)
    ENUM_TO_STR(INT168)
    ENUM_TO_STR(INT176)
    ENUM_TO_STR(INT184)
    ENUM_TO_STR(INT192)
    ENUM_TO_STR(INT200)
    ENUM_TO_STR(INT208)
    ENUM_TO_STR(INT216)
    ENUM_TO_STR(INT224)
    ENUM_TO_STR(INT232)
    ENUM_TO_STR(INT240)
    ENUM_TO_STR(INT248)
    ENUM_TO_STR(INT256)
    ENUM_TO_STR(BOOL)
    ENUM_TO_STR(STRING_LITERAL)
    ENUM_TO_STR(STRING)
    ENUM_TO_STR(ADDRESS)
    ENUM_TO_STR(ADDRESS_PAYABLE)
    ENUM_TO_STR(BYTES)
    ENUM_TO_STR(BYTES1)
    ENUM_TO_STR(BYTES2)
    ENUM_TO_STR(BYTES3)
    ENUM_TO_STR(BYTES4)
    ENUM_TO_STR(BYTES5)
    ENUM_TO_STR(BYTES6)
    ENUM_TO_STR(BYTES7)
    ENUM_TO_STR(BYTES8)
    ENUM_TO_STR(BYTES9)
    ENUM_TO_STR(BYTES10)
    ENUM_TO_STR(BYTES11)
    ENUM_TO_STR(BYTES12)
    ENUM_TO_STR(BYTES13)
    ENUM_TO_STR(BYTES14)
    ENUM_TO_STR(BYTES15)
    ENUM_TO_STR(BYTES16)
    ENUM_TO_STR(BYTES17)
    ENUM_TO_STR(BYTES18)
    ENUM_TO_STR(BYTES19)
    ENUM_TO_STR(BYTES20)
    ENUM_TO_STR(BYTES21)
    ENUM_TO_STR(BYTES22)
    ENUM_TO_STR(BYTES23)
    ENUM_TO_STR(BYTES24)
    ENUM_TO_STR(BYTES25)
    ENUM_TO_STR(BYTES26)
    ENUM_TO_STR(BYTES27)
    ENUM_TO_STR(BYTES28)
    ENUM_TO_STR(BYTES29)
    ENUM_TO_STR(BYTES30)
    ENUM_TO_STR(BYTES31)
    ENUM_TO_STR(BYTES32)
    ENUM_TO_STR(ElementaryTypeNameTError)
  default:
  {
    assert(!"Unknown elementary-type-name type");
    return "UNKNOWN";
  }
  }
}

unsigned int uint_type_name_to_size(ElementaryTypeNameT type)
{
  return uint_size_map.at(type);
}

unsigned int int_type_name_to_size(ElementaryTypeNameT type)
{
  return int_size_map.at(type);
}

unsigned int bytesn_type_name_to_size(ElementaryTypeNameT type)
{
  return bytesn_size_map.at(type);
}

// rule parameter-list
ParameterListT get_parameter_list_t(const nlohmann::json &type_name)
{
  if (type_name["parameters"].size() == 0)
  {
    return EMPTY;
  }
  else if (type_name["parameters"].size() == 1)
  {
    return ONE_PARAM;
  }
  else if (type_name["parameters"].size() > 1)
  {
    return MORE_THAN_ONE_PARAM;
  }

  return ParameterListTError; // to make some old gcc compilers happy
}

const char *parameter_list_to_str(ParameterListT type)
{
  switch (type)
  {
    ENUM_TO_STR(EMPTY)
    ENUM_TO_STR(ONE_PARAM)
    ENUM_TO_STR(MORE_THAN_ONE_PARAM)
    ENUM_TO_STR(ParameterListTError)
  default:
  {
    assert(!"Unknown parameter-list type");
    return "UNKNOWN";
  }
  }
}

// rule block
BlockT get_block_t(const nlohmann::json &block)
{
  if (block["nodeType"] == "Block" && block.contains("statements"))
  {
    return Statement;
  }
  else if (block["nodeType"] == "ForStatement")
  {
    return BlockForStatement;
  }
  else if (block["nodeType"] == "IfStatement")
  {
    return BlockIfStatement;
  }
  else if (block["nodeType"] == "WhileStatement")
  {
    return BlockWhileStatement;
  }
  else if (block["nodeType"] == "ExpressionStatement")
  {
    return BlockExpressionStatement;
  }

  // fall-through
  log_error(
    "Got block nodeType={}. Unsupported block type",
    block["nodeType"].get<std::string>());
  return BlockTError;
}

const char *block_to_str(BlockT type)
{
  switch (type)
  {
    ENUM_TO_STR(Statement)
    ENUM_TO_STR(BlockForStatement)
    ENUM_TO_STR(BlockIfStatement)
    ENUM_TO_STR(BlockWhileStatement)
    ENUM_TO_STR(BlockExpressionStatement)
    ENUM_TO_STR(UncheckedBlock)
    ENUM_TO_STR(BlockTError)
  default:
  {
    assert(!"Unknown block type");
    return "UNKNOWN";
  }
  }
}

// rule statement
StatementT get_statement_t(const nlohmann::json &stmt)
{
  if (stmt["nodeType"] == "ExpressionStatement")
  {
    return ExpressionStatement;
  }
  else if (stmt["nodeType"] == "VariableDeclarationStatement")
  {
    return VariableDeclStatement;
  }
  else if (stmt["nodeType"] == "Return")
  {
    return ReturnStatement;
  }
  else if (stmt["nodeType"] == "ForStatement")
  {
    return ForStatement;
  }
  else if (stmt["nodeType"] == "Block")
  {
    return Block;
  }
  else if (stmt["nodeType"] == "IfStatement")
  {
    return IfStatement;
  }
  else if (stmt["nodeType"] == "WhileStatement")
  {
    return WhileStatement;
  }
  else if (stmt["nodeType"] == "Continue")
  {
    return ContinueStatement;
  }
  else if (stmt["nodeType"] == "Break")
  {
    return BreakStatement;
  }
  else if (stmt["nodeType"] == "RevertStatement")
  {
    return RevertStatement;
  }
  else if (stmt["nodeType"] == "EmitStatement")
  {
    return EmitStatement;
  }
  else if (stmt["nodeType"] == "PlaceholderStatement")
  {
    return PlaceholderStatement;
  }
  else
  {
    log_error(
      "Got statement nodeType={}. Unsupported statement type",
      stmt["nodeType"].get<std::string>());
    abort();
  }
  return StatementTError;
}

const char *statement_to_str(StatementT type)
{
  switch (type)
  {
    ENUM_TO_STR(Block)
    ENUM_TO_STR(ExpressionStatement)
    ENUM_TO_STR(VariableDeclStatement)
    ENUM_TO_STR(ReturnStatement)
    ENUM_TO_STR(ForStatement)
    ENUM_TO_STR(IfStatement)
    ENUM_TO_STR(WhileStatement)
    ENUM_TO_STR(StatementTError)
    ENUM_TO_STR(ContinueStatement)
    ENUM_TO_STR(BreakStatement)
    ENUM_TO_STR(RevertStatement)
    ENUM_TO_STR(EmitStatement)
    ENUM_TO_STR(PlaceholderStatement)
  default:
  {
    assert(!"Unknown statement type");
    return "UNKNOWN";
  }
  }
}

// rule expression
ExpressionT get_expression_t(const nlohmann::json &expr)
{
  if (expr.is_null() || expr.empty())
  {
    return NullExpr;
  }
  assert(expr.contains("nodeType"));
<<<<<<< HEAD
<<<<<<< HEAD
=======
>>>>>>> 0ad7495d4 ([Solidity] add support for several keywords and update modelling algorithm (#2405))

  if (
    expr.contains("typeDescriptions") &&
    expr["typeDescriptions"].contains("typeString"))
  {
    // special handling for potential rational_const
    // e.g.
    //  - 0.5 * 1 day
    //  - 0.01 ether
    //  - uint256 x = 0.5 * 10;
    const std::string typeString = expr["typeDescriptions"]["typeString"];
    if (
      typeString.compare(0, 9, "int_const") == 0 &&
      (!expr.contains("value") ||
       expr["value"].get<std::string>().find(".") != std::string::npos))
      return LiteralWithRational;
  }

<<<<<<< HEAD
=======
>>>>>>> 0f6d29c39 ([Solidity] Support Unit keywords && insufficient balance checks (#2393))
=======
>>>>>>> 0ad7495d4 ([Solidity] add support for several keywords and update modelling algorithm (#2405))
  if (expr["nodeType"] == "Assignment" || expr["nodeType"] == "BinaryOperation")
  {
    return BinaryOperatorClass;
  }
  else if (expr["nodeType"] == "UnaryOperation")
  {
    return UnaryOperatorClass;
  }
  else if (expr["nodeType"] == "Conditional")
  {
    return ConditionalOperatorClass;
  }
  else if (
    expr["nodeType"] == "Identifier" && expr.contains("referencedDeclaration"))
  {
    return DeclRefExprClass;
  }
  else if (expr["nodeType"] == "Literal")
  {
    if (expr.contains("subdenomination"))
    {
      std::string unit = expr["subdenomination"];

      if (unit == "wei")
        return LiteralWithWei;
      else if (unit == "gwei")
        return LiteralWithGwei;
      else if (unit == "szabo")
        return LiteralWithSzabo;
      else if (unit == "finney")
        return LiteralWithFinney;
      else if (unit == "ether")
        return LiteralWithEther;
      else if (unit == "seconds")
        return LiteralWithSeconds;
      else if (unit == "minutes")
        return LiteralWithMinutes;
      else if (unit == "hours")
        return LiteralWithHours;
      else if (unit == "days")
        return LiteralWithDays;
      else if (unit == "weeks")
        return LiteralWithWeeks;
      else if (unit == "years")
        return LiteralWithYears;
      else
        return LiteralWithUnknownUnit;
    }

    return Literal;
  }
  else if (expr["nodeType"] == "TupleExpression")
  {
    return Tuple;
  }
  else if (
    expr["nodeType"] == "Mapping" ||
    (expr["nodeType"] == "VariableDeclaration" &&
     expr["typeName"]["nodeType"] == "Mapping"))
  {
    return Mapping;
  }
  else if (expr["nodeType"] == "FunctionCallOptions")
  {
    return CallOptionsExprClass;
  }
  else if (expr["nodeType"] == "FunctionCall")
  {
    if (expr["expression"]["nodeType"] == "NewExpression")
      return NewExpression;
    if (expr["kind"] == "typeConversion")
      return TypeConversionExpression;
    if (
      get_type_name_t(expr["typeDescriptions"]) ==
      SolidityGrammar::TypeProperty)
      return TypePropertyExpression;
<<<<<<< HEAD
<<<<<<< HEAD

=======
>>>>>>> fa27ea0ea ([Cov & Sol] Coverage support for Solidity (#2389))
=======

>>>>>>> 0f6d29c39 ([Solidity] Support Unit keywords && insufficient balance checks (#2393))
    return CallExprClass;
  }
  else if (expr["nodeType"] == "MemberAccess")
  {
    assert(expr.contains("expression"));
    SolidityGrammar::TypeNameT type_name =
      get_type_name_t(expr["expression"]["typeDescriptions"]);
    if (
      expr.contains("referencedDeclaration") &&
      is_sol_library_function(expr["referencedDeclaration"].get<int>()))
      return LibraryMemberCall;
    else if (type_name == SolidityGrammar::TypeNameT::StructTypeName)
      return StructMemberCall;
    else if (type_name == SolidityGrammar::TypeNameT::EnumTypeName)
      return EnumMemberCall;
    else if (type_name == SolidityGrammar::TypeNameT::ContractTypeName)
      return ContractMemberCall;
    else if (is_address_member_call(expr))
      return AddressMemberCall;
    else
      //TODO Assume it's a builtin member
      // due to that the BuiltinTypeName cannot cover all the builtin member
      // e.g. string.concat ==> TypeConversionName
      return BuiltinMemberCall;
  }
  else if (expr["nodeType"] == "ImplicitCastExprClass")
  {
    return ImplicitCastExprClass;
  }
  else if (expr["nodeType"] == "IndexAccess")
  {
    return IndexAccess;
  }

  // fall-through
  log_error(
    "Got expression nodeType={}. Unsupported expression type",
    expr["nodeType"].get<std::string>());
  return ExpressionTError;
}

ExpressionT get_unary_expr_operator_t(const nlohmann::json &expr, bool uo_pre)
{
  if (expr["operator"] == "--")
  {
    if (uo_pre)
      return UO_PreDec;
    else
      return UO_PostDec;
  }
  else if (expr["operator"] == "++")
  {
    if (uo_pre)
      return UO_PreInc;
    else
      return UO_PostInc;
  }
  else if (expr["operator"] == "-")
  {
    return UO_Minus;
  }
  else if (expr["operator"] == "~")
  {
    return UO_Not;
  }
  else if (expr["operator"] == "!")
  {
    return UO_LNot;
  }
  else
  {
    log_error(
      "Got expression operator={}. Unsupported expression operator",
      expr["operator"].get<std::string>());

    abort();
  }
}

ExpressionT get_expr_operator_t(const nlohmann::json &expr)
{
  if (expr["operator"] == "=")
  {
    return BO_Assign;
  }
  else if (expr["operator"] == "+")
  {
    return BO_Add;
  }
  else if (expr["operator"] == "-")
  {
    return BO_Sub;
  }
  else if (expr["operator"] == "*")
  {
    return BO_Mul;
  }
  else if (expr["operator"] == "/")
  {
    return BO_Div;
  }
  else if (expr["operator"] == "%")
  {
    return BO_Rem;
  }
  else if (expr["operator"] == "<<")
  {
    return BO_Shl;
  }
  else if (expr["operator"] == ">>")
  {
    return BO_Shr;
  }
  else if (expr["operator"] == "&")
  {
    return BO_And;
  }
  else if (expr["operator"] == "^")
  {
    return BO_Xor;
  }
  else if (expr["operator"] == "|")
  {
    return BO_Or;
  }
  else if (expr["operator"] == ">")
  {
    return BO_GT;
  }
  else if (expr["operator"] == "<")
  {
    return BO_LT;
  }
  else if (expr["operator"] == ">=")
  {
    return BO_GE;
  }
  else if (expr["operator"] == "<=")
  {
    return BO_LE;
  }
  else if (expr["operator"] == "!=")
  {
    return BO_NE;
  }
  else if (expr["operator"] == "==")
  {
    return BO_EQ;
  }
  else if (expr["operator"] == "&&")
  {
    return BO_LAnd;
  }
  else if (expr["operator"] == "||")
  {
    return BO_LOr;
  }
  else if (expr["operator"] == "+=")
  {
    return BO_AddAssign;
  }
  else if (expr["operator"] == "-=")
  {
    return BO_SubAssign;
  }
  else if (expr["operator"] == "*=")
  {
    return BO_MulAssign;
  }
  else if (expr["operator"] == "/=")
  {
    return BO_DivAssign;
  }
  else if (expr["operator"] == "%=")
  {
    return BO_RemAssign;
  }
  else if (expr["operator"] == "<<=")
  {
    return BO_ShlAssign;
  }
  else if (expr["operator"] == ">>=")
  {
    return BO_ShrAssign;
  }
  else if (expr["operator"] == "&=")
  {
    return BO_AndAssign;
  }
  else if (expr["operator"] == "^=")
  {
    return BO_XorAssign;
  }
  else if (expr["operator"] == "|=")
  {
    return BO_OrAssign;
  }
  else if (expr["operator"] == "**")
  {
    return BO_Pow;
  }
  else
  {
    log_error(
      "Got expression operator={}. Unsupported expression operator",
      expr["operator"].get<std::string>());
    abort();
  }

  return ExpressionTError; // make some old compilers happy
}

const char *expression_to_str(ExpressionT type)
{
  switch (type)
  {
    ENUM_TO_STR(BinaryOperatorClass)
    ENUM_TO_STR(BO_Assign)
    ENUM_TO_STR(BO_Add)
    ENUM_TO_STR(BO_Sub)
    ENUM_TO_STR(BO_Mul)
    ENUM_TO_STR(BO_Div)
    ENUM_TO_STR(BO_Rem)

    ENUM_TO_STR(BO_Shl)
    ENUM_TO_STR(BO_Shr)
    ENUM_TO_STR(BO_And)
    ENUM_TO_STR(BO_Xor)
    ENUM_TO_STR(BO_Or)

    ENUM_TO_STR(BO_GT)
    ENUM_TO_STR(BO_LT)
    ENUM_TO_STR(BO_GE)
    ENUM_TO_STR(BO_LE)
    ENUM_TO_STR(BO_NE)
    ENUM_TO_STR(BO_EQ)
    ENUM_TO_STR(BO_LAnd)
    ENUM_TO_STR(BO_LOr)

    ENUM_TO_STR(BO_AddAssign)
    ENUM_TO_STR(BO_SubAssign)
    ENUM_TO_STR(BO_MulAssign)
    ENUM_TO_STR(BO_DivAssign)
    ENUM_TO_STR(BO_RemAssign)
    ENUM_TO_STR(BO_ShlAssign)
    ENUM_TO_STR(BO_ShrAssign)
    ENUM_TO_STR(BO_AndAssign)
    ENUM_TO_STR(BO_XorAssign)
    ENUM_TO_STR(BO_OrAssign)
    ENUM_TO_STR(BO_Pow)

    ENUM_TO_STR(UnaryOperatorClass)
    ENUM_TO_STR(UO_PreDec)
    ENUM_TO_STR(UO_PreInc)
    ENUM_TO_STR(UO_PostDec)
    ENUM_TO_STR(UO_PostInc)
    ENUM_TO_STR(UO_Minus)
    ENUM_TO_STR(UO_Not)
    ENUM_TO_STR(UO_LNot)

    ENUM_TO_STR(ConditionalOperatorClass)

    ENUM_TO_STR(DeclRefExprClass)
    ENUM_TO_STR(Literal)
<<<<<<< HEAD
<<<<<<< HEAD
    ENUM_TO_STR(LiteralWithRational)
=======
>>>>>>> 0f6d29c39 ([Solidity] Support Unit keywords && insufficient balance checks (#2393))
=======
    ENUM_TO_STR(LiteralWithRational)
>>>>>>> 0ad7495d4 ([Solidity] add support for several keywords and update modelling algorithm (#2405))
    ENUM_TO_STR(LiteralWithWei)
    ENUM_TO_STR(LiteralWithGwei)
    ENUM_TO_STR(LiteralWithSzabo)
    ENUM_TO_STR(LiteralWithFinney)
    ENUM_TO_STR(LiteralWithEther)
    ENUM_TO_STR(LiteralWithSeconds)
    ENUM_TO_STR(LiteralWithMinutes)
    ENUM_TO_STR(LiteralWithHours)
    ENUM_TO_STR(LiteralWithDays)
    ENUM_TO_STR(LiteralWithWeeks)
    ENUM_TO_STR(LiteralWithYears)
    ENUM_TO_STR(LiteralWithUnknownUnit)
    ENUM_TO_STR(Tuple)
    ENUM_TO_STR(Mapping)
    ENUM_TO_STR(CallExprClass)
    ENUM_TO_STR(CallOptionsExprClass)
    ENUM_TO_STR(ImplicitCastExprClass)
    ENUM_TO_STR(IndexAccess)
    ENUM_TO_STR(NewExpression)
    ENUM_TO_STR(AddressMemberCall)
    ENUM_TO_STR(LibraryMemberCall)
    ENUM_TO_STR(ContractMemberCall)
    ENUM_TO_STR(StructMemberCall)
    ENUM_TO_STR(EnumMemberCall)
    ENUM_TO_STR(BuiltinMemberCall)
    ENUM_TO_STR(TypeConversionExpression)
    ENUM_TO_STR(TypePropertyExpression)
    ENUM_TO_STR(NullExpr)
    ENUM_TO_STR(ExpressionTError)
  default:
  {
    assert(!"Unknown expression type");
    return "UNKNOWN";
  }
  }
}

// auxiliary type to convert function call
FunctionDeclRefT get_func_decl_ref_t(const nlohmann::json &decl)
{
  assert(
    decl["nodeType"] == "FunctionDefinition" ||
    decl["nodeType"] == "EventDefinition");
  if (
    decl["parameters"]["parameters"].size() == 0 ||
    (decl.contains("kind") && decl["kind"] == "constructor"))
  {
    return FunctionNoProto;
  }
  else
  {
    return FunctionProto;
  }
  return FunctionDeclRefTError; // to make some old compilers happy
}

const char *func_decl_ref_to_str(FunctionDeclRefT type)
{
  switch (type)
  {
    ENUM_TO_STR(FunctionProto)
    ENUM_TO_STR(FunctionNoProto)
    ENUM_TO_STR(FunctionDeclRefTError)
  default:
  {
    assert(!"Unknown auxiliary type to convert function call");
    return "UNKNOWN";
  }
  }
}

// auxiliary type for implicit casting
ImplicitCastTypeT get_implicit_cast_type_t(std::string cast)
{
  if (cast == "LValueToRValue")
  {
    return LValueToRValue;
  }
  else if (cast == "FunctionToPointerDecay")
  {
    return FunctionToPointerDecay;
  }
  else if (cast == "ArrayToPointerDecay")
  {
    return ArrayToPointerDecay;
  }
  else
  {
    log_error("Got implicit cast type={}. Unsupported case type", cast.c_str());
    abort();
  }

  return ImplicitCastTypeTError; // to make some old compilers happy
}

const char *implicit_cast_type_to_str(ImplicitCastTypeT type)
{
  switch (type)
  {
    ENUM_TO_STR(LValueToRValue)
    ENUM_TO_STR(FunctionToPointerDecay)
    ENUM_TO_STR(ArrayToPointerDecay)
    ENUM_TO_STR(ImplicitCastTypeTError)
  default:
  {
    assert(!"Unknown auxiliary type for implicit casting");
    return "UNKNOWN";
  }
  }
}

VisibilityT get_access_t(const nlohmann::json &ast_node)
{
  if (!ast_node.contains("visibility"))
    return UnknownT;
  std::string access = ast_node["visibility"].get<std::string>();
  if (access == "public")
  {
    return PublicT;
  }
  else if (access == "private")
  {
    return PrivateT;
  }
  else if (access == "external")
  {
    return ExternalT;
  }
  else if (access == "internal")
  {
    return InternalT;
  }
  else
  {
    log_error("Unknown Visibility");
    abort();
  }
  return UnknownT;
}

}; // namespace SolidityGrammar<|MERGE_RESOLUTION|>--- conflicted
+++ resolved
@@ -172,10 +172,6 @@
   return false;
 }
 
-<<<<<<< HEAD
-<<<<<<< HEAD
-=======
->>>>>>> 297a99968 ([Solidity] Add support for the library entity (#2394))
 // check if it is a function defined in a library
 bool is_sol_library_function(const int ref_id)
 {
@@ -195,11 +191,6 @@
   return false;
 }
 
-<<<<<<< HEAD
-=======
->>>>>>> 0f6d29c39 ([Solidity] Support Unit keywords && insufficient balance checks (#2393))
-=======
->>>>>>> 297a99968 ([Solidity] Add support for the library entity (#2394))
 // rule type-name
 TypeNameT get_type_name_t(const nlohmann::json &type_name)
 {
@@ -758,10 +749,6 @@
     return NullExpr;
   }
   assert(expr.contains("nodeType"));
-<<<<<<< HEAD
-<<<<<<< HEAD
-=======
->>>>>>> 0ad7495d4 ([Solidity] add support for several keywords and update modelling algorithm (#2405))
 
   if (
     expr.contains("typeDescriptions") &&
@@ -780,11 +767,6 @@
       return LiteralWithRational;
   }
 
-<<<<<<< HEAD
-=======
->>>>>>> 0f6d29c39 ([Solidity] Support Unit keywords && insufficient balance checks (#2393))
-=======
->>>>>>> 0ad7495d4 ([Solidity] add support for several keywords and update modelling algorithm (#2405))
   if (expr["nodeType"] == "Assignment" || expr["nodeType"] == "BinaryOperation")
   {
     return BinaryOperatorClass;
@@ -861,14 +843,7 @@
       get_type_name_t(expr["typeDescriptions"]) ==
       SolidityGrammar::TypeProperty)
       return TypePropertyExpression;
-<<<<<<< HEAD
-<<<<<<< HEAD
-
-=======
->>>>>>> fa27ea0ea ([Cov & Sol] Coverage support for Solidity (#2389))
-=======
-
->>>>>>> 0f6d29c39 ([Solidity] Support Unit keywords && insufficient balance checks (#2393))
+
     return CallExprClass;
   }
   else if (expr["nodeType"] == "MemberAccess")
@@ -1133,14 +1108,7 @@
 
     ENUM_TO_STR(DeclRefExprClass)
     ENUM_TO_STR(Literal)
-<<<<<<< HEAD
-<<<<<<< HEAD
     ENUM_TO_STR(LiteralWithRational)
-=======
->>>>>>> 0f6d29c39 ([Solidity] Support Unit keywords && insufficient balance checks (#2393))
-=======
-    ENUM_TO_STR(LiteralWithRational)
->>>>>>> 0ad7495d4 ([Solidity] add support for several keywords and update modelling algorithm (#2405))
     ENUM_TO_STR(LiteralWithWei)
     ENUM_TO_STR(LiteralWithGwei)
     ENUM_TO_STR(LiteralWithSzabo)
