#ifndef SOLIDITY_GRAMMAR_H_
#define SOLIDITY_GRAMMAR_H_

#include <map>
#include <string>
#include <nlohmann/json.hpp>

// Anything auxiliary means it's not in Solidity grammar, but we need it to work with
// ESBMC's irept
namespace SolidityGrammar
{
// rule contract-body-element
enum ContractBodyElementT
{
  VarDecl = 0, // rule variable-declaration
  FunctionDef, // rule function-definition
  StructDef,   // rule struct-definition
  EnumDef,     // rule enum-definition
  ErrorDef,    // rule error-definition
  EventDef,    // rule event-definition
  UsingForDef, // rule using-for-directive
  ModifierDef, // rule modifier-definition
  ContractBodyElementTError
};
ContractBodyElementT get_contract_body_element_t(const nlohmann::json &element);
const char *contract_body_element_to_str(ContractBodyElementT type);

// rule type-name
enum TypeNameT
{
  // rule elementary-type-name
  ElementaryTypeName = 0,

  // rule parameter-list. Strictly, this should not be here. Just a workaround
  ParameterList,

  // auxiliary type for FunctionToPointer decay in CallExpr when making a function call
  Pointer, // TODO: Fix me. Rename it to PointerFuncToPtr

  // auxiliary type for ArrayToPointer when dereferencing array, e.g. a[0]
  PointerArrayToPtr,

  // static array type
  ArrayTypeName,

  // dynamic array type
  DynArrayTypeName,

  // Address type
  AddressTypeName,
  AddressPayableTypeName,

  // contract type
  ContractTypeName,

  // typecast
  TypeConversionName,

  // the type() keyword
  TypeProperty,

  // enum
  EnumTypeName,

  // struct
  StructTypeName,

  // tuple
  TupleTypeName,

  // mapping
  MappingTypeName,

  // built-in member
  BuiltinTypeName,

  TypeNameTError
};
TypeNameT get_type_name_t(const nlohmann::json &type_name);
const char *type_name_to_str(TypeNameT type);

// rule elementary-type-name
enum ElementaryTypeNameT
{
  // rule unsigned-integer-type
  UINT8,
  UINT16,
  UINT24,
  UINT32,
  UINT40,
  UINT48,
  UINT56,
  UINT64,
  UINT72,
  UINT80,
  UINT88,
  UINT96,
  UINT104,
  UINT112,
  UINT120,
  UINT128,
  UINT136,
  UINT144,
  UINT152,
  UINT160,
  UINT168,
  UINT176,
  UINT184,
  UINT192,
  UINT200,
  UINT208,
  UINT216,
  UINT224,
  UINT232,
  UINT240,
  UINT248,
  UINT256,

  INT_LITERAL,
  RA_LITERAL,
  // rule signed-integer-type
  INT8,
  INT16,
  INT24,
  INT32,
  INT40,
  INT48,
  INT56,
  INT64,
  INT72,
  INT80,
  INT88,
  INT96,
  INT104,
  INT112,
  INT120,
  INT128,
  INT136,
  INT144,
  INT152,
  INT160,
  INT168,
  INT176,
  INT184,
  INT192,
  INT200,
  INT208,
  INT216,
  INT224,
  INT232,
  INT240,
  INT248,
  INT256,

  // rule bool
  BOOL,

  // rule address
  ADDRESS,
  ADDRESS_PAYABLE,

  // rule string
  STRING,
  STRING_LITERAL,

  // rule bytes
  BYTES,
  BYTES1,
  BYTES2,
  BYTES3,
  BYTES4,
  BYTES5,
  BYTES6,
  BYTES7,
  BYTES8,
  BYTES9,
  BYTES10,
  BYTES11,
  BYTES12,
  BYTES13,
  BYTES14,
  BYTES15,
  BYTES16,
  BYTES17,
  BYTES18,
  BYTES19,
  BYTES20,
  BYTES21,
  BYTES22,
  BYTES23,
  BYTES24,
  BYTES25,
  BYTES26,
  BYTES27,
  BYTES28,
  BYTES29,
  BYTES30,
  BYTES31,
  BYTES32,

  // TODO: rule signed-integer-type
  // TODO: rule e
  // TODO: fixed-bytes
  // TODO: fixed
  // TODO: ufixed
  ElementaryTypeNameTError
};
ElementaryTypeNameT get_elementary_type_name_t(const nlohmann::json &type_name);
const char *elementary_type_name_to_str(ElementaryTypeNameT type);
unsigned int uint_type_name_to_size(ElementaryTypeNameT);

unsigned int uint_type_name_to_size(ElementaryTypeNameT);
unsigned int int_type_name_to_size(ElementaryTypeNameT);
unsigned int bytesn_type_name_to_size(ElementaryTypeNameT);

// rule parameter-list
enum ParameterListT
{
  EMPTY = 0, // In Solidity, "void" means an empty parameter list
  ONE_PARAM,
  MORE_THAN_ONE_PARAM,
  ParameterListTError
};
ParameterListT get_parameter_list_t(const nlohmann::json &type_name);
const char *parameter_list_to_str(ParameterListT type);

// rule block
enum BlockT
{
  Statement = 0,
  BlockForStatement,
  BlockIfStatement,
  BlockWhileStatement,
  BlockExpressionStatement,
  UncheckedBlock,
  BlockTError
};
BlockT get_block_t(const nlohmann::json &block);
const char *block_to_str(BlockT type);

// rule statement
enum StatementT
{
  Block = 0,             // rule block (mutual inclusion)
  ExpressionStatement,   // rule expression-statement
  VariableDeclStatement, // rule variable-declaration-statement
  ReturnStatement,       // rule return-statement
  ForStatement,          // rule for-statement
  IfStatement,           // rule if-statement
  WhileStatement,
  StatementTError,
  ContinueStatement,   // rule continue
  BreakStatement,      // rule break
  RevertStatement,     // rule revert
  EmitStatement,       // rule emit
  PlaceholderStatement //rule placeholder
};
StatementT get_statement_t(const nlohmann::json &stmt);
const char *statement_to_str(StatementT type);

// rule expression-statement
//  - Skipped since it just contains 1 type: "expression + ;"

// rule expression
// these are used to identify the type of the expression
enum ExpressionT
{
  // BinaryOperator
  BinaryOperatorClass =
    0, // This type covers all binary operators in Solidity, such as =, +, - .etc
  BO_Assign, // =
  BO_Add,    // +
  BO_Sub,    // -
  BO_Mul,    // *
  BO_Div,    // /
  BO_Rem,    // %

  BO_Shl, // <<
  BO_Shr, // >>
  BO_And, // &
  BO_Xor, // ^
  BO_Or,  // |

  BO_GT,   // >
  BO_LT,   // <
  BO_GE,   // >=
  BO_LE,   // <=
  BO_NE,   // !=
  BO_EQ,   // ==
  BO_LAnd, // &&
  BO_LOr,  // ||

  BO_AddAssign, // +=
  BO_SubAssign, // -=
  BO_MulAssign, // *=
  BO_DivAssign, // /=
  BO_RemAssign, // %=
  BO_ShlAssign, // <<=
  BO_ShrAssign, // >>=
  BO_AndAssign, // &=
  BO_XorAssign, // ^=
  BO_OrAssign,  // |=
  BO_Pow,       // **

  // UnaryOperator
  UnaryOperatorClass,
  UO_PreDec,  // --
  UO_PreInc,  // ++
  UO_PostDec, // --
  UO_PostInc, // ++
  UO_Minus,   // -
  UO_Not,     // ~
  UO_LNot,    // !

  //ternaryOperator
  ConditionalOperatorClass, // ?...:...

  // rule identifier
  DeclRefExprClass,

  // rule literal
  Literal,
  LiteralWithRational,
<<<<<<< HEAD

  // unit literal
  LiteralWithWei,
  LiteralWithGwei,
  LiteralWithSzabo,
  LiteralWithFinney,
  LiteralWithEther,

  LiteralWithSeconds,
  LiteralWithMinutes,
  LiteralWithHours,
  LiteralWithDays,
  LiteralWithWeeks,
  LiteralWithYears,
  LiteralWithUnknownUnit,
=======
>>>>>>> 0ad7495d4 ([Solidity] add support for several keywords and update modelling algorithm (#2405))

  // unit literal
  LiteralWithWei,
  LiteralWithGwei,
  LiteralWithSzabo,
  LiteralWithFinney,
  LiteralWithEther,

  LiteralWithSeconds,
  LiteralWithMinutes,
  LiteralWithHours,
  LiteralWithDays,
  LiteralWithWeeks,
  LiteralWithYears,
  LiteralWithUnknownUnit,

  // rule Tuple
  Tuple,

  // rule Mapping
  Mapping,

  // FunctionCall
  CallExprClass,

  // FunctionCallOptions
  CallOptionsExprClass,

  // auxiliary type for implicit casting in Solidity, e.g. function return value
  // Solidity does NOT provide such information.
  ImplicitCastExprClass,

  // auxiliary type for array's "[]" operator
  // equivalent to clang::Stmt::ArraySubscriptExprClass
  // Solidity does NOT provide such rule
  IndexAccess,

  // Create a temporary object by keywords 'ew'
  // equivalent to clang::Stmt::CXXTemporaryObjectExprClass
  // i.e. Base x = new Base(args);
  NewExpression,

  // Call member functions
  // equivalent toclang::Stmt::CXXMemberCallExprClass
  // i.e. x.caller();
  ContractMemberCall,

  // Members of Address Types
  // see https://docs.soliditylang.org/en/v0.8.23/units-and-global-variables.html#members-of-address-types
  AddressMemberCall,

  // library function call
  LibraryMemberCall,

  // Type Converion
  TypeConversionExpression,

  // Type Property
  TypePropertyExpression,

  // Struct Member Access
  StructMemberCall,

  // Enum Member Access
  EnumMemberCall,

  // Built-in Member Access
  BuiltinMemberCall,

  // Null Expression
  NullExpr,

  ExpressionTError
};
ExpressionT get_expression_t(const nlohmann::json &expr);
ExpressionT get_expr_operator_t(const nlohmann::json &expr);
ExpressionT
get_unary_expr_operator_t(const nlohmann::json &expr, bool uo_pre = true);
const char *expression_to_str(ExpressionT type);
bool is_address_member_call(const nlohmann::json &expr);
<<<<<<< HEAD
<<<<<<< HEAD
bool is_sol_library_function(const int ref_id);
=======
>>>>>>> 0f6d29c39 ([Solidity] Support Unit keywords && insufficient balance checks (#2393))
=======
bool is_sol_library_function(const int ref_id);
>>>>>>> 297a99968 ([Solidity] Add support for the library entity (#2394))

// auxiliary type to convert function call
// No corresponding Solidity rules
enum FunctionDeclRefT
{
  FunctionProto = 0,
  FunctionNoProto,
  FunctionDeclRefTError
};
FunctionDeclRefT get_func_decl_ref_t(const nlohmann::json &decl);
const char *func_decl_ref_to_str(FunctionDeclRefT type);

// auxiliary type for implicit casting
enum ImplicitCastTypeT
{
  // for return value casting
  LValueToRValue = 0,

  // for ImplicitCastExpr<FunctionToPointerDecay> as in CallExpr when making a function call
  FunctionToPointerDecay,

  // for ImplicitCastExpr<ArrayToPointerDecay> as in IndexAccess
  ArrayToPointerDecay,

  ImplicitCastTypeTError
};
ImplicitCastTypeT get_implicit_cast_type_t(std::string cast);
const char *implicit_cast_type_to_str(ImplicitCastTypeT type);

// the function visibility
enum VisibilityT
{
  // any contract and account can call
  PublicT,

  // only inside the contract that defines the function
  PrivateT,

  // only other contracts and accounts can call
  ExternalT,

  // only inside contract that inherits an internal function
  InternalT,

  UnknownT
};
VisibilityT get_access_t(const nlohmann::json &ast_node);

}; // namespace SolidityGrammar

#endif /* SOLIDITY_GRAMMAR_H_ */<|MERGE_RESOLUTION|>--- conflicted
+++ resolved
@@ -321,7 +321,6 @@
   // rule literal
   Literal,
   LiteralWithRational,
-<<<<<<< HEAD
 
   // unit literal
   LiteralWithWei,
@@ -337,23 +336,6 @@
   LiteralWithWeeks,
   LiteralWithYears,
   LiteralWithUnknownUnit,
-=======
->>>>>>> 0ad7495d4 ([Solidity] add support for several keywords and update modelling algorithm (#2405))
-
-  // unit literal
-  LiteralWithWei,
-  LiteralWithGwei,
-  LiteralWithSzabo,
-  LiteralWithFinney,
-  LiteralWithEther,
-
-  LiteralWithSeconds,
-  LiteralWithMinutes,
-  LiteralWithHours,
-  LiteralWithDays,
-  LiteralWithWeeks,
-  LiteralWithYears,
-  LiteralWithUnknownUnit,
 
   // rule Tuple
   Tuple,
@@ -419,14 +401,7 @@
 get_unary_expr_operator_t(const nlohmann::json &expr, bool uo_pre = true);
 const char *expression_to_str(ExpressionT type);
 bool is_address_member_call(const nlohmann::json &expr);
-<<<<<<< HEAD
-<<<<<<< HEAD
 bool is_sol_library_function(const int ref_id);
-=======
->>>>>>> 0f6d29c39 ([Solidity] Support Unit keywords && insufficient balance checks (#2393))
-=======
-bool is_sol_library_function(const int ref_id);
->>>>>>> 297a99968 ([Solidity] Add support for the library entity (#2394))
 
 // auxiliary type to convert function call
 // No corresponding Solidity rules
