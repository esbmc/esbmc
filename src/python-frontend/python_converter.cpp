--- conflicted
+++ resolved
@@ -31,12 +31,8 @@
   {"rshift", "ashr"},   {"usub", "unary-"},   {"eq", "="},
   {"lt", "<"},          {"lte", "<="},        {"noteq", "notequal"},
   {"gt", ">"},          {"gte", ">="},        {"and", "and"},
-<<<<<<< HEAD
   {"or", "or"},         {"not", "not"},       {"uadd", "unary+"},
   {"is", "="},          {"isnot", "notequal"}};
-=======
-  {"or", "or"},         {"not", "not"},       {"uadd", "unary+"}};
->>>>>>> 24f1ed69
 
 static const std::unordered_map<std::string, StatementType> statement_map = {
   {"AnnAssign", StatementType::VARIABLE_ASSIGN},
