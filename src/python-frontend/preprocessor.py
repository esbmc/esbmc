--- conflicted
+++ resolved
@@ -8,11 +8,7 @@
         self.functionParams = {}
         self.module_name = module_name # for errors
         self.is_range_loop = False  # Track if we're in a range loop transformation
-<<<<<<< HEAD
-=======
         self.known_variable_types = {}
-
->>>>>>> 4abbd7e1
 
     def ensure_all_locations(self, node, source_node=None, line=1, col=0):
         """Recursively ensure all nodes in an AST tree have location information"""
@@ -207,19 +203,6 @@
         else:
             target_var_name = 'ESBMC_loop_var'
 
-<<<<<<< HEAD
-        # Create assignment for the iterable variable
-        iter_target = self.create_name_node('ESBMC_iter', ast.Store(), node)
-        str_annotation = self.create_name_node('str', ast.Load(), node)
-        iter_assign = ast.AnnAssign(
-            target=iter_target,
-            annotation=str_annotation,
-            value=node.iter,
-            simple=1
-        )
-        self.ensure_all_locations(iter_assign, node)
-
-=======
         # Determine annotation type based on the iterable value
         if isinstance(node.iter, ast.Str):
             annotation_id = 'str'
@@ -243,7 +226,6 @@
         )
         self.ensure_all_locations(iter_assign, node)
 
->>>>>>> 4abbd7e1
         # Create assignment for the index variable
         index_target = self.create_name_node('ESBMC_index', ast.Store(), node)
         index_value = self.create_constant_node(0, node)
