--- conflicted
+++ resolved
@@ -1,6 +1,3 @@
-<<<<<<< HEAD
-pi: float = 3.14153
-=======
 pi: float = 3.14153
 
 
@@ -85,5 +82,4 @@
         if x == int_x:
             return int_x
         else:
-            return int_x + 1
->>>>>>> 74dcf03b
+            return int_x + 1