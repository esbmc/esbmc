class int:

    @classmethod
<<<<<<< HEAD
    def from_bytes(cls, bytes_data: bytes, big_endian: bool,
                   signed: bool) -> int:
=======
    def from_bytes(cls, bytes_data: bytes, big_endian: bool, signed: bool) -> int:
>>>>>>> 87ddc738
        result: int = 0
        index: int = 0
        step: int = 1
        byte: int = 0

        ## If little endian
        if big_endian == False:
            index: int = len(bytes_data) - 1
            step: int = -1

        bytes_len: int = len(bytes_data)

        while index >= 0 and index < bytes_len:
            byte: int = bytes_data[index]
            result: int = (result << 8) + byte
            index: int = index + step

        if signed and bytes_data[-1] & 128 == 128:  # Check MSB of last byte
            is_negative: bool = True

        if signed and is_negative:
            result: int = result - (1 << (8 * len(bytes_data)))

        return result

    @classmethod
    # bit_lenght() count the bits needed to represent an integer in binary
    def bit_length(cls, n: int) -> int:
        length: int = 0

        while n > 0:
            n: int = n >> 1
            length: int = length + 1  # Count how many times the number is shifted

        return length<|MERGE_RESOLUTION|>--- conflicted
+++ resolved
@@ -1,12 +1,7 @@
 class int:
 
     @classmethod
-<<<<<<< HEAD
-    def from_bytes(cls, bytes_data: bytes, big_endian: bool,
-                   signed: bool) -> int:
-=======
     def from_bytes(cls, bytes_data: bytes, big_endian: bool, signed: bool) -> int:
->>>>>>> 87ddc738
         result: int = 0
         index: int = 0
         step: int = 1
