#pragma once

#include <util/c_types.h>
#include <nlohmann/json.hpp>

class python_converter;

class type_handler
{
public:
  type_handler(const python_converter &converter);

  /*
   * Checks if the AST node represents a constructor call.
   * @param json AST node in JSON format corresponding to a function call.
   * @return true if the node is a constructor call, false otherwise.
  */
  bool is_constructor_call(const nlohmann::json &json) const;

  /*
   * Converts a typet to its string representation.
   * @param t The typet to convert.
   * @return A string containing the type name.
   */
  std::string type_to_string(const typet &t) const;

  /*
   * Returns the detected type for a variable.
   * @param var_name The name of the variable.
   * @return A string representing the variable's type.
   */
  std::string get_var_type(const std::string &var_name) const;

  /*
   * Creates an array_typet.
   * @param sub_type The type of elements in the array.
   * @param size The number of elements in the array.
   * @return The constructed array typet.
   */
  typet build_array(const typet &sub_type, const size_t size) const;

  std::vector<int> get_array_type_shape(const typet &array_type) const;

  /*
   * Creates a typet based on a Python type.
   * @param ast_type The name of the Python type (e.g., "int", "str").
   * @param type_size The size used for container types like arrays and lists (default is 0).
   * @return The corresponding typet.
   */
  typet get_typet(const std::string &ast_type, size_t type_size = 0) const;

  /*
   * Creates a typet directly from a JSON value.
   * @param elem A JSON node representing a value.
   * @return The corresponding typet.
   */
  typet get_typet(const nlohmann::json &elem) const;

  /*
   * Checks if a container contains elements of different types.
   * @param container The JSON node representing the container.
   * @return true if the container contains multiple types, false otherwise.
   */
  bool has_multiple_types(const nlohmann::json &container) const;

  /*
   * Builds an array_typet from a list of JSON elements by detecting the elements' subtypes and size.
   * @param list_value The list of elements of an array.
   * @return The array_typet capable of holding the list's values.
   */
  typet get_list_type(const nlohmann::json &list_value) const;

  /*
   * Determines the type of an operand in binary operations.
   * @param operand The JSON node representing the operand.
   * @return A string representing the operand's type.
   */
  std::string get_operand_type(const nlohmann::json &operand) const;

  /*
   * Checks whether the given JSON object represents a 2D array (list of lists).
   * @param arr The JSON object to check.
   * @return true if it's a 2D array, false otherwise.
  */
  bool is_2d_array(const nlohmann::json &arr) const;

<<<<<<< HEAD
<<<<<<< HEAD
  int get_array_dimensions(const nlohmann::json &arr) const;

=======
>>>>>>> 7b9925f49 ([python] add support for numpy.dot() with 1D and mixed-dimension arrays (#2489))
=======
  int get_array_dimensions(const nlohmann::json &arr) const;

>>>>>>> 468bb9ad1 ([numpy] disallow 3D or higher-dimensional arrays (#2492))
private:
  const python_converter &converter_;
};<|MERGE_RESOLUTION|>--- conflicted
+++ resolved
@@ -84,16 +84,8 @@
   */
   bool is_2d_array(const nlohmann::json &arr) const;
 
-<<<<<<< HEAD
-<<<<<<< HEAD
   int get_array_dimensions(const nlohmann::json &arr) const;
 
-=======
->>>>>>> 7b9925f49 ([python] add support for numpy.dot() with 1D and mixed-dimension arrays (#2489))
-=======
-  int get_array_dimensions(const nlohmann::json &arr) const;
-
->>>>>>> 468bb9ad1 ([numpy] disallow 3D or higher-dimensional arrays (#2492))
 private:
   const python_converter &converter_;
 };