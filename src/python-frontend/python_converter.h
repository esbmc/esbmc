#pragma once

#include <python-frontend/global_scope.h>
#include <python-frontend/python_math.h>
#include <python-frontend/type_handler.h>
#include <python-frontend/type_utils.h>
#include <python-frontend/string_handler.h>
#include <util/context.h>
#include <util/namespace.h>
#include <util/std_code.h>
#include <util/symbol_generator.h>
#include <nlohmann/json.hpp>
#include <map>
#include <set>
#include <utility>

class codet;
class struct_typet;
class function_id;
class symbol_id;
class function_call_expr;
class type_handler;
class string_builder;
class module_locator;

class python_converter
{
public:
  python_converter(
    contextt &_context,
    const nlohmann::json *ast,
    const global_scope &gs);

  ~python_converter();

  void convert();

  string_builder &get_string_builder();

  python_math &get_math_handler()
  {
    return math_handler_;
  }

  string_handler &get_string_handler()
  {
    return string_handler_;
  }

  const nlohmann::json &ast() const
  {
    return *ast_json;
  }

  contextt &symbol_table() const
  {
    return symbol_table_;
  }

  type_handler &get_type_handler()
  {
    return type_handler_;
  }

  const std::string &python_file() const
  {
    return current_python_file;
  }

  const std::string &current_function_name() const
  {
    return current_func_name_;
  }

  const std::string &current_classname() const
  {
    return current_class_name_;
  }

  const namespacet &name_space() const
  {
    return ns;
  }

  void add_symbol(const symbolt s)
  {
    symbol_table_.add(s);
  }

  void add_instruction(const exprt &expr)
  {
    if (current_block)
      current_block->copy_to_operands(expr);
  }

  void update_symbol(const exprt &expr) const;

  symbolt *find_symbol(const std::string &symbol_id) const;

  bool is_imported_module(const std::string &module_name) const;

  const std::string
  get_imported_module_path(const std::string &module_name) const
  {
    if (imported_modules.find(module_name) != imported_modules.end())
      return imported_modules.at(module_name);

    return {};
  }

  symbolt create_symbol(
    const std::string &module,
    const std::string &name,
    const std::string &id,
    const locationt &location,
    const typet &type) const;

  exprt make_char_array_expr(
    const std::vector<unsigned char> &string_literal,
    const typet &t);

  exprt get_literal(const nlohmann::json &element);

  exprt get_expr(const nlohmann::json &element);

  locationt get_location_from_decl(const nlohmann::json &element);

  exprt handle_string_comparison(
    const std::string &op,
    exprt &lhs,
    exprt &rhs,
    const nlohmann::json &element);

private:
  friend class function_call_expr;
  friend class numpy_call_expr;
  friend class function_call_builder;
  friend class type_handler;
  friend class python_list;
  bool processing_list_elements = false;

  template <typename Func>
  decltype(auto) with_ast(const nlohmann::json *new_ast, Func &&f)
  {
    const nlohmann::json *old_ast = ast_json;
    ast_json = new_ast;
    auto result = f();
    ast_json = old_ast;
    return result;
  }

  void load_c_intrisics(code_blockt &block);

  void get_var_assign(const nlohmann::json &ast_node, codet &target_block);

  typet
  resolve_variable_type(const std::string &var_name, const locationt &loc);

  void get_compound_assign(const nlohmann::json &ast_node, codet &target_block);

  void
  get_return_statements(const nlohmann::json &ast_node, codet &target_block);

  void get_function_definition(const nlohmann::json &function_node);

  void
  get_class_definition(const nlohmann::json &class_node, codet &target_block);

  exprt get_unary_operator_expr(const nlohmann::json &element);

  exprt get_binary_operator_expr(const nlohmann::json &element);

  bool is_bytes_literal(const nlohmann::json &element);

  exprt get_binary_operator_expr_for_is(const exprt &lhs, const exprt &rhs);

  exprt get_negated_is_expr(const exprt &lhs, const exprt &rhs);

  exprt get_resolved_value(const exprt &expr);

  exprt get_function_constant_return(const exprt &func_value);

  exprt resolve_function_call(const exprt &func_expr, const exprt &args_expr);

  symbolt create_assert_temp_variable(const locationt &location);

  exprt get_lambda_expr(const nlohmann::json &element);

  codet convert_expression_to_code(exprt &expr);

  std::string remove_quotes_from_type_string(const std::string &type_string);

  bool function_has_missing_return_paths(const nlohmann::json &function_node);

  typet get_type_from_annotation(
    const nlohmann::json &annotation_node,
    const nlohmann::json &element);

  symbolt create_return_temp_variable(
    const typet &return_type,
    const locationt &location,
    const std::string &func_name);

  void register_instance_attribute(
    const std::string &symbol_id,
    const std::string &attr_name,
    const std::string &var_name,
    const std::string &class_tag);

  bool is_instance_attribute(
    const std::string &symbol_id,
    const std::string &attr_name,
    const std::string &var_name,
    const std::string &class_tag);

  exprt create_member_expression(
    const symbolt &symbol,
    const std::string &attr_name,
    const typet &attr_type);

  typet clean_attribute_type(const typet &attr_type);

  std::string create_normalized_self_key(const std::string &class_tag);

  std::string extract_class_name_from_tag(const std::string &tag_name);

  exprt resolve_identity_function_call(
    const exprt &func_expr,
    const exprt &args_expr);

  bool is_identity_function(
    const exprt &func_value,
    const std::string &func_identifier);

  exprt handle_none_comparison(
    const std::string &op,
    const exprt &lhs,
    const exprt &rhs);

  symbolt &create_tmp_symbol(
    const nlohmann::json &element,
    const std::string var_name,
    const typet &symbol_type,
    const exprt &symbol_value);

  exprt get_logical_operator_expr(const nlohmann::json &element);

  exprt get_conditional_stm(const nlohmann::json &ast_node);

  exprt get_function_call(const nlohmann::json &ast_block);

  exprt get_block(const nlohmann::json &ast_block);

  exprt get_static_array(const nlohmann::json &arr, const typet &shape);

  void adjust_statement_types(exprt &lhs, exprt &rhs) const;

  symbol_id create_symbol_id() const;

  symbol_id create_symbol_id(const std::string &filename) const;

  void promote_int_to_float(exprt &op, const typet &target_type) const;

  void handle_float_division(exprt &lhs, exprt &rhs, exprt &bin_expr) const;

  exprt get_tuple_expr(const nlohmann::json &element);

  std::pair<exprt, exprt>
  resolve_comparison_operands_internal(const exprt &lhs, const exprt &rhs);

  bool
  has_unsupported_side_effects_internal(const exprt &lhs, const exprt &rhs);

  TypeFlags infer_types_from_returns(const nlohmann::json &function_body);

  void process_function_arguments(
    const nlohmann::json &function_node,
    code_typet &type,
    const symbol_id &id,
    const locationt &location);

  void validate_return_paths(
    const nlohmann::json &function_node,
    const code_typet &type,
    exprt &function_body);
  exprt compare_constants_internal(
    const std::string &op,
    const exprt &lhs,
    const exprt &rhs);

  exprt handle_indexed_comparison_internal(
    const std::string &op,
    const exprt &lhs,
    const exprt &rhs);

  exprt handle_type_mismatches(
    const std::string &op,
    const exprt &lhs,
    const exprt &rhs);

  void get_attributes_from_self(
    const nlohmann::json &method_body,
    struct_typet &clazz);

  exprt get_return_from_func(const char *func_symbol_id);

  void create_builtin_symbols();

  void process_module_imports(
    const nlohmann::json &module_ast,
    module_locator &locator,
    code_blockt &accumulated_code);

  symbolt *find_function_in_base_classes(
    const std::string &class_name,
    const std::string &symbol_id,
    std::string method_name,
    bool is_ctor) const;

  symbolt *find_imported_symbol(const std::string &symbol_id) const;
  symbolt *find_symbol_in_global_scope(const std::string &symbol_id) const;

  void copy_instance_attributes(
    const std::string &src_obj_id,
    const std::string &target_obj_id);

  void update_instance_from_self(
    const std::string &class_name,
    const std::string &func_name,
    const std::string &obj_symbol_id);

  size_t get_type_size(const nlohmann::json &ast_node);

  void append_models_from_directory(
    std::list<std::string> &file_list,
    const std::string &dir_path);

  exprt handle_membership_operator(
    exprt &lhs,
    exprt &rhs,
    const nlohmann::json &element,
    bool invert);

  std::string extract_non_none_type(const nlohmann::json &annotation_node);

  // helper methods for get_var_assign
  std::pair<std::string, typet>
  extract_type_info(const nlohmann::json &ast_node);

  exprt create_lhs_expression(
    const nlohmann::json &target,
    symbolt *lhs_symbol,
    const locationt &location);

  void handle_assignment_type_adjustments(
    symbolt *lhs_symbol,
    exprt &lhs,
    exprt &rhs,
    const std::string &lhs_type,
    const nlohmann::json &ast_node,
    bool is_ctor_call);

  // Helper methods for binary operator expression handling
  void convert_function_calls_to_side_effects(exprt &lhs, exprt &rhs);

  exprt handle_chained_comparisons_logic(
    const nlohmann::json &element,
    exprt &bin_expr);

  // String method helpers
  exprt handle_str_join(const nlohmann::json &call_json);

<<<<<<< HEAD
  void process_forward_reference(
    const nlohmann::json &annotation,
    codet &target_block);
=======
  // Wrap values in Optional
  exprt wrap_in_optional(const exprt &value, const typet &optional_type);

  // Handle Optional value access
  exprt unwrap_optional_if_needed(const exprt &expr);
>>>>>>> b6b74fa4

  contextt &symbol_table_;
  const nlohmann::json *ast_json;
  const global_scope &global_scope_;
  type_handler type_handler_;
  string_builder *string_builder_;
  symbol_generator sym_generator_;

  namespacet ns;
  typet current_element_type;
  std::string main_python_file;
  std::string current_python_file;
  nlohmann::json imported_module_json;
  std::string current_func_name_;
  std::string current_class_name_;
  code_blockt *current_block;
  exprt *current_lhs;
  string_handler string_handler_;
  python_math math_handler_;

  bool is_converting_lhs = false;
  bool is_converting_rhs = false;
  bool is_loading_models = false;
  bool is_importing_module = false;
  bool base_ctor_called = false;
  bool build_static_lists = false;

  // Map object to list of instance attributes
  std::map<std::string, std::set<std::string>> instance_attr_map;
  // Map imported modules to their corresponding paths
  std::unordered_map<std::string, std::string> imported_modules;

  std::vector<std::string> global_declarations;
  std::vector<std::string> local_loads;
  bool is_right = false;

  exprt extract_type_from_boolean_op(const exprt &bool_op);
};<|MERGE_RESOLUTION|>--- conflicted
+++ resolved
@@ -370,17 +370,14 @@
   // String method helpers
   exprt handle_str_join(const nlohmann::json &call_json);
 
-<<<<<<< HEAD
   void process_forward_reference(
     const nlohmann::json &annotation,
     codet &target_block);
-=======
   // Wrap values in Optional
   exprt wrap_in_optional(const exprt &value, const typet &optional_type);
 
   // Handle Optional value access
   exprt unwrap_optional_if_needed(const exprt &expr);
->>>>>>> b6b74fa4
 
   contextt &symbol_table_;
   const nlohmann::json *ast_json;
