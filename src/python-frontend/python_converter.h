--- conflicted
+++ resolved
@@ -93,10 +93,6 @@
   friend class numpy_call_expr;
   friend class function_call_builder;
 
-<<<<<<< HEAD
-<<<<<<< HEAD
-=======
->>>>>>> a710fa95b (Improved memcpy function)
   template <typename Func>
   decltype(auto) with_ast(const nlohmann::json *new_ast, Func &&f)
   {
@@ -107,11 +103,6 @@
     return result;
   }
 
-<<<<<<< HEAD
-=======
->>>>>>> e7c955101 (Update stats-300s.txt)
-=======
->>>>>>> a710fa95b (Improved memcpy function)
   void load_c_intrisics();
 
   void get_var_assign(const nlohmann::json &ast_node, codet &target_block);
@@ -137,8 +128,6 @@
 
   exprt get_binary_operator_expr(const nlohmann::json &element);
 
-<<<<<<< HEAD
-<<<<<<< HEAD
   exprt handle_power_operator(exprt base, exprt exp);
 
   exprt build_power_expression(const exprt &base, const BigInt &exp);
@@ -165,10 +154,6 @@
 
   exprt handle_power_operator_sym(exprt base, exprt exp);
 
-<<<<<<< HEAD
-<<<<<<< HEAD
-=======
->>>>>>> 39b012f9f ([python] handles assertions involving function calls and refactor attribute handling (#2510))
   symbolt create_assert_temp_variable(const locationt &location);
 
   void register_instance_attribute(
@@ -194,7 +179,6 @@
 
   std::string extract_class_name_from_tag(const std::string &tag_name);
 
-<<<<<<< HEAD
   exprt resolve_identity_function_call(
     const exprt &func_expr,
     const exprt &args_expr);
@@ -222,66 +206,6 @@
     const nlohmann::json &left,
     const nlohmann::json &right,
     const nlohmann::json &element);
-=======
-  exprt handle_power_operator(exprt lhs, exprt rhs);
->>>>>>> d76a37c5d ([python] Support python true division semantics (/) with float type coercion (#2425))
-=======
-  exprt handle_power_operator(exprt base, exprt exp);
->>>>>>> 59fb1bf8f ([python] enhanced handling of true division (#2505))
-
-  exprt build_power_expression(const exprt &base, const BigInt &exp);
-
-  bool is_zero_length_array(const exprt &expr);
-
-  void ensure_string_array(exprt &expr);
-
-  BigInt get_string_size(const exprt &expr);
-
-  bool is_bytes_literal(const nlohmann::json &element);
-
-  exprt get_binary_operator_expr_for_is(const exprt &lhs, const exprt &rhs);
-
-  exprt get_negated_is_expr(const exprt &lhs, const exprt &rhs);
-
-  exprt get_array_base_address(const exprt &arr);
-
-  exprt get_resolved_value(const exprt &expr);
-
-  exprt get_function_constant_return(const exprt &func_value);
-
-  exprt resolve_function_call(const exprt &func_expr, const exprt &args_expr);
-
-=======
->>>>>>> 8c98a1162 ([python] implement pow symbolically (#2506))
-=======
->>>>>>> 39b012f9f ([python] handles assertions involving function calls and refactor attribute handling (#2510))
-  exprt resolve_identity_function_call(
-    const exprt &func_expr,
-    const exprt &args_expr);
-
-  bool is_identity_function(
-    const exprt &func_value,
-    const std::string &func_identifier);
-
-  exprt handle_string_concatenation(
-    const exprt &lhs,
-    const exprt &rhs,
-    const nlohmann::json &left,
-    const nlohmann::json &right);
-
-  exprt handle_string_comparison(
-    const std::string &op,
-    exprt &lhs,
-    exprt &rhs,
-    const nlohmann::json &element);
-
-  exprt handle_string_operations(
-    const std::string &op,
-    exprt &lhs,
-    exprt &rhs,
-    const nlohmann::json &left,
-    const nlohmann::json &right,
-    const nlohmann::json &element);
 
   exprt get_logical_operator_expr(const nlohmann::json &element);
 
@@ -307,16 +231,8 @@
 
   void promote_int_to_float(exprt &op, const typet &target_type) const;
 
-<<<<<<< HEAD
-<<<<<<< HEAD
   void handle_float_division(exprt &lhs, exprt &rhs, exprt &bin_expr) const;
 
-=======
->>>>>>> d76a37c5d ([python] Support python true division semantics (/) with float type coercion (#2425))
-=======
-  void handle_float_division(exprt &lhs, exprt &rhs, exprt &bin_expr) const;
-
->>>>>>> 117989e74 ([python] Improved inference to handle true division (/) operator (#2426))
   void get_attributes_from_self(
     const nlohmann::json &method_body,
     struct_typet &clazz);
