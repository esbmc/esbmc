--- conflicted
+++ resolved
@@ -43,14 +43,6 @@
           f.return_type_ = node["returns"]["value"]["id"];
         else if (node["returns"]["_type"] == "Tuple")
           f.return_type_ = "Tuple";
-<<<<<<< HEAD
-        else if (
-          node["returns"]["_type"] == "Constant" ||
-          node["returns"]["_type"] == "Str")
-          // Handle string annotations like -> "int" (legacy forward references)
-          f.return_type_ = node["returns"]["value"];
-=======
->>>>>>> 702b6f4ad ([python] improved return type inference (#2494))
         else if (
           node["returns"]["_type"] == "Constant" ||
           node["returns"]["_type"] == "Str")
