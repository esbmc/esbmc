#include <python-frontend/type_handler.h>
#include <python-frontend/json_utils.h>
#include <python-frontend/type_utils.h>
#include <python-frontend/python_converter.h>
#include <python-frontend/symbol_id.h>
#include <util/context.h>
#include <util/message.h>

type_handler::type_handler(const python_converter &converter)
  : converter_(converter)
{
}

bool type_handler::is_constructor_call(const nlohmann::json &json) const
{
  if (
    !json.contains("_type") || json["_type"] != "Call" ||
    !json["func"].contains("id"))
    return false;

  const std::string &func_name = json["func"]["id"];

  if (type_utils::is_builtin_type(func_name))
    return false;

  /* The statement is a constructor call if the function call on the
   * rhs corresponds to the name of a class. */

  bool is_ctor_call = false;

  const contextt &symbol_table = converter_.symbol_table();

  symbol_table.foreach_operand([&](const symbolt &s) {
    if (s.type.id() == "struct" && s.name == func_name)
    {
      is_ctor_call = true;
      return;
    }
  });

  return is_ctor_call;
}

/// This utility maps internal ESBMC types to their corresponding Python type strings
std::string type_handler::type_to_string(const typet &t) const
{
  if (t == double_type())
    return "float";

  if (t == long_long_int_type())
    return "int";

  if (t == long_long_uint_type())
    return "uint64";

  if (t == bool_type())
    return "bool";

  if (t == uint256_type())
    return "uint256";

  if (t.is_array())
  {
    const array_typet &arr_type = to_array_type(t); // Safer than static_cast

    const typet &elem_type = arr_type.subtype();

    if (elem_type == char_type())
      return "str";

    if (elem_type == int_type())
      return "bytes";

    // Handle nested arrays (e.g., list of strings)
    if (elem_type.is_array())
      return type_to_string(elem_type);
  }

  if (t.is_pointer() && t.subtype() == char_type())
    return "str";

  return "";
}

std::string type_handler::get_var_type(const std::string &var_name) const
{
  nlohmann::json ref = json_utils::find_var_decl(
    var_name, converter_.current_function_name(), converter_.ast());

  if (ref.empty())
    return std::string();

  const auto &annotation = ref["annotation"];
  if (annotation.contains("id"))
    return annotation["id"].get<std::string>();

  if (annotation["_type"] == "Subscript")
    return annotation["value"]["id"];

  return std::string();
}

/// This method creates a `typet` representing a statically sized array.
/// It is typically used to model Python sequences like strings and byte arrays
typet type_handler::build_array(const typet &sub_type, const size_t size) const
{
  // Use BigInt to ensure correctness for large sizes, though typical sizes are small.
  const BigInt big_size = BigInt(size);
  const typet size_t_type = size_type(); // An unsignedbv of platform word width

  // Construct a constant expression for the array size.
  constant_exprt array_size_expr(
    integer2binary(big_size, bv_width(size_t_type)), // Binary representation
    integer2string(big_size), // Decimal string for display
    size_t_type);             // Size type

  // Return the full array type
  return array_typet(sub_type, array_size_expr);
}

std::vector<int> type_handler::get_array_type_shape(const typet &type) const
{
  // If the type is not an array, return an empty shape.
  if (!type.is_array())
    return {};

  // Since type is an array, cast it to array_typet.
  const auto &arr_type = static_cast<const array_typet &>(type);
  std::vector<int> shape{
    std::stoi(arr_type.size().value().as_string(), nullptr, 2)};

  // Recursively append dimensions from the subtype.
  auto sub_shape = get_array_type_shape(type.subtype());
  shape.insert(shape.end(), sub_shape.begin(), sub_shape.end());

  return shape;
}

/// Convert a Python AST type to an ESBMC internal irep type.
/// This function maps high-level Python types (from AST) to low-level internal
/// ESBMC representations using `typet`. It supports core built-in types
///
/// References:
/// - Python 3 type system: https://docs.python.org/3/library/stdtypes.html
/// - ESBMC irep type system: src/util/type.h
typet type_handler::get_typet(const std::string &ast_type, size_t type_size)
  const
{
  if (ast_type == "Any")
    return empty_typet();

  // NoneType — represents Python's None value
  // Use a pointer type to void to represent None/null properly
  if (ast_type == "NoneType")
    return pointer_type();

  // float — represents IEEE 754 double-precision
  if (ast_type == "float")
    return double_type();

  // int — arbitrarily large integers
  // We approximate using 64-bit signed integer here.
  if (ast_type == "int" || ast_type == "GeneralizedIndex")
    return long_long_int_type(); // FIXME: Support bignum for true Python semantics

  // Unsigned integers used in domains like Ethereum or system modeling
  if (
    ast_type == "uint" || ast_type == "uint64" || ast_type == "Epoch" ||
    ast_type == "Slot")
    return long_long_uint_type();

  // bool — represents True/False
  if (ast_type == "bool")
    return bool_type();

  // Custom large unsigned integer types (used in Ethereum, BLS, etc.)
  if (ast_type == "uint256" || ast_type == "BLSFieldElement")
    return uint256_type();

  // bytes — immutable sequences of bytes
  // Here modeled as array of signed integers (8-bit).
  if (ast_type == "bytes")
  {
    // TODO: Refactor to model using unsigned/signed char
    return build_array(long_long_int_type(), type_size);
  }

  // str: immutable sequences of Unicode characters
  // chr(): returns a 1-character string
  // hex(): returns string representation of integer in hex
  // oct(): Converts an integer to a lowercase octal string
  // ord(): Converts a 1-character string to its Unicode code point (as integer)
  // abs(): Return the absolute value of a number
  if (
    ast_type == "str" || ast_type == "chr" || ast_type == "hex" ||
    ast_type == "oct" || ast_type == "ord" || ast_type == "abs")
  {
    if (type_size == 1)
    {
      typet type = char_type();      // 8-bit char
      type.set("#cpp_type", "char"); // For C backend compatibility
      return type;
    }
    return build_array(char_type(), type_size); // Array of characters
  }

  // Custom user-defined types / classes
  if (json_utils::is_class(ast_type, converter_.ast()))
    return symbol_typet("tag-" + ast_type);

  if (ast_type != "Any")
    log_warning("Unknown or unsupported AST type: {}", ast_type);

  return empty_typet();
}

typet type_handler::get_typet(const nlohmann::json &elem) const
{
  // Handle null/empty values
  if (elem.is_null())
    return empty_typet();

  // Handle primitive types
  if (elem.is_number_integer() || elem.is_number_unsigned())
    return long_long_int_type();
  else if (elem.is_boolean())
    return bool_type();
  else if (elem.is_number_float())
    return double_type();
  else if (elem.is_string())
<<<<<<< HEAD
    return build_array(char_type(), elem.get<std::string>().size());

  // Handle nested value object
  if (elem.is_object())
  {
=======
  {
    size_t str_size = elem.get<std::string>().size();
    if (str_size > 1)
      str_size += 1;
    return build_array(char_type(), str_size);
  }

  // Handle nested value object
  if (elem.is_object())
  {
>>>>>>> 4abbd7e1
    // Recursive delegation for wrapper node
    if (elem.contains("value"))
      return get_typet(elem["value"]);

    // Handle Python AST UnaryOp node (e.g., -1, +1, ~1, not x)
    if (elem["_type"] == "UnaryOp" && elem.contains("operand"))
    {
      // For unary operations, the result type is typically the same as the operand type
      return get_typet(elem["operand"]);
    }

    // Handle Python AST List node
    if (elem["_type"] == "List" && elem.contains("elts"))
    {
      const auto &elements = elem["elts"];
      if (elements.empty())
        return build_array(long_long_int_type(), 0);

      typet subtype = get_typet(elements[0]);
      return build_array(subtype, elements.size());
    }
  }

  if (elem.is_array())
  {
    if (elem.empty())
      return build_array(long_long_int_type(), 0);

    typet subtype = get_typet(elem[0]);
    return build_array(subtype, elem.size());
  }

  throw std::runtime_error("Invalid type");
}

bool type_handler::has_multiple_types(const nlohmann::json &container) const
{
  if (container.empty())
    return false;

  // Determine the type of the first element
  typet t;
  if (container[0]["_type"] == "List")
  {
    // Check if the sublist exists and has elements
    if (!container[0].contains("elts") || container[0]["elts"].empty())
      return false; // Empty or missing sublists are considered consistent

    // Check the type of elements within the sublist
    if (has_multiple_types(container[0]["elts"]))
      return true;

    // Get the type of the elements in the sublist
    const auto &first_elt = container[0]["elts"][0];
    if (first_elt["_type"] == "UnaryOp")
    {
      if (
        first_elt.contains("operand") && first_elt["operand"].contains("value"))
        t = get_typet(first_elt["operand"]["value"]);
      else
        return false; // Can't determine type, assume consistent
    }
    else
    {
      if (first_elt.contains("value"))
        t = get_typet(first_elt["value"]);
      else
        return false; // Can't determine type, assume consistent
    }
  }
  else
  {
    // Get the type of the first element if it is not a sublist
    if (container[0]["_type"] == "UnaryOp")
    {
      if (
        container[0].contains("operand") &&
        container[0]["operand"].contains("value"))
        t = get_typet(container[0]["operand"]["value"]);
      else
        return false; // Can't determine type, assume consistent
    }
    else
    {
      if (container[0].contains("value"))
        t = get_typet(container[0]["value"]);
      else
        return false; // Can't determine type, assume consistent
    }
  }

  for (const auto &element : container)
  {
    if (element["_type"] == "List")
    {
      // Check if the sublist exists and has elements
      if (!element.contains("elts") || element["elts"].empty())
        continue; // Empty or missing sublists are consistent with any type

      // Check the consistency of the sublist
      if (has_multiple_types(element["elts"]))
        return true;

      // Compare the type of internal elements in the sublist with the type `t`
      const auto &first_elt = element["elts"][0];
      if (first_elt["_type"] == "UnaryOp")
      {
        if (
          first_elt.contains("operand") &&
          first_elt["operand"].contains("value"))
        {
          if (get_typet(first_elt["operand"]["value"]) != t)
            return true;
        }
        // If we can't determine the type, skip this element (assume consistent)
      }
      else
      {
        if (first_elt.contains("value"))
        {
          if (get_typet(first_elt["value"]) != t)
            return true;
        }
        // If we can't determine the type, skip this element (assume consistent)
      }
    }
    else
    {
      // Compare the type of the current element with `t`
      if (element["_type"] == "UnaryOp")
      {
        if (element.contains("operand") && element["operand"].contains("value"))
        {
          if (get_typet(element["operand"]["value"]) != t)
            return true;
        }
        // If we can't determine the type, skip this element (assume consistent)
      }
      else
      {
        if (element.contains("value"))
        {
          if (get_typet(element["value"]) != t)
            return true;
        }
        // If we can't determine the type, skip this element (assume consistent)
      }
    }
  }
  return false;
}

typet type_handler::get_list_type(const nlohmann::json &list_value) const
{
  if (list_value["_type"] == "arg" && list_value.contains("annotation"))
  {
    assert(list_value["annotation"]["value"]["id"] == "list");
    typet t =
      get_typet(list_value["annotation"]["slice"]["id"].get<std::string>());
    return build_array(t, 0);
  }

  if (list_value["_type"] == "List") // Get list value type from elements
  {
    const nlohmann::json &elts = list_value["elts"];

    if (!has_multiple_types(elts)) // All elements have the same type
    {
      typet subtype;

      if (elts[0]["_type"] == "Constant" || elts[0]["_type"] == "UnaryOp")
      { // One-dimensional list
        // Retrieve the type of the first element
        const auto &elem = (elts[0]["_type"] == "UnaryOp")
                             ? elts[0]["operand"]["value"]
                             : elts[0]["value"];
        subtype = get_typet(elem);
      }
      else
      { // Multi-dimensional list
        // Get sub-array type
        subtype = get_typet(elts[0]["elts"]);
      }

      return build_array(subtype, elts.size());
    }
    throw std::runtime_error("Multiple type lists are not supported yet");
  }

  if (list_value["_type"] == "Call") // Get list type from function return type
  {
    symbol_id sid(
      converter_.python_file(),
      converter_.current_classname(),
      converter_.current_function_name());

    if (list_value["func"]["_type"] == "Attribute")
      sid.set_function(list_value["func"]["attr"]);
    else
      sid.set_function(list_value["func"]["id"]);

    symbolt *func_symbol = converter_.find_symbol(sid.to_string());

    assert(func_symbol);
    return static_cast<code_typet &>(func_symbol->type).return_type();
  }

  return typet();
}

/// This method inspects the JSON representation of a Python operand node and attempts to
/// infer its type based on its AST node type (`_type`). It currently supports variable
/// names, constants (literals), and list subscripts. This type information is used for
/// symbolic execution or translation within ESBMC.
std::string type_handler::get_operand_type(const nlohmann::json &operand) const
{
  // Handle variable reference (e.g., `x`)
  if (
    operand.contains("_type") && operand["_type"] == "Name" &&
    operand.contains("id"))
    return get_var_type(operand["id"]);

  // Handle constant/literal values (e.g., 42, "hello", True, 3.14)
  else if (operand["_type"] == "Constant" && operand.contains("value"))
  {
    const auto &value = operand["value"];
    if (value.is_string())
      return "str";
    else if (value.is_number_integer() || value.is_number_unsigned())
      return "int";
    else if (value.is_boolean())
      return "bool";
    else if (value.is_number_float())
      return "float";
  }

  // Handle list subscript (e.g., `mylist[0]`)
  else if (
    operand["_type"] == "Subscript" && operand.contains("value") &&
    get_operand_type(operand["value"]) == "list")
  {
    const auto &list_expr = operand["value"];
    if (list_expr.contains("id"))
    {
      std::string list_id = list_expr["id"].get<std::string>();
<<<<<<< HEAD

      // Find the declaration of the list variable
      nlohmann::json list_node = json_utils::find_var_decl(
        list_id, converter_.current_function_name(), converter_.ast());

=======

      // Find the declaration of the list variable
      nlohmann::json list_node = json_utils::find_var_decl(
        list_id, converter_.current_function_name(), converter_.ast());

>>>>>>> 4abbd7e1
      // Get the type of the list and return the subtype (element type)
      array_typet list_type = get_list_type(list_node["value"]);
      return type_to_string(list_type.subtype());
    }
  }

  // If no known type can be determined, issue a warning and return std::string()
  log_warning(
    "type_handler::get_operand_type: unable to determine operand type for AST "
    "node: {}",
    operand.dump(2));
  return std::string();
}

bool type_handler::is_2d_array(const nlohmann::json &arr) const
{
  return arr.contains("_type") && arr["_type"] == "List" &&
         arr.contains("elts") && !arr["elts"].empty() &&
         arr["elts"][0].is_object() && arr["elts"][0].contains("elts");
}

// Add this method to the type_handler class
int type_handler::get_array_dimensions(const nlohmann::json &arr) const
{
  if (!arr.is_object() || arr["_type"] != "List" || !arr.contains("elts"))
    return 0;

  if (arr["elts"].empty())
    return 1; // Empty array is considered 1D

  // Check the first element to determine nesting depth
  const auto &first_elem = arr["elts"][0];

  if (!first_elem.is_object())
    return 1;

  if (first_elem["_type"] == "List")
  {
    // Recursive case: this is a nested array
    return 1 + get_array_dimensions(first_elem);
  }
  else
  {
    // Base case: first element is not a list, so this is 1D
    return 1;
  }
}<|MERGE_RESOLUTION|>--- conflicted
+++ resolved
@@ -228,13 +228,11 @@
   else if (elem.is_number_float())
     return double_type();
   else if (elem.is_string())
-<<<<<<< HEAD
     return build_array(char_type(), elem.get<std::string>().size());
 
   // Handle nested value object
   if (elem.is_object())
   {
-=======
   {
     size_t str_size = elem.get<std::string>().size();
     if (str_size > 1)
@@ -245,7 +243,6 @@
   // Handle nested value object
   if (elem.is_object())
   {
->>>>>>> 4abbd7e1
     // Recursive delegation for wrapper node
     if (elem.contains("value"))
       return get_typet(elem["value"]);
@@ -491,19 +488,11 @@
     if (list_expr.contains("id"))
     {
       std::string list_id = list_expr["id"].get<std::string>();
-<<<<<<< HEAD
 
       // Find the declaration of the list variable
       nlohmann::json list_node = json_utils::find_var_decl(
         list_id, converter_.current_function_name(), converter_.ast());
 
-=======
-
-      // Find the declaration of the list variable
-      nlohmann::json list_node = json_utils::find_var_decl(
-        list_id, converter_.current_function_name(), converter_.ast());
-
->>>>>>> 4abbd7e1
       // Get the type of the list and return the subtype (element type)
       array_typet list_type = get_list_type(list_node["value"]);
       return type_to_string(list_type.subtype());
