#include <python-frontend/json_utils.h>
#include <python-frontend/numpy_call_expr.h>
#include <python-frontend/python_converter.h>
#include <python-frontend/symbol_id.h>
#include <util/arith_tools.h>
#include <util/expr.h>
#include <util/c_types.h>
#include <util/expr.h>
#include <util/expr_util.h>
#include <util/message.h>
#include <variant>
<<<<<<< HEAD

=======
#include <ostream>

const char *kConstant = "Constant";
const char *kName = "Name";
>>>>>>> 3074bded
using value_type = std::variant<int64_t, double>;

numpy_call_expr::numpy_call_expr(
  const symbol_id &function_id,
  const nlohmann::json &call,
  python_converter &converter)
  : function_call_expr(function_id, call, converter)
{
  converter_.build_static_lists = true;
}

numpy_call_expr::~numpy_call_expr()
{
  converter_.build_static_lists = false;
}

// Extracts numerical values ​​from JSON, supporting int and double
static value_type extract_value(const nlohmann::json &arg)
{
  if (!arg.contains("_type"))
    throw std::runtime_error("Invalid JSON: missing _type");

  if (arg["_type"] == "UnaryOp")
  {
    if (!arg.contains("operand") || !arg["operand"].contains("value"))
      throw std::runtime_error("Invalid UnaryOp: missing operand/value");
    auto operand = arg["operand"]["value"];

    if (operand.is_number_integer())
      return -operand.get<int64_t>();
    else if (operand.is_number_float())
      return -operand.get<double>();
  }

  if (!arg.contains("value"))
    throw std::runtime_error("Invalid JSON: missing value");

  auto value = arg["value"];

  if (value.is_number_integer())
    return value.get<int64_t>();
  else if (value.is_number_float())
    return value.get<double>();

  throw std::runtime_error("Unknown numeric type in JSON");
}

// Extracts numerical values ​​from JSON, supporting int and double
static value_type extract_value(const nlohmann::json &arg)
{
  if (!arg.contains("_type"))
  {
    throw std::runtime_error("Invalid JSON: missing _type");
  }

  if (arg["_type"] == "UnaryOp")
  {
    if (!arg.contains("operand") || !arg["operand"].contains("value"))
    {
      throw std::runtime_error("Invalid UnaryOp: missing operand/value");
    }
    auto operand = arg["operand"]["value"];

    if (operand.is_number_integer())
    {
      return -operand.get<int64_t>();
    }
    else if (operand.is_number_float())
    {
      return -operand.get<double>();
    }
  }

  if (!arg.contains("value"))
  {
    throw std::runtime_error("Invalid JSON: missing value");
  }

  auto value = arg["value"];

  if (value.is_number_integer())
  {
    return value.get<int64_t>();
  }
  else if (value.is_number_float())
  {
    return value.get<double>();
  }

  throw std::runtime_error("Unknown numeric type in JSON");
}

template <typename T>
static auto create_list(int size, T default_value)
{
  nlohmann::json list;
  list["_type"] = "List";
  for (int i = 0; i < size; ++i)
  {
    list["elts"].push_back({{"_type", "Constant"}, {"value", default_value}});
  }
  return list;
}

template <typename T>
static auto create_list(const std::vector<T> &vector)
{
  nlohmann::json list;
  list["_type"] = "List";
  for (const auto &v : vector)
  {
    list["elts"].push_back({{"_type", "Constant"}, {"value", v}});
  }
  return list;
}

template <typename T>
static auto create_binary_op(
  const std::string &op,
  const std::string &type,
  const T &lhs,
  const T &rhs)
{
  nlohmann::json left, right;

  if (type == kName)
  {
    left = {{"_type", type}, {"id", lhs}};
    right = {{"_type", type}, {"id", rhs}};
  }
  else
  {
    left = {{"_type", type}, {"value", lhs}};
    right = {{"_type", type}, {"value", rhs}};
  }

  nlohmann::json bin_op = {
    {"_type", "BinOp"},
    {"left", left},
    {"op", {{"_type", op}}},
    {"right", right}};

  return bin_op;
}

bool numpy_call_expr::is_math_function() const
{
  const std::string &function = function_id_.get_function();
  return function == "add" || function == "subtract" ||
         function == "multiply" ||
         (function == "divide" || function == "power" || function == "ceil" ||
          function == "floor" || function == "fabs" || function == "sin" ||
          function == "cos" || function == "exp" || function == "fmod" ||
          function == "sqrt" || function == "fmin") ||
         function == "fmax" || function == "trunc" || function == "round" ||
         function == "arccos" || function == "copysign" ||
         function == "arctan" || function == "dot" || function == "transpose" ||
         function == "det" || function == "matmul";
}

std::string numpy_call_expr::get_dtype() const
{
  if (call_.contains("keywords"))
  {
    for (const auto &kw : call_["keywords"])
    {
      if (kw["_type"] == "keyword" && kw["arg"] == "dtype")
        return kw["value"]["attr"];
    }
  }
  return {};
}

size_t numpy_call_expr::get_dtype_size() const
{
  static const std::unordered_map<std::string, size_t> dtype_sizes = {
    {"int8", sizeof(int8_t)},
    {"uint8", sizeof(uint8_t)},
    {"int16", sizeof(int16_t)},
    {"uint16", sizeof(uint16_t)},
    {"int32", sizeof(int32_t)},
    {"uint32", sizeof(uint32_t)},
    {"int64", sizeof(int64_t)},
    {"uint64", sizeof(uint64_t)},
    {"float16", 2},
    {"float32", sizeof(float)},
    {"float64", sizeof(double)}};

  const std::string dtype = get_dtype();
  if (!dtype.empty())
  {
    auto it = dtype_sizes.find(dtype);
    if (it != dtype_sizes.end())
      return it->second * 8;
    throw std::runtime_error("Unsupported dtype value: " + dtype);
  }
  return 0;
}

<<<<<<< HEAD
=======
static size_t count_effective_bits(const std::string &binary)
{
  size_t first_one = binary.find('1');
  if (first_one == std::string::npos)
    return 1;
  return binary.size() - first_one;
}

>>>>>>> 3074bded
typet numpy_call_expr::get_typet_from_dtype() const
{
  std::string dtype = get_dtype();
  if (dtype.find("int") != std::string::npos)
  {
    if (dtype[0] == 'u')
      return unsignedbv_typet(get_dtype_size());
    return signedbv_typet(get_dtype_size());
  }
  if (dtype.find("float") != std::string::npos)
    return build_float_type(get_dtype_size());

  return {};
}

// Checks if two shapes are broadcast-compatible.
// Two dimensions are compatible if they are equal or if one of them is 1.
bool is_broadcastable(
  const std::vector<int> &shape1,
  const std::vector<int> &shape2)
{
  int s1 = shape1.size() - 1;
  int s2 = shape2.size() - 1;

  // Compare dimensions from rightmost (inner) to leftmost (outer)
  while (s1 >= 0 || s2 >= 0)
  {
    // If a shape lacks a dimension, assume its size is 1.
    int d1 = (s1 >= 0) ? shape1[s1] : 1;
    int d2 = (s2 >= 0) ? shape2[s2] : 1;

    // Check if dimensions are compatible (either equal or one is 1)
    if (d1 != d2 && d1 != 1 && d2 != 1)
      return false;

    --s1;
    --s2;
  }
  return true;
}

void numpy_call_expr::broadcast_check(const nlohmann::json &operands) const
{
  std::vector<int> previous_shape;
  bool is_first_operand = true;
  symbol_id sid = converter_.create_symbol_id();

  for (const auto &op : operands)
  {
    if (op["_type"] == "Name")
    {
      sid.set_object(op["id"].get<std::string>());
      symbolt *s = converter_.find_symbol(sid.to_string());
      assert(s);

      // Retrieve the current operand's array shape.
      std::vector<int> current_shape =
        converter_.type_handler_.get_array_type_shape(s->type);

      // For subsequent operands, compare shapes using broadcasting rules.
      if (!is_first_operand)
      {
        if (!is_broadcastable(previous_shape, current_shape))
        {
          std::ostringstream oss;
          oss << "operands could not be broadcast together with shapes (";
          oss << previous_shape[0] << ",) (";
          oss << current_shape[0] << ",)";
          throw std::runtime_error(oss.str());
        }
      }
      else
      {
        is_first_operand = false;
      }

      // Update previous_shape for the next iteration.
      previous_shape = current_shape;
    }
  }
}

template <typename T>
T get_constant_value(const nlohmann::json &node)
{
  if (node["_type"] == "Constant")
  {
    return node["value"].get<T>();
  }
  else if (node["_type"] == "UnaryOp" && node["operand"]["_type"] == "Constant")
  {
    std::string op_type = node["op"]["_type"];
    T val = node["operand"]["value"].get<T>();

    if (op_type == "USub")
    {
      return -val;
    }
    else if (op_type == "UAdd")
    {
      return val;
    }
    else
    {
      log_error("get_constant_value: Unsupported unary operator '{}'", op_type);
      abort();
    }
  }
  else
  {
    log_error(
      "get_constant_value: Expected Constant or UnaryOp with Constant operand, "
      "got '{}'",
      node.dump());
    abort();
  }
}

exprt numpy_call_expr::create_expr_from_call()
{
  nlohmann::json expr;

  // Resolve variables if they are names
  auto resolve_var = [this](nlohmann::json &var) {
    if (var["_type"] == "Name")
    {
      var = json_utils::find_var_decl(
        var["id"], function_id_.get_function(), converter_.ast());
      if (var["value"]["_type"] == "Call")
        var = var["value"]["args"][0];
    }
  };

  // Unary operations
  if (call_["args"].size() == 1)
  {
    const auto &arg_type = call_["args"][0]["_type"];
    if (
      arg_type == "Constant" || arg_type == "UnaryOp" ||
      arg_type == "Subscript")
    {
      return function_call_expr::get();
    }
    else if (arg_type == "List")
    {
      const std::string &operation = function_id_.get_function();
      if (operation == "transpose")
      {
        code_function_callt call =
          to_code_function_call(to_code(function_call_expr::get()));
        typet t = call.arguments().at(0).type().subtype();
        converter_.current_lhs->type() = t;
        converter_.update_symbol(*converter_.current_lhs);
        call.arguments().push_back(address_of_exprt(*converter_.current_lhs));
        std::vector<int> shape = type_handler_.get_array_type_shape(t);
        call.arguments().push_back(from_integer(shape[0], int_type()));
        call.arguments().push_back(from_integer(shape[1], int_type()));
        return call;
      }
    }
    else if (arg_type == "Name")
    {
      auto arg = call_["args"][0];
      resolve_var(arg);

      // Handle calls with arrays as parameters; e.g. np.ceil([1, 2, 3])
      if (arg["_type"] == "List")
      {
        // Append array postfix to call array variants, e.g., ceil_array instead of ceil
        std::string func_name = function_id_.get_function();
        if (func_name == "ceil")
          func_name = "__" + func_name + "_array";
        function_id_.set_function(func_name);

        code_function_callt call =
          to_code_function_call(to_code(function_call_expr::get()));
        typet t = type_handler_.get_list_type(arg);

        // In a call like result = np.ceil(v), the type of 'result' is only known after processing the argument 'v'.
        // At this point, we have the argument's type information, so we update the type of the LHS expression accordingly.

        if (t.subtype().is_array())
          converter_.current_lhs->type() = long_long_int_type();
        else
          converter_.current_lhs->type() = t;

        converter_.update_symbol(*converter_.current_lhs);

        // NumPy math functions on arrays are translated to C-style calls with the signature: func(input, output, size).
        // For example, result = np.ceil(v) becomes ceil_array(v, result, sizeof(v)).
        // The lines below add the output array and size arguments to the call.

        // Add output argument
        call.arguments().push_back(address_of_exprt(*converter_.current_lhs));

        // Add array size arguments
        if (t.subtype().is_array())
        {
          std::vector<int> shape = type_handler_.get_array_type_shape(t);
          call.arguments().push_back(from_integer(shape[0], int_type()));
          call.arguments().push_back(from_integer(shape[1], int_type()));
        }
        else
        {
          exprt array_size = from_integer(arg["elts"].size(), int_type());
          call.arguments().push_back(array_size);
        }

        return call;
      }
    }
  }

  // Binary operations
  if (call_["args"].size() == 2)
  {
    auto lhs = call_["args"][0];
    auto rhs = call_["args"][1];

    resolve_var(lhs);
    resolve_var(rhs);

    if (
      (lhs["_type"] == "Constant" || lhs["_type"] == "UnaryOp") &&
      (rhs["_type"] == "Constant" || rhs["_type"] == "UnaryOp"))
    {
      bool lhs_is_float =
        (lhs["_type"] == "UnaryOp" ? lhs["operand"]["value"].is_number_float()
                                   : lhs["value"].is_number_float());
      bool rhs_is_float =
        (rhs["_type"] == "UnaryOp" ? rhs["operand"]["value"].is_number_float()
                                   : rhs["value"].is_number_float());

      if (lhs_is_float || rhs_is_float)
      {
        double lhs_val = get_constant_value<double>(lhs);
        double rhs_val = get_constant_value<double>(rhs);
        expr = create_binary_op(
          function_id_.get_function(), kConstant, lhs_val, rhs_val);
      }
      else
      {
        int lhs_val = get_constant_value<int>(lhs);
        int rhs_val = get_constant_value<int>(rhs);
        expr = create_binary_op(
          function_id_.get_function(), kConstant, lhs_val, rhs_val);
      }
    }
    else if (lhs["_type"] == "AnnAssign" && rhs["_type"] == "AnnAssign")
    {
      expr = create_binary_op(
        function_id_.get_function(),
        kName,
        lhs["target"]["id"],
        rhs["target"]["id"]);
    }
    else if (lhs["_type"] == "List" && rhs["_type"] == "List")
    {
      // Get the name of the function being called (e.g., "dot" or "matmul")
      const std::string &operation = function_id_.get_function();

      if (operation == "dot" || operation == "matmul")
      {
        // Determine dimensionality of both operands
        bool lhs_is_2d = type_handler_.is_2d_array(lhs);
        bool rhs_is_2d = type_handler_.is_2d_array(rhs);

        size_t m, n, n2, p;
        typet base_type;

        if (!lhs_is_2d && !rhs_is_2d)
        {
          // 1D × 1D case: vector dot product
          size_t lhs_len = lhs["elts"].size();
          size_t rhs_len = rhs["elts"].size();

          if (lhs_len != rhs_len)
            throw std::runtime_error("Incompatible shapes for dot product");

          // Get element type from first element
          const auto &elem = lhs["elts"][0]["value"];
          base_type = type_handler_.get_typet(elem);

          // For 1D dot product, treat as (1×n) × (n×1) = (1×1) scalar
          m = 1;
          n = lhs_len;
          n2 = rhs_len;
          p = 1;

          // Result is a scalar, not a matrix
          converter_.current_lhs->type() = base_type;
        }
        else if (!lhs_is_2d && rhs_is_2d)
        {
          // 1D × 2D case: (n,) × (n, p) -> (p,)
          size_t lhs_len = lhs["elts"].size();
          size_t rhs_rows = rhs["elts"].size();
          size_t rhs_cols = rhs["elts"][0]["elts"].size();

          if (lhs_len != rhs_rows)
            throw std::runtime_error("Incompatible shapes for dot product");

          const auto &elem = rhs["elts"][0]["elts"][0]["value"];
          base_type = type_handler_.get_typet(elem);

          m = 1;
          n = lhs_len;
          n2 = rhs_rows;
          p = rhs_cols;

          // Result is 1D array of length p
          typet result_type = type_handler_.build_array(base_type, p);
          converter_.current_lhs->type() = result_type;
        }
        else if (lhs_is_2d && !rhs_is_2d)
        {
          // 2D × 1D case: (m, n) × (n,) -> (m,)
          size_t lhs_rows = lhs["elts"].size();
          size_t lhs_cols = lhs["elts"][0]["elts"].size();
          size_t rhs_len = rhs["elts"].size();

          if (lhs_cols != rhs_len)
            throw std::runtime_error("Incompatible shapes for dot product");

          const auto &elem = lhs["elts"][0]["elts"][0]["value"];
          base_type = type_handler_.get_typet(elem);

          m = lhs_rows;
          n = lhs_cols;
          n2 = rhs_len;
          p = 1;

          // Result is 1D array of length m
          typet result_type = type_handler_.build_array(base_type, m);
          converter_.current_lhs->type() = result_type;
        }
        else
        {
          // 2D × 2D case: original matrix multiplication logic
          m = lhs["elts"].size();
          n = lhs["elts"][0]["elts"].size();
          n2 = rhs["elts"].size();
          p = rhs["elts"][0]["elts"].size();

          if (n != n2)
            throw std::runtime_error("Incompatible shapes for dot product");

          const auto &elem = lhs["elts"][0]["elts"][0]["value"];
          base_type = type_handler_.get_typet(elem);

          // Build a (m × p) matrix type: array of m rows, each of p elements
          typet row_type = type_handler_.build_array(base_type, p);
          typet matrix_type = type_handler_.build_array(row_type, m);
          converter_.current_lhs->type() = matrix_type;
        }

        // Normalize to "dot" regardless of whether "matmul" was originally used
        function_id_.set_function("dot");
        // Update the symbol associated with the result
        converter_.update_symbol(*converter_.current_lhs);

        // Generate a function call expression to the backend `dot` function
        code_function_callt call =
          to_code_function_call(to_code(function_call_expr::get()));

        // Arguments:
        // 1. Output pointer
        // 2. m = number of rows in lhs (or 1 for 1D lhs)
        // 3. n = inner dimension (shared)
        // 4. p = number of columns in rhs (or 1 for 1D rhs)
        auto &args = call.arguments();
        args.push_back(address_of_exprt(*converter_.current_lhs));
        args.push_back(from_integer(m, int_type()));
        args.push_back(from_integer(n, int_type()));
        args.push_back(from_integer(p, int_type()));

        return call;
      }
      // Handle other binary operations like add, subtract, multiply, divide
      if (
        operation == "add" || operation == "subtract" ||
        operation == "multiply" || operation == "divide")
      {
        code_function_callt call =
          to_code_function_call(to_code(function_call_expr::get()));
        typet size = type_handler_.get_typet(lhs["elts"]);
        typet t = converter_.get_static_array(lhs, size).type();

        converter_.current_lhs->type() = t;
        converter_.update_symbol(*converter_.current_lhs);
        auto &args = call.arguments();
        args.push_back(address_of_exprt(*converter_.current_lhs));

        std::vector<int> shape = type_handler_.get_array_type_shape(t);
        exprt m = shape.size() < 2 ? gen_one(int_type())
                                   : from_integer(shape[0], int_type());
        exprt n = from_integer(shape.back(), int_type());
        args.push_back(m);
        args.push_back(n);

        return call;
      }

      throw std::runtime_error("Unsupported operation: " + operation);
    }
  }

  if (expr.empty())
    throw std::runtime_error(
      "Unsupported Numpy call: " + function_id_.get_function());

  return converter_.get_expr(expr);
}

exprt numpy_call_expr::get()
{
  const std::string &function = function_id_.get_function();

  // Create array from numpy.array()
  if (function == "array")
  {
    // Check for 3D+ arrays and reject them early
    int array_dims = type_handler_.get_array_dimensions(call_["args"][0]);

    if (array_dims >= 3)
      throw std::runtime_error(
        "ESBMC does not support 3D or higher dimensional arrays. "
        "Found " +
        std::to_string(array_dims) +
        "D array creation. "
        "Please use 1D or 2D arrays only.");

    typet size = type_handler_.get_typet(call_["args"][0]["elts"]);
    return converter_.get_static_array(call_["args"][0], size);
  }

  static const std::unordered_map<std::string, float> array_creation_funcs = {
    {"zeros", 0.0}, {"ones", 1.0}};

  // Create array from numpy.zeros() or numpy.ones()
  auto it = array_creation_funcs.find(function);
  if (it != array_creation_funcs.end())
  {
    auto list = create_list(call_["args"][0]["value"].get<int>(), it->second);
    return converter_.get_expr(list);
  }

  // Handle math function calls
  if (is_math_function())
  {
<<<<<<< HEAD
    auto lhs = extract_value(call_["args"][0]);
    auto rhs = extract_value(call_["args"][1]);

    // Performs binary operation with support for int and double
    auto result = std::visit(
        [&](auto l, auto r) -> nlohmann::json {
            using LType = decltype(l);
            using RType = decltype(r);

            if constexpr (std::is_same_v<LType, int64_t> && std::is_same_v<RType, int64_t>)
            {
                return create_binary_op(function, l, r);
            }

            double left = std::holds_alternative<int64_t>(lhs) ? static_cast<double>(std::get<int64_t>(lhs)) : std::get<double>(lhs);
            double right = std::holds_alternative<int64_t>(rhs) ? static_cast<double>(std::get<int64_t>(rhs)) : std::get<double>(rhs);

            return create_binary_op(function, left, right);
        },
        lhs, rhs);

    exprt e = converter_.get_expr(result);
=======
    broadcast_check(call_["args"]);

    exprt expr = create_expr_from_call();
>>>>>>> 3074bded

    auto dtype_size(get_dtype_size());
    if (dtype_size)
    {
      typet t = get_typet_from_dtype();
      if (converter_.current_lhs)
      {
        converter_.current_lhs->type() = t;
        converter_.update_symbol(*converter_.current_lhs);

<<<<<<< HEAD
        e.type() = converter_.current_lhs->type();
        if (!e.operands().empty())
        {
          e.operands().at(0).type() = e.type();
          e.operands().at(1).type() = e.type();
        }

        std::string dtype = get_dtype();
        auto final_value = std::visit([](auto v) -> double { return v; }, lhs) + std::visit([](auto v) -> double { return v; }, rhs);
=======
        // Update rhs expression
        expr.type() = converter_.current_lhs->type();

        // Update all operands' types safely
        for (auto &operand : expr.operands())
          operand.type() = expr.type();

        std::string value_str = expr.value().as_string();
        size_t value_size = count_effective_bits(value_str);
>>>>>>> 3074bded

        if (dtype.find("int") != std::string::npos)
        {
          int64_t mask = (1LL << dtype_size) - 1;
          final_value = static_cast<int64_t>(final_value) & mask;

<<<<<<< HEAD
          if (dtype[0] != 'u' && (static_cast<int64_t>(final_value) >> (dtype_size - 1)) & 1)
          {
            final_value -= (1LL << dtype_size);
          }
=======
        if (!expr.value().empty())
        {
          auto length = value_str.length();
          expr.value(value_str.substr(length - dtype_size));
          value_str = expr.value().as_string();
          expr.set(
            "#cformat", std::to_string(std::stoll(value_str, nullptr, 2)));
>>>>>>> 3074bded
        }

        e.set("#cformat", std::to_string(final_value));
      }
    }

    return expr;
  }

  throw std::runtime_error("Unsupported NumPy function call: " + function);
}<|MERGE_RESOLUTION|>--- conflicted
+++ resolved
@@ -9,14 +9,11 @@
 #include <util/expr_util.h>
 #include <util/message.h>
 #include <variant>
-<<<<<<< HEAD
-
-=======
+
 #include <ostream>
 
 const char *kConstant = "Constant";
 const char *kName = "Name";
->>>>>>> 3074bded
 using value_type = std::variant<int64_t, double>;
 
 numpy_call_expr::numpy_call_expr(
@@ -216,8 +213,6 @@
   return 0;
 }
 
-<<<<<<< HEAD
-=======
 static size_t count_effective_bits(const std::string &binary)
 {
   size_t first_one = binary.find('1');
@@ -226,7 +221,6 @@
   return binary.size() - first_one;
 }
 
->>>>>>> 3074bded
 typet numpy_call_expr::get_typet_from_dtype() const
 {
   std::string dtype = get_dtype();
@@ -677,7 +671,6 @@
   // Handle math function calls
   if (is_math_function())
   {
-<<<<<<< HEAD
     auto lhs = extract_value(call_["args"][0]);
     auto rhs = extract_value(call_["args"][1]);
 
@@ -700,11 +693,9 @@
         lhs, rhs);
 
     exprt e = converter_.get_expr(result);
-=======
     broadcast_check(call_["args"]);
 
     exprt expr = create_expr_from_call();
->>>>>>> 3074bded
 
     auto dtype_size(get_dtype_size());
     if (dtype_size)
@@ -715,7 +706,6 @@
         converter_.current_lhs->type() = t;
         converter_.update_symbol(*converter_.current_lhs);
 
-<<<<<<< HEAD
         e.type() = converter_.current_lhs->type();
         if (!e.operands().empty())
         {
@@ -725,7 +715,6 @@
 
         std::string dtype = get_dtype();
         auto final_value = std::visit([](auto v) -> double { return v; }, lhs) + std::visit([](auto v) -> double { return v; }, rhs);
-=======
         // Update rhs expression
         expr.type() = converter_.current_lhs->type();
 
@@ -735,19 +724,16 @@
 
         std::string value_str = expr.value().as_string();
         size_t value_size = count_effective_bits(value_str);
->>>>>>> 3074bded
 
         if (dtype.find("int") != std::string::npos)
         {
           int64_t mask = (1LL << dtype_size) - 1;
           final_value = static_cast<int64_t>(final_value) & mask;
 
-<<<<<<< HEAD
           if (dtype[0] != 'u' && (static_cast<int64_t>(final_value) >> (dtype_size - 1)) & 1)
           {
             final_value -= (1LL << dtype_size);
           }
-=======
         if (!expr.value().empty())
         {
           auto length = value_str.length();
@@ -755,7 +741,6 @@
           value_str = expr.value().as_string();
           expr.set(
             "#cformat", std::to_string(std::stoll(value_str, nullptr, 2)));
->>>>>>> 3074bded
         }
 
         e.set("#cformat", std::to_string(final_value));
