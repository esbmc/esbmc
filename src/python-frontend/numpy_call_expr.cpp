#include <python-frontend/numpy_call_expr.h>
#include <python-frontend/symbol_id.h>
#include <python-frontend/python_converter.h>
#include <python-frontend/json_utils.h>
#include <util/expr.h>
#include <util/expr_util.h>
#include <util/c_types.h>
#include <util/message.h>
#include <util/arith_tools.h>

#include <ostream>

const char *kConstant = "Constant";
const char *kName = "Name";

numpy_call_expr::numpy_call_expr(
  const symbol_id &function_id,
  const nlohmann::json &call,
  python_converter &converter)
  : function_call_expr(function_id, call, converter)
{
}

template <typename T>
static auto create_list(int size, T default_value)
{
  nlohmann::json list;
  list["_type"] = "List";
  for (int i = 0; i < size; ++i)
  {
    list["elts"].push_back({{"_type", "Constant"}, {"value", default_value}});
  }
  return list;
}

template <typename T>
static auto create_list(const std::vector<T> &vector)
{
  nlohmann::json list;
  list["_type"] = "List";
  for (const auto &v : vector)
  {
    list["elts"].push_back({{"_type", "Constant"}, {"value", v}});
  }
  return list;
}

template <typename T>
static auto create_binary_op(
  const std::string &op,
  const std::string &type,
  const T &lhs,
  const T &rhs)
{
  nlohmann::json left, right;

  if (type == kName)
  {
    left = {{"_type", type}, {"id", lhs}};
    right = {{"_type", type}, {"id", rhs}};
  }
  else
  {
    left = {{"_type", type}, {"value", lhs}};
    right = {{"_type", type}, {"value", rhs}};
  }

  nlohmann::json bin_op = {
    {"_type", "BinOp"},
    {"left", left},
    {"op", {{"_type", op}}},
    {"right", right}};

  return bin_op;
}

bool numpy_call_expr::is_math_function() const
{
  const std::string &function = function_id_.get_function();
<<<<<<< HEAD
  return (function == "add") || (function == "subtract") ||
         (function == "multiply") || (function == "divide") ||
<<<<<<< HEAD
         (function == "power");
=======
         (function == "power") || (function == "ceil") ||
         (function == "floor") || (function == "fabs") || (function == "sin") ||
<<<<<<< HEAD
         (function == "cos") || (function == "exp") || (function == "fmod");
>>>>>>> 2e5aef15f ([python] Expand numpy math models (#2407))
=======
         (function == "cos") || (function == "exp") || (function == "fmod") ||
         (function == "sqrt") || (function == "fmin") || (function == "fmax") ||
         (function == "trunc") || (function == "round") ||
<<<<<<< HEAD
         (function == "copysign") || (function == "arctan");
>>>>>>> f86e3ad14 ([python] added test cases for numpy math functions (#2437))
=======
         (function == "arccos") || (function == "copysign") ||
<<<<<<< HEAD
         (function == "arctan");
>>>>>>> 227449899 ([numpy] Add support for numpy.arccos() and some fixes (#2444))
=======
         (function == "arctan") || (function == "dot");
>>>>>>> bea8feb3b ([python] Handling NumPy dot product (#2460))
=======
  return function == "add" || function == "subtract" ||
         function == "multiply" ||
         (function == "divide" || function == "power" || function == "ceil" ||
          function == "floor" || function == "fabs" || function == "sin" ||
          function == "cos" || function == "exp" || function == "fmod" ||
          function == "sqrt" || function == "fmin") ||
         function == "fmax" || function == "trunc" || function == "round" ||
         function == "arccos" || function == "copysign" ||
         function == "arctan" || function == "dot" || function == "transpose" ||
<<<<<<< HEAD
         function == "det";
>>>>>>> 26666f4c8 ([python] Handling numpy functions (#2474))
=======
         function == "det" || function == "matmul";
>>>>>>> 80338d5a3 ([python] Add numpy.matmul (#2487))
}

std::string numpy_call_expr::get_dtype() const
{
  if (call_.contains("keywords"))
  {
    for (const auto &kw : call_["keywords"])
    {
      if (kw["_type"] == "keyword" && kw["arg"] == "dtype")
      {
        return kw["value"]["attr"];
      }
    }
  }
  return {};
}

size_t numpy_call_expr::get_dtype_size() const
{
  static const std::unordered_map<std::string, size_t> dtype_sizes = {
    {"int8", sizeof(int8_t)},
    {"uint8", sizeof(uint8_t)},
    {"int16", sizeof(int16_t)},
    {"uint16", sizeof(uint16_t)},
    {"int32", sizeof(int32_t)},
    {"uint32", sizeof(uint32_t)},
    {"int64", sizeof(int64_t)},
    {"uint64", sizeof(uint64_t)},
    {"float16", 2},
    {"float32", sizeof(float)},
    {"float64", sizeof(double)}};

  const std::string dtype = get_dtype();
  if (!dtype.empty())
  {
    auto it = dtype_sizes.find(dtype);
    if (it != dtype_sizes.end())
    {
      return it->second * 8;
    }
    throw std::runtime_error("Unsupported dtype value: " + dtype);
  }
  return 0;
}

size_t count_effective_bits(const std::string &binary)
{
  size_t first_one = binary.find('1');
  if (first_one == std::string::npos)
  {
    return 1;
  }
  return binary.size() - first_one;
}

typet numpy_call_expr::get_typet_from_dtype() const
{
  std::string dtype = get_dtype();
  if (dtype.find("int") != std::string::npos)
  {
    if (dtype[0] == 'u')
      return unsignedbv_typet(get_dtype_size());
    return signedbv_typet(get_dtype_size());
  }
  if (dtype.find("float") != std::string::npos)
    return build_float_type(get_dtype_size());

  return {};
}

// Checks if two shapes are broadcast-compatible.
// Two dimensions are compatible if they are equal or if one of them is 1.
bool is_broadcastable(
  const std::vector<int> &shape1,
  const std::vector<int> &shape2)
{
  int s1 = shape1.size() - 1;
  int s2 = shape2.size() - 1;

  // Compare dimensions from rightmost (inner) to leftmost (outer)
  while (s1 >= 0 || s2 >= 0)
  {
    // If a shape lacks a dimension, assume its size is 1.
    int d1 = (s1 >= 0) ? shape1[s1] : 1;
    int d2 = (s2 >= 0) ? shape2[s2] : 1;

    // Check if dimensions are compatible (either equal or one is 1)
    if (d1 != d2 && d1 != 1 && d2 != 1)
      return false;

    --s1;
    --s2;
  }
  return true;
}

void numpy_call_expr::broadcast_check(const nlohmann::json &operands) const
{
  std::vector<int> previous_shape;
  bool is_first_operand = true;
  symbol_id sid = converter_.create_symbol_id();

  for (const auto &op : operands)
  {
    if (op["_type"] == "Name")
    {
      sid.set_object(op["id"].get<std::string>());
      symbolt *s = converter_.find_symbol(sid.to_string());
      assert(s);

      // Retrieve the current operand's array shape.
      std::vector<int> current_shape =
        converter_.type_handler_.get_array_type_shape(s->type);

      // For subsequent operands, compare shapes using broadcasting rules.
      if (!is_first_operand)
      {
        if (!is_broadcastable(previous_shape, current_shape))
        {
          std::ostringstream oss;
          oss << "operands could not be broadcast together with shapes (";
          oss << previous_shape[0] << ",) (";
          oss << current_shape[0] << ",)";
          throw std::runtime_error(oss.str());
        }
      }
      else
      {
        is_first_operand = false;
      }

      // Update previous_shape for the next iteration.
      previous_shape = current_shape;
    }
  }
}

<<<<<<< HEAD
exprt numpy_call_expr::create_expr_from_call() const
=======
template <typename T>
T get_constant_value(const nlohmann::json &node)
{
  if (node["_type"] == "Constant")
  {
    return node["value"].get<T>();
  }
  else if (node["_type"] == "UnaryOp" && node["operand"]["_type"] == "Constant")
  {
    std::string op_type = node["op"]["_type"];
    T val = node["operand"]["value"].get<T>();

    if (op_type == "USub")
      return -val;
    else if (op_type == "UAdd")
      return val;
    else
    {
      log_error("get_constant_value: Unsupported unary operator '{}'", op_type);
      abort();
    }
  }
  else
  {
    log_error(
      "get_constant_value: Expected Constant or UnaryOp with Constant operand, "
      "got '{}'",
      node.dump());
    abort();
  }
}

exprt numpy_call_expr::create_expr_from_call()
>>>>>>> 9adda6dfa ([numpy] enhance numpy math function verification coverage (#2445))
{
  nlohmann::json expr;

<<<<<<< HEAD
  auto lhs = call_["args"][0];
  auto rhs = call_["args"][1];

    // Resolve variables if they are names
    auto resolve_var = [this](nlohmann::json &var) {
      if (var["_type"] == "Name")
      {
        var = json_utils::find_var_decl(
          var["id"], function_id_.get_function(), converter_.ast());
        if (var["value"]["_type"] == "Call")
          var = var["value"]["args"][0];
      }
    };

  resolve_var(lhs);
  resolve_var(rhs);
=======
  // Resolve variables if they are names
  auto resolve_var = [this](nlohmann::json &var) {
    if (var["_type"] == "Name")
    {
      var = json_utils::find_var_decl(
        var["id"], function_id_.get_function(), converter_.ast());
      if (var["value"]["_type"] == "Call")
        var = var["value"]["args"][0];
    }
  };

  // Unary operations
  if (call_["args"].size() == 1)
  {
    const auto &arg_type = call_["args"][0]["_type"];
    if (
      arg_type == "Constant" || arg_type == "UnaryOp" ||
      arg_type == "Subscript")
    {
      return function_call_expr::get();
    }
    else if (arg_type == "List")
    {
      const std::string &operation = function_id_.get_function();
      if (operation == "transpose")
      {
        code_function_callt call =
          to_code_function_call(to_code(function_call_expr::get()));
        typet t = call.arguments().at(0).type().subtype();
        converter_.current_lhs->type() = t;
        converter_.update_symbol(*converter_.current_lhs);
        call.arguments().push_back(address_of_exprt(*converter_.current_lhs));
        std::vector<int> shape = type_handler_.get_array_type_shape(t);
        call.arguments().push_back(from_integer(shape[0], int_type()));
        call.arguments().push_back(from_integer(shape[1], int_type()));
        return call;
      }
    }
    else if (arg_type == "Name")
    {
      auto arg = call_["args"][0];
      resolve_var(arg);

      // Handle calls with arrays as parameters; e.g. np.ceil([1, 2, 3])
      if (arg["_type"] == "List")
      {
        // Append array postfix to call array variants, e.g., ceil_array instead of ceil
        std::string func_name = function_id_.get_function();
        if (func_name == "ceil")
          func_name = "__" + func_name + "_array";
        function_id_.set_function(func_name);

        code_function_callt call =
          to_code_function_call(to_code(function_call_expr::get()));
        typet t = type_handler_.get_list_type(arg);

        // In a call like result = np.ceil(v), the type of 'result' is only known after processing the argument 'v'.
        // At this point, we have the argument's type information, so we update the type of the LHS expression accordingly.

        if (t.subtype().is_array())
          converter_.current_lhs->type() = long_long_int_type();
        else
          converter_.current_lhs->type() = t;

        converter_.update_symbol(*converter_.current_lhs);

        // NumPy math functions on arrays are translated to C-style calls with the signature: func(input, output, size).
        // For example, result = np.ceil(v) becomes ceil_array(v, result, sizeof(v)).
        // The lines below add the output array and size arguments to the call.

        // Add output argument
        call.arguments().push_back(address_of_exprt(*converter_.current_lhs));

        // Add array size arguments
        if (t.subtype().is_array())
        {
          std::vector<int> shape = type_handler_.get_array_type_shape(t);
          call.arguments().push_back(from_integer(shape[0], int_type()));
          call.arguments().push_back(from_integer(shape[1], int_type()));
        }
        else
        {
          exprt array_size = from_integer(arg["elts"].size(), int_type());
          call.arguments().push_back(array_size);
        }

        return call;
      }
    }
  }

  // Binary operations
  if (call_["args"].size() == 2)
  {
    auto lhs = call_["args"][0];
    auto rhs = call_["args"][1];

    resolve_var(lhs);
    resolve_var(rhs);
>>>>>>> f59fd87f9 ([python-frontend] Reuse C libm models for NumPy math functions (#2395))

<<<<<<< HEAD
  if (lhs["_type"] == "Constant" && rhs["_type"] == "Constant")
  {
    expr =
      create_binary_op(function_id_.get_function(), lhs["value"], rhs["value"]);
=======
    if (
      (lhs["_type"] == "Constant" || lhs["_type"] == "UnaryOp") &&
      (rhs["_type"] == "Constant" || rhs["_type"] == "UnaryOp"))
    {
      bool lhs_is_float =
        (lhs["_type"] == "UnaryOp" ? lhs["operand"]["value"].is_number_float()
                                   : lhs["value"].is_number_float());
      bool rhs_is_float =
        (rhs["_type"] == "UnaryOp" ? rhs["operand"]["value"].is_number_float()
                                   : rhs["value"].is_number_float());

      if (lhs_is_float || rhs_is_float)
      {
        double lhs_val = get_constant_value<double>(lhs);
        double rhs_val = get_constant_value<double>(rhs);
        expr = create_binary_op(
          function_id_.get_function(), kConstant, lhs_val, rhs_val);
      }
      else
      {
        int lhs_val = get_constant_value<int>(lhs);
        int rhs_val = get_constant_value<int>(rhs);
        expr = create_binary_op(
          function_id_.get_function(), kConstant, lhs_val, rhs_val);
      }
    }
    else if (lhs["_type"] == "AnnAssign" && rhs["_type"] == "AnnAssign")
    {
      expr = create_binary_op(
        function_id_.get_function(),
        kName,
        lhs["target"]["id"],
        rhs["target"]["id"]);
    }
    else if (lhs["_type"] == "List" && rhs["_type"] == "List")
    {
      // Get the name of the function being called (e.g., "dot" or "matmul")
      const std::string &operation = function_id_.get_function();

      if (operation == "dot" || operation == "matmul")
      {
        // Determine dimensionality of both operands
        bool lhs_is_2d = type_handler_.is_2d_array(lhs);
        bool rhs_is_2d = type_handler_.is_2d_array(rhs);

        size_t m, n, n2, p;
        typet base_type;

        if (!lhs_is_2d && !rhs_is_2d)
        {
          // 1D × 1D case: vector dot product
          size_t lhs_len = lhs["elts"].size();
          size_t rhs_len = rhs["elts"].size();

          if (lhs_len != rhs_len)
          {
            throw std::runtime_error("Incompatible shapes for dot product");
          }

          // Get element type from first element
          const auto &elem = lhs["elts"][0]["value"];
          base_type = type_handler_.get_typet(elem);

          // For 1D dot product, treat as (1×n) × (n×1) = (1×1) scalar
          m = 1;
          n = lhs_len;
          n2 = rhs_len;
          p = 1;

          // Result is a scalar, not a matrix
          converter_.current_lhs->type() = base_type;
        }
        else if (!lhs_is_2d && rhs_is_2d)
        {
          // 1D × 2D case: (n,) × (n, p) -> (p,)
          size_t lhs_len = lhs["elts"].size();
          size_t rhs_rows = rhs["elts"].size();
          size_t rhs_cols = rhs["elts"][0]["elts"].size();

          if (lhs_len != rhs_rows)
          {
            throw std::runtime_error("Incompatible shapes for dot product");
          }

          const auto &elem = rhs["elts"][0]["elts"][0]["value"];
          base_type = type_handler_.get_typet(elem);

          m = 1;
          n = lhs_len;
          n2 = rhs_rows;
          p = rhs_cols;

          // Result is 1D array of length p
          typet result_type = type_handler_.build_array(base_type, p);
          converter_.current_lhs->type() = result_type;
        }
        else if (lhs_is_2d && !rhs_is_2d)
        {
          // 2D × 1D case: (m, n) × (n,) -> (m,)
          size_t lhs_rows = lhs["elts"].size();
          size_t lhs_cols = lhs["elts"][0]["elts"].size();
          size_t rhs_len = rhs["elts"].size();

          if (lhs_cols != rhs_len)
          {
            throw std::runtime_error("Incompatible shapes for dot product");
          }

          const auto &elem = lhs["elts"][0]["elts"][0]["value"];
          base_type = type_handler_.get_typet(elem);

          m = lhs_rows;
          n = lhs_cols;
          n2 = rhs_len;
          p = 1;

          // Result is 1D array of length m
          typet result_type = type_handler_.build_array(base_type, m);
          converter_.current_lhs->type() = result_type;
        }
        else
        {
          // 2D × 2D case: original matrix multiplication logic
          m = lhs["elts"].size();
          n = lhs["elts"][0]["elts"].size();
          n2 = rhs["elts"].size();
          p = rhs["elts"][0]["elts"].size();

          if (n != n2)
          {
            throw std::runtime_error("Incompatible shapes for dot product");
          }

          const auto &elem = lhs["elts"][0]["elts"][0]["value"];
          base_type = type_handler_.get_typet(elem);

          // Build a (m × p) matrix type: array of m rows, each of p elements
          typet row_type = type_handler_.build_array(base_type, p);
          typet matrix_type = type_handler_.build_array(row_type, m);
          converter_.current_lhs->type() = matrix_type;
        }

        // Normalize to "dot" regardless of whether "matmul" was originally used
        function_id_.set_function("dot");
        // Update the symbol associated with the result
        converter_.update_symbol(*converter_.current_lhs);

        // Generate a function call expression to the backend `dot` function
        code_function_callt call =
          to_code_function_call(to_code(function_call_expr::get()));

        // Arguments:
        // 1. Output pointer
        // 2. m = number of rows in lhs (or 1 for 1D lhs)
        // 3. n = inner dimension (shared)
        // 4. p = number of columns in rhs (or 1 for 1D rhs)
        auto &args = call.arguments();
        args.push_back(address_of_exprt(*converter_.current_lhs));
        args.push_back(from_integer(m, int_type()));
        args.push_back(from_integer(n, int_type()));
        args.push_back(from_integer(p, int_type()));

        return call;
      }
      // Handle other binary operations like add, subtract, multiply, divide
      if (
        operation == "add" || operation == "subtract" ||
        operation == "multiply" || operation == "divide")
      {
        code_function_callt call =
          to_code_function_call(to_code(function_call_expr::get()));
        typet t = converter_.get_expr(lhs).type();
        converter_.current_lhs->type() = t;
        converter_.update_symbol(*converter_.current_lhs);
        auto &args = call.arguments();
        args.push_back(address_of_exprt(*converter_.current_lhs));

        std::vector<int> shape = type_handler_.get_array_type_shape(t);
        exprt m = shape.size() < 2 ? gen_one(int_type())
                                   : from_integer(shape[0], int_type());
        exprt n = from_integer(shape.back(), int_type());
        args.push_back(m);
        args.push_back(n);

        return call;
      }

      throw std::runtime_error("Unsupported operation: " + operation);
    }
>>>>>>> 9adda6dfa ([numpy] enhance numpy math function verification coverage (#2445))
  }
  else if (lhs["_type"] == "List" && rhs["_type"] == "List")
  {
    std::vector<int> res;
    const std::string &operation = function_id_.get_function();
    for (size_t i = 0; i < lhs["elts"].size(); ++i)
    {
      int left_val = lhs["elts"][i]["value"].get<int>();
      int right_val = rhs["elts"][i]["value"].get<int>();

<<<<<<< HEAD
      if (operation == "add")
        res.push_back(left_val + right_val);
      else if (operation == "subtract")
        res.push_back(left_val - right_val);
      else if (operation == "multiply")
        res.push_back(left_val * right_val);
      else if (operation == "divide")
      {
        if (right_val == 0)
          throw std::runtime_error("Division by zero in list operation");
        res.push_back(left_val / right_val);
      }
      else
      {
        throw std::runtime_error("Unsupported operation: " + operation);
      }
    }
    expr = create_list(res);
  }
=======
  if (expr.empty())
    throw std::runtime_error(
      "Unsupported Numpy call: " + function_id_.get_function());

>>>>>>> a76609233 ([python] add support for numpy.fabs() (#2435))
  return converter_.get_expr(expr);
}

exprt numpy_call_expr::get()
{
  const std::string &function = function_id_.get_function();

  // Create array from numpy.array()
  if (function == "array")
  {
    auto expr = converter_.get_expr(call_["args"][0]);

    // Check for 3D+ arrays and reject them early
    int array_dims = type_handler_.get_array_dimensions(call_["args"][0]);

    if (array_dims >= 3)
    {
      throw std::runtime_error(
        "ESBMC does not support 3D or higher dimensional arrays. "
        "Found " +
        std::to_string(array_dims) +
        "D array creation. "
        "Please use 1D or 2D arrays only.");
    }

    return expr;
  }

  static const std::unordered_map<std::string, float> array_creation_funcs = {
    {"zeros", 0.0}, {"ones", 1.0}};

  // Create array from numpy.zeros() or numpy.ones()
  auto it = array_creation_funcs.find(function);
  if (it != array_creation_funcs.end())
  {
    auto list = create_list(call_["args"][0]["value"].get<int>(), it->second);
    return converter_.get_expr(list);
  }

  // Handle math function calls
  if (is_math_function())
  {
    broadcast_check(call_["args"]);

    exprt expr = create_expr_from_call();

    auto dtype_size(get_dtype_size());
    if (dtype_size)
    {
      typet t = get_typet_from_dtype();
      if (converter_.current_lhs)
      {
        // Update variable (lhs)
        converter_.current_lhs->type() = t;
        converter_.update_symbol(*converter_.current_lhs);

        // Update rhs expression
        expr.type() = converter_.current_lhs->type();

        // Update all operands' types safely
        for (auto &operand : expr.operands())
          operand.type() = expr.type();

        std::string value_str = expr.value().as_string();
        size_t value_size = count_effective_bits(value_str);

        if (value_size > dtype_size)
        {
          log_warning(
            "{}:{}: Integer overflow detected in {}() call. Consider using a "
            "larger integer type.",
            converter_.current_python_file,
            call_["end_lineno"].get<int>(),
            function_id_.get_function());
        }

        if (!expr.value().empty())
        {
          auto length = value_str.length();
          expr.value(value_str.substr(length - dtype_size));
          value_str = expr.value().as_string();
          expr.set(
            "#cformat", std::to_string(std::stoll(value_str, nullptr, 2)));
        }
      }
    }

    return expr;
  }

  throw std::runtime_error("Unsupported NumPy function call: " + function);
}<|MERGE_RESOLUTION|>--- conflicted
+++ resolved
@@ -77,33 +77,6 @@
 bool numpy_call_expr::is_math_function() const
 {
   const std::string &function = function_id_.get_function();
-<<<<<<< HEAD
-  return (function == "add") || (function == "subtract") ||
-         (function == "multiply") || (function == "divide") ||
-<<<<<<< HEAD
-         (function == "power");
-=======
-         (function == "power") || (function == "ceil") ||
-         (function == "floor") || (function == "fabs") || (function == "sin") ||
-<<<<<<< HEAD
-         (function == "cos") || (function == "exp") || (function == "fmod");
->>>>>>> 2e5aef15f ([python] Expand numpy math models (#2407))
-=======
-         (function == "cos") || (function == "exp") || (function == "fmod") ||
-         (function == "sqrt") || (function == "fmin") || (function == "fmax") ||
-         (function == "trunc") || (function == "round") ||
-<<<<<<< HEAD
-         (function == "copysign") || (function == "arctan");
->>>>>>> f86e3ad14 ([python] added test cases for numpy math functions (#2437))
-=======
-         (function == "arccos") || (function == "copysign") ||
-<<<<<<< HEAD
-         (function == "arctan");
->>>>>>> 227449899 ([numpy] Add support for numpy.arccos() and some fixes (#2444))
-=======
-         (function == "arctan") || (function == "dot");
->>>>>>> bea8feb3b ([python] Handling NumPy dot product (#2460))
-=======
   return function == "add" || function == "subtract" ||
          function == "multiply" ||
          (function == "divide" || function == "power" || function == "ceil" ||
@@ -113,12 +86,7 @@
          function == "fmax" || function == "trunc" || function == "round" ||
          function == "arccos" || function == "copysign" ||
          function == "arctan" || function == "dot" || function == "transpose" ||
-<<<<<<< HEAD
-         function == "det";
->>>>>>> 26666f4c8 ([python] Handling numpy functions (#2474))
-=======
          function == "det" || function == "matmul";
->>>>>>> 80338d5a3 ([python] Add numpy.matmul (#2487))
 }
 
 std::string numpy_call_expr::get_dtype() const
@@ -256,9 +224,6 @@
   }
 }
 
-<<<<<<< HEAD
-exprt numpy_call_expr::create_expr_from_call() const
-=======
 template <typename T>
 T get_constant_value(const nlohmann::json &node)
 {
@@ -292,28 +257,9 @@
 }
 
 exprt numpy_call_expr::create_expr_from_call()
->>>>>>> 9adda6dfa ([numpy] enhance numpy math function verification coverage (#2445))
 {
   nlohmann::json expr;
 
-<<<<<<< HEAD
-  auto lhs = call_["args"][0];
-  auto rhs = call_["args"][1];
-
-    // Resolve variables if they are names
-    auto resolve_var = [this](nlohmann::json &var) {
-      if (var["_type"] == "Name")
-      {
-        var = json_utils::find_var_decl(
-          var["id"], function_id_.get_function(), converter_.ast());
-        if (var["value"]["_type"] == "Call")
-          var = var["value"]["args"][0];
-      }
-    };
-
-  resolve_var(lhs);
-  resolve_var(rhs);
-=======
   // Resolve variables if they are names
   auto resolve_var = [this](nlohmann::json &var) {
     if (var["_type"] == "Name")
@@ -413,14 +359,7 @@
 
     resolve_var(lhs);
     resolve_var(rhs);
->>>>>>> f59fd87f9 ([python-frontend] Reuse C libm models for NumPy math functions (#2395))
-
-<<<<<<< HEAD
-  if (lhs["_type"] == "Constant" && rhs["_type"] == "Constant")
-  {
-    expr =
-      create_binary_op(function_id_.get_function(), lhs["value"], rhs["value"]);
-=======
+
     if (
       (lhs["_type"] == "Constant" || lhs["_type"] == "UnaryOp") &&
       (rhs["_type"] == "Constant" || rhs["_type"] == "UnaryOp"))
@@ -610,43 +549,12 @@
 
       throw std::runtime_error("Unsupported operation: " + operation);
     }
->>>>>>> 9adda6dfa ([numpy] enhance numpy math function verification coverage (#2445))
-  }
-  else if (lhs["_type"] == "List" && rhs["_type"] == "List")
-  {
-    std::vector<int> res;
-    const std::string &operation = function_id_.get_function();
-    for (size_t i = 0; i < lhs["elts"].size(); ++i)
-    {
-      int left_val = lhs["elts"][i]["value"].get<int>();
-      int right_val = rhs["elts"][i]["value"].get<int>();
-
-<<<<<<< HEAD
-      if (operation == "add")
-        res.push_back(left_val + right_val);
-      else if (operation == "subtract")
-        res.push_back(left_val - right_val);
-      else if (operation == "multiply")
-        res.push_back(left_val * right_val);
-      else if (operation == "divide")
-      {
-        if (right_val == 0)
-          throw std::runtime_error("Division by zero in list operation");
-        res.push_back(left_val / right_val);
-      }
-      else
-      {
-        throw std::runtime_error("Unsupported operation: " + operation);
-      }
-    }
-    expr = create_list(res);
-  }
-=======
+  }
+
   if (expr.empty())
     throw std::runtime_error(
       "Unsupported Numpy call: " + function_id_.get_function());
 
->>>>>>> a76609233 ([python] add support for numpy.fabs() (#2435))
   return converter_.get_expr(expr);
 }
 
