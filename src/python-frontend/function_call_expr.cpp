--- conflicted
+++ resolved
@@ -96,39 +96,18 @@
   return rhs;
 }
 
-<<<<<<< HEAD
-<<<<<<< HEAD
-=======
->>>>>>> 038fae2a5 ([python] add support for python's oct() built-in function (#2421))
 exprt function_call_expr::handle_int_to_str(nlohmann::json &arg) const
 {
   std::string str_val = std::to_string(arg["value"].get<int>());
   // Convert string to vector of unsigned char
   std::vector<unsigned char> chars(str_val.begin(), str_val.end());
   // Get type for the array
-<<<<<<< HEAD
-<<<<<<< HEAD
   typet t = type_handler_.get_typet("str", chars.size() + 1);
   // Use helper to generate constant string expression
   exprt str = converter_.make_char_array_expr(chars, t);
   return str;
-=======
-  typet t = type_handler_.get_typet("str", chars.size());
-  // Use helper to generate constant string expression
-  return converter_.make_char_array_expr(chars, t);
->>>>>>> e7c955101 (Update stats-300s.txt)
-=======
-  typet t = type_handler_.get_typet("str", chars.size() + 1);
-  // Use helper to generate constant string expression
-  exprt str = converter_.make_char_array_expr(chars, t);
-  return str;
->>>>>>> a710fa95b (Improved memcpy function)
-}
-
-<<<<<<< HEAD
-<<<<<<< HEAD
-=======
->>>>>>> 8783f585b ([python] add support for str(float) conversion (#2427))
+}
+
 exprt function_call_expr::handle_float_to_str(nlohmann::json &arg) const
 {
   std::string str_val = std::to_string(arg["value"].get<double>());
@@ -140,25 +119,10 @@
     str_val.pop_back();
 
   std::vector<unsigned char> chars(str_val.begin(), str_val.end());
-<<<<<<< HEAD
-<<<<<<< HEAD
   typet t = type_handler_.get_typet("str", chars.size() + 1);
-=======
-  typet t = type_handler_.get_typet("str", chars.size());
->>>>>>> e7c955101 (Update stats-300s.txt)
-=======
-  typet t = type_handler_.get_typet("str", chars.size() + 1);
->>>>>>> a710fa95b (Improved memcpy function)
   return converter_.make_char_array_expr(chars, t);
 }
 
-<<<<<<< HEAD
-=======
->>>>>>> 8a6c3ff59 ([python] Add support for hex() built-in function (#2419))
-=======
->>>>>>> 038fae2a5 ([python] add support for python's oct() built-in function (#2421))
-=======
->>>>>>> 8783f585b ([python] add support for str(float) conversion (#2427))
 size_t function_call_expr::handle_str(nlohmann::json &arg) const
 {
   if (!arg.contains("value") || !arg["value"].is_string())
@@ -267,24 +231,11 @@
       << std::llabs(int_value);
   const std::string hex_str = oss.str();
 
-<<<<<<< HEAD
-<<<<<<< HEAD
   typet t = type_handler_.get_typet("str", hex_str.size() + 1);
-
-=======
-  typet t = type_handler_.get_typet("str", hex_str.size());
->>>>>>> e7c955101 (Update stats-300s.txt)
-=======
-  typet t = type_handler_.get_typet("str", hex_str.size() + 1);
->>>>>>> a710fa95b (Improved memcpy function)
   std::vector<uint8_t> string_literal(hex_str.begin(), hex_str.end());
   return converter_.make_char_array_expr(string_literal, t);
 }
 
-<<<<<<< HEAD
-<<<<<<< HEAD
-=======
->>>>>>> 038fae2a5 ([python] add support for python's oct() built-in function (#2421))
 exprt function_call_expr::handle_oct(nlohmann::json &arg) const
 {
   long long int_value = 0;  // Holds the integer value to be converted
@@ -329,25 +280,11 @@
   const std::string oct_str = oss.str();
 
   // Create a string type and return a character array expression
-<<<<<<< HEAD
-<<<<<<< HEAD
-
   typet t = type_handler_.get_typet("str", oct_str.size() + 1);
-
-=======
-  typet t = type_handler_.get_typet("str", oct_str.size());
->>>>>>> e7c955101 (Update stats-300s.txt)
-=======
-  typet t = type_handler_.get_typet("str", oct_str.size() + 1);
->>>>>>> a710fa95b (Improved memcpy function)
   std::vector<uint8_t> string_literal(oct_str.begin(), oct_str.end());
   return converter_.make_char_array_expr(string_literal, t);
 }
 
-<<<<<<< HEAD
-<<<<<<< HEAD
-=======
->>>>>>> ffcecbd12 ([python] Handle ord(): convert single-character string to integer Unicode code point (#2423))
 exprt function_call_expr::handle_ord(nlohmann::json &arg) const
 {
   int code_point = 0;
@@ -426,10 +363,6 @@
   return expr;
 }
 
-<<<<<<< HEAD
-<<<<<<< HEAD
-=======
->>>>>>> 8075be423 ([python] support for int() and float() conversion for symbols (#2429))
 /// Extracts the character string represented by a symbol's constant value.
 std::optional<std::string>
 function_call_expr::extract_string_from_symbol(const symbolt *sym) const
@@ -456,17 +389,9 @@
   {
     for (const auto &ch : val.operands())
     {
-<<<<<<< HEAD
-<<<<<<< HEAD
       if (ch == gen_zero(ch.type()))
         break;
-=======
->>>>>>> e7c955101 (Update stats-300s.txt)
-=======
-      if (ch == gen_zero(ch.type()))
-        break;
-
->>>>>>> a710fa95b (Improved memcpy function)
+
       auto decoded = decode_char(ch);
       if (!decoded)
         return std::nullopt;
@@ -546,10 +471,6 @@
   return sym;
 }
 
-<<<<<<< HEAD
-<<<<<<< HEAD
-=======
->>>>>>> e73ba5595 ([python]  add support and error checking for Python abs() builtin function (#2441))
 exprt function_call_expr::handle_abs(nlohmann::json &arg) const
 {
   // Handle the case where the input is a unary minus applied to a literal
@@ -562,10 +483,6 @@
       arg = operand; // Strip the unary minus and use the positive literal
   }
 
-<<<<<<< HEAD
-<<<<<<< HEAD
-=======
->>>>>>> a766747f5 ([python] Improve abs() handling (#2466))
   // Reject strings early
   if (arg.contains("type") && arg["type"] == "str")
     throw std::runtime_error("TypeError: bad operand type for abs(): 'str'");
@@ -574,11 +491,6 @@
   if (arg.contains("value") && arg["value"].is_string())
     throw std::runtime_error("TypeError: bad operand type for abs(): 'str'");
 
-<<<<<<< HEAD
-=======
->>>>>>> e73ba5595 ([python]  add support and error checking for Python abs() builtin function (#2441))
-=======
->>>>>>> a766747f5 ([python] Improve abs() handling (#2466))
   // If the argument is a numeric literal, evaluate abs() at compile time
   if (arg.contains("value") && arg["value"].is_number())
   {
@@ -602,10 +514,6 @@
     return expr;
   }
 
-<<<<<<< HEAD
-<<<<<<< HEAD
-=======
->>>>>>> a766747f5 ([python] Improve abs() handling (#2466))
   // Try to infer type for composite expressions like BinOp
   if (!arg.contains("type"))
   {
@@ -627,14 +535,6 @@
 
   // Handle variable references
   if (arg["_type"] == "Name" && arg.contains("id"))
-<<<<<<< HEAD
-=======
-  // If the argument is a variable (e.g., abs(x)) without a type,
-  // attempt to resolve its type from the symbol table
-  if (!arg.contains("type") && arg["_type"] == "Name" && arg.contains("id"))
->>>>>>> e73ba5595 ([python]  add support and error checking for Python abs() builtin function (#2441))
-=======
->>>>>>> a766747f5 ([python] Improve abs() handling (#2466))
   {
     std::string var_name = arg["id"].get<std::string>();
     const symbolt *sym = lookup_python_symbol(var_name);
@@ -657,23 +557,9 @@
     }
   }
 
-<<<<<<< HEAD
-<<<<<<< HEAD
   // Final fallback if no type is available
   std::string arg_type = arg.value("type", "");
   if (arg_type.empty())
-=======
-  // If we have a "type" field, validate it; otherwise, abort
-  std::string arg_type;
-  if (arg.contains("type"))
-    arg_type = arg["type"].get<std::string>();
-  else
->>>>>>> e73ba5595 ([python]  add support and error checking for Python abs() builtin function (#2441))
-=======
-  // Final fallback if no type is available
-  std::string arg_type = arg.value("type", "");
-  if (arg_type.empty())
->>>>>>> a766747f5 ([python] Improve abs() handling (#2466))
   {
     log_error("TypeError: operand to abs() is missing a type");
     abort();
@@ -692,77 +578,27 @@
   return nil_exprt();
 }
 
-<<<<<<< HEAD
-=======
->>>>>>> 8a6c3ff59 ([python] Add support for hex() built-in function (#2419))
-=======
->>>>>>> 038fae2a5 ([python] add support for python's oct() built-in function (#2421))
-=======
->>>>>>> ffcecbd12 ([python] Handle ord(): convert single-character string to integer Unicode code point (#2423))
-=======
->>>>>>> 8075be423 ([python] support for int() and float() conversion for symbols (#2429))
-=======
->>>>>>> e73ba5595 ([python]  add support and error checking for Python abs() builtin function (#2441))
 exprt function_call_expr::build_constant_from_arg() const
 {
   const std::string &func_name = function_id_.get_function();
-<<<<<<< HEAD
-<<<<<<< HEAD
-=======
-  size_t arg_size = 1;
->>>>>>> e7c955101 (Update stats-300s.txt)
-=======
->>>>>>> a710fa95b (Improved memcpy function)
   auto arg = call_["args"][0];
 
-<<<<<<< HEAD
-<<<<<<< HEAD
-=======
->>>>>>> 038fae2a5 ([python] add support for python's oct() built-in function (#2421))
   // Handle str(): convert int to str
   if (func_name == "str" && arg["value"].is_number_integer())
     return handle_int_to_str(arg);
 
-<<<<<<< HEAD
-<<<<<<< HEAD
-=======
->>>>>>> 8783f585b ([python] add support for str(float) conversion (#2427))
   // Handle str(): convert float to str
   else if (func_name == "str" && arg["value"].is_number_float())
     return handle_float_to_str(arg);
 
-<<<<<<< HEAD
-<<<<<<< HEAD
-=======
-=======
-<<<<<<< HEAD
->>>>>>> a710fa95b (Improved memcpy function)
-  // Handle str(): determine size of the resulting string constant
-  else if (func_name == "str")
-    arg_size = handle_str(arg);
-
->>>>>>> e7c955101 (Update stats-300s.txt)
-  // Handle int(): convert string (from symbol) to int
-  else if (func_name == "int" && arg["_type"] == "Name")
-=======
-=======
->>>>>>> 038fae2a5 ([python] add support for python's oct() built-in function (#2421))
-=======
->>>>>>> 8783f585b ([python] add support for str(float) conversion (#2427))
-  // Handle str(): determine size of the resulting string constant
-  else if (func_name == "str")
-    arg_size = handle_str(arg);
-
-=======
->>>>>>> 4abbd7e11 ([python-frontend] Handling string attributes (#2546))
   // Handle int(): convert string (from symbol) to int
   else if (func_name == "int" && arg["_type"] == "Name")
   {
     const symbolt *sym = lookup_python_symbol(arg["id"]);
     if (sym && sym->value.is_constant())
       return handle_str_symbol_to_int(sym);
-<<<<<<< HEAD
-  }
+  }
+
   size_t arg_size = 1;
 
   // Handle int(): convert float to int
@@ -777,33 +613,6 @@
       return handle_str_symbol_to_float(sym);
   }
 
-=======
-  }
-
-  size_t arg_size = 1;
-
-  // Handle int(): convert float to int
-<<<<<<< HEAD
-  else if (func_name == "int" && arg["value"].is_number_float())
-<<<<<<< HEAD
->>>>>>> 4604cc57c ([python] refactor our python frontend and extend chr() and float() built-in functions (#2417))
-  {
-    const symbolt *sym = lookup_python_symbol(arg["id"]);
-    if (sym && sym->value.is_constant())
-      return handle_str_symbol_to_int(sym);
-  }
-=======
-    handle_float_to_int(arg);
->>>>>>> 8a6c3ff59 ([python] Add support for hex() built-in function (#2419))
-
-  // Handle float(): convert string (from symbol) to float
-  else if (func_name == "float" && arg["_type"] == "Name")
-  {
-    const symbolt *sym = lookup_python_symbol(arg["id"]);
-    if (sym && sym->value.is_constant())
-      return handle_str_symbol_to_float(sym);
-  }
-
   // Handle float(): convert int to float
   else if (func_name == "float" && arg["value"].is_number_integer())
     handle_int_to_float(arg);
@@ -820,113 +629,22 @@
   else if (func_name == "hex")
     return handle_hex(arg);
 
-<<<<<<< HEAD
-<<<<<<< HEAD
-  // Handle int(): convert float to int
-  else if (func_name == "int" && arg["value"].is_number_float())
-=======
-  if (func_name == "int" && arg["value"].is_number_float())
->>>>>>> 4abbd7e11 ([python-frontend] Handling string attributes (#2546))
-    handle_float_to_int(arg);
-
-  // Handle float(): convert string (from symbol) to float
-  else if (func_name == "float" && arg["_type"] == "Name")
-  {
-    const symbolt *sym = lookup_python_symbol(arg["id"]);
-    if (sym && sym->value.is_constant())
-      return handle_str_symbol_to_float(sym);
-  }
-
->>>>>>> e7c955101 (Update stats-300s.txt)
-  // Handle float(): convert int to float
-  else if (func_name == "float" && arg["value"].is_number_integer())
-    handle_int_to_float(arg);
-
-  // Handle chr(): convert integer to single-character string
-  else if (func_name == "chr")
-    handle_chr(arg);
-
-  // Handle ord(): convert single-character string to integer Unicode code point
-  else if (func_name == "ord")
-    return handle_ord(arg);
-
-  // Handle hex: Handles hexadecimal string arguments
-  else if (func_name == "hex")
-    return handle_hex(arg);
-
-=======
->>>>>>> 038fae2a5 ([python] add support for python's oct() built-in function (#2421))
   // Handle oct: Handles octal string arguments
   else if (func_name == "oct")
     return handle_oct(arg);
 
-<<<<<<< HEAD
-<<<<<<< HEAD
-=======
->>>>>>> e73ba5595 ([python]  add support and error checking for Python abs() builtin function (#2441))
   // Handle abs: Returns the absolute value of an integer or float literal
   else if (func_name == "abs")
     return handle_abs(arg);
 
-<<<<<<< HEAD
-<<<<<<< HEAD
-<<<<<<< HEAD
   else if (func_name == "str")
     arg_size = handle_str(arg);
 
-  // Construct expression with appropriate type
   typet t = type_handler_.get_typet(func_name, arg_size);
   exprt expr = converter_.get_expr(arg);
 
   if (func_name != "str")
     expr.type() = t;
-=======
-=======
-=======
->>>>>>> cdbeeab4d (Fixed cprover_library.cpp file error)
-<<<<<<< HEAD
-=======
->>>>>>> 4604cc57c ([python] refactor our python frontend and extend chr() and float() built-in functions (#2417))
-=======
->>>>>>> 038fae2a5 ([python] add support for python's oct() built-in function (#2421))
-=======
->>>>>>> e73ba5595 ([python]  add support and error checking for Python abs() builtin function (#2441))
-<<<<<<< HEAD
->>>>>>> a710fa95b (Improved memcpy function)
-=======
-=======
-  else if (func_name == "str") 
-    arg_size = handle_str(arg);    
-
->>>>>>> 8ab75a401 (Fixed cprover_library.cpp file error)
->>>>>>> cdbeeab4d (Fixed cprover_library.cpp file error)
-  // Construct expression with appropriate type
-<<<<<<< HEAD
-=======
-  else if (func_name == "str")
-    arg_size = handle_str(arg);
-
->>>>>>> 4abbd7e11 ([python-frontend] Handling string attributes (#2546))
-  typet t = type_handler_.get_typet(func_name, arg_size);
-  exprt expr = converter_.get_expr(arg);
-<<<<<<< HEAD
-  expr.type() = t;
->>>>>>> e7c955101 (Update stats-300s.txt)
-=======
-
-=======
-  typet t = type_handler_.get_typet(func_name, arg_size);
-  exprt expr = converter_.get_expr(arg);
-<<<<<<< HEAD
-  expr.type() = t;
-  else if (func_name == "str") arg_size = handle_str(arg);
->>>>>>> 65e1daef5 (Apply automatic changes)
-=======
-
->>>>>>> 8ab75a401 (Fixed cprover_library.cpp file error)
-  if (func_name != "str")
-    expr.type() = t;
->>>>>>> a710fa95b (Improved memcpy function)
 
   return expr;
 }
