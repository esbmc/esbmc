#include <python-frontend/function_call_expr.h>
#include <python-frontend/symbol_id.h>
#include <python-frontend/type_handler.h>
#include <python-frontend/type_utils.h>
#include <python-frontend/json_utils.h>
#include <util/c_typecast.h>
#include <util/expr_util.h>
#include <util/message.h>
#include <util/string_constant.h>
#include <regex>
#include <util/arith_tools.h>
#include <util/ieee_float.h>
#include <util/message.h>

using namespace json_utils;

function_call_expr::function_call_expr(
  const symbol_id &function_id,
  const nlohmann::json &call,
  python_converter &converter)
  : function_id_(function_id),
    call_(call),
    converter_(converter),
    type_handler_(converter.get_type_handler()),
    function_type_(FunctionType::FreeFunction)
{
  get_function_type();
}

static std::string get_classname_from_symbol_id(const std::string &symbol_id)
{
  // This function might return "Base" for a symbol_id as: py:main.py@C@Base@F@foo@self

  std::string class_name;
  size_t class_pos = symbol_id.find("@C@");
  size_t func_pos = symbol_id.find("@F@");

  if (class_pos != std::string::npos && func_pos != std::string::npos)
  {
    size_t length = func_pos - (class_pos + 3); // "+3" to ignore "@C@"
    // Extract substring between "@C@" and "@F@"
    class_name = symbol_id.substr(class_pos + 3, length);
  }
  return class_name;
}

void function_call_expr::get_function_type()
{
  if (type_handler_.is_constructor_call(call_))
  {
    function_type_ = FunctionType::Constructor;
    return;
  }

  if (call_["func"]["_type"] == "Attribute")
  {
    std::string caller = get_object_name();

    // Handling a function call as a class method call when:
    // (1) The caller corresponds to a class name, for example: MyClass.foo().
    // (2) Calling methods of built-in types, such as int.from_bytes()
    //     All the calls to built-in methods are handled by class methods in operational models.
    // (3) Calling a instance method from a built-in type object, for example: x.bit_length() when x is an int
    // If the caller is a class or a built-in type, the following condition detects a class method call.
    if (
      is_class(caller, converter_.ast()) ||
      type_utils::is_builtin_type(caller) ||
      type_utils::is_builtin_type(type_handler_.get_var_type(caller)))
    {
      function_type_ = FunctionType::ClassMethod;
    }
    else if (!converter_.is_imported_module(caller))
    {
      function_type_ = FunctionType::InstanceMethod;
    }
  }
}

bool function_call_expr::is_nondet_call() const
{
  std::regex pattern(
    R"(nondet_(int|char|bool|float)|__VERIFIER_nondet_(int|char|bool|float))");

  return std::regex_match(function_id_.get_function(), pattern);
}

exprt function_call_expr::build_nondet_call() const
{
  const std::string &func_name = function_id_.get_function();

  // Function name pattern: nondet_(type). e.g: nondet_bool(), nondet_int()
  size_t underscore_pos = func_name.rfind("_");
  std::string type = func_name.substr(underscore_pos + 1);
  exprt rhs = exprt("sideeffect", type_handler_.get_typet(type));
  rhs.statement("nondet");
  return rhs;
}

exprt function_call_expr::handle_int_to_str(nlohmann::json &arg) const
{
  std::string str_val = std::to_string(arg["value"].get<int>());
  // Convert string to vector of unsigned char
  std::vector<unsigned char> chars(str_val.begin(), str_val.end());
  // Get type for the array
<<<<<<< HEAD
  typet t = type_handler_.get_typet("str", chars.size());
  // Use helper to generate constant string expression
  return converter_.make_char_array_expr(chars, t);
=======
  typet t = type_handler_.get_typet("str", chars.size() + 1);
  // Use helper to generate constant string expression
  exprt str = converter_.make_char_array_expr(chars, t);
  return str;
>>>>>>> 4abbd7e1
}

exprt function_call_expr::handle_float_to_str(nlohmann::json &arg) const
{
  std::string str_val = std::to_string(arg["value"].get<double>());

  // Remove unnecessary trailing zeros and dot if needed (to match Python str behavior)
  // Example: "5.500000" → "5.5"
  str_val.erase(str_val.find_last_not_of('0') + 1, std::string::npos);
  if (str_val.back() == '.')
    str_val.pop_back();

  std::vector<unsigned char> chars(str_val.begin(), str_val.end());
<<<<<<< HEAD
  typet t = type_handler_.get_typet("str", chars.size());
=======
  typet t = type_handler_.get_typet("str", chars.size() + 1);
>>>>>>> 4abbd7e1
  return converter_.make_char_array_expr(chars, t);
}

size_t function_call_expr::handle_str(nlohmann::json &arg) const
{
  if (!arg.contains("value") || !arg["value"].is_string())
    throw std::runtime_error("TypeError: str() expects a string argument");

  return arg["value"].get<std::string>().size();
}

void function_call_expr::handle_float_to_int(nlohmann::json &arg) const
{
  double value = arg["value"].get<double>();
  arg["value"] = static_cast<int>(value);
}

void function_call_expr::handle_int_to_float(nlohmann::json &arg) const
{
  int value = arg["value"].get<int>();
  arg["value"] = static_cast<double>(value);
}

void function_call_expr::handle_chr(nlohmann::json &arg) const
{
  int int_value = 0;

  // Check for unary minus: e.g., chr(-1)
  if (arg.contains("_type") && arg["_type"] == "UnaryOp")
  {
    const auto &op = arg["op"];
    const auto &operand = arg["operand"];

    if (
      op["_type"] == "USub" && operand.contains("value") &&
      operand["value"].is_number_integer())
      int_value = -operand["value"].get<int>();
    else
      throw std::runtime_error("TypeError: Unsupported UnaryOp in chr()");
  }

  // Handle integer input
  else if (arg.contains("value") && arg["value"].is_number_integer())
    int_value = arg["value"].get<int>();

  // Reject float input
  else if (arg.contains("value") && arg["value"].is_number_float())
    throw std::runtime_error(
      "TypeError: chr() argument must be int, not float");

  // Try converting string input to integer
  else if (arg.contains("value") && arg["value"].is_string())
  {
    const std::string &s = arg["value"].get<std::string>();
    try
    {
      int_value = std::stoi(s);
    }
    catch (const std::invalid_argument &)
    {
      throw std::runtime_error(
        "TypeError: invalid string passed to chr(): '" + s + "'");
    }
  }

  // Validate Unicode range: [0, 0x10FFFF]
  if (int_value < 0 || int_value > 0x10FFFF)
  {
    throw std::runtime_error(
      "ValueError: chr() argument out of valid Unicode range: " +
      std::to_string(int_value));
  }

  // Replace the value with a single-character string
  arg["value"] = std::string(1, static_cast<char>(int_value));
}

exprt function_call_expr::handle_hex(nlohmann::json &arg) const
{
  long long int_value = 0;
  bool is_negative = false;

  if (arg.contains("_type") && arg["_type"] == "UnaryOp")
  {
    const auto &op = arg["op"];
    const auto &operand = arg["operand"];

    if (
      op["_type"] == "USub" && operand.contains("value") &&
      operand["value"].is_number_integer())
    {
      is_negative = true;
      int_value = operand["value"].get<long long>();
    }
    else
      throw std::runtime_error("TypeError: Unsupported UnaryOp in hex()");
  }
  else if (arg.contains("value") && arg["value"].is_number_integer())
  {
    int_value = arg["value"].get<long long>();
    if (int_value < 0)
      is_negative = true;
  }
  else
    throw std::runtime_error("TypeError: hex() argument must be an integer");

  std::ostringstream oss;
  oss << (is_negative ? "-0x" : "0x") << std::hex << std::nouppercase
      << std::llabs(int_value);
  const std::string hex_str = oss.str();

<<<<<<< HEAD
  typet t = type_handler_.get_typet("str", hex_str.size());
=======
  typet t = type_handler_.get_typet("str", hex_str.size() + 1);
>>>>>>> 4abbd7e1
  std::vector<uint8_t> string_literal(hex_str.begin(), hex_str.end());
  return converter_.make_char_array_expr(string_literal, t);
}

exprt function_call_expr::handle_oct(nlohmann::json &arg) const
{
  long long int_value = 0;  // Holds the integer value to be converted
  bool is_negative = false; // Tracks if the number is negative

  // Check if the argument is a unary operation (like -123)
  if (arg.contains("_type") && arg["_type"] == "UnaryOp")
  {
    const auto &op = arg["op"];           // Operator (e.g., USub)
    const auto &operand = arg["operand"]; // Operand of the unary operator

    // Only support unary subtraction (-) of integer literals
    if (
      op["_type"] == "USub" && operand.contains("value") &&
      operand["value"].is_number_integer())
    {
      int_value = operand["value"].get<long long>();

      // Treat -0 as 0 (consistent with Python behavior)
      if (int_value != 0)
        is_negative = true;
    }
    else
      throw std::runtime_error("TypeError: Unsupported UnaryOp in oct()");
  }
  // If it's not a unary operation, expect a plain integer literal
  else if (arg.contains("value") && arg["value"].is_number_integer())
  {
    int_value = arg["value"].get<long long>();
    if (int_value < 0)
      is_negative = true;
  }
  else
  {
    // Invalid argument type for oct()
    throw std::runtime_error("TypeError: oct() argument must be an integer");
  }

  // Convert the absolute value to octal and prepend "0o" (or "-0o")
  std::ostringstream oss;
  oss << (is_negative ? "-0o" : "0o") << std::oct << std::llabs(int_value);
  const std::string oct_str = oss.str();

  // Create a string type and return a character array expression
<<<<<<< HEAD
  typet t = type_handler_.get_typet("str", oct_str.size());
=======
  typet t = type_handler_.get_typet("str", oct_str.size() + 1);
>>>>>>> 4abbd7e1
  std::vector<uint8_t> string_literal(oct_str.begin(), oct_str.end());
  return converter_.make_char_array_expr(string_literal, t);
}

exprt function_call_expr::handle_ord(nlohmann::json &arg) const
{
  int code_point = 0;

  // Ensure the argument is a string
  if (arg.contains("value") && arg["value"].is_string())
  {
    const std::string &s = arg["value"].get<std::string>();
    const unsigned char *bytes =
      reinterpret_cast<const unsigned char *>(s.c_str());
    size_t length = s.length();

    if (length == 0)
    {
      throw std::runtime_error(
        "TypeError: ord() expected a character, but string of length 0 found");
    }

    // Manual UTF-8 decoding
    if ((bytes[0] & 0x80) == 0)
    {
      // 1-byte ASCII
      if (length != 1)
        throw std::runtime_error(
          "TypeError: ord() expected a single character");

      code_point = bytes[0];
    }
    else if ((bytes[0] & 0xE0) == 0xC0)
    {
      // 2-byte sequence
      if (length != 2)
        throw std::runtime_error(
          "TypeError: ord() expected a single character");

      code_point = ((bytes[0] & 0x1F) << 6) | (bytes[1] & 0x3F);
    }
    else if ((bytes[0] & 0xF0) == 0xE0)
    {
      // 3-byte sequence
      if (length != 3)
        throw std::runtime_error(
          "TypeError: ord() expected a single character");

      code_point = ((bytes[0] & 0x0F) << 12) | ((bytes[1] & 0x3F) << 6) |
                   (bytes[2] & 0x3F);
    }
    else if ((bytes[0] & 0xF8) == 0xF0)
    {
      // 4-byte sequence
      if (length != 4)
        throw std::runtime_error(
          "TypeError: ord() expected a single character");

      code_point = ((bytes[0] & 0x07) << 18) | ((bytes[1] & 0x3F) << 12) |
                   ((bytes[2] & 0x3F) << 6) | (bytes[3] & 0x3F);
    }
    else
    {
      throw std::runtime_error(
        "ValueError: ord() received invalid UTF-8 input");
    }
  }
  else
  {
    throw std::runtime_error("TypeError: ord() argument must be a string");
  }

  // Replace the arg with the integer value
  arg["value"] = code_point;
  arg["type"] = "int";

  // Build and return the integer expression
  exprt expr = converter_.get_expr(arg);
  expr.type() = type_handler_.get_typet("int", 0);
  return expr;
}

/// Extracts the character string represented by a symbol's constant value.
std::optional<std::string>
function_call_expr::extract_string_from_symbol(const symbolt *sym) const
{
  const exprt &val = sym->value;
  std::string result;

  auto decode_char = [](const exprt &expr) -> std::optional<char> {
    try
    {
      const auto &const_expr = to_constant_expr(expr);
      std::string binary_str = id2string(const_expr.get_value());
      unsigned c = std::stoul(binary_str, nullptr, 2);
      return static_cast<char>(c);
    }
    catch (const std::exception &e)
    {
      log_error("Failed to decode character: {}", e.what());
      return std::nullopt;
    }
  };

  if (val.type().is_array() && val.has_operands())
  {
    for (const auto &ch : val.operands())
    {
<<<<<<< HEAD
=======
      if (ch == gen_zero(ch.type()))
        break;

>>>>>>> 4abbd7e1
      auto decoded = decode_char(ch);
      if (!decoded)
        return std::nullopt;
      result += *decoded;
    }
  }
  else if (val.is_constant() && val.type().is_signedbv())
  {
    auto decoded = decode_char(val);
    if (!decoded)
      return std::nullopt;
    result += *decoded;
  }
  else
  {
    log_error("Unhandled symbol format in string extraction.");
    return std::nullopt;
  }

  return result;
}

exprt function_call_expr::handle_str_symbol_to_float(const symbolt *sym) const
{
  auto value_opt = extract_string_from_symbol(sym);
  if (!value_opt)
    return from_double(0.0, type_handler_.get_typet("float", 0));

  try
  {
    double dval = std::stod(*value_opt);
    return from_double(dval, type_handler_.get_typet("float", 0));
  }
  catch (const std::exception &e)
  {
    log_error(
      "Failed float conversion from string \"{}\": {}", *value_opt, e.what());
    return from_double(0.0, type_handler_.get_typet("float", 0));
  }
}

exprt function_call_expr::handle_str_symbol_to_int(const symbolt *sym) const
{
  auto value_opt = extract_string_from_symbol(sym);
  if (!value_opt)
    return from_integer(0, type_handler_.get_typet("int", 0));

  const std::string &value = *value_opt;
  if (value.empty() || !std::all_of(value.begin(), value.end(), ::isdigit))
  {
    log_error("Invalid string for integer conversion: \"{}\"", value);
    return from_integer(0, type_handler_.get_typet("int", 0));
  }

  try
  {
    int int_val = std::stoi(value);
    return from_integer(int_val, type_handler_.get_typet("int", 0));
  }
  catch (const std::exception &e)
  {
    log_error("Failed int conversion from string \"{}\": {}", value, e.what());
    return from_integer(0, type_handler_.get_typet("int", 0));
  }
}

const symbolt *
function_call_expr::lookup_python_symbol(const std::string &var_name) const
{
  std::string filename = function_id_.get_filename();
  std::string var_symbol = "py:" + filename + "@" + var_name;
  const symbolt *sym = converter_.find_symbol(var_symbol);

  if (!sym)
    log_warning("Symbol not found: {}", var_name);

  return sym;
}

exprt function_call_expr::handle_abs(nlohmann::json &arg) const
{
  // Handle the case where the input is a unary minus applied to a literal
  // (e.g., abs(-5) becomes abs(5)).
  if (arg.contains("_type") && arg["_type"] == "UnaryOp")
  {
    const auto &op = arg["op"];
    const auto &operand = arg["operand"];
    if (op["_type"] == "USub" && operand.contains("value"))
      arg = operand; // Strip the unary minus and use the positive literal
  }

  // Reject strings early
  if (arg.contains("type") && arg["type"] == "str")
    throw std::runtime_error("TypeError: bad operand type for abs(): 'str'");

  // Also catch string constants without "type" annotation
  if (arg.contains("value") && arg["value"].is_string())
    throw std::runtime_error("TypeError: bad operand type for abs(): 'str'");

  // If the argument is a numeric literal, evaluate abs() at compile time
  if (arg.contains("value") && arg["value"].is_number())
  {
    if (arg["value"].is_number_integer())
    {
      int value = arg["value"].get<int>();
      arg["value"] = std::abs(value); // Apply abs to integer constant
      arg["type"] = "int";
    }
    else if (arg["value"].is_number_float())
    {
      double value = arg["value"].get<double>();
      arg["value"] = std::abs(value); // Apply abs to float constant
      arg["type"] = "float";
    }

    // Convert the constant into an expression with the appropriate type
    typet t = type_handler_.get_typet(arg["type"], 0);
    exprt expr = converter_.get_expr(arg);
    expr.type() = t;
    return expr;
  }

  // Try to infer type for composite expressions like BinOp
  if (!arg.contains("type"))
  {
    try
    {
      exprt inferred_expr = converter_.get_expr(arg);
      typet inferred_type = inferred_expr.type();
      exprt abs_expr("abs", inferred_type);
      abs_expr.copy_to_operands(inferred_expr);
      return abs_expr;
    }
    catch (const std::exception &e)
    {
      throw std::runtime_error(
        std::string("TypeError: failed to infer operand type for abs(): ") +
        e.what());
    }
  }

  // Handle variable references
  if (arg["_type"] == "Name" && arg.contains("id"))
  {
    std::string var_name = arg["id"].get<std::string>();
    const symbolt *sym = lookup_python_symbol(var_name);
    if (sym)
    {
      // Build a symbolic abs() expression with the resolved operand type
      exprt operand_expr = converter_.get_expr(arg);
      typet operand_type = operand_expr.type();

      exprt abs_expr("abs", operand_type);
      abs_expr.copy_to_operands(operand_expr);

      return abs_expr;
    }
    else
    {
      // Variable could not be resolved
      log_error("NameError: variable '{}' is not defined", var_name);
      abort();
    }
  }

  // Final fallback if no type is available
  std::string arg_type = arg.value("type", "");
  if (arg_type.empty())
  {
    log_error("TypeError: operand to abs() is missing a type");
    abort();
  }

  // Only numeric types are valid operands for abs()
  if (arg_type != "int" && arg_type != "float" && arg_type != "complex")
  {
    log_error("TypeError: bad operand type for abs(): {}", arg_type);
    abort();
  }

  // Fallback for unsupported symbolic expressions (e.g., complex)
  // Currently returns a nil expression to signal unsupported cases
  log_warning("Returning nil expression for abs()");
  return nil_exprt();
}

exprt function_call_expr::build_constant_from_arg() const
{
  const std::string &func_name = function_id_.get_function();
<<<<<<< HEAD
=======
  auto arg = call_["args"][0];

  // Handle str(): convert int to str
  if (func_name == "str" && arg["value"].is_number_integer())
    return handle_int_to_str(arg);

  // Handle str(): convert float to str
  else if (func_name == "str" && arg["value"].is_number_float())
    return handle_float_to_str(arg);

  // Handle int(): convert string (from symbol) to int
  else if (func_name == "int" && arg["_type"] == "Name")
  {
    const symbolt *sym = lookup_python_symbol(arg["id"]);
    if (sym && sym->value.is_constant())
      return handle_str_symbol_to_int(sym);
  }

>>>>>>> 4abbd7e1
  size_t arg_size = 1;

<<<<<<< HEAD
  // Handle str(): convert int to str
  if (func_name == "str" && arg["value"].is_number_integer())
    return handle_int_to_str(arg);

  // Handle str(): convert float to str
  else if (func_name == "str" && arg["value"].is_number_float())
    return handle_float_to_str(arg);

  // Handle str(): determine size of the resulting string constant
  else if (func_name == "str")
    arg_size = handle_str(arg);

  // Handle int(): convert string (from symbol) to int
  else if (func_name == "int" && arg["_type"] == "Name")
  {
    const symbolt *sym = lookup_python_symbol(arg["id"]);
    if (sym && sym->value.is_constant())
      return handle_str_symbol_to_int(sym);
  }

  // Handle int(): convert float to int
  else if (func_name == "int" && arg["value"].is_number_float())
    handle_float_to_int(arg);

=======
  // Handle int(): convert float to int
  if (func_name == "int" && arg["value"].is_number_float())
    handle_float_to_int(arg);

>>>>>>> 4abbd7e1
  // Handle float(): convert string (from symbol) to float
  else if (func_name == "float" && arg["_type"] == "Name")
  {
    const symbolt *sym = lookup_python_symbol(arg["id"]);
    if (sym && sym->value.is_constant())
      return handle_str_symbol_to_float(sym);
  }

  // Handle float(): convert int to float
  else if (func_name == "float" && arg["value"].is_number_integer())
    handle_int_to_float(arg);

  // Handle chr(): convert integer to single-character string
  else if (func_name == "chr")
    handle_chr(arg);

  // Handle ord(): convert single-character string to integer Unicode code point
  else if (func_name == "ord")
    return handle_ord(arg);

  // Handle hex: Handles hexadecimal string arguments
  else if (func_name == "hex")
    return handle_hex(arg);

  // Handle oct: Handles octal string arguments
  else if (func_name == "oct")
    return handle_oct(arg);

  // Handle abs: Returns the absolute value of an integer or float literal
  else if (func_name == "abs")
    return handle_abs(arg);

<<<<<<< HEAD
  // Construct expression with appropriate type
  typet t = type_handler_.get_typet(func_name, arg_size);
  exprt expr = converter_.get_expr(arg);
  expr.type() = t;
=======
  else if (func_name == "str")
    arg_size = handle_str(arg);

  typet t = type_handler_.get_typet(func_name, arg_size);
  exprt expr = converter_.get_expr(arg);

  if (func_name != "str")
    expr.type() = t;
>>>>>>> 4abbd7e1

  return expr;
}

std::string function_call_expr::get_object_name() const
{
  const auto &subelement = call_["func"]["value"];

  std::string obj_name;
  if (subelement["_type"] == "Attribute")
    obj_name = subelement["attr"].get<std::string>();
  else if (subelement["_type"] == "Constant" || subelement["_type"] == "BinOp")
    obj_name = function_id_.get_class();
  else
    obj_name = subelement["id"].get<std::string>();

  return json_utils::get_object_alias(converter_.ast(), obj_name);
}

exprt function_call_expr::get()
{
  // Handle non-det functions
  if (is_nondet_call())
  {
    return build_nondet_call();
  }

  const std::string &func_name = function_id_.get_function();

  /* Calls to initialise variables using built-in type functions such as int(1), str("test"), bool(1)
   * are converted to simple variable assignments, simplifying the handling of built-in type objects.
   * For example, x = int(1) becomes x = 1. */
  if (
    type_utils::is_builtin_type(func_name) ||
    type_utils::is_consensus_type(func_name))
  {
    return build_constant_from_arg();
  }

  auto &symbol_table = converter_.symbol_table();

  // Get object symbol
  symbolt *obj_symbol = nullptr;
  symbol_id obj_symbol_id = converter_.create_symbol_id();

  if (call_["func"]["_type"] == "Attribute")
  {
    std::string caller = get_object_name();
    obj_symbol_id.set_object(caller);
    obj_symbol = symbol_table.find_symbol(obj_symbol_id.to_string());
  }

  // Get function symbol id
  const std::string &func_symbol_id = function_id_.to_string();
  assert(!func_symbol_id.empty());

  // Find function symbol
  const symbolt *func_symbol = converter_.find_symbol(func_symbol_id.c_str());

  if (func_symbol == nullptr)
  {
    if (
      function_type_ == FunctionType::Constructor ||
      function_type_ == FunctionType::InstanceMethod)
    {
      // Get method from a base class when it is not defined in the current class
      func_symbol = converter_.find_function_in_base_classes(
        function_id_.get_class(),
        func_symbol_id,
        func_name,
        function_type_ == FunctionType::Constructor);

      if (function_type_ == FunctionType::Constructor)
      {
        if (!func_symbol)
        {
          // If __init__() is not defined for the class and bases,
          // an assignment (x = MyClass()) is converted to a declaration (x:MyClass) in python_converter::get_var_assign().
          return exprt("_init_undefined");
        }
        converter_.base_ctor_called = true;
      }
      else if (function_type_ == FunctionType::InstanceMethod)
      {
        assert(obj_symbol);

        // Update obj attributes from self
        converter_.update_instance_from_self(
          get_classname_from_symbol_id(func_symbol->id.as_string()),
          func_name,
          obj_symbol_id.to_string());
      }
    }
    else
    {
      log_warning("Undefined function: {}", func_name.c_str());
      return exprt();
    }
  }

  locationt location = converter_.get_location_from_decl(call_);

  code_function_callt call;
  call.location() = location;
  call.function() = symbol_expr(*func_symbol);
  const typet &return_type = to_code_type(func_symbol->type).return_type();
  call.type() = return_type;

  // Add self as first parameter
  if (function_type_ == FunctionType::Constructor)
  {
    // Self is the LHS
    assert(converter_.current_lhs);
    call.arguments().push_back(gen_address_of(*converter_.current_lhs));
  }
  else if (function_type_ == FunctionType::InstanceMethod)
  {
    assert(obj_symbol);
    // Passing object as "self" (first) parameter on instance method calls
    call.arguments().push_back(gen_address_of(symbol_expr(*obj_symbol)));
  }
  else if (function_type_ == FunctionType::ClassMethod)
  {
    // Passing a void pointer to the "cls" argument
    typet t = pointer_typet(empty_typet());
    call.arguments().push_back(gen_zero(t));

    // All methods for the int class without parameters acts solely on the encapsulated integer value.
    // Therefore, we always pass the caller (obj) as a parameter in these functions.
    // For example, if x is an int instance, x.bit_length() call becomes bit_length(x)
    if (
      obj_symbol &&
      type_handler_.get_var_type(obj_symbol->name.as_string()) == "int" &&
      call_["args"].empty())
    {
      call.arguments().push_back(symbol_expr(*obj_symbol));
    }
    else if (call_["func"]["value"]["_type"] == "BinOp")
    {
      // Handling function call from binary expressions like: (x+1).bit_length()
      call.arguments().push_back(converter_.get_expr(call_["func"]["value"]));
    }
  }

  for (const auto &arg_node : call_["args"])
  {
    exprt arg = converter_.get_expr(arg_node);

    // Handle function calls used as arguments
    if (arg.is_code() && arg.is_function_call())
    {
      // This is a function call being used as an argument
      // Instead of using the code expression directly, we need to create
      // a side effect expression that represents the function call's result

      // Create a side effect expression for the function call
      side_effect_expr_function_callt func_call;
      func_call.function() = arg.op1(); // The function being called

      // Handle the arguments - op2() is an arguments expression containing operands
      const exprt &args_expr = to_code(arg).op2();
      for (const auto &operand : args_expr.operands())
        func_call.arguments().push_back(operand);

      // Set the type to the return type of the function
      const exprt &func_expr = arg.op1();
      if (func_expr.is_symbol())
      {
        const symbolt *func_symbol =
          converter_.ns.lookup(to_symbol_expr(func_expr));
        if (func_symbol != nullptr)
        {
          const code_typet &func_type = to_code_type(func_symbol->type);
          func_call.type() = func_type.return_type();
        }
      }

      // Use the side effect expression as the argument
      arg = func_call;
    }

    // All array function arguments (e.g. bytes type) are handled as pointers.
    if (arg.type().is_array())
    {
      if (arg_node["_type"] == "Constant" && arg_node["value"].is_string())
      {
        arg = string_constantt(
          arg_node["value"].get<std::string>(),
          arg.type(),
          string_constantt::k_default);
      }
      call.arguments().push_back(address_of_exprt(arg));
    }
    else
      call.arguments().push_back(arg);
  }

  return std::move(call);
}<|MERGE_RESOLUTION|>--- conflicted
+++ resolved
@@ -102,16 +102,10 @@
   // Convert string to vector of unsigned char
   std::vector<unsigned char> chars(str_val.begin(), str_val.end());
   // Get type for the array
-<<<<<<< HEAD
-  typet t = type_handler_.get_typet("str", chars.size());
-  // Use helper to generate constant string expression
-  return converter_.make_char_array_expr(chars, t);
-=======
   typet t = type_handler_.get_typet("str", chars.size() + 1);
   // Use helper to generate constant string expression
   exprt str = converter_.make_char_array_expr(chars, t);
   return str;
->>>>>>> 4abbd7e1
 }
 
 exprt function_call_expr::handle_float_to_str(nlohmann::json &arg) const
@@ -125,11 +119,7 @@
     str_val.pop_back();
 
   std::vector<unsigned char> chars(str_val.begin(), str_val.end());
-<<<<<<< HEAD
-  typet t = type_handler_.get_typet("str", chars.size());
-=======
   typet t = type_handler_.get_typet("str", chars.size() + 1);
->>>>>>> 4abbd7e1
   return converter_.make_char_array_expr(chars, t);
 }
 
@@ -241,11 +231,8 @@
       << std::llabs(int_value);
   const std::string hex_str = oss.str();
 
-<<<<<<< HEAD
-  typet t = type_handler_.get_typet("str", hex_str.size());
-=======
   typet t = type_handler_.get_typet("str", hex_str.size() + 1);
->>>>>>> 4abbd7e1
+
   std::vector<uint8_t> string_literal(hex_str.begin(), hex_str.end());
   return converter_.make_char_array_expr(string_literal, t);
 }
@@ -294,11 +281,9 @@
   const std::string oct_str = oss.str();
 
   // Create a string type and return a character array expression
-<<<<<<< HEAD
-  typet t = type_handler_.get_typet("str", oct_str.size());
-=======
+
   typet t = type_handler_.get_typet("str", oct_str.size() + 1);
->>>>>>> 4abbd7e1
+
   std::vector<uint8_t> string_literal(oct_str.begin(), oct_str.end());
   return converter_.make_char_array_expr(string_literal, t);
 }
@@ -407,12 +392,8 @@
   {
     for (const auto &ch : val.operands())
     {
-<<<<<<< HEAD
-=======
       if (ch == gen_zero(ch.type()))
         break;
-
->>>>>>> 4abbd7e1
       auto decoded = decode_char(ch);
       if (!decoded)
         return std::nullopt;
@@ -602,8 +583,6 @@
 exprt function_call_expr::build_constant_from_arg() const
 {
   const std::string &func_name = function_id_.get_function();
-<<<<<<< HEAD
-=======
   auto arg = call_["args"][0];
 
   // Handle str(): convert int to str
@@ -621,41 +600,15 @@
     if (sym && sym->value.is_constant())
       return handle_str_symbol_to_int(sym);
   }
-
->>>>>>> 4abbd7e1
   size_t arg_size = 1;
-
-<<<<<<< HEAD
-  // Handle str(): convert int to str
-  if (func_name == "str" && arg["value"].is_number_integer())
-    return handle_int_to_str(arg);
-
-  // Handle str(): convert float to str
-  else if (func_name == "str" && arg["value"].is_number_float())
-    return handle_float_to_str(arg);
-
-  // Handle str(): determine size of the resulting string constant
-  else if (func_name == "str")
-    arg_size = handle_str(arg);
-
-  // Handle int(): convert string (from symbol) to int
-  else if (func_name == "int" && arg["_type"] == "Name")
-  {
-    const symbolt *sym = lookup_python_symbol(arg["id"]);
-    if (sym && sym->value.is_constant())
-      return handle_str_symbol_to_int(sym);
-  }
-
   // Handle int(): convert float to int
   else if (func_name == "int" && arg["value"].is_number_float())
     handle_float_to_int(arg);
 
-=======
   // Handle int(): convert float to int
   if (func_name == "int" && arg["value"].is_number_float())
     handle_float_to_int(arg);
 
->>>>>>> 4abbd7e1
   // Handle float(): convert string (from symbol) to float
   else if (func_name == "float" && arg["_type"] == "Name")
   {
@@ -688,22 +641,15 @@
   else if (func_name == "abs")
     return handle_abs(arg);
 
-<<<<<<< HEAD
   // Construct expression with appropriate type
   typet t = type_handler_.get_typet(func_name, arg_size);
   exprt expr = converter_.get_expr(arg);
   expr.type() = t;
-=======
   else if (func_name == "str")
     arg_size = handle_str(arg);
-
-  typet t = type_handler_.get_typet(func_name, arg_size);
-  exprt expr = converter_.get_expr(arg);
-
   if (func_name != "str")
     expr.type() = t;
->>>>>>> 4abbd7e1
-
+  
   return expr;
 }
 
