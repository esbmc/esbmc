--- conflicted
+++ resolved
@@ -343,12 +343,7 @@
   for(auto const &it : structtype.members)
   {
     const expr2tc &lhs_memb = the_structure.datatype_members[i];
-<<<<<<< HEAD
-    log_debug("[{}, {}] Creating member", __FILE__, __LINE__);
-    member2tc rhs_memb(it, rhs, structtype.member_names[i]);
-=======
     expr2tc rhs_memb = member2tc(it, rhs, structtype.member_names[i]);
->>>>>>> cc22810a
     symex_assign_rec(lhs_memb, full_lhs, rhs_memb, full_rhs, guard, hidden);
     i++;
   }
