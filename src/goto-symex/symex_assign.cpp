--- conflicted
+++ resolved
@@ -70,22 +70,19 @@
     {
       std::string::size_type comma = func_set.find(",", start);
       std::string val = func_set.substr(
-        start,
-        comma == std::string::npos ? std::string::npos : comma - start);
+        start, comma == std::string::npos ? std::string::npos : comma - start);
 
       // Parse name:index:bound format
       std::string::size_type first_colon = val.find(":");
-      std::string::size_type second_colon =
-        first_colon != std::string::npos ? val.find(":", first_colon + 1)
-                                         : std::string::npos;
+      std::string::size_type second_colon = first_colon != std::string::npos
+                                              ? val.find(":", first_colon + 1)
+                                              : std::string::npos;
 
       if (first_colon != std::string::npos && second_colon != std::string::npos)
       {
-<<<<<<< HEAD
         std::string user_name = val.substr(0, first_colon);
-        unsigned loop_index =
-          atoi(val.substr(first_colon + 1, second_colon - first_colon - 1)
-                 .c_str());
+        unsigned loop_index = atoi(
+          val.substr(first_colon + 1, second_colon - first_colon - 1).c_str());
         BigInt bound(val.substr(second_colon + 1).c_str());
 
         // Convert user syntax to internal USR format with trailing #
@@ -94,19 +91,6 @@
         // Only add valid entries (must have function name)
         if (!usr_name.empty())
           unwind_func_set[std::make_pair(usr_name, loop_index)] = bound;
-=======
-        // Three-part format: function:index:bound
-        std::string func_name = val.substr(0, first_colon);
-
-        // Auto-prepend "c:@" if not present (for cleaner user syntax)
-        if (func_name.substr(0, 3) != "c:@")
-          func_name = "c:@" + func_name;
-
-        unsigned loop_index = atoi(
-          val.substr(first_colon + 1, second_colon - first_colon - 1).c_str());
-        BigInt uw(val.substr(second_colon + 1).c_str());
-        unwind_func_set[std::make_pair(func_name, loop_index)] = uw;
->>>>>>> ca4cd23d
       }
 
       if (comma == std::string::npos)
@@ -932,9 +916,11 @@
   }
   else
   {
-    expr->Foreach_operand([this](expr2tc &e) {
-      if (!is_nil_expr(e))
-        replace_nondet(e);
-    });
+    expr->Foreach_operand(
+      [this](expr2tc &e)
+      {
+        if (!is_nil_expr(e))
+          replace_nondet(e);
+      });
   }
 }