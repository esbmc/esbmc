--- conflicted
+++ resolved
@@ -348,11 +348,7 @@
                        irep_idt("symex_throw::thrown_obj"));
   expr2tc operand(throw_insn->operand);
   guardt g;
-<<<<<<< HEAD
-  symex_assign_symbol(thrown_obj, thrown_obj, operand, g);
-=======
-  symex_assign_symbol(thrown_obj, operand, g, symex_targett::STATE);
->>>>>>> b261e1b1
+  symex_assign_symbol(thrown_obj, thrown_obj, operand, g, symex_targett::STATE);
 
   // Now record that value for future reference.
   cur_state->rename(thrown_obj);
