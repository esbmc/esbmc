--- conflicted
+++ resolved
@@ -747,10 +747,6 @@
   p_endoffset = endoffset;
 }
 
-<<<<<<< HEAD
-
-bool is_valid_witness_expr(const namespacet &ns, const expr2tc &expr)
-=======
 /* */
 bool is_valid_witness_step(
   const namespacet &ns,
@@ -770,12 +766,15 @@
 bool is_valid_witness_expr(
   const namespacet &ns,
 	const irep_container<expr2t> & exp)
->>>>>>> 0dbdbfef
 {
   languagest languages(ns, "C");
   std::string value;
-  languages.from_expr(migrate_expr_back(expr), value);
-  return (value.find("__ESBMC")) == std::string::npos;
+  languages.from_expr(migrate_expr_back(exp), value);
+  return (value.find("__ESBMC") &
+    value.find("stdin")         &
+    value.find("stdout")        &
+    value.find("stderr")        &
+    value.find("sys_")) == std::string::npos;
 }
 
 /* */
