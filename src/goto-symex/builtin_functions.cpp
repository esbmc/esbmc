/*******************************************************************\

Module: Symbolic Execution of ANSI-C

Author: Daniel Kroening, kroening@kroening.com

\*******************************************************************/

#include <cassert>
#include <complex>
#include <functional>
#include <goto-symex/execution_state.h>
#include <goto-symex/goto_symex.h>
#include <goto-symex/reachability_tree.h>
#include <iomanip>
#include <limits>
#include <sstream>
#include <string>
#include <util/arith_tools.h>
#include <util/base_type.h>
#include <util/c_types.h>
#include <util/cprover_prefix.h>
#include <util/expr_util.h>
#include <util/i2string.h>
#include <irep2/irep2.h>
#include <util/migrate.h>
#include <util/prefix.h>
#include <util/std_types.h>
#include <vector>

expr2tc goto_symext::symex_malloc(const expr2tc &lhs, const sideeffect2t &code)
{
  return symex_mem(true, lhs, code);
}

expr2tc goto_symext::symex_alloca(const expr2tc &lhs, const sideeffect2t &code)
{
  return symex_mem(false, lhs, code);
}

void goto_symext::symex_realloc(const expr2tc &lhs, const sideeffect2t &code)
{
  expr2tc src_ptr = code.operand;
  expr2tc realloc_size = code.size;

  internal_deref_items.clear();
  dereference2tc deref(get_empty_type(), src_ptr);
  dereference(deref, dereferencet::INTERNAL);
  // src_ptr is now invalidated.

  // Free the given pointer. This just uses the pointer object from the pointer
  // variable that's the argument to realloc. It also leads to pointer validity
  // checking, and checks that the offset is zero.
  code_free2tc fr(code.operand);
  symex_free(fr);

  // We now have a list of things to work on. Recurse into them, build a result,
  // and then switch between those results afterwards.
  // Result list is the address of the reallocated piece of data, and the guard.
  std::list<std::pair<expr2tc, expr2tc>> result_list;
  for(auto &item : internal_deref_items)
  {
    expr2tc guard = item.guard;
    cur_state->rename_address(item.object);
    cur_state->guard.guard_expr(guard);
    target->renumber(guard, item.object, realloc_size, cur_state->source);
    type2tc new_ptr = type2tc(new pointer_type2t(item.object->type));
    address_of2tc addrof(new_ptr, item.object);
    result_list.emplace_back(addrof, item.guard);

    // Bump the realloc-numbering of the object. This ensures that, after
    // renaming, the address_of we just generated compares differently to
    // previous address_of's before the realloc.
    unsigned int cur_num = 0;
    if(cur_state->realloc_map.find(item.object) != cur_state->realloc_map.end())
    {
      cur_num = cur_state->realloc_map[item.object];
    }

    cur_num++;
    std::map<expr2tc, unsigned>::value_type v(item.object, cur_num);
    cur_state->realloc_map.insert(v);
  }

  // Rebuild a gigantic if-then-else chain from the result list.
  expr2tc result;
  if(result_list.size() == 0)
  {
    // Nothing happened; there was nothing, or only null, to point at.
    // In this case, just return right now and leave the pointer free. The
    // symex_free that occurred above should trigger a dereference failure.
    return;
  }

  result = expr2tc();
  for(auto const &it : result_list)
  {
    if(is_nil_expr(result))
      result = it.first;
    else
      result = if2tc(result->type, it.second, it.first, result);
  }

  // Install pointer modelling data into the relevant arrays.
  pointer_object2tc ptr_obj(pointer_type2(), result);
  track_new_pointer(ptr_obj, type2tc(), realloc_size);

  symex_assign(code_assign2tc(lhs, result), true);
}

expr2tc goto_symext::symex_mem(
  const bool is_malloc,
  const expr2tc &lhs,
  const sideeffect2t &code)
{
  if(is_nil_expr(lhs))
    return expr2tc(); // ignore

  // size
  type2tc type = code.alloctype;
  expr2tc size = code.size;
  bool size_is_one = false;

  if(is_nil_expr(size))
    size_is_one = true;
  else
  {
    cur_state->rename(size);
    BigInt i;
    if(is_constant_int2t(size) && to_constant_int2t(size).as_ulong() == 1)
      size_is_one = true;
  }

  if(is_nil_type(type))
    type = char_type2();

  unsigned int &dynamic_counter = get_dynamic_counter();
  dynamic_counter++;

  // value
  symbolt symbol;

  symbol.name = "dynamic_" + i2string(dynamic_counter) +
                (size_is_one ? "_value" : "_array");

  symbol.id = std::string("symex_dynamic::") + (!is_malloc ? "alloca::" : "") +
              id2string(symbol.name);
  symbol.lvalue = true;

  typet renamedtype = ns.follow(migrate_type_back(type));
  if(size_is_one)
    symbol.type = renamedtype;
  else
  {
    symbol.type = typet(typet::t_array);
    symbol.type.subtype() = renamedtype;
    symbol.type.size(migrate_expr_back(size));
  }

  symbol.type.dynamic(true);

  symbol.mode = "C";

  new_context.add(symbol);

  type2tc new_type = migrate_type(symbol.type);

  address_of2tc rhs_addrof(get_empty_type(), expr2tc());

  if(size_is_one)
  {
    rhs_addrof->type = migrate_type(pointer_typet(symbol.type));
    rhs_addrof->ptr_obj = symbol2tc(new_type, symbol.id);
  }
  else
  {
    type2tc subtype = migrate_type(symbol.type.subtype());
    expr2tc sym = symbol2tc(new_type, symbol.id);
    expr2tc idx_val = gen_ulong(0);
    expr2tc idx = index2tc(subtype, sym, idx_val);
    rhs_addrof->type = migrate_type(pointer_typet(symbol.type.subtype()));
    rhs_addrof->ptr_obj = idx;
  }

  expr2tc rhs = rhs_addrof;
  expr2tc ptr_rhs = rhs;
  guardt alloc_guard = cur_state->guard;

  if(!options.get_bool_option("force-malloc-success") && is_malloc)
  {
    symbol2tc null_sym(rhs->type, "NULL");
    sideeffect2tc choice(
      get_bool_type(),
      expr2tc(),
      expr2tc(),
      std::vector<expr2tc>(),
      type2tc(),
      sideeffect2t::nondet);
    replace_nondet(choice);

    rhs = if2tc(rhs->type, choice, rhs, null_sym);
    alloc_guard.add(choice);

    ptr_rhs = rhs;
  }

  if(rhs->type != lhs->type)
    rhs = typecast2tc(lhs->type, rhs);

  cur_state->rename(rhs);
  expr2tc rhs_copy(rhs);

  symex_assign(code_assign2tc(lhs, rhs), true);

  pointer_object2tc ptr_obj(pointer_type2(), ptr_rhs);
  track_new_pointer(ptr_obj, new_type);

  dynamic_memory.emplace_back(
    rhs_copy, alloc_guard, !is_malloc, symbol.name.as_string());

  return rhs_addrof->ptr_obj;
}

void goto_symext::track_new_pointer(
  const expr2tc &ptr_obj,
  const type2tc &new_type,
  const expr2tc &size)
{
  // Also update all the accounting data.

  // Mark that object as being dynamic, in the __ESBMC_is_dynamic array
  type2tc sym_type =
    type2tc(new array_type2t(get_bool_type(), expr2tc(), true));
  symbol2tc sym(sym_type, dyn_info_arr_name);

  index2tc idx(get_bool_type(), sym, ptr_obj);
  expr2tc truth = gen_true_expr();
  symex_assign(code_assign2tc(idx, truth), true);

  symbol2tc valid_sym(sym_type, valid_ptr_arr_name);
  index2tc valid_index_expr(get_bool_type(), valid_sym, ptr_obj);
  truth = gen_true_expr();
  symex_assign(code_assign2tc(valid_index_expr, truth), true);

  symbol2tc dealloc_sym(sym_type, deallocd_arr_name);
  index2tc dealloc_index_expr(get_bool_type(), dealloc_sym, ptr_obj);
  expr2tc falseity = gen_false_expr();
  symex_assign(code_assign2tc(dealloc_index_expr, falseity), true);

  type2tc sz_sym_type =
    type2tc(new array_type2t(uint_type2(), expr2tc(), true));
  symbol2tc sz_sym(sz_sym_type, alloc_size_arr_name);
  index2tc sz_index_expr(get_bool_type(), sz_sym, ptr_obj);

  expr2tc object_size_exp;
  if(is_nil_expr(size))
  {
    try
    {
      BigInt object_size = type_byte_size(new_type);
      object_size_exp = constant_int2tc(uint_type2(), object_size.to_uint64());
    }
    catch(const array_type2t::dyn_sized_array_excp &e)
    {
      object_size_exp = typecast2tc(uint_type2(), e.size);
    }
  }
  else
  {
    object_size_exp = size;
  }

  symex_assign(code_assign2tc(sz_index_expr, object_size_exp), true);
}

void goto_symext::symex_free(const expr2tc &expr)
{
  const code_free2t &code = to_code_free2t(expr);

  // Trigger 'free'-mode dereference of this pointer. Should generate various
  // dereference failure callbacks.
  expr2tc tmp = code.operand;
  dereference(tmp, dereferencet::FREE);

  // Don't rely on the output of dereference in free mode; instead fetch all
  // the internal dereference state for pointed at objects, and creates claims
  // that if pointed at, their offset is zero.
  internal_deref_items.clear();
  tmp = code.operand;

  // Create temporary, dummy, dereference
  tmp = dereference2tc(get_uint8_type(), tmp);
  dereference(tmp, dereferencet::INTERNAL);

  // Only add assertions to check pointer offset if pointer check is enabled
  if(!options.get_bool_option("no-pointer-check"))
  {
    // Get all dynamic objects allocated using alloca
    std::vector<allocated_obj> allocad;
    for(auto const &item : dynamic_memory)
      if(item.auto_deallocd)
        allocad.push_back(item);

    for(auto const &item : internal_deref_items)
    {
      guardt g = cur_state->guard;
      g.add(item.guard);

      // Check if the offset of the object being freed is zero
      expr2tc offset = item.offset;
      expr2tc eq = equality2tc(offset, gen_ulong(0));
      g.guard_expr(eq);
      claim(eq, "Operand of free must have zero pointer offset");

      // Check if we are not freeing an dynamic object allocated using alloca
      for(auto const &a : allocad)
      {
        expr2tc alloc_obj = get_base_object(a.obj);
        const irep_idt &id_alloc_obj = to_symbol2t(alloc_obj).thename;
        const irep_idt &id_item_obj = to_symbol2t(item.object).thename;
        // Check if the object allocated with alloca is the same
        // as given in the free function
        if(id_alloc_obj == id_item_obj)
        {
          expr2tc noteq = notequal2tc(alloc_obj, item.object);
          g.guard_expr(noteq);
          claim(noteq, "dereference failure: invalid pointer freed");
        }
      }
    }
  }

  // Clear the alloc bit, and set the deallocated bit.
  type2tc sym_type =
    type2tc(new array_type2t(get_bool_type(), expr2tc(), true));
  expr2tc ptr_obj = pointer_object2tc(pointer_type2(), code.operand);
  dereference(ptr_obj, dereferencet::READ);

  symbol2tc dealloc_sym(sym_type, deallocd_arr_name);
  index2tc dealloc_index_expr(get_bool_type(), dealloc_sym, ptr_obj);
  expr2tc truth = gen_true_expr();
  symex_assign(code_assign2tc(dealloc_index_expr, truth), true);

  symbol2tc valid_sym(sym_type, valid_ptr_arr_name);
  index2tc valid_index_expr(get_bool_type(), valid_sym, ptr_obj);
  expr2tc falsity = gen_false_expr();
  symex_assign(code_assign2tc(valid_index_expr, falsity), true);
}

void goto_symext::symex_printf(const expr2tc &, const expr2tc &rhs)
{
  assert(is_code_printf2t(rhs));

  code_printf2tc new_rhs(to_code_printf2t(rhs));
  cur_state->rename(new_rhs);

  // The expr2tc in position 0 is the string format
  const irep_idt fmt = get_string_argument(new_rhs->operands[0]);

  // Now we pop the format
  new_rhs->operands.erase(new_rhs->operands.begin());

  std::list<expr2tc> args;
  new_rhs->foreach_operand([this, &args](const expr2tc &e) {
    expr2tc tmp = e;
    do_simplify(tmp);
    args.push_back(tmp);
  });

  target->output(
    cur_state->guard.as_expr(), cur_state->source, fmt.as_string(), args);
}

void goto_symext::symex_cpp_new(const expr2tc &lhs, const sideeffect2t &code)
{
  bool do_array;

  do_array = (code.kind == sideeffect2t::cpp_new_arr);

  unsigned int &dynamic_counter = get_dynamic_counter();
  dynamic_counter++;

  const std::string count_string(i2string(dynamic_counter));

  // value
  symbolt symbol;
  symbol.name = do_array ? "dynamic_" + count_string + "_array"
                         : "dynamic_" + count_string + "_value";
  symbol.id = "symex_dynamic::" + id2string(symbol.name);
  symbol.lvalue = true;
  symbol.mode = "C++";

  const pointer_type2t &ptr_ref = to_pointer_type(code.type);
  type2tc renamedtype2 =
    migrate_type(ns.follow(migrate_type_back(ptr_ref.subtype)));

  type2tc newtype =
    do_array ? type2tc(new array_type2t(renamedtype2, code.size, false))
             : renamedtype2;

  symbol.type = migrate_type_back(newtype);

  symbol.type.dynamic(true);

  new_context.add(symbol);

  // make symbol expression

  address_of2tc rhs(renamedtype2, expr2tc());

  if(do_array)
  {
    symbol2tc sym(newtype, symbol.id);
    index2tc idx(renamedtype2, sym, gen_ulong(0));
    rhs->ptr_obj = idx;
  }
  else
    rhs->ptr_obj = symbol2tc(newtype, symbol.id);

  cur_state->rename(rhs);
  expr2tc rhs_copy(rhs);

  symex_assign(code_assign2tc(lhs, rhs), true);

  // Mark that object as being dynamic, in the __ESBMC_is_dynamic array
  type2tc sym_type =
    type2tc(new array_type2t(get_bool_type(), expr2tc(), true));
  symbol2tc sym(sym_type, "__ESBMC_is_dynamic");

  pointer_object2tc ptr_obj(pointer_type2(), lhs);
  index2tc idx(get_bool_type(), sym, ptr_obj);
  expr2tc truth = gen_true_expr();

  symex_assign(code_assign2tc(idx, truth), true);

  dynamic_memory.emplace_back(
    rhs_copy, cur_state->guard, false, symbol.name.as_string());
}

// XXX - implement as a call to free?
void goto_symext::symex_cpp_delete(const expr2tc &)
{
  //bool do_array=code.statement()=="delete[]";
}

void goto_symext::intrinsic_yield(reachability_treet &art)
{
  // Don't context switch if the guard is false.
  if(!cur_state->guard.is_false())
    art.get_cur_state().force_cswitch();
}

void goto_symext::intrinsic_switch_to(
  const code_function_call2t &call,
  reachability_treet &art)
{
  // Switch to other thread.
  const expr2tc &num = call.operands[0];
  if(!is_constant_int2t(num))
  {
    msg.error(
      fmt::format("Can't switch to non-constant thread id no\n{}", *num));
    abort();
  }

  const constant_int2t &thread_num = to_constant_int2t(num);

  unsigned int tid = thread_num.value.to_uint64();
  if(tid != art.get_cur_state().get_active_state_number())
    art.get_cur_state().switch_to_thread(tid);
}

void goto_symext::intrinsic_switch_from(reachability_treet &art)
{
  // Mark switching back to this thread as already having been explored
  art.get_cur_state()
    .DFS_traversed[art.get_cur_state().get_active_state_number()] = true;

  // And force a context switch.
  art.get_cur_state().force_cswitch();
}

void goto_symext::intrinsic_get_thread_id(
  const code_function_call2t &call,
  reachability_treet &art)
{
  statet &state = art.get_cur_state().get_active_state();

  unsigned int thread_id = art.get_cur_state().get_active_state_number();
  constant_int2tc tid(call.ret->type, BigInt(thread_id));

  state.value_set.assign(call.ret, tid);

  symex_assign(code_assign2tc(call.ret, tid), true);
}

void goto_symext::intrinsic_set_thread_data(
  const code_function_call2t &call,
  reachability_treet &art)
{
  statet &state = art.get_cur_state().get_active_state();
  expr2tc threadid = call.operands[0];
  expr2tc startdata = call.operands[1];

  state.global_guard.add(cur_state->guard.as_expr());
  state.rename(threadid);
  state.rename(startdata);

  while(is_typecast2t(threadid))
    threadid = to_typecast2t(threadid).from;

  if(!is_constant_int2t(threadid))
  {
    msg.error("__ESBMC_set_start_data received nonconstant thread id");
    abort();
  }
  unsigned int tid = to_constant_int2t(threadid).value.to_uint64();
  art.get_cur_state().set_thread_start_data(tid, startdata);
}

void goto_symext::intrinsic_get_thread_data(
  const code_function_call2t &call,
  reachability_treet &art)
{
  statet &state = art.get_cur_state().get_active_state();
  expr2tc threadid = call.operands[0];

  state.level2.rename(threadid);

  while(is_typecast2t(threadid))
    threadid = to_typecast2t(threadid).from;

  if(!is_constant_int2t(threadid))
  {
    msg.error("__ESBMC_get_start_data received nonconstant thread id");
    abort();
  }

  unsigned int tid = to_constant_int2t(threadid).value.to_uint64();
  const expr2tc &startdata = art.get_cur_state().get_thread_start_data(tid);

  assert(base_type_eq(call.ret->type, startdata->type, ns));

  state.value_set.assign(call.ret, startdata);
  symex_assign(code_assign2tc(call.ret, startdata), true);
}

void goto_symext::intrinsic_spawn_thread(
  const code_function_call2t &call,
  reachability_treet &art)
{
  if(
    (k_induction || inductive_step) &&
    !options.get_bool_option("disable-inductive-step"))
  {
    msg.warning(
      "WARNING: k-induction does not support concurrency yet. "
      "Disabling inductive step");

    // Disable inductive step on multi threaded code
    options.set_option("disable-inductive-step", true);
  }

  // As an argument, we expect the address of a symbol.
  expr2tc addr = call.operands[0];
  simplify(addr); /* simplification is not needed for clang-11, but clang-13
                   * inserts a no-op typecast here. */
  assert(is_address_of2t(addr));
  const address_of2t &addrof = to_address_of2t(addr);
  assert(is_symbol2t(addrof.ptr_obj));
  const irep_idt &symname = to_symbol2t(addrof.ptr_obj).thename;

  goto_functionst::function_mapt::const_iterator it =
    art.goto_functions.function_map.find(symname);
  if(it == art.goto_functions.function_map.end())
  {
    msg.error(
      fmt::format("Spawning thread \"{}{}", symname, "\": symbol not found"));
    abort();
  }

  if(!it->second.body_available)
  {
    msg.error(fmt::format("Spawning thread \"{}{}", symname, "\": no body"));
    abort();
  }

  const goto_programt &prog = it->second.body;

  // Invalidates current state reference!
  unsigned int thread_id = art.get_cur_state().add_thread(&prog);

  statet &state = art.get_cur_state().get_active_state();

  constant_int2tc thread_id_exp(call.ret->type, BigInt(thread_id));

  state.value_set.assign(call.ret, thread_id_exp);

  symex_assign(code_assign2tc(call.ret, thread_id_exp), true);

  // Force a context switch point. If the caller is in an atomic block, it'll be
  // blocked, but a context switch will be forced when we exit the atomic block.
  // Otherwise, this will cause the required context switch.
  art.get_cur_state().force_cswitch();
}

void goto_symext::intrinsic_terminate_thread(reachability_treet &art)
{
  art.get_cur_state().end_thread();
  // No need to force a context switch; an ended thread will cause the run to
  // end and the switcher to be invoked.
}

void goto_symext::intrinsic_get_thread_state(
  const code_function_call2t &call,
  reachability_treet &art)
{
  statet &state = art.get_cur_state().get_active_state();
  expr2tc threadid = call.operands[0];
  state.level2.rename(threadid);

  while(is_typecast2t(threadid))
    threadid = to_typecast2t(threadid).from;

  if(!is_constant_int2t(threadid))
  {
    msg.error("__ESBMC_get_thread_state received nonconstant thread id");
    abort();
  }

  unsigned int tid = to_constant_int2t(threadid).value.to_uint64();
  // Possibly we should handle this error; but meh.
  assert(art.get_cur_state().threads_state.size() >= tid);

  // Thread state is simply whether the thread is ended or not.
  unsigned int flags =
    (art.get_cur_state().threads_state[tid].thread_ended) ? 1 : 0;

  // Reuse threadid
  constant_int2tc flag_expr(get_uint_type(config.ansi_c.int_width), flags);
  symex_assign(code_assign2tc(call.ret, flag_expr), true);
}

void goto_symext::intrinsic_really_atomic_begin(reachability_treet &art)
{
  art.get_cur_state().increment_active_atomic_number();
}

void goto_symext::intrinsic_really_atomic_end(reachability_treet &art)
{
  art.get_cur_state().decrement_active_atomic_number();
}

void goto_symext::intrinsic_switch_to_monitor(reachability_treet &art)
{
  execution_statet &ex_state = art.get_cur_state();

  // Don't do this if we're in the initialization function.
  if(cur_state->source.pc->function == "__ESBMC_main")
    return;

  ex_state.switch_to_monitor();
}

void goto_symext::intrinsic_switch_from_monitor(reachability_treet &art)
{
  execution_statet &ex_state = art.get_cur_state();
  ex_state.switch_away_from_monitor();
}

void goto_symext::intrinsic_register_monitor(
  const code_function_call2t &call,
  reachability_treet &art)
{
  execution_statet &ex_state = art.get_cur_state();

  if(ex_state.tid_is_set)
    assert(
      0 && "Monitor thread ID was already set (__ESBMC_register_monitor)\n");

  statet &state = art.get_cur_state().get_active_state();
  expr2tc threadid = call.operands[0];
  state.level2.rename(threadid);

  while(is_typecast2t(threadid))
    threadid = to_typecast2t(threadid).from;

  if(!is_constant_int2t(threadid))
  {
    msg.error("__ESBMC_register_monitor received nonconstant thread id");
    abort();
  }

  unsigned int tid = to_constant_int2t(threadid).value.to_uint64();
  assert(art.get_cur_state().threads_state.size() >= tid);
  ex_state.monitor_tid = tid;
  ex_state.tid_is_set = true;
}

void goto_symext::intrinsic_kill_monitor(reachability_treet &art)
{
  execution_statet &ex_state = art.get_cur_state();
  ex_state.kill_monitor_thread();
}

void goto_symext::symex_va_arg(const expr2tc &lhs, const sideeffect2t &code)
{
  // Get symbol
  expr2tc symbol = code.operand;
  assert(is_symbol2t(symbol));

  // to allow constant propagation
  cur_state->rename(symbol);
  do_simplify(symbol);

  expr2tc next_symbol = symbol;
  if(is_typecast2t(next_symbol))
    next_symbol = to_typecast2t(symbol).from;

  if(is_address_of2t(next_symbol))
    next_symbol = to_address_of2t(next_symbol).ptr_obj;

  assert(is_symbol2t(next_symbol));
  irep_idt id = to_symbol2t(next_symbol).thename;
  std::string base =
    id2string(cur_state->top().function_identifier) + "::va_arg";

  id = base + std::to_string(cur_state->top().va_index++);

  expr2tc va_rhs;

  const symbolt *s = new_context.find_symbol(id);
  if(s != nullptr)
  {
    type2tc symbol_type = migrate_type(s->type);

    va_rhs = symbol2tc(symbol_type, s->id);
    cur_state->top().level1.get_ident_name(va_rhs);

    va_rhs = address_of2tc(symbol_type, va_rhs);
    va_rhs = typecast2tc(lhs->type, va_rhs);
  }
  else
  {
    va_rhs = gen_zero(lhs->type);
  }

  symex_assign(code_assign2tc(lhs, va_rhs), true);
}

// Computes the equivalent object value when considering a memset operation on it
expr2tc gen_byte_expression_byte_update(
  const type2tc &type,
  const expr2tc &src,
  const expr2tc &value,
  const size_t num_of_bytes,
  const size_t offset)
{
  // Sadly, our simplifier can not typecast from value operations
  // safely. We can however :)
  auto new_src = src;
  auto new_type = type;

  auto found_constant = false;
  auto optimized = src->simplify();
  if(optimized)
  {
    found_constant = is_typecast2t(optimized) &&
                     is_constant_int2t(to_typecast2t(optimized).from);
    if(found_constant)
    {
      new_src = to_typecast2t(optimized).from;
      new_type = get_int64_type();
    }
  }

  expr2tc result = new_src;
  auto value_downcast = typecast2tc(get_uint8_type(), value);

  constant_int2tc off(get_int32_type(), BigInt(offset));
  for(size_t counter = 0; counter < num_of_bytes; counter++)
  {
    constant_int2tc increment(get_int32_type(), BigInt(counter));
    result = byte_update2tc(
      new_type,
      result,
      add2tc(off->type, off, increment),
      value_downcast,
      false);
  }

  if(found_constant)
    result = typecast2tc(type, result);

  simplify(result);

  return result;
}

// Computes the equivalent object value when considering a memset operation on it
expr2tc gen_byte_expression(
  const type2tc &type,
  const expr2tc &src,
  const expr2tc &value,
  const size_t num_of_bytes,
  const size_t offset)
{
  /**
   * The idea of this expression is to compute the object value
   * in the case where every byte `value` was set set up until num_of_bytes
   *
   * @warning this function does not add any pointer/memory/bounds check!
   *          they should be added before calling this function!
   *
   * In summary, there are two main computations here:
   *
   * A. Generate the byte representation, this is mostly through
   *    the `result` expression. The expression is initialized with zero
   *    and then, until the num_of_bytes is reached it will do a full byte
   *    left-shift followed by an bitor operation with the byte value:
   *
   *    Example, for a integer(4 bytes) with memset using 3 bytes and value 0xF1
   *
   *    step 1: 0x00000000 -- left-shift 8 -- 0x00000000 -- bitor -- 0x000000F1
   *    step 2: 0x000000F1 -- left-shift 8 -- 0x0000F100 -- bitor -- 0x0000F1F1
   *    step 3: 0x0000F1F1 -- left-shift 8 -- 0x00F1F100 -- bitor -- 0x00F1F1F1
   *
   *    Since we only want 3 bytes, the initialized object value would be 0x00F1F1F1
   *
   * B. Generate a mask of the bits that were not set, this is done because skipped bits
   *    need to be returned back. The computation of this is simple, we initialize every
   *    bit that was changed by the byte-representation computation with a 1. Which is then
   *    negated to be applied with an bitand in the original value:
   *
   *    Back to the example in A, we had the byte-representation of  0x00F1F1F1. If the
   *    original value was 0xA2A2A2A2, then we would have the following mask:
   *
   *    step 1: 0x00000000 -- set-bits -- 0x000000FF
   *    step 2: 0x000000FF -- set-bits -- 0x0000FFFF
   *    step 3: 0x0000FFFF -- set-bits -- 0x00FFFFFF
   *
   *   So, 0x00FFFFFF is the mask for all bits changed. We can negate it to: 0xFF000000
   *
   *   Then, we can apply it to the original source value with bitand
   *
   *   0xA2A2A2A2 AND 0xFF000000 --> 0xA2000000
   *
   * Finally, we get the result from A and B and unify them through a bitor
   *
   *  0xA2000000 OR 0x00F1F1F1 --> 0xA2F1F1F1
   *
   * Note about offsets: To handle them, we apply left shifts to the remaining offset after
   * the computation of the object-value and initial mask representation
   *
   */

  if(is_pointer_type(type))
    return gen_byte_expression_byte_update(
      type, src, value, num_of_bytes, offset);
  expr2tc result = gen_zero(type);
  auto value_downcast = typecast2tc(get_uint8_type(), value);
  auto value_upcast = typecast2tc(
    type,
    value_downcast); // so smt_conv will complain about the width of the type

  expr2tc mask = gen_zero(type);

  auto eight = constant_int2tc(int_type2(), BigInt(8));
  auto one = constant_int2tc(int_type2(), BigInt(1));
  for(unsigned i = 0; i < num_of_bytes; i++)
  {
    result = shl2tc(type, result, eight);
    result = bitor2tc(type, result, value_upcast);

    for(int m = 0; m < 8; m++)
    {
      mask = shl2tc(type, mask, one);
      mask = bitor2tc(type, mask, one);
    }
  }

  // Do the rest of the offset!
  for(unsigned i = 0; i < offset; i++)
  {
    result = shl2tc(type, result, eight);
    mask = shl2tc(type, mask, eight);
  }

  mask = bitnot2tc(type, mask);
  mask = bitand2tc(type, src, mask);
  result = bitor2tc(type, result, mask);

  simplify(result);
  return result;
}

inline expr2tc gen_value_by_byte(
  const type2tc &type,
  const expr2tc &src,
  const expr2tc &value,
  const size_t num_of_bytes,
  const size_t offset)
{
  /**
   * @brief Construct a new object, initializing it with the memset equivalent
   *
   * There are a few corner cases here:
   *
   * 1 - Primitives: these are simple: just generate the byte_expression directly
   * 2 - Arrays: these are ok: just keep generating byte_expression for each member
   *        until a limit has arrived. Dynamic memory is dealt here.
   * 3 - Structs/Union: these are the hardest as we have to take the alignment into
   *        account when dealing with it. Hopefully the clang-frontend already give it
   *        to us.
   *
   */

  // I am not sure if bitwise operations are valid for floats
  if(is_floatbv_type(type) || is_fixedbv_type(type))
    return expr2tc();

  if(is_array_type(type))
  {
    /*
     * Very straighforward, get the total number_of_bytes and keep subtracting until
     * the end
     */

    constant_array2tc result = gen_zero(type);

    auto base_size = type_byte_size(to_array_type(type).subtype).to_uint64();

    auto bytes_left = num_of_bytes;
    auto offset_left = offset;

    for(unsigned i = 0; i < result->datatype_members.size(); i++)
    {
      BigInt position(i);
      index2tc local_member(
        to_array_type(type).subtype,
        src,
        constant_int2tc(get_uint32_type(), position));
      // Skip offsets
      if(offset_left >= base_size)
      {
        result->datatype_members[i] = local_member;
        offset_left -= base_size;
      }
      else
      {
        assert(offset_left < base_size);
        auto bytes_to_write = bytes_left < base_size ? bytes_left : base_size;
        result->datatype_members[i] = gen_value_by_byte(
          to_array_type(type).subtype,
          local_member,
          value,
          bytes_to_write,
          offset_left);
        bytes_left =
          bytes_left <= base_size ? 0 : bytes_left - (base_size - offset_left);
        offset_left = offset_left <= base_size ? 0 : offset_left - base_size;
        assert(offset_left == 0);
      }
    }

    return result;
  }

  if(is_struct_type(type))
  {
    /** Similar to array, however get the size of
     * each component
     */
    constant_struct2tc result = gen_zero(type);

    auto bytes_left = num_of_bytes;
    auto offset_left = offset;

    for(unsigned i = 0; i < result->datatype_members.size(); i++)
    {
      auto name = to_struct_type(type).member_names[i];
      member2tc local_member(to_struct_type(type).members[i], src, name);

      // Since it is a symbol, lets start from the old value
      if(is_pointer_type(to_struct_type(type).members[i]))
        result->datatype_members[i] = local_member;

      auto current_member_type = result->datatype_members[i]->type;

      auto current_member_size =
        type_byte_size(current_member_type).to_uint64();

      // Skip offsets
      if(offset_left >= current_member_size)
      {
        result->datatype_members[i] = local_member;
        offset_left -= current_member_size;
      }
      else
      {
        assert(offset_left < current_member_size);
        auto bytes_to_write = std::min(bytes_left, current_member_size);
        result->datatype_members[i] = gen_value_by_byte(
          current_member_type,
          local_member,
          value,
          bytes_to_write,
          offset_left);

        if(!result->datatype_members[i])
          return expr2tc();

        bytes_left = bytes_left < current_member_size
                       ? 0
                       : bytes_left - (current_member_size - offset_left);
        offset_left = offset_left <= current_member_size
                        ? 0
                        : offset_left - current_member_size;
        assert(offset_left == 0);
      }
    }
    return result;
  }

  if(is_union_type(type))
  {
    /**
     * Unions are not nice, let's go through every member
     * and get the biggest one! And then use it directly
     *
     * @warning there is a semantic difference on this when
     * compared to c:@F@__memset_impl. While this function
     * will yield the same result as `clang` would, ESBMC
     * will handle the dereference (in the __memset_impl)
     * using the first member, which can lead to overflows.
     * See GitHub Issue #639
     *
     */
    constant_union2tc result = gen_zero(type);

    auto union_total_size = type_byte_size(type).to_uint64();
    // Let's find a member with the biggest size
    int selected_member_index;

    for(unsigned i = 0; i < to_union_type(type).members.size(); i++)
    {
      if(
        type_byte_size(to_union_type(type).members[i]).to_uint64() ==
        union_total_size)
      {
        selected_member_index = i;
        break;
      }
    }

    auto name = to_union_type(type).member_names[selected_member_index];
    auto member_type = to_union_type(type).members[selected_member_index];
    member2tc member(member_type, src, name);

    result->init_field = name;
    result->datatype_members[0] =
      gen_value_by_byte(member_type, member, value, num_of_bytes, offset);
    return result;
  }

  // Found a primitive! Just apply the function
  return gen_byte_expression(type, src, value, num_of_bytes, offset);
}

void goto_symext::intrinsic_memset(
  reachability_treet &art,
  const code_function_call2t &func_call)
{
  /**
     * @brief This function will try to initialize the object pointed by
     * the address in a smarter way, minimizing the number of assignments.
     * This is intend to optimize the behaviour of a memset operation:
     *
     * memset(void* ptr, int value, size_t num_of_bytes)
     *
     * - ptr can point to anything. We have to add checks!
     * - value is interpreted as a uchar.
     * - num_of_bytes must be known. If it is nondet, we will bump the call
     *
     * In plain C, the objective of a call such as:
     *
     * int a;
     * memset(&a, value, num)
     *
     * Would generate something as:
     *
     * int temp = 0;
     * for(int i = 0; i < num; i++) temp = byte | (temp << 8);
     * a = temp;
     *
     * This is just a simplification for understanding though. During the
     * instrumentation size checks will be added, and also, the original
     * bytes from `a` that were not overwritten must be mantained!
     * Arrays will need to be added up to an nth element.
     *
     * In ESBMC though, we have 2 main methods of dealing with memory objects:
     *
     * A. Heap objects, which are valid/invalid. They are the easiest to deal
     *    with, as the dereference will actually return a big array of char to us.
     *    For this case, we can just overwrite the members directly with the value
     *
     * B. Stack objects, which are typed. It will be hard, this will require operations
     *    which depends on the base type and also on padding.
     *
     */

  // 1. Check for the functions parameters and do the deref and processing!

  assert(func_call.operands.size() == 3 && "Wrong memset signature");
  auto &ex_state = art.get_cur_state();
  if(ex_state.cur_state->guard.is_false())
    return;

  // Define a local function for translating to calling the unwinding C
  // implementation of memset
  auto bump_call = [this, &func_call]() -> void {
    // We're going to execute a function call, and that's going to mess with
    // the program counter. Set it back *onto* pointing at this intrinsic, so
    // symex_function_call calculates the right return address. Misery.
    cur_state->source.pc--;

    expr2tc newcall = func_call.clone();
    code_function_call2t &mutable_funccall = to_code_function_call2t(newcall);
    mutable_funccall.function =
      symbol2tc(get_empty_type(), "c:@F@__memset_impl");
    // Execute call
    symex_function_call(newcall);
    return;
  };

  /* Get the arguments
     * arg0: ptr to object
     * arg1: int for the new byte value
     * arg2: number of bytes to be set */
  expr2tc arg0 = func_call.operands[0];
  expr2tc arg1 = func_call.operands[1];
  expr2tc arg2 = func_call.operands[2];

  msg.debug("[memset] started call");

  // Checks where arg0 points to
  internal_deref_items.clear();
  dereference2tc deref(get_empty_type(), arg0);
  dereference(deref, dereferencet::INTERNAL);

  /* Preconditions for the optimization:
     * A: It should point to someplace
     * B: byte itself should be renamed properly
     * C: Number of bytes cannot be symbolic
     * D: This is a simplification. So don't run with --no-simplify */
  cur_state->rename(arg1);
  cur_state->rename(arg2);
  if(
    !internal_deref_items.size() || !arg1 || !arg2 || is_symbol2t(arg2) ||
    options.get_bool_option("no-simplify"))
  {
    /* Not sure what to do here, let's rely
       * on the default implementation then */
    msg.debug("[memset] Couldn't optimize memset due to precondition");
    bump_call();
    return;
  }

  simplify(arg2);
  if(!is_constant_int2t(arg2))
  {
    msg.debug("[memset] TODO: simplifier issues :/");
    bump_call();
    return;
  }

<<<<<<< HEAD
    int tmpsize;
    try
    {
      tmpsize = type_byte_size(item.object->type).to_int64();
    }
    catch(const array_type2t::dyn_sized_array_excp &e)
    {
      tmpsize = -1;
    }
    catch(const array_type2t::inf_sized_array_excp &e)
    {
      tmpsize = -1;
    }
=======
  auto number_of_bytes = to_constant_int2t(arg2).as_ulong();
>>>>>>> b1858b71

  // If no byte was changed... we are finished

  // Where are we pointing to?
  for(auto &item : internal_deref_items)
  {
    auto guard = ex_state.cur_state->guard;
    auto item_object = item.object;
    auto item_offset = item.offset;
    guard.add(item.guard);

    cur_state->rename(item_object);
    cur_state->rename(item_offset);

    /* Pre-requisites locally:
       * item_object must be something!
       * item_offset must be something! */
    if(!item_object || !item_offset)
    {
      msg.debug("[memset] Couldn't get item_object/item_offset");
      bump_call();
      return;
    }

    simplify(item_offset);
    // We can't optimize symbolic offsets :/
    if(is_symbol2t(item_offset))
    {
      msg.debug(fmt::format(
        "[memset] Item offset is symbolic: {}",
        to_symbol2t(item_offset).get_symbol_name()));
      bump_call();
      return;
    }

    // TODO: Why (X*Y)/Y is not X?
    if(is_div2t(item_offset))
    {
      auto as_div = to_div2t(item_offset);
      if(is_mul2t(as_div.side_1) && is_constant_int2t(as_div.side_2))
      {
        auto as_mul = to_mul2t(as_div.side_1);
        if(
          is_constant_int2t(as_mul.side_2) &&
          (to_constant_int2t(as_mul.side_2).as_ulong() ==
           to_constant_int2t(as_div.side_2).as_ulong()))
        {
          // if side_1 of mult is a pointer_offset, then it is just zero
          if(is_pointer_offset2t(as_mul.side_1))
          {
            msg.debug("[memset] TODO: some simplifications are missing");
            item_offset = constant_int2tc(get_uint64_type(), BigInt(0));
          }
        }
      }
    }

    if(!is_constant_int2t(item_offset))
    {
<<<<<<< HEAD
      const expr2tc &offs = item.offset;
      expr2tc val = gen_zero(item.object->type);
      guardt curguard(cur_state->guard);
      curguard.add(item.guard);

      int tmpsize;
      try
      {
        tmpsize = type_byte_size(item.object->type).to_int64();
      }
      catch(const array_type2t::dyn_sized_array_excp &e)
      {
        tmpsize = -1;
      }
      catch(const array_type2t::inf_sized_array_excp &e)
      {
        tmpsize = -1;
      }

      if(is_constant_int2t(offs) && to_constant_int2t(offs).value == 0)
      {
        symex_assign(code_assign2tc(item.object, val), false, curguard);
      }
      else if(
        !is_constant_int2t(offs) && is_constant_int2t(size) &&
        to_constant_int2t(size).value == tmpsize)
      {
        // It's a memset where the size is such that the only valid offset is
        // zero.
        symex_assign(code_assign2tc(item.object, val), false, curguard);
        expr2tc eq = equality2tc(offs, gen_zero(offs->type));
        curguard.guard_expr(eq);
        if(!options.get_bool_option("no-pointer-check"))
          claim(eq, "Memset of full-object-size must have zero offset");
      }
      else if(is_struct_type(item.object->type) && is_constant_int2t(size))
      {
        // Misery time: rather than re-building the build-reference-to logic,
        // use it here. The memset'd size might correspond to a large number
        // of incompatible types though: so we might need to _try_ to build
        // references to a lot of them.
        std::list<std::tuple<type2tc, expr2tc, expr2tc>> out_list;
        std::list<std::pair<type2tc, unsigned int>> in_list;
        auto it = ref_types.find(item.object->type);
        assert(it != ref_types.end());
        in_list = it->second;

        // We now have a list of types and offsets we might resolve to.
        symex_dereference_statet sds(*this, *cur_state);
        dereferencet dereference(ns, new_context, options, sds, msg);
        dereference.set_block_assertions();
        for(const auto &cur_type : in_list)
        {
          expr2tc value = item.object;
          expr2tc this_offs = gen_ulong(cur_type.second);

          if(is_array_type(cur_type.first))
          {
            // Build a reference to the first elem.
            const array_type2t &arrtype = to_array_type(cur_type.first);
            // Converting offset into bits here
            expr2tc new_offset =
              mul2tc(this_offs->type, this_offs, gen_ulong(8));
            simplify(new_offset);

            dereference.build_reference_rec(
              value, new_offset, arrtype.subtype, curguard, dereferencet::READ);
          }
          else
          {
            // Converting offset into bits here
            expr2tc new_offset =
              mul2tc(this_offs->type, this_offs, gen_ulong(8));
            simplify(new_offset);
=======
      /* If we reached here, item_offset is not symbolic
       * and we don't know what the actual value of it is...
       *
       * For now bump_call, later we should expand our simplifier
       */
      msg.debug(
        "[memset] TODO: some simplifications are missing, bumping call");
      bump_call();
      return;
    }
>>>>>>> b1858b71

    auto number_of_offset = to_constant_int2t(item_offset).value.to_uint64();
    auto type_size = type_byte_size(item_object->type).to_uint64();

    if(is_code_type(item_object->type))
    {
      auto error_msg =
        fmt::format("dereference failure: trying to deref a ptr code");

      auto false_expr = gen_false_expr();
      guard.guard_expr(false_expr);
      claim(false_expr, error_msg);
      continue;
    }

    auto is_out_bounds = ((type_size - number_of_offset) < number_of_bytes) ||
                         (number_of_offset > type_size);
    if(
      is_out_bounds && !options.get_bool_option("no-pointer-check") &&
      !options.get_bool_option("no-bounds-check"))
    {
      auto error_msg = fmt::format(
        "dereference failure: memset of memory segment of size {} with {} "
        "bytes",
        type_size - number_of_offset,
        number_of_bytes);

      guard.add(gen_false_expr());
      claim(gen_false_expr(), error_msg);
      continue;
    }

    auto new_object = gen_value_by_byte(
      item_object->type, item_object, arg1, number_of_bytes, number_of_offset);

    // Where we able to optimize it? If not... bump call
    if(!new_object)
    {
      msg.debug("[memset] gen_value_by_byte failed");
      bump_call();
      return;
    }
    // 4. Assign the new object
    symex_assign(code_assign2tc(item.object, new_object), false, guard);
  }
  // Lastly, let's add a NULL ptr check
  if(!options.get_bool_option("no-pointer-check"))
  {
    symbol2tc null_sym(arg0->type, "NULL");
    same_object2tc obj(arg0, null_sym);
    not2tc null_check(same_object2tc(arg0, null_sym));
    ex_state.cur_state->guard.guard_expr(null_check);
    claim(null_check, " dereference failure: NULL pointer");
  }

  expr2tc ret_ref = func_call.ret;
  dereference(ret_ref, dereferencet::READ);
  symex_assign(code_assign2tc(ret_ref, arg0), false, cur_state->guard);
}

void goto_symext::intrinsic_get_object_size(
  const code_function_call2t &func_call,
  reachability_treet &)
{
  assert(func_call.operands.size() == 1 && "Wrong get_object_size signature");
  auto ptr = func_call.operands[0];

  // Work out what the ptr points at.
  internal_deref_items.clear();
  dereference2tc deref(get_empty_type(), ptr);
  dereference(deref, dereferencet::INTERNAL);

  assert(is_array_type(internal_deref_items.front().object->type));
  auto obj_size =
    to_array_type(internal_deref_items.front().object->type).array_size;

  expr2tc ret_ref = func_call.ret;
  dereference(ret_ref, dereferencet::READ);
  symex_assign(code_assign2tc(ret_ref, obj_size), false, cur_state->guard);
}<|MERGE_RESOLUTION|>--- conflicted
+++ resolved
@@ -1174,23 +1174,7 @@
     return;
   }
 
-<<<<<<< HEAD
-    int tmpsize;
-    try
-    {
-      tmpsize = type_byte_size(item.object->type).to_int64();
-    }
-    catch(const array_type2t::dyn_sized_array_excp &e)
-    {
-      tmpsize = -1;
-    }
-    catch(const array_type2t::inf_sized_array_excp &e)
-    {
-      tmpsize = -1;
-    }
-=======
   auto number_of_bytes = to_constant_int2t(arg2).as_ulong();
->>>>>>> b1858b71
 
   // If no byte was changed... we are finished
 
@@ -1250,82 +1234,6 @@
 
     if(!is_constant_int2t(item_offset))
     {
-<<<<<<< HEAD
-      const expr2tc &offs = item.offset;
-      expr2tc val = gen_zero(item.object->type);
-      guardt curguard(cur_state->guard);
-      curguard.add(item.guard);
-
-      int tmpsize;
-      try
-      {
-        tmpsize = type_byte_size(item.object->type).to_int64();
-      }
-      catch(const array_type2t::dyn_sized_array_excp &e)
-      {
-        tmpsize = -1;
-      }
-      catch(const array_type2t::inf_sized_array_excp &e)
-      {
-        tmpsize = -1;
-      }
-
-      if(is_constant_int2t(offs) && to_constant_int2t(offs).value == 0)
-      {
-        symex_assign(code_assign2tc(item.object, val), false, curguard);
-      }
-      else if(
-        !is_constant_int2t(offs) && is_constant_int2t(size) &&
-        to_constant_int2t(size).value == tmpsize)
-      {
-        // It's a memset where the size is such that the only valid offset is
-        // zero.
-        symex_assign(code_assign2tc(item.object, val), false, curguard);
-        expr2tc eq = equality2tc(offs, gen_zero(offs->type));
-        curguard.guard_expr(eq);
-        if(!options.get_bool_option("no-pointer-check"))
-          claim(eq, "Memset of full-object-size must have zero offset");
-      }
-      else if(is_struct_type(item.object->type) && is_constant_int2t(size))
-      {
-        // Misery time: rather than re-building the build-reference-to logic,
-        // use it here. The memset'd size might correspond to a large number
-        // of incompatible types though: so we might need to _try_ to build
-        // references to a lot of them.
-        std::list<std::tuple<type2tc, expr2tc, expr2tc>> out_list;
-        std::list<std::pair<type2tc, unsigned int>> in_list;
-        auto it = ref_types.find(item.object->type);
-        assert(it != ref_types.end());
-        in_list = it->second;
-
-        // We now have a list of types and offsets we might resolve to.
-        symex_dereference_statet sds(*this, *cur_state);
-        dereferencet dereference(ns, new_context, options, sds, msg);
-        dereference.set_block_assertions();
-        for(const auto &cur_type : in_list)
-        {
-          expr2tc value = item.object;
-          expr2tc this_offs = gen_ulong(cur_type.second);
-
-          if(is_array_type(cur_type.first))
-          {
-            // Build a reference to the first elem.
-            const array_type2t &arrtype = to_array_type(cur_type.first);
-            // Converting offset into bits here
-            expr2tc new_offset =
-              mul2tc(this_offs->type, this_offs, gen_ulong(8));
-            simplify(new_offset);
-
-            dereference.build_reference_rec(
-              value, new_offset, arrtype.subtype, curguard, dereferencet::READ);
-          }
-          else
-          {
-            // Converting offset into bits here
-            expr2tc new_offset =
-              mul2tc(this_offs->type, this_offs, gen_ulong(8));
-            simplify(new_offset);
-=======
       /* If we reached here, item_offset is not symbolic
        * and we don't know what the actual value of it is...
        *
@@ -1336,7 +1244,6 @@
       bump_call();
       return;
     }
->>>>>>> b1858b71
 
     auto number_of_offset = to_constant_int2t(item_offset).value.to_uint64();
     auto type_size = type_byte_size(item_object->type).to_uint64();
