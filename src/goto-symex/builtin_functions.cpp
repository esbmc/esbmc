--- conflicted
+++ resolved
@@ -111,11 +111,7 @@
   track_new_pointer(ptr_obj, type2tc(), realloc_size);
 
   guardt guard;
-<<<<<<< HEAD
-  symex_assign_rec(lhs, lhs, result, guard);
-=======
-  symex_assign_rec(lhs, result, guard, symex_targett::STATE);
->>>>>>> b261e1b1
+  symex_assign_rec(lhs, lhs, result, guard, symex_targett::STATE);
 }
 
 expr2tc
@@ -222,11 +218,7 @@
   expr2tc rhs_copy(rhs);
 
   guardt guard;
-<<<<<<< HEAD
-  symex_assign_rec(lhs, lhs, rhs, guard);
-=======
-  symex_assign_rec(lhs, rhs, guard, symex_targett::STATE);
->>>>>>> b261e1b1
+  symex_assign_rec(lhs, lhs, rhs, guard, symex_targett::STATE);
 
   pointer_object2tc ptr_obj(pointer_type2(), ptr_rhs);
   track_new_pointer(ptr_obj, new_type);
@@ -251,29 +243,17 @@
 
   index2tc idx(get_bool_type(), sym, ptr_obj);
   expr2tc truth = gen_true_expr();
-<<<<<<< HEAD
-  symex_assign_rec(idx, idx, truth, guard);
-=======
-  symex_assign_rec(idx, truth, guard, symex_targett::STATE);
->>>>>>> b261e1b1
+  symex_assign_rec(idx, idx, truth, guard, symex_targett::STATE);
 
   symbol2tc valid_sym(sym_type, valid_ptr_arr_name);
   index2tc valid_index_expr(get_bool_type(), valid_sym, ptr_obj);
   truth = gen_true_expr();
-<<<<<<< HEAD
-  symex_assign_rec(valid_index_expr, valid_index_expr, truth, guard);
-=======
-  symex_assign_rec(valid_index_expr, truth, guard, symex_targett::STATE);
->>>>>>> b261e1b1
+  symex_assign_rec(valid_index_expr, valid_index_expr, truth, guard, symex_targett::STATE);
 
   symbol2tc dealloc_sym(sym_type, deallocd_arr_name);
   index2tc dealloc_index_expr(get_bool_type(), dealloc_sym, ptr_obj);
   expr2tc falseity = gen_false_expr();
-<<<<<<< HEAD
-  symex_assign_rec(dealloc_index_expr, dealloc_index_expr, falseity, guard);
-=======
-  symex_assign_rec(dealloc_index_expr, falseity, guard, symex_targett::STATE);
->>>>>>> b261e1b1
+  symex_assign_rec(dealloc_index_expr, dealloc_index_expr, falseity, guard, symex_targett::STATE);
 
   type2tc sz_sym_type =
     type2tc(new array_type2t(pointer_type2(), expr2tc(),true));
@@ -293,12 +273,7 @@
     object_size_exp = size;
   }
 
-<<<<<<< HEAD
-  symex_assign_rec(sz_index_expr, sz_index_expr, object_size_exp, guard);
-=======
-  symex_assign_rec(sz_index_expr, object_size_exp, guard, symex_targett::STATE);
->>>>>>> b261e1b1
-
+  symex_assign_rec(sz_index_expr, sz_index_expr, object_size_exp, guard, symex_targett::STATE);
   return;
 }
 
@@ -338,20 +313,12 @@
   symbol2tc dealloc_sym(sym_type, deallocd_arr_name);
   index2tc dealloc_index_expr(get_bool_type(), dealloc_sym, ptr_obj);
   expr2tc truth = gen_true_expr();
-<<<<<<< HEAD
-  symex_assign_rec(dealloc_index_expr, dealloc_index_expr, truth, guard);
-=======
-  symex_assign_rec(dealloc_index_expr, truth, guard, symex_targett::STATE);
->>>>>>> b261e1b1
+  symex_assign_rec(dealloc_index_expr, dealloc_index_expr, truth, guard, symex_targett::STATE);
 
   symbol2tc valid_sym(sym_type, valid_ptr_arr_name);
   index2tc valid_index_expr(get_bool_type(), valid_sym, ptr_obj);
   expr2tc falsity = gen_false_expr();
-<<<<<<< HEAD
-  symex_assign_rec(valid_index_expr, valid_index_expr, falsity, guard);
-=======
-  symex_assign_rec(valid_index_expr, falsity, guard, symex_targett::STATE);
->>>>>>> b261e1b1
+  symex_assign_rec(valid_index_expr, valid_index_expr, falsity, guard, symex_targett::STATE);
 }
 
 void goto_symext::symex_printf(
@@ -449,11 +416,7 @@
   expr2tc rhs_copy(rhs);
 
   guardt guard;
-<<<<<<< HEAD
-  symex_assign_rec(lhs, lhs, rhs, guard);
-=======
-  symex_assign_rec(lhs, rhs, guard, symex_targett::STATE);
->>>>>>> b261e1b1
+  symex_assign_rec(lhs, lhs, rhs, guard, symex_targett::STATE);
 
   // Mark that object as being dynamic, in the __ESBMC_is_dynamic array
   type2tc sym_type = type2tc(new array_type2t(get_bool_type(),
@@ -464,11 +427,7 @@
   index2tc idx(get_bool_type(), sym, ptr_obj);
   expr2tc truth = gen_true_expr();
 
-<<<<<<< HEAD
-  symex_assign_rec(idx, idx, truth, guard);
-=======
-  symex_assign_rec(idx, truth, guard, symex_targett::STATE);
->>>>>>> b261e1b1
+  symex_assign_rec(idx, idx, truth, guard, symex_targett::STATE);
 
   dynamic_memory.push_back(allocated_obj(rhs_copy, cur_state->guard, false));
 }
