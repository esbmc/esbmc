/*******************************************************************\

Module: Symbolic Execution of ANSI-C

Author: Daniel Kroening, kroening@kroening.com

\*******************************************************************/

#include <cassert>
#include <complex>
#include <functional>
#include <goto-symex/execution_state.h>
#include <goto-symex/goto_symex.h>
#include <goto-symex/reachability_tree.h>
#include <iomanip>
#include <limits>
#include <sstream>
#include <string>
#include <util/arith_tools.h>
#include <util/base_type.h>
#include <util/c_types.h>
#include <util/cprover_prefix.h>
#include <util/expr_util.h>
#include <util/i2string.h>
#include <irep2/irep2.h>
#include <util/migrate.h>
#include <util/prefix.h>
#include <util/std_types.h>
#include <vector>

expr2tc goto_symext::symex_malloc(const expr2tc &lhs, const sideeffect2t &code)
{
  return symex_mem(true, lhs, code);
}

expr2tc goto_symext::symex_alloca(const expr2tc &lhs, const sideeffect2t &code)
{
  return symex_mem(false, lhs, code);
}

void goto_symext::symex_realloc(const expr2tc &lhs, const sideeffect2t &code)
{
  expr2tc src_ptr = code.operand;
  expr2tc realloc_size = code.size;

  internal_deref_items.clear();
  dereference2tc deref(get_empty_type(), src_ptr);
  dereference(deref, dereferencet::INTERNAL);
  // src_ptr is now invalidated.

  // Free the given pointer. This just uses the pointer object from the pointer
  // variable that's the argument to realloc. It also leads to pointer validity
  // checking, and checks that the offset is zero.
  code_free2tc fr(code.operand);
  symex_free(fr);

  // We now have a list of things to work on. Recurse into them, build a result,
  // and then switch between those results afterwards.
  // Result list is the address of the reallocated piece of data, and the guard.
  std::list<std::pair<expr2tc, expr2tc>> result_list;
  for(auto &item : internal_deref_items)
  {
    expr2tc guard = item.guard;
    cur_state->rename_address(item.object);
    cur_state->guard.guard_expr(guard);
    target->renumber(guard, item.object, realloc_size, cur_state->source);
    type2tc new_ptr = type2tc(new pointer_type2t(item.object->type));
    address_of2tc addrof(new_ptr, item.object);
    result_list.emplace_back(addrof, item.guard);

    // Bump the realloc-numbering of the object. This ensures that, after
    // renaming, the address_of we just generated compares differently to
    // previous address_of's before the realloc.
    unsigned int cur_num = 0;
    if(cur_state->realloc_map.find(item.object) != cur_state->realloc_map.end())
    {
      cur_num = cur_state->realloc_map[item.object];
    }

    cur_num++;
    std::map<expr2tc, unsigned>::value_type v(item.object, cur_num);
    cur_state->realloc_map.insert(v);
  }

  // Rebuild a gigantic if-then-else chain from the result list.
  expr2tc result;
  if(result_list.size() == 0)
  {
    // Nothing happened; there was nothing, or only null, to point at.
    // In this case, just return right now and leave the pointer free. The
    // symex_free that occurred above should trigger a dereference failure.
    return;
  }

  result = expr2tc();
  for(auto const &it : result_list)
  {
    if(is_nil_expr(result))
      result = it.first;
    else
      result = if2tc(result->type, it.second, it.first, result);
  }

  // Install pointer modelling data into the relevant arrays.
  pointer_object2tc ptr_obj(pointer_type2(), result);
  track_new_pointer(ptr_obj, type2tc(), realloc_size);

  symex_assign(code_assign2tc(lhs, result), true);
}

expr2tc goto_symext::symex_mem(
  const bool is_malloc,
  const expr2tc &lhs,
  const sideeffect2t &code)
{
  if(is_nil_expr(lhs))
    return expr2tc(); // ignore

  // size
  type2tc type = code.alloctype;
  expr2tc size = code.size;
  bool size_is_one = false;

  if(is_nil_expr(size))
    size_is_one = true;
  else
  {
    cur_state->rename(size);
    BigInt i;
    if(is_constant_int2t(size) && to_constant_int2t(size).as_ulong() == 1)
      size_is_one = true;
  }

  if(is_nil_type(type))
    type = char_type2();
  else if(is_union_type(type))
  {
    // Filter out creation of instantiated unions. They're now all byte arrays.
    size_is_one = false;
    type = char_type2();
  }

  unsigned int &dynamic_counter = get_dynamic_counter();
  dynamic_counter++;

  // value
  symbolt symbol;

  symbol.name = "dynamic_" + i2string(dynamic_counter) +
                (size_is_one ? "_value" : "_array");

  symbol.id = std::string("symex_dynamic::") + (!is_malloc ? "alloca::" : "") +
              id2string(symbol.name);
  symbol.lvalue = true;

  typet renamedtype = ns.follow(migrate_type_back(type));
  if(size_is_one)
    symbol.type = renamedtype;
  else
  {
    symbol.type = typet(typet::t_array);
    symbol.type.subtype() = renamedtype;
    symbol.type.size(migrate_expr_back(size));
  }

  symbol.type.dynamic(true);

  symbol.mode = "C";

  new_context.add(symbol);

  type2tc new_type = migrate_type(symbol.type);

  address_of2tc rhs_addrof(get_empty_type(), expr2tc());

  if(size_is_one)
  {
    rhs_addrof->type = migrate_type(pointer_typet(symbol.type));
    rhs_addrof->ptr_obj = symbol2tc(new_type, symbol.id);
  }
  else
  {
    type2tc subtype = migrate_type(symbol.type.subtype());
    expr2tc sym = symbol2tc(new_type, symbol.id);
    expr2tc idx_val = gen_ulong(0);
    expr2tc idx = index2tc(subtype, sym, idx_val);
    rhs_addrof->type = migrate_type(pointer_typet(symbol.type.subtype()));
    rhs_addrof->ptr_obj = idx;
  }

  expr2tc rhs = rhs_addrof;
  expr2tc ptr_rhs = rhs;
  guardt alloc_guard = cur_state->guard;

  if(!options.get_bool_option("force-malloc-success") && is_malloc)
  {
    symbol2tc null_sym(rhs->type, "NULL");
    sideeffect2tc choice(
      get_bool_type(),
      expr2tc(),
      expr2tc(),
      std::vector<expr2tc>(),
      type2tc(),
      sideeffect2t::nondet);
    replace_nondet(choice);

    rhs = if2tc(rhs->type, choice, rhs, null_sym);
    alloc_guard.add(choice);

    ptr_rhs = rhs;
  }

  if(rhs->type != lhs->type)
    rhs = typecast2tc(lhs->type, rhs);

  cur_state->rename(rhs);
  expr2tc rhs_copy(rhs);

  symex_assign(code_assign2tc(lhs, rhs), true);

  pointer_object2tc ptr_obj(pointer_type2(), ptr_rhs);
  track_new_pointer(ptr_obj, new_type);

  dynamic_memory.emplace_back(
    rhs_copy, alloc_guard, !is_malloc, symbol.name.as_string());

  return rhs_addrof->ptr_obj;
}

void goto_symext::track_new_pointer(
  const expr2tc &ptr_obj,
  const type2tc &new_type,
  const expr2tc &size)
{
  // Also update all the accounting data.

  // Mark that object as being dynamic, in the __ESBMC_is_dynamic array
  type2tc sym_type =
    type2tc(new array_type2t(get_bool_type(), expr2tc(), true));
  symbol2tc sym(sym_type, dyn_info_arr_name);

  index2tc idx(get_bool_type(), sym, ptr_obj);
  expr2tc truth = gen_true_expr();
  symex_assign(code_assign2tc(idx, truth), true);

  symbol2tc valid_sym(sym_type, valid_ptr_arr_name);
  index2tc valid_index_expr(get_bool_type(), valid_sym, ptr_obj);
  truth = gen_true_expr();
  symex_assign(code_assign2tc(valid_index_expr, truth), true);

  symbol2tc dealloc_sym(sym_type, deallocd_arr_name);
  index2tc dealloc_index_expr(get_bool_type(), dealloc_sym, ptr_obj);
  expr2tc falseity = gen_false_expr();
  symex_assign(code_assign2tc(dealloc_index_expr, falseity), true);

  type2tc sz_sym_type =
    type2tc(new array_type2t(uint_type2(), expr2tc(), true));
  symbol2tc sz_sym(sz_sym_type, alloc_size_arr_name);
  index2tc sz_index_expr(get_bool_type(), sz_sym, ptr_obj);

  expr2tc object_size_exp;
  if(is_nil_expr(size))
  {
    try
    {
      BigInt object_size = type_byte_size(new_type);
      object_size_exp = constant_int2tc(uint_type2(), object_size.to_uint64());
    }
    catch(const array_type2t::dyn_sized_array_excp &e)
    {
      object_size_exp = typecast2tc(uint_type2(), e.size);
    }
  }
  else
  {
    object_size_exp = size;
  }

  symex_assign(code_assign2tc(sz_index_expr, object_size_exp), true);
}

void goto_symext::symex_free(const expr2tc &expr)
{
  const code_free2t &code = to_code_free2t(expr);

  // Trigger 'free'-mode dereference of this pointer. Should generate various
  // dereference failure callbacks.
  expr2tc tmp = code.operand;
  dereference(tmp, dereferencet::FREE);

  // Don't rely on the output of dereference in free mode; instead fetch all
  // the internal dereference state for pointed at objects, and creates claims
  // that if pointed at, their offset is zero.
  internal_deref_items.clear();
  tmp = code.operand;

  // Create temporary, dummy, dereference
  tmp = dereference2tc(get_uint8_type(), tmp);
  dereference(tmp, dereferencet::INTERNAL);

  // Only add assertions to check pointer offset if pointer check is enabled
  if(!options.get_bool_option("no-pointer-check"))
  {
    // Get all dynamic objects allocated using alloca
    std::vector<allocated_obj> allocad;
    for(auto const &item : dynamic_memory)
      if(item.auto_deallocd)
        allocad.push_back(item);

    for(auto const &item : internal_deref_items)
    {
      guardt g = cur_state->guard;
      g.add(item.guard);

      // Check if the offset of the object being freed is zero
      expr2tc offset = item.offset;
      expr2tc eq = equality2tc(offset, gen_ulong(0));
      g.guard_expr(eq);
      claim(
        eq,
        "Operand of free must have zero pointer offset",
        goto_assertions::POINTER_SAFETY);

      // Check if we are not freeing an dynamic object allocated using alloca
      for(auto const &a : allocad)
      {
        expr2tc alloc_obj = get_base_object(a.obj);
        const irep_idt &id_alloc_obj = to_symbol2t(alloc_obj).thename;
        const irep_idt &id_item_obj = to_symbol2t(item.object).thename;
        // Check if the object allocated with alloca is the same
        // as given in the free function
        if(id_alloc_obj == id_item_obj)
        {
          expr2tc noteq = notequal2tc(alloc_obj, item.object);
          g.guard_expr(noteq);
          claim(
            noteq,
            "dereference failure: invalid pointer freed",
            goto_assertions::POINTER_SAFETY);
        }
      }
    }
  }

  // Clear the alloc bit, and set the deallocated bit.
  type2tc sym_type =
    type2tc(new array_type2t(get_bool_type(), expr2tc(), true));
  expr2tc ptr_obj = pointer_object2tc(pointer_type2(), code.operand);
  dereference(ptr_obj, dereferencet::READ);

  symbol2tc dealloc_sym(sym_type, deallocd_arr_name);
  index2tc dealloc_index_expr(get_bool_type(), dealloc_sym, ptr_obj);
  expr2tc truth = gen_true_expr();
  symex_assign(code_assign2tc(dealloc_index_expr, truth), true);

  symbol2tc valid_sym(sym_type, valid_ptr_arr_name);
  index2tc valid_index_expr(get_bool_type(), valid_sym, ptr_obj);
  expr2tc falsity = gen_false_expr();
  symex_assign(code_assign2tc(valid_index_expr, falsity), true);
}

void goto_symext::symex_printf(const expr2tc &, const expr2tc &rhs)
{
  assert(is_code_printf2t(rhs));

  code_printf2tc new_rhs(to_code_printf2t(rhs));
  cur_state->rename(new_rhs);

  // The expr2tc in position 0 is the string format
  const irep_idt fmt = get_string_argument(new_rhs->operands[0]);

  // Now we pop the format
  new_rhs->operands.erase(new_rhs->operands.begin());

  std::list<expr2tc> args;
  new_rhs->foreach_operand([this, &args](const expr2tc &e) {
    expr2tc tmp = e;
    do_simplify(tmp);
    args.push_back(tmp);
  });

  target->output(
    cur_state->guard.as_expr(), cur_state->source, fmt.as_string(), args);
}

void goto_symext::symex_cpp_new(const expr2tc &lhs, const sideeffect2t &code)
{
  bool do_array;

  do_array = (code.kind == sideeffect2t::cpp_new_arr);

  unsigned int &dynamic_counter = get_dynamic_counter();
  dynamic_counter++;

  const std::string count_string(i2string(dynamic_counter));

  // value
  symbolt symbol;
  symbol.name = do_array ? "dynamic_" + count_string + "_array"
                         : "dynamic_" + count_string + "_value";
  symbol.id = "symex_dynamic::" + id2string(symbol.name);
  symbol.lvalue = true;
  symbol.mode = "C++";

  const pointer_type2t &ptr_ref = to_pointer_type(code.type);
  type2tc renamedtype2 =
    migrate_type(ns.follow(migrate_type_back(ptr_ref.subtype)));

  type2tc newtype =
    do_array ? type2tc(new array_type2t(renamedtype2, code.size, false))
             : renamedtype2;

  symbol.type = migrate_type_back(newtype);

  symbol.type.dynamic(true);

  new_context.add(symbol);

  // make symbol expression

  address_of2tc rhs(renamedtype2, expr2tc());

  if(do_array)
  {
    symbol2tc sym(newtype, symbol.id);
    index2tc idx(renamedtype2, sym, gen_ulong(0));
    rhs->ptr_obj = idx;
  }
  else
    rhs->ptr_obj = symbol2tc(newtype, symbol.id);

  cur_state->rename(rhs);
  expr2tc rhs_copy(rhs);

  symex_assign(code_assign2tc(lhs, rhs), true);

  // Mark that object as being dynamic, in the __ESBMC_is_dynamic array
  type2tc sym_type =
    type2tc(new array_type2t(get_bool_type(), expr2tc(), true));
  symbol2tc sym(sym_type, "__ESBMC_is_dynamic");

  pointer_object2tc ptr_obj(pointer_type2(), lhs);
  index2tc idx(get_bool_type(), sym, ptr_obj);
  expr2tc truth = gen_true_expr();

  symex_assign(code_assign2tc(idx, truth), true);

  dynamic_memory.emplace_back(
    rhs_copy, cur_state->guard, false, symbol.name.as_string());
}

// XXX - implement as a call to free?
void goto_symext::symex_cpp_delete(const expr2tc &)
{
  //bool do_array=code.statement()=="delete[]";
}

void goto_symext::intrinsic_yield(reachability_treet &art)
{
  // Don't context switch if the guard is false.
  if(!cur_state->guard.is_false())
    art.get_cur_state().force_cswitch();
}

void goto_symext::intrinsic_switch_to(
  const code_function_call2t &call,
  reachability_treet &art)
{
  // Switch to other thread.
  const expr2tc &num = call.operands[0];
  if(!is_constant_int2t(num))
  {
    msg.error(
      fmt::format("Can't switch to non-constant thread id no\n{}", *num));
    abort();
  }

  const constant_int2t &thread_num = to_constant_int2t(num);

  unsigned int tid = thread_num.value.to_uint64();
  if(tid != art.get_cur_state().get_active_state_number())
    art.get_cur_state().switch_to_thread(tid);
}

void goto_symext::intrinsic_switch_from(reachability_treet &art)
{
  // Mark switching back to this thread as already having been explored
  art.get_cur_state()
    .DFS_traversed[art.get_cur_state().get_active_state_number()] = true;

  // And force a context switch.
  art.get_cur_state().force_cswitch();
}

void goto_symext::intrinsic_get_thread_id(
  const code_function_call2t &call,
  reachability_treet &art)
{
  statet &state = art.get_cur_state().get_active_state();

  unsigned int thread_id = art.get_cur_state().get_active_state_number();
  constant_int2tc tid(call.ret->type, BigInt(thread_id));

  state.value_set.assign(call.ret, tid);

  symex_assign(code_assign2tc(call.ret, tid), true);
}

void goto_symext::intrinsic_set_thread_data(
  const code_function_call2t &call,
  reachability_treet &art)
{
  statet &state = art.get_cur_state().get_active_state();
  expr2tc threadid = call.operands[0];
  expr2tc startdata = call.operands[1];

  state.global_guard.add(cur_state->guard.as_expr());
  state.rename(threadid);
  state.rename(startdata);

  while(is_typecast2t(threadid))
    threadid = to_typecast2t(threadid).from;

  if(!is_constant_int2t(threadid))
  {
    msg.error("__ESBMC_set_start_data received nonconstant thread id");
    abort();
  }
  unsigned int tid = to_constant_int2t(threadid).value.to_uint64();
  art.get_cur_state().set_thread_start_data(tid, startdata);
}

void goto_symext::intrinsic_get_thread_data(
  const code_function_call2t &call,
  reachability_treet &art)
{
  statet &state = art.get_cur_state().get_active_state();
  expr2tc threadid = call.operands[0];

  state.level2.rename(threadid);

  while(is_typecast2t(threadid))
    threadid = to_typecast2t(threadid).from;

  if(!is_constant_int2t(threadid))
  {
    msg.error("__ESBMC_get_start_data received nonconstant thread id");
    abort();
  }

  unsigned int tid = to_constant_int2t(threadid).value.to_uint64();
  const expr2tc &startdata = art.get_cur_state().get_thread_start_data(tid);

  assert(base_type_eq(call.ret->type, startdata->type, ns));

  state.value_set.assign(call.ret, startdata);
  symex_assign(code_assign2tc(call.ret, startdata), true);
}

void goto_symext::intrinsic_spawn_thread(
  const code_function_call2t &call,
  reachability_treet &art)
{
  if(
    (k_induction || inductive_step) &&
    !options.get_bool_option("disable-inductive-step"))
  {
    msg.warning(
      "WARNING: k-induction does not support concurrency yet. "
      "Disabling inductive step");

    // Disable inductive step on multi threaded code
    options.set_option("disable-inductive-step", true);
  }

  // As an argument, we expect the address of a symbol.
  expr2tc addr = call.operands[0];
  simplify(addr); /* simplification is not needed for clang-11, but clang-13
                   * inserts a no-op typecast here. */
  assert(is_address_of2t(addr));
  const address_of2t &addrof = to_address_of2t(addr);
  assert(is_symbol2t(addrof.ptr_obj));
  const irep_idt &symname = to_symbol2t(addrof.ptr_obj).thename;

  goto_functionst::function_mapt::const_iterator it =
    art.goto_functions.function_map.find(symname);
  if(it == art.goto_functions.function_map.end())
  {
    msg.error(
      fmt::format("Spawning thread \"{}{}", symname, "\": symbol not found"));
    abort();
  }

  if(!it->second.body_available)
  {
    msg.error(fmt::format("Spawning thread \"{}{}", symname, "\": no body"));
    abort();
  }

  const goto_programt &prog = it->second.body;

  // Invalidates current state reference!
  unsigned int thread_id = art.get_cur_state().add_thread(&prog);

  statet &state = art.get_cur_state().get_active_state();

  constant_int2tc thread_id_exp(call.ret->type, BigInt(thread_id));

  state.value_set.assign(call.ret, thread_id_exp);

  symex_assign(code_assign2tc(call.ret, thread_id_exp), true);

  // Force a context switch point. If the caller is in an atomic block, it'll be
  // blocked, but a context switch will be forced when we exit the atomic block.
  // Otherwise, this will cause the required context switch.
  art.get_cur_state().force_cswitch();
}

void goto_symext::intrinsic_terminate_thread(reachability_treet &art)
{
  art.get_cur_state().end_thread();
  // No need to force a context switch; an ended thread will cause the run to
  // end and the switcher to be invoked.
}

void goto_symext::intrinsic_get_thread_state(
  const code_function_call2t &call,
  reachability_treet &art)
{
  statet &state = art.get_cur_state().get_active_state();
  expr2tc threadid = call.operands[0];
  state.level2.rename(threadid);

  while(is_typecast2t(threadid))
    threadid = to_typecast2t(threadid).from;

  if(!is_constant_int2t(threadid))
  {
    msg.error("__ESBMC_get_thread_state received nonconstant thread id");
    abort();
  }

  unsigned int tid = to_constant_int2t(threadid).value.to_uint64();
  // Possibly we should handle this error; but meh.
  assert(art.get_cur_state().threads_state.size() >= tid);

  // Thread state is simply whether the thread is ended or not.
  unsigned int flags =
    (art.get_cur_state().threads_state[tid].thread_ended) ? 1 : 0;

  // Reuse threadid
  constant_int2tc flag_expr(get_uint_type(config.ansi_c.int_width), flags);
  symex_assign(code_assign2tc(call.ret, flag_expr), true);
}

void goto_symext::intrinsic_really_atomic_begin(reachability_treet &art)
{
  art.get_cur_state().increment_active_atomic_number();
}

void goto_symext::intrinsic_really_atomic_end(reachability_treet &art)
{
  art.get_cur_state().decrement_active_atomic_number();
}

void goto_symext::intrinsic_switch_to_monitor(reachability_treet &art)
{
  execution_statet &ex_state = art.get_cur_state();

  // Don't do this if we're in the initialization function.
  if(cur_state->source.pc->function == "__ESBMC_main")
    return;

  ex_state.switch_to_monitor();
}

void goto_symext::intrinsic_switch_from_monitor(reachability_treet &art)
{
  execution_statet &ex_state = art.get_cur_state();
  ex_state.switch_away_from_monitor();
}

void goto_symext::intrinsic_register_monitor(
  const code_function_call2t &call,
  reachability_treet &art)
{
  execution_statet &ex_state = art.get_cur_state();

  if(ex_state.tid_is_set)
    assert(
      0 && "Monitor thread ID was already set (__ESBMC_register_monitor)\n");

  statet &state = art.get_cur_state().get_active_state();
  expr2tc threadid = call.operands[0];
  state.level2.rename(threadid);

  while(is_typecast2t(threadid))
    threadid = to_typecast2t(threadid).from;

  if(!is_constant_int2t(threadid))
  {
    msg.error("__ESBMC_register_monitor received nonconstant thread id");
    abort();
  }

  unsigned int tid = to_constant_int2t(threadid).value.to_uint64();
  assert(art.get_cur_state().threads_state.size() >= tid);
  ex_state.monitor_tid = tid;
  ex_state.tid_is_set = true;
}

void goto_symext::intrinsic_kill_monitor(reachability_treet &art)
{
  execution_statet &ex_state = art.get_cur_state();
  ex_state.kill_monitor_thread();
}

void goto_symext::symex_va_arg(const expr2tc &lhs, const sideeffect2t &code)
{
  // Get symbol
  expr2tc symbol = code.operand;
  assert(is_symbol2t(symbol));

  // to allow constant propagation
  cur_state->rename(symbol);
  do_simplify(symbol);

  expr2tc next_symbol = symbol;
  if(is_typecast2t(next_symbol))
    next_symbol = to_typecast2t(symbol).from;

  if(is_address_of2t(next_symbol))
    next_symbol = to_address_of2t(next_symbol).ptr_obj;

  assert(is_symbol2t(next_symbol));
  irep_idt id = to_symbol2t(next_symbol).thename;
  std::string base =
    id2string(cur_state->top().function_identifier) + "::va_arg";

  id = base + std::to_string(cur_state->top().va_index++);

  expr2tc va_rhs;

  const symbolt *s = new_context.find_symbol(id);
  if(s != nullptr)
  {
    type2tc symbol_type = migrate_type(s->type);

    va_rhs = symbol2tc(symbol_type, s->id);
    cur_state->top().level1.get_ident_name(va_rhs);

    va_rhs = address_of2tc(symbol_type, va_rhs);
    va_rhs = typecast2tc(lhs->type, va_rhs);
  }
  else
  {
    va_rhs = gen_zero(lhs->type);
  }

  symex_assign(code_assign2tc(lhs, va_rhs), true);
}

// Computes the equivalent object value when considering a memset operation on it
expr2tc gen_byte_expression_byte_update(
  const type2tc &type,
  const expr2tc &src,
  const expr2tc &value,
  const size_t num_of_bytes,
  const size_t offset)
{
  // Sadly, our simplifier can not typecast from value operations
  // safely. We can however :)
  auto new_src = src;
  auto new_type = type;

  auto found_constant = false;
  auto optimized = src->simplify();
  if(optimized)
  {
    found_constant = is_typecast2t(optimized) &&
                     is_constant_int2t(to_typecast2t(optimized).from);
    if(found_constant)
    {
      new_src = to_typecast2t(optimized).from;
      new_type = get_int64_type();
    }
  }

  expr2tc result = new_src;
  auto value_downcast = typecast2tc(get_uint8_type(), value);

  constant_int2tc off(get_int32_type(), BigInt(offset));
  for(size_t counter = 0; counter < num_of_bytes; counter++)
  {
    constant_int2tc increment(get_int32_type(), BigInt(counter));
    result = byte_update2tc(
      new_type,
      result,
      add2tc(off->type, off, increment),
      value_downcast,
      false);
  }

  if(found_constant)
    result = typecast2tc(type, result);

  auto simplified = result->simplify();
  if(simplified)
    return simplified;

  return result;
}

// Computes the equivalent object value when considering a memset operation on it
expr2tc gen_byte_expression(
  const type2tc &type,
  const expr2tc &src,
  const expr2tc &value,
  const size_t num_of_bytes,
  const size_t offset)
{
  /**
   * The idea of this expression is to compute the object value
   * in the case where every byte `value` was set set up until num_of_bytes
   * 
   * @warning this function does not add any pointer/memory/bounds check!
   *          they should be added before calling this function!
   * 
   * In summary, there are two main computations here:
   * 
   * A. Generate the byte representation, this is mostly through
   *    the `result` expression. The expression is initialized with zero
   *    and then, until the num_of_bytes is reached it will do a full byte
   *    left-shift followed by an bitor operation with the byte value:
   * 
   *    Example, for a integer(4 bytes) with memset using 3 bytes and value 0xF1
   * 
   *    step 1: 0x00000000 -- left-shift 8 -- 0x00000000 -- bitor -- 0x000000F1
   *    step 2: 0x000000F1 -- left-shift 8 -- 0x0000F100 -- bitor -- 0x0000F1F1
   *    step 3: 0x0000F1F1 -- left-shift 8 -- 0x00F1F100 -- bitor -- 0x00F1F1F1
   *    
   *    Since we only want 3 bytes, the initialized object value would be 0x00F1F1F1
   * 
   * B. Generate a mask of the bits that were not set, this is done because skipped bits
   *    need to be returned back. The computation of this is simple, we initialize every
   *    bit that was changed by the byte-representation computation with a 1. Which is then
   *    negated to be applied with an bitand in the original value:
   * 
   *    Back to the example in A, we had the byte-representation of  0x00F1F1F1. If the
   *    original value was 0xA2A2A2A2, then we would have the following mask:
   *    
   *    step 1: 0x00000000 -- set-bits -- 0x000000FF
   *    step 2: 0x000000FF -- set-bits -- 0x0000FFFF
   *    step 3: 0x0000FFFF -- set-bits -- 0x00FFFFFF
   * 
   *   So, 0x00FFFFFF is the mask for all bits changed. We can negate it to: 0xFF000000
   *   
   *   Then, we can apply it to the original source value with bitand
   * 
   *   0xA2A2A2A2 AND 0xFF000000 --> 0xA2000000
   * 
   * Finally, we get the result from A and B and unify them through a bitor
   *   
   *  0xA2000000 OR 0x00F1F1F1 --> 0xA2F1F1F1
   * 
   * Note about offsets: To handle them, we apply left shifts to the remaining offset after
   * the computation of the object-value and initial mask representation
   * 
   */

  if(is_pointer_type(type))
    return gen_byte_expression_byte_update(
      type, src, value, num_of_bytes, offset);
  expr2tc result = gen_zero(type);
  auto value_downcast = typecast2tc(get_uint8_type(), value);
  auto value_upcast = typecast2tc(
    type,
    value_downcast); // so smt_conv will complain about the width of the type

  expr2tc mask = gen_zero(type);

  auto eight = constant_int2tc(int_type2(), BigInt((int)8));
  auto one = constant_int2tc(int_type2(), BigInt((int)1));
  for(unsigned i = 0; i < num_of_bytes; i++)
  {
    result = shl2tc(type, result, eight);
    result = bitor2tc(type, result, value_upcast);

    for(int m = 0; m < 8; m++)
    {
      mask = shl2tc(type, mask, one);
      mask = bitor2tc(type, mask, one);
    }
  }

  // Do the rest of the offset!
  for(unsigned i = 0; i < offset; i++)
  {
    result = shl2tc(type, result, eight);
    mask = shl2tc(type, mask, eight);
  }

  mask = bitnot2tc(type, mask);
  mask = bitand2tc(type, src, mask);
  result = bitor2tc(type, result, mask);

  auto simplified = result->simplify();
  if(simplified)
    return simplified;

  return result;
}

inline expr2tc gen_value_by_byte(
  const type2tc &type,
  const expr2tc &src,
  const expr2tc &value,
  const size_t num_of_bytes,
  const size_t offset)
{
  /**
   * @brief Construct a new object, initializing it with the memset equivalent
   *
   * There are a few corner cases here:
   * 
   * 1 - Primitives: these are simple: just generate the byte_expression directly
   * 2 - Arrays: these are ok: just keep generating byte_expression for each member
   *        until a limit has arrived. Dynamic memory is dealt here.
   * 3 - Structs/Union: these are the hardest as we have to take the alignment into
   *        account when dealing with it. Hopefully the clang-frontend already give it
   *        to us.
   * 
   */

  // I am not sure if bitwise operations are valid for floats
  if(is_floatbv_type(type) || is_fixedbv_type(type))
    return expr2tc();

  if(is_array_type(type))
  {
    /*
     * Very straighforward, get the total number_of_bytes and keep subtracting until
     * the end
     */

    constant_array2tc result = gen_zero(type);

    auto base_size = type_byte_size(to_array_type(type).subtype).to_uint64();

    auto bytes_left = num_of_bytes;
    auto offset_left = offset;

    for(unsigned i = 0; i < result->datatype_members.size(); i++)
    {
      BigInt position(i);
      index2tc local_member(
        to_array_type(type).subtype,
        src,
        constant_int2tc(get_uint32_type(), position));
      // Skip offsets
      if(offset_left >= base_size)
      {
        result->datatype_members[i] = local_member;
        offset_left -= base_size;
      }
      else
      {
        assert(offset_left < base_size);
        auto bytes_to_write = bytes_left < base_size ? bytes_left : base_size;
        result->datatype_members[i] = gen_value_by_byte(
          to_array_type(type).subtype,
          local_member,
          value,
          bytes_to_write,
          offset_left);
        bytes_left =
          bytes_left <= base_size ? 0 : bytes_left - (base_size - offset_left);
        offset_left = offset_left <= base_size ? 0 : offset_left - base_size;
        assert(offset_left == 0);
      }
    }

    return result;
  }

  if(is_struct_type(type))
  {
    /** Similar to array, however get the size of
     * each component
     */
    constant_struct2tc result = gen_zero(type);

    auto bytes_left = num_of_bytes;
    auto offset_left = offset;

    for(unsigned i = 0; i < result->datatype_members.size(); i++)
    {
      auto name = to_struct_type(type).member_names[i];
      member2tc local_member(to_struct_type(type).members[i], src, name);

      // Since it is a symbol, lets start from the old value
      if(is_pointer_type(to_struct_type(type).members[i]))
        result->datatype_members[i] = local_member;

      auto current_member_type = result->datatype_members[i]->type;

      auto current_member_size =
        type_byte_size(current_member_type).to_uint64();

      // Skip offsets
      if(offset_left >= current_member_size)
      {
        result->datatype_members[i] = local_member;
        offset_left -= current_member_size;
      }
      else
      {
        assert(offset_left < current_member_size);
        auto bytes_to_write =
          bytes_left < current_member_size ? bytes_left : current_member_size;

        result->datatype_members[i] = gen_value_by_byte(
          current_member_type,
          local_member,
          value,
          bytes_to_write,
          offset_left);

        if(!result->datatype_members[i])
          return expr2tc();

        bytes_left = bytes_left < current_member_size
                       ? 0
                       : bytes_left - (current_member_size - offset_left);
        offset_left = offset_left <= current_member_size
                        ? 0
                        : offset_left - current_member_size;
        assert(offset_left == 0);
      }
    }
    return result;
  }

  if(is_union_type(type))
  {
    /**
     * Unions are not nice, let's go through every member
     * and get the biggest one! And then use it directly
     * 
     * @warning there is a semantic difference on this when
     * compared to c:@F@__memset_impl. While this function
     * will yield the same result as `clang` would, ESBMC
     * will handle the dereference (in the __memset_impl)
     * using the first member, which can lead to overflows.
     * See GitHub Issue #639
     * 
     */
    constant_union2tc result = gen_zero(type);

    auto union_total_size = type_byte_size(type).to_uint64();
    // Let's find a member with the biggest size
    int selected_member_index;

    for(unsigned i = 0; i < to_union_type(type).members.size(); i++)
    {
      if(
        type_byte_size(to_union_type(type).members[i]).to_uint64() ==
        union_total_size)
      {
        selected_member_index = i;
        break;
      }
    }

    auto name = to_union_type(type).member_names[selected_member_index];
    auto member_type = to_union_type(type).members[selected_member_index];
    member2tc member(member_type, src, name);

    //result->init_field = name;
    result->datatype_members[0] =
      gen_value_by_byte(member_type, member, value, num_of_bytes, offset);
    return result;
  }

  // Found a primitive! Just apply the function
  return gen_byte_expression(type, src, value, num_of_bytes, offset);
}

void goto_symext::intrinsic_memset(
  reachability_treet &art,
  const code_function_call2t &func_call)
{
  /**
     * @brief This function will try to initialize the object pointed by
     * the address in a smarter way, minimizing the number of assignments.
     * This is intend to optimize the behaviour of a memset operation:
     * 
     * memset(void* ptr, int value, size_t num_of_bytes)
     * 
     * - ptr can point to anything. We have to add checks!
     * - value is interpreted as a uchar.
     * - num_of_bytes must be known. If it is nondet, we will bump the call
     * 
     * In plain C, the objective of a call such as:
     * 
     * int a;
     * memset(&a, value, num)
     * 
     * Would generate something as:
     *      
     * int temp = 0;
     * for(int i = 0; i < num; i++) temp = byte | (temp << 8);
     * a = temp;
     * 
     * This is just a simplification for understanding though. During the
     * instrumentation size checks will be added, and also, the original
     * bytes from `a` that were not overwritten must be mantained! 
     * Arrays will need to be added up to an nth element.
     * 
     * In ESBMC though, we have 2 main methods of dealing with memory objects:
     * 
     * A. Heap objects, which are valid/invalid. They are the easiest to deal
     *    with, as the dereference will actually return a big array of char to us.
     *    For this case, we can just overwrite the members directly with the value
     * 
     * B. Stack objects, which are typed. It will be hard, this will require operations
     *    which depends on the base type and also on padding.
     * 
     */

  // 1. Check for the functions parameters and do the deref and processing!

  assert(func_call.operands.size() == 3 && "Wrong memset signature");
  auto &ex_state = art.get_cur_state();
  if(ex_state.cur_state->guard.is_false())
    return;

  // Define a local function for translating to calling the unwinding C
  // implementation of memset
  auto bump_call = [this, &func_call]() -> void {
    // We're going to execute a function call, and that's going to mess with
    // the program counter. Set it back *onto* pointing at this intrinsic, so
    // symex_function_call calculates the right return address. Misery.
    cur_state->source.pc--;

    expr2tc newcall = func_call.clone();
    code_function_call2t &mutable_funccall = to_code_function_call2t(newcall);
    mutable_funccall.function =
      symbol2tc(get_empty_type(), "c:@F@__memset_impl");
    // Execute call
    symex_function_call(newcall);
    return;
  };

  /* Get the arguments
     * arg0: ptr to object
     * arg1: int for the new byte value
     * arg2: number of bytes to be set */
  expr2tc arg0 = func_call.operands[0];
  expr2tc arg1 = func_call.operands[1];
  expr2tc arg2 = func_call.operands[2];

  msg.debug("[memset] started call");

  // Checks where arg0 points to
  internal_deref_items.clear();
  dereference2tc deref(get_empty_type(), arg0);
  dereference(deref, dereferencet::INTERNAL);

  /* Preconditions for the optimization:
     * A: It should point to someplace
     * B: byte itself should be renamed properly 
     * C: Number of bytes cannot be symbolic 
     * D: This is a simplification. So don't run with --no-simplify */
  cur_state->rename(arg1);
  cur_state->rename(arg2);
  if(
    !internal_deref_items.size() || !arg1 || !arg2 || is_symbol2t(arg2) ||
    options.get_bool_option("no-simplify"))
  {
    /* Not sure what to do here, let's rely
       * on the default implementation then */
    msg.debug("[memset] Couldn't optimize memset due to precondition");
    bump_call();
    return;
  }

  auto simplified = arg2->simplify();
  if(simplified)
    arg2 = simplified;

  if(!is_constant_int2t(arg2))
  {
    msg.debug("[memset] TODO: simplifier issues :/");
    bump_call();
    return;
  }

  auto number_of_bytes = to_constant_int2t(arg2).as_ulong();

  // If no byte was changed... we are finished

  // Where are we pointing to?
  for(auto &item : internal_deref_items)
  {
    auto guard = ex_state.cur_state->guard;
    auto item_object = item.object;
    auto item_offset = item.offset;
    guard.add(item.guard);

    cur_state->rename(item_object);
    cur_state->rename(item_offset);

    /* Pre-requisites locally:
       * item_object must be something!
       * item_offset must be something! */
    if(!item_object || !item_offset)
    {
      msg.debug("[memset] Couldn't get item_object/item_offset");
      bump_call();
      return;
    }

    auto offset_simplified = item_offset->simplify();
    if(offset_simplified)
      item_offset = offset_simplified;

    // We can't optimize symbolic offsets :/
    if(is_symbol2t(item_offset))
    {
      msg.debug(fmt::format(
        "[memset] Item offset is symbolic: {}",
        to_symbol2t(item_offset).get_symbol_name()));
      bump_call();
      return;
    }

    // TODO: Why (X*Y)/Y is not X?
    if(is_div2t(item_offset))
    {
      auto as_div = to_div2t(item_offset);
      if(is_mul2t(as_div.side_1) && is_constant_int2t(as_div.side_2))
      {
        auto as_mul = to_mul2t(as_div.side_1);
        if(
          is_constant_int2t(as_mul.side_2) &&
          (to_constant_int2t(as_mul.side_2).as_ulong() ==
           to_constant_int2t(as_div.side_2).as_ulong()))
        {
          // if side_1 of mult is a pointer_offset, then it is just zero
          if(is_pointer_offset2t(as_mul.side_1))
          {
            msg.debug("[memset] TODO: some simplifications are missing");
            item_offset = constant_int2tc(get_uint64_type(), BigInt(0));
          }
        }
      }
    }

    if(!is_constant_int2t(item_offset))
    {
<<<<<<< HEAD
      /* If we reached here, item_offset is not symbolic
       * and we don't know what the actual value of it is...
       *
       * For now bum_call later expand our simplifier
       */
      msg.debug(
        "[memset] TODO: some simplifications are missing, bumping call");
      bump_call();
      return;
    }
=======
      const expr2tc &offs = item.offset;
      expr2tc val = gen_zero(item.object->type);
      guardt curguard(cur_state->guard);
      curguard.add(item.guard);

      int tmpsize;
      try
      {
        tmpsize = type_byte_size(item.object->type).to_int64();
      }
      catch(const array_type2t::dyn_sized_array_excp &e)
      {
        tmpsize = -1;
      }
      catch(const array_type2t::inf_sized_array_excp &e)
      {
        tmpsize = -1;
      }

      if(is_constant_int2t(offs) && to_constant_int2t(offs).value == 0)
      {
        symex_assign(code_assign2tc(item.object, val), false, curguard);
      }
      else if(
        !is_constant_int2t(offs) && is_constant_int2t(size) &&
        to_constant_int2t(size).value == tmpsize)
      {
        // It's a memset where the size is such that the only valid offset is
        // zero.
        symex_assign(code_assign2tc(item.object, val), false, curguard);
        expr2tc eq = equality2tc(offs, gen_zero(offs->type));
        curguard.guard_expr(eq);
        if(!options.get_bool_option("no-pointer-check"))
          claim(
            eq,
            "Memset of full-object-size must have zero offset",
            goto_assertions::POINTER_SAFETY);
      }
      else if(is_struct_type(item.object->type) && is_constant_int2t(size))
      {
        // Misery time: rather than re-building the build-reference-to logic,
        // use it here. The memset'd size might correspond to a large number
        // of incompatible types though: so we might need to _try_ to build
        // references to a lot of them.
        std::list<std::tuple<type2tc, expr2tc, expr2tc>> out_list;
        std::list<std::pair<type2tc, unsigned int>> in_list;
        auto it = ref_types.find(item.object->type);
        assert(it != ref_types.end());
        in_list = it->second;

        // We now have a list of types and offsets we might resolve to.
        symex_dereference_statet sds(*this, *cur_state);
        dereferencet dereference(ns, new_context, options, sds, msg);
        dereference.set_block_assertions();
        for(const auto &cur_type : in_list)
        {
          expr2tc value = item.object;
          expr2tc this_offs = gen_ulong(cur_type.second);

          if(is_array_type(cur_type.first))
          {
            // Build a reference to the first elem.
            const array_type2t &arrtype = to_array_type(cur_type.first);
            // Converting offset into bits here
            expr2tc new_offset =
              mul2tc(this_offs->type, this_offs, gen_ulong(8));
            simplify(new_offset);

            dereference.build_reference_rec(
              value, new_offset, arrtype.subtype, curguard, dereferencet::READ);
          }
          else
          {
            // Converting offset into bits here
            expr2tc new_offset =
              mul2tc(this_offs->type, this_offs, gen_ulong(8));
            simplify(new_offset);
>>>>>>> ef710bcf

    auto number_of_offset = to_constant_int2t(item_offset).value.to_uint64();
    auto type_size = type_byte_size(item_object->type).to_uint64();

    if(is_code_type(item_object->type))
    {
      auto error_msg =
        fmt::format("dereference failure: trying to deref a ptr code");

      auto false_expr = gen_false_expr();
      guard.guard_expr(false_expr);
      claim(false_expr, error_msg);
      continue;
    }

<<<<<<< HEAD
    auto is_out_bounds = ((type_size - number_of_offset) < number_of_bytes) ||
                         (number_of_offset > type_size);
    if(
      is_out_bounds && !options.get_bool_option("no-pointer-check") &&
      !options.get_bool_option("no-bounds-check"))
    {
      auto error_msg = fmt::format(
        "dereference failure: memset of memory segment of size {} with {} "
        "bytes",
        type_size - number_of_offset,
        number_of_bytes);

      guard.add(gen_false_expr());
      claim(gen_false_expr(), error_msg);
      continue;
    }
=======
        curguard.guard_expr(or_accuml);
        if(!options.get_bool_option("no-pointer-check"))
          claim(
            or_accuml,
            "Unaligned, cross-field or other non-field-based memset?",
            goto_assertions::POINTER_SAFETY);
        for(const auto &ref : out_list)
        {
          guardt newguard(curguard);
          pointer_offset2tc ptroffs(std::get<2>(ref)->type, ptr);
          equality2tc eq(std::get<2>(ref), ptroffs);
          newguard.add(eq);
>>>>>>> ef710bcf

    auto new_object = gen_value_by_byte(
      item_object->type, item_object, arg1, number_of_bytes, number_of_offset);

    // Where we able to optimize it? If not... bump call
    if(!new_object)
    {
      msg.debug("[memset] gen_value_by_byte failed");
      bump_call();
      return;
    }
    // 4. Assign the new object
    symex_assign(code_assign2tc(item.object, new_object), false, guard);
  }
  // Lastly, let's add a NULL ptr check
  if(!options.get_bool_option("no-pointer-check"))
  {
    symbol2tc null_sym(arg0->type, "NULL");
    same_object2tc obj(arg0, null_sym);
    not2tc null_check(same_object2tc(arg0, null_sym));
    ex_state.cur_state->guard.guard_expr(null_check);
    claim(null_check, " dereference failure: NULL pointer");
  }

  expr2tc ret_ref = func_call.ret;
  dereference(ret_ref, dereferencet::READ);
  symex_assign(code_assign2tc(ret_ref, arg0), false, cur_state->guard);
}

void goto_symext::intrinsic_get_object_size(
  const code_function_call2t &func_call,
  reachability_treet &)
{
  assert(func_call.operands.size() == 1 && "Wrong get_object_size signature");
  auto ptr = func_call.operands[0];

  // Work out what the ptr points at.
  internal_deref_items.clear();
  dereference2tc deref(get_empty_type(), ptr);
  dereference(deref, dereferencet::INTERNAL);

  assert(is_array_type(internal_deref_items.front().object->type));
  auto obj_size =
    to_array_type(internal_deref_items.front().object->type).array_size;

  expr2tc ret_ref = func_call.ret;
  dereference(ret_ref, dereferencet::READ);
  symex_assign(code_assign2tc(ret_ref, obj_size), false, cur_state->guard);
}<|MERGE_RESOLUTION|>--- conflicted
+++ resolved
@@ -1259,7 +1259,6 @@
 
     if(!is_constant_int2t(item_offset))
     {
-<<<<<<< HEAD
       /* If we reached here, item_offset is not symbolic
        * and we don't know what the actual value of it is...
        *
@@ -1270,85 +1269,6 @@
       bump_call();
       return;
     }
-=======
-      const expr2tc &offs = item.offset;
-      expr2tc val = gen_zero(item.object->type);
-      guardt curguard(cur_state->guard);
-      curguard.add(item.guard);
-
-      int tmpsize;
-      try
-      {
-        tmpsize = type_byte_size(item.object->type).to_int64();
-      }
-      catch(const array_type2t::dyn_sized_array_excp &e)
-      {
-        tmpsize = -1;
-      }
-      catch(const array_type2t::inf_sized_array_excp &e)
-      {
-        tmpsize = -1;
-      }
-
-      if(is_constant_int2t(offs) && to_constant_int2t(offs).value == 0)
-      {
-        symex_assign(code_assign2tc(item.object, val), false, curguard);
-      }
-      else if(
-        !is_constant_int2t(offs) && is_constant_int2t(size) &&
-        to_constant_int2t(size).value == tmpsize)
-      {
-        // It's a memset where the size is such that the only valid offset is
-        // zero.
-        symex_assign(code_assign2tc(item.object, val), false, curguard);
-        expr2tc eq = equality2tc(offs, gen_zero(offs->type));
-        curguard.guard_expr(eq);
-        if(!options.get_bool_option("no-pointer-check"))
-          claim(
-            eq,
-            "Memset of full-object-size must have zero offset",
-            goto_assertions::POINTER_SAFETY);
-      }
-      else if(is_struct_type(item.object->type) && is_constant_int2t(size))
-      {
-        // Misery time: rather than re-building the build-reference-to logic,
-        // use it here. The memset'd size might correspond to a large number
-        // of incompatible types though: so we might need to _try_ to build
-        // references to a lot of them.
-        std::list<std::tuple<type2tc, expr2tc, expr2tc>> out_list;
-        std::list<std::pair<type2tc, unsigned int>> in_list;
-        auto it = ref_types.find(item.object->type);
-        assert(it != ref_types.end());
-        in_list = it->second;
-
-        // We now have a list of types and offsets we might resolve to.
-        symex_dereference_statet sds(*this, *cur_state);
-        dereferencet dereference(ns, new_context, options, sds, msg);
-        dereference.set_block_assertions();
-        for(const auto &cur_type : in_list)
-        {
-          expr2tc value = item.object;
-          expr2tc this_offs = gen_ulong(cur_type.second);
-
-          if(is_array_type(cur_type.first))
-          {
-            // Build a reference to the first elem.
-            const array_type2t &arrtype = to_array_type(cur_type.first);
-            // Converting offset into bits here
-            expr2tc new_offset =
-              mul2tc(this_offs->type, this_offs, gen_ulong(8));
-            simplify(new_offset);
-
-            dereference.build_reference_rec(
-              value, new_offset, arrtype.subtype, curguard, dereferencet::READ);
-          }
-          else
-          {
-            // Converting offset into bits here
-            expr2tc new_offset =
-              mul2tc(this_offs->type, this_offs, gen_ulong(8));
-            simplify(new_offset);
->>>>>>> ef710bcf
 
     auto number_of_offset = to_constant_int2t(item_offset).value.to_uint64();
     auto type_size = type_byte_size(item_object->type).to_uint64();
@@ -1360,11 +1280,10 @@
 
       auto false_expr = gen_false_expr();
       guard.guard_expr(false_expr);
-      claim(false_expr, error_msg);
+      claim(false_expr, error_msg, goto_assertions::POINTER_SAFETY);
       continue;
     }
 
-<<<<<<< HEAD
     auto is_out_bounds = ((type_size - number_of_offset) < number_of_bytes) ||
                          (number_of_offset > type_size);
     if(
@@ -1378,23 +1297,9 @@
         number_of_bytes);
 
       guard.add(gen_false_expr());
-      claim(gen_false_expr(), error_msg);
+      claim(gen_false_expr(), error_msg, goto_assertions::POINTER_SAFETY);
       continue;
     }
-=======
-        curguard.guard_expr(or_accuml);
-        if(!options.get_bool_option("no-pointer-check"))
-          claim(
-            or_accuml,
-            "Unaligned, cross-field or other non-field-based memset?",
-            goto_assertions::POINTER_SAFETY);
-        for(const auto &ref : out_list)
-        {
-          guardt newguard(curguard);
-          pointer_offset2tc ptroffs(std::get<2>(ref)->type, ptr);
-          equality2tc eq(std::get<2>(ref), ptroffs);
-          newguard.add(eq);
->>>>>>> ef710bcf
 
     auto new_object = gen_value_by_byte(
       item_object->type, item_object, arg1, number_of_bytes, number_of_offset);
@@ -1416,7 +1321,7 @@
     same_object2tc obj(arg0, null_sym);
     not2tc null_check(same_object2tc(arg0, null_sym));
     ex_state.cur_state->guard.guard_expr(null_check);
-    claim(null_check, " dereference failure: NULL pointer");
+    claim(null_check, " dereference failure: NULL pointer", goto_assertions::POINTER_SAFETY);
   }
 
   expr2tc ret_ref = func_call.ret;
