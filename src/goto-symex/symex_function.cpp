#include <algorithm>
#include <cassert>
#include <goto-symex/execution_state.h>
#include <goto-symex/goto_symex.h>
#include <langapi/language_util.h>
#include <util/arith_tools.h>
#include <util/base_type.h>
#include <util/c_types.h>
#include <util/cprover_prefix.h>
#include <util/expr_util.h>
#include <util/i2string.h>
#include <util/prefix.h>
#include <util/pretty.h>
#include <util/std_expr.h>

bool goto_symext::get_unwind_recursion(
  const irep_idt &identifier,
  BigInt unwind)
{
  BigInt this_loop_max_unwind = max_unwind;

  if(unwind != 0)
  {
    if(options.get_bool_option("abort-on-recursion"))
      abort();

    if(
      (k_induction || inductive_step) &&
      !options.get_bool_option("disable-inductive-step"))
    {
      log_warning(
        "k-induction does not support recursion yet. Disabling inductive step");

      // Disable inductive step on recursion
      options.set_option("disable-inductive-step", true);
    }

    const symbolt &symbol = *ns.lookup(identifier);

    std::string msg = "Unwinding recursion " + id2string(symbol.name) +
                      " iteration " + integer2string(unwind);

    if(this_loop_max_unwind != 0)
      msg += " (" + integer2string(this_loop_max_unwind) + " max)";

    log_status("{}", msg);
  }

  return this_loop_max_unwind != 0 && unwind >= this_loop_max_unwind;
}

unsigned goto_symext::argument_assignments(
  const irep_idt &function_identifier,
  const code_type2t &function_type,
  const std::vector<expr2tc> &arguments)
{
  // iterates over the operands
  std::vector<expr2tc>::const_iterator it1 = arguments.begin();

  // iterates over the types of the arguments
  for(unsigned int name_idx = 0; name_idx < function_type.arguments.size();
      ++name_idx)
  {
    // if you run out of actual arguments there was a mismatch
    if(it1 == arguments.end())
    {
      claim(gen_false_expr(), "function call: not enough arguments");
      return UINT_MAX;
    }

    const irep_idt &identifier = function_type.argument_names[name_idx];

    // Don't assign arguments if they have no name, see regression spec21
    if(identifier == "")
      continue;

    if(is_nil_expr(*it1))
    {
      ; // XXX jmorse, is this valid?
    }
    else
    {
      expr2tc rhs = *it1;

      // it should be the same exact type
      auto const &arg_type = function_type.arguments[name_idx];
      if(!base_type_eq(arg_type, rhs->type, ns))
      {
        const type2tc &f_arg_type = arg_type;
        const type2tc &f_rhs_type = rhs->type;

        // we are willing to do some limited conversion
        if(
          (is_number_type(f_arg_type) || is_pointer_type(f_arg_type)) &&
          (is_number_type(f_rhs_type) || is_pointer_type(f_rhs_type)))
        {
          rhs = typecast2tc(arg_type, rhs);
        }
        else
        {
          log_error(
            "function call: argument \"{}\" type mismatch: got {}, expected {}",
            id2string(identifier),
            get_type_id((*it1)->type),
            get_type_id(arg_type));
          abort();
        }
      }

      // 'Declare' the argument before assigning a value to it
      expr2tc lhs = symbol2tc(function_type.arguments[name_idx], identifier);
      symex_decl(code_decl2tc(lhs->type, identifier));

      // Assign value to function argument
      // TODO: Should we hide it (true means hidden)?
      symex_assign(code_assign2tc(lhs, rhs), true);
    }

    it1++;
  }

  unsigned va_index = UINT_MAX;
  if(function_type.ellipsis)
  {
    // These are va_arg arguments; their types may differ from call to call
    unsigned va_count = 0;
    while(new_context.find_symbol(
            id2string(function_identifier) + "::va_arg" +
            std::to_string(va_count)) != nullptr)
      ++va_count;

    va_index = va_count;
    for(; it1 != arguments.end(); it1++, va_count++)
    {
      irep_idt identifier =
        id2string(function_identifier) + "::va_arg" + std::to_string(va_count);

      // add to symbol table
      symbolt symbol;
      symbol.id = identifier;
      symbol.name = "va_arg" + std::to_string(va_count);
      symbol.type = migrate_type_back((*it1)->type);

      if(new_context.move(symbol))
      {
        log_error("Couldn't add new va_arg symbol");
        abort();
      }
      // 'Declare' the argument before assigning a value to it
      symex_decl(code_decl2tc((*it1)->type, identifier));

      expr2tc sym = symbol2tc((*it1)->type, identifier);
      cur_state->top().level1.get_ident_name(sym);

      // Assign value to function argument
      // TODO: Should we hide it (true means hidden)?
      symex_assign(code_assign2tc(sym, *it1), true);
    }
  }
  else if(it1 != arguments.end())
  {
    // we got too many arguments, but we will just ignore them
  }

  return va_index;
}

void goto_symext::symex_function_call(const expr2tc &code)
{
  const code_function_call2t &call = to_code_function_call2t(code);

  if(is_symbol2t(call.function))
    symex_function_call_code(code);
  else
    symex_function_call_deref(code);
}

void goto_symext::symex_function_call_code(const expr2tc &expr)
{
  const code_function_call2t &call = to_code_function_call2t(expr);
  const irep_idt &identifier = to_symbol2t(call.function).thename;

  // find code in function map
  goto_functionst::function_mapt::const_iterator it =
    goto_functions.function_map.find(identifier);

  if(it == goto_functions.function_map.end())
  {
    if(has_prefix(identifier.as_string(), "symex::invalid_object"))
    {
      log_warning("function ptr call with no target, ");
      cur_state->source.pc++;
      return;
    }

    log_error(
      "failed to find `{}' in function_map",
      get_pretty_name(identifier.as_string()));
    abort();
  }

  const goto_functiont &goto_function = it->second;

  BigInt &unwinding_counter = cur_state->function_unwind[identifier];

  // see if it's too much
  if(get_unwind_recursion(identifier, unwinding_counter))
  {
    if(!no_unwinding_assertions)
    {
      claim(gen_false_expr(), "recursion unwinding assertion");
    }
    else
    {
      // Add an unwinding assumption.
      expr2tc now_guard = cur_state->guard.as_expr();
      expr2tc not_now = not2tc(now_guard);
      target->assumption(now_guard, not_now, cur_state->source, first_loop);
    }

    cur_state->source.pc++;
    return;
  }

  if(!goto_function.body_available)
  {
    log_warning(
      "no body for function {}", get_pretty_name(identifier.as_string()));

    /* TODO: if it is a C function with no prototype, assert/claim that all
     *       calls to this function have the same number of parameters and that
     *       they - after type promotion - are compatible. */

    if(!is_nil_expr(call.ret))
    {
      unsigned int &nondet_count = get_nondet_counter();
      expr2tc rhs =
        symbol2tc(call.ret->type, "nondet$symex::" + i2string(nondet_count++));

      symex_assign(code_assign2tc(call.ret, rhs));
    }

    cur_state->source.pc++;
    return;
  }

  // read the arguments -- before the locality renaming
  std::vector<expr2tc> arguments = call.operands;
  for(auto &argument : arguments)
    cur_state->rename(argument);

  // Rename the return value to level1, identifying the data object / storage
  // to which the return value should be written. This is important in the case
  // of recursion, in which case the lexical variable (level0) has multiple
  // live instances.
  expr2tc ret_value = call.ret;
  if(!is_nil_expr(ret_value) && !is_empty_type(ret_value->type))
    cur_state->rename_address(ret_value);

  // increase unwinding counter
  ++unwinding_counter;

  // produce a new frame
  assert(!cur_state->call_stack.empty());
  goto_symex_statet::framet &frame =
    cur_state->new_frame(cur_state->source.thread_nr);

  // copy L1 renaming from previous frame
  frame.level1 = cur_state->previous_frame().level1;
  frame.level1.thread_id = cur_state->source.thread_nr;

  frame.calling_location = cur_state->source;
  frame.entry_guard = cur_state->guard;

  // assign arguments
  type2tc tmp_type = migrate_type(goto_function.type);

  frame.va_index =
    argument_assignments(identifier, to_code_type(tmp_type), arguments);

  frame.end_of_function = --goto_function.body.instructions.end();
  frame.return_value = ret_value;
  frame.function_identifier = identifier;
  frame.hidden = goto_function.body.hide;

  cur_state->source.is_set = true;
  cur_state->source.pc = goto_function.body.instructions.begin();
  cur_state->source.prog = &goto_function.body;
}

static std::list<std::pair<guardt, expr2tc>>
get_function_list(const expr2tc &expr)
{
  std::list<std::pair<guardt, expr2tc>> l;

  if(is_if2t(expr))
  {
    std::list<std::pair<guardt, expr2tc>> l1, l2;
    const if2t &ifexpr = to_if2t(expr);
    expr2tc guardexpr = ifexpr.cond;
    expr2tc notguardexpr = not2tc(guardexpr);

    // Get sub items, them iterate over adding the relevant guard
    l1 = get_function_list(ifexpr.true_value);
    for(auto &it : l1)
      it.first.add(guardexpr);

    l2 = get_function_list(ifexpr.false_value);
    for(auto &it : l2)
      it.first.add(notguardexpr);

    l1.splice(l1.begin(), l2);
    return l1;
  }

  if(is_symbol2t(expr))
  {
    guardt guard;
    guard.make_true();
    l.emplace_back(guard, expr);
    return l;
  }

  if(is_typecast2t(expr))
    return get_function_list(to_typecast2t(expr).from);

  log_error(
    "Unexpected irep id {} in function ptr dereference", get_expr_id(expr));
  // So, the function may point at something invalid. If that's the case,
  // wait for a solve-time pointer validity assertion to detect that. Return
  // nothing to call right now.
  return l;
}

void goto_symext::symex_function_call_deref(const expr2tc &expr)
{
  const code_function_call2t &call = to_code_function_call2t(expr);
  assert(cur_state->top().cur_function_ptr_targets.size() == 0);

  // Indirect function call. The value is dereferenced, so we'll get either an
  // address_of a symbol, or a set of if ireps. For symbols we'll invoke
  // symex_function_call_symbol, when dealing with if's we need to fork and
  // merge.
  if(is_nil_expr(call.function))
  {
    log_error(
      "Function pointer call with no targets; irep: {}", call.pretty(0));
    abort();
  }

  // Generate a list of functions to call. We'll then proceed to call them,
  // and will later on merge them.
  expr2tc func_ptr = call.function;
  dereference(func_ptr, dereferencet::READ);

  // Match the two varieties of failed symbol we can encounter,
  if(
    is_symbol2t(func_ptr) &&
    (has_prefix(
       to_symbol2t(func_ptr).thename.as_string(), "symex::invalid_object") ||
     to_symbol2t(func_ptr).thename.as_string().find("$object") !=
       std::string::npos))
  {
    // Emit warning; perform no function call behaviour. Increment PC
    // XXX jmorse - no location information any more.
    log_status(
      "No target candidate for function call {}",
      from_expr(ns, "", call.function));
    cur_state->source.pc++;
    return;
  }

  std::list<std::pair<guardt, expr2tc>> l = get_function_list(func_ptr);

  /* Internal check that all symbols are actually of 'code' type (modulo the
   * guard) */
  for(const auto &elem : l)
  {
    const guardt &guard = elem.first;
    const symbol2t &sym = to_symbol2t(elem.second);
    if(!guard.is_false() && !is_code_type(sym.type))
    {
      bool known_internal_error = guard.is_true();
      if(known_internal_error)
      {
        log_error(
          "non-code call target '{}' generated at {}",
<<<<<<< HEAD
          sym->thename.as_string());
        abort();
      }
      log_debug(
        "non-code call target '{}' generated at {}", sym->thename.as_string());
=======
          sym.thename.as_string(),
          cur_state->source.pc->location);
        return false;
      }

      log_status(
        "non-code call target '{}' generated at {}",
        sym.thename.as_string(),
        cur_state->source.pc->location);
>>>>>>> cc22810a
    }
  }

  // Store.
  for(auto &it : l)
  {
    const symbol2t &sym = to_symbol2t(it.second);
    goto_functionst::function_mapt::const_iterator fit =
      goto_functions.function_map.find(sym.thename);

    const std::string pretty_name = sym.thename.as_string().substr(
      sym.thename.as_string().find_last_of('@') + 1);

    if(fit == goto_functions.function_map.end() || !fit->second.body_available)
    {
      log_warning("no body for function {}", pretty_name);

      continue; // XXX, find out why this fires on SV-COMP 14 benchmark
      // 32_7a_cilled_true_linux-3.8-rc1-drivers--ata--pata_legacy.ko-main.cil.out.c
      // Where it probably shouldn't, as that var is defined. Module name
      // difference?
    }

    // Set up a merge of the current state into the target function.
    statet::goto_state_listt &goto_state_list =
      cur_state->top().goto_state_map[fit->second.body.instructions.begin()];

    cur_state->top().cur_function_ptr_targets.emplace_back(
      fit->second.body.instructions.begin(), it.second);

    goto_state_list.emplace_back(*cur_state);
    statet::goto_statet &new_state = goto_state_list.back();
    expr2tc guardexpr = it.first.as_expr();
    cur_state->rename(guardexpr);
    new_state.guard.add(guardexpr);
  }

  cur_state->top().function_ptr_call_loc = cur_state->source.pc;
  cur_state->top().function_ptr_combine_target = cur_state->source.pc;
  cur_state->top().function_ptr_combine_target++;
  cur_state->top().orig_func_ptr_call = expr;

  if(!run_next_function_ptr_target(true))
    cur_state->source.pc++;
}

bool goto_symext::run_next_function_ptr_target(bool first)
{
  if(cur_state->call_stack.empty())
    return false;

  if(cur_state->top().cur_function_ptr_targets.size() == 0)
    return false;

  // Record a merge - when all function ptr target runs are completed, they'll
  // be merged into the state when the instruction after the func call is run.
  // But, don't do it the first time, or we'll have a merge that's effectively
  // unconditional.
  if(!first)
  {
    statet::goto_state_listt &goto_state_list =
      cur_state->top()
        .goto_state_map[cur_state->top().function_ptr_combine_target];
    goto_state_list.emplace_back(*cur_state);
  }

  // Take one function ptr target out of the list and jump to it. A previously
  // recorded merge will ensure it gets the right state.
  std::pair<goto_programt::const_targett, expr2tc> p =
    cur_state->top().cur_function_ptr_targets.front();
  cur_state->top().cur_function_ptr_targets.pop_front();

  goto_programt::const_targett target = p.first;
  expr2tc target_symbol = p.second;

  cur_state->guard.make_false();
  cur_state->source.pc = target;

  // Merge pre-function-ptr-call state in immediately.
  merge_gotos();

  // Now switch back to the original call location so that the call appears
  // to originate from there...
  cur_state->source.pc = cur_state->top().function_ptr_call_loc;

  // And setup the function call.
  expr2tc state_call = cur_state->top().orig_func_ptr_call;
  to_code_function_call2t(state_call).function = target_symbol;
  goto_symex_statet::framet &cur_frame = cur_state->top();

  if(cur_state->top().cur_function_ptr_targets.size() == 0)
    cur_frame.orig_func_ptr_call = expr2tc();

  symex_function_call_code(state_call);

  return true;
}

void goto_symext::pop_frame()
{
  assert(!cur_state->call_stack.empty());

  statet::framet &frame = cur_state->top();

  // restore state
  cur_state->source.pc = frame.calling_location.pc;
  cur_state->source.prog = frame.calling_location.prog;

  if(!cur_state->guard.is_false())
    cur_state->guard = frame.entry_guard;

  // clear locals from L2 renaming
  for(auto const &it : frame.local_variables)
  {
    type2tc ptr = pointer_type2tc(pointer_type2());
    expr2tc l1_sym = symbol2tc(ptr, it.base_name);
    frame.level1.get_ident_name(l1_sym);

    // Call free on alloca'd objects
    if(
      it.base_name.as_string().find("return_value$_alloca") !=
      std::string::npos)
      symex_free(code_free2tc(l1_sym));

    // Erase from level 1 propagation
    cur_state->value_set.erase(to_symbol2t(l1_sym).get_symbol_name());

    cur_state->level2.remove(it);

    // Construct an l1 name on the fly - this is a temporary hack for when
    // the value set is storing things in a not-an-irep-idt form.
    expr2tc tmp_expr = symbol2tc(
      get_empty_type(), it.base_name, it.lev, it.l1_num, 0, it.t_num, 0);
    cur_state->value_set.erase(to_symbol2t(tmp_expr).get_symbol_name());
  }

  // decrease recursion unwinding counter
  if(!frame.function_identifier.empty())
    --cur_state->function_unwind[frame.function_identifier];

  cur_state->pop_frame();
}

void goto_symext::symex_end_of_function()
{
  pop_frame();
}

bool goto_symext::make_return_assignment(expr2tc &assign, const expr2tc &code)
{
  statet::framet &frame = cur_state->top();
  const code_return2t &ret = to_code_return2t(code);

  if(!is_nil_expr(ret.operand))
  {
    expr2tc value = ret.operand;

    dereference(value, dereferencet::READ);

    if(!is_nil_expr(frame.return_value))
    {
      assign = code_assign2tc(frame.return_value, value);

      if(frame.return_value->type != value->type)
      {
        expr2tc cast = typecast2tc(frame.return_value->type, value);
        assign = code_assign2tc(frame.return_value, cast);
      }

      return true;
    }
  }
  else if(!is_nil_expr(frame.return_value))
  {
    log_error("return with unexpected value");
    abort();
  }

  return false;
}

void goto_symext::symex_return(const expr2tc &code)
{
  // we treat this like an unconditional
  // goto to the end of the function

  // put into state-queue
  statet::goto_state_listt &goto_state_list =
    cur_state->top().goto_state_map[cur_state->top().end_of_function];

  goto_state_list.emplace_back(*cur_state);

  // check whether the stack limit and return
  // value optimization have been activated.
  if(stack_limit > 0 && no_return_value_opt)
  {
    code->foreach_operand([this](const expr2tc &e) {
      // check whether the stack size has been reached.
      claim(
        (cur_state->top().process_stack_size(e, stack_limit)),
        "Stack limit property was violated");
    });
  }

  // kill this one
  cur_state->guard.make_false();
}<|MERGE_RESOLUTION|>--- conflicted
+++ resolved
@@ -385,13 +385,6 @@
       {
         log_error(
           "non-code call target '{}' generated at {}",
-<<<<<<< HEAD
-          sym->thename.as_string());
-        abort();
-      }
-      log_debug(
-        "non-code call target '{}' generated at {}", sym->thename.as_string());
-=======
           sym.thename.as_string(),
           cur_state->source.pc->location);
         return false;
@@ -401,7 +394,6 @@
         "non-code call target '{}' generated at {}",
         sym.thename.as_string(),
         cur_state->source.pc->location);
->>>>>>> cc22810a
     }
   }
 
