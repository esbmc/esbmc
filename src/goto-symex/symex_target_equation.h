--- conflicted
+++ resolved
@@ -99,20 +99,11 @@
     sourcet source;
     goto_trace_stept::typet type;
 
-<<<<<<< HEAD
     // One stack trace recorded per function activation record. Valid for
     // assignment and assert steps only. In reverse order (most recent in idx
     // 0).
     std::vector<stack_framet> stack_trace;
     
-=======
-    // Vector of strings recording the stack state when this step was taken.
-    // This can potentially be optimised to the point where there's only one
-    // stack trace recorded per function activation record. Valid for assignment
-    // and assert steps only. In reverse order (most recent in idx 0).
-    std::vector<dstring> stack_trace;
-
->>>>>>> c8961c6b
     bool is_assert() const     { return type==goto_trace_stept::ASSERT; }
     bool is_assume() const     { return type==goto_trace_stept::ASSUME; }
     bool is_assignment() const { return type==goto_trace_stept::ASSIGNMENT; }
