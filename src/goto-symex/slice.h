--- conflicted
+++ resolved
@@ -24,23 +24,12 @@
 
   typedef hash_set_cont<std::string, string_hash> symbol_sett;
   symbol_sett depends;
-<<<<<<< HEAD
-
-  u_int64_t ignored;
-  bool single_slice;
-
-  std::function<bool (const symbol2t&)> add_to_deps;
-
-protected:
-=======
-
   BigInt ignored;
 
 protected:
   bool slice_assumes;
   std::function<bool (const symbol2t&)> add_to_deps;
 
->>>>>>> d384d020
   bool get_symbols(const expr2tc &expr, std::function<bool (const symbol2t &)> fn);
 
   void slice(symex_target_equationt::SSA_stept &SSA_step);
