/*******************************************************************\

Module: Symbolic Execution

Author: Daniel Kroening, kroening@kroening.com
		Lucas Cordeiro, lcc08r@ecs.soton.ac.uk

\*******************************************************************/

#include <cassert>
#include <goto-symex/execution_state.h>
#include <goto-symex/goto_symex.h>
#include <goto-symex/goto_symex_state.h>
#include <goto-symex/reachability_tree.h>
#include <map>
#include <sstream>
#include <util/expr_util.h>
#include <util/i2string.h>
#include <util/irep2.h>
#include <util/migrate.h>
#include <util/prefix.h>

goto_symex_statet::goto_symex_statet(renaming::level2t &l2, value_sett &vs,
                                     const namespacet &_ns)
    : level2(l2), value_set(vs), ns(_ns)
{
  use_value_set = true;
  depth = 0;
  thread_ended = false;
  guard.make_true();
}

goto_symex_statet::goto_symex_statet(const goto_symex_statet &state,
                                     renaming::level2t &l2,
                                     value_sett &vs)
  : level2(l2), value_set(vs), ns(state.ns)
{
  *this = state;
}

goto_symex_statet &
goto_symex_statet::operator=(const goto_symex_statet &state)
{
  depth = state.depth;
  thread_ended = state.thread_ended;
  guard = state.guard;
  global_guard = state.global_guard;
  source = state.source;
  variable_instance_nums = state.variable_instance_nums;
  loop_iterations = state.loop_iterations;
  function_unwind = state.function_unwind;
  use_value_set = state.use_value_set;
  call_stack = state.call_stack;
  return *this;
}

void goto_symex_statet::initialize(const goto_programt::const_targett & start, const goto_programt::const_targett & end, const goto_programt *prog, unsigned int thread_id)
{
  new_frame(thread_id);

  source.is_set=true;
  source.thread_nr = thread_id;
  source.pc=start;
  source.prog = prog;
  top().end_of_function=end;
  top().calling_location=symex_targett::sourcet(top().end_of_function, prog);
}

bool goto_symex_statet::constant_propagation(const expr2tc &expr) const
{
  if (is_array_type(expr))
  {
    array_type2t arr = to_array_type(expr->type);

    // Don't permit const propagaion of infinite-size arrays. They're going to
    // be special modelling arrays that require special handling either at SMT
    // or some other level, so attempting to optimse them is a Bad Plan (TM).
    if(arr.size_is_infinite)
      return false;

    // Don't propagate multi dimensional arrays
    if(is_array_type(arr.subtype))
      return false;
  }

  // It's fine to constant propagate something that's absent.
  if (is_nil_expr(expr))
    return true;

  if (is_symbol2t(expr))
  {
    symbol2t s = to_symbol2t(expr);

    // Null is also essentially a constant.
    if(s.thename == "NULL")
      return true;

    // By propagation nondet symbols, we can achieve some speed up but the
    // counterexample will be missing a lot of information, so not really worth it
    if(s.thename.as_string().find("nondet$symex::nondet") != std::string::npos)
      return false;
  }

  if (is_address_of2t(expr))
    return constant_propagation_reference(to_address_of2t(expr).ptr_obj);

  if (is_typecast2t(expr))
    return constant_propagation(to_typecast2t(expr).from);

  if (is_add2t(expr))
  {
    bool noconst = true;

    // Use noconst as a flag to indicate (and short-circuit) when a non
    // constant propagatable expr is found.
    expr->foreach_operand([this, &noconst] (const expr2tc &e) {
      if(noconst && !constant_propagation(e))
        noconst = false;
      }
    );

    return noconst;
  }

  if (is_constant_array_of2t(expr))
  {
    const expr2tc &init = to_constant_array_of2t(expr).initializer;
    if (is_constant_expr(init) && !is_bool_type(init))
      return true;
  }

  // Keeping additional with data achieves nothing; no code in ESBMC inspects
  // with chains to extract data from them.
  // FIXME: actually benchmark this and look at timing results, it may be
  // important benchmarks (i.e. TACAS) work better with some propagation
  if (is_with2t(expr))
    return false;

  if (is_constant_struct2t(expr) || is_constant_union2t(expr) || is_constant_array2t(expr))
  {
    bool noconst = true;

    expr->foreach_operand([this, &noconst] (const expr2tc &e) {
      if (noconst && !constant_propagation(e))
        noconst = false;
      }
    );

    return noconst;
  }

  if (is_constant_expr(expr))
    return true;

  return false;
}

bool goto_symex_statet::constant_propagation_reference(const expr2tc &expr)const
{

  if (is_symbol2t(expr))
    return true;
  else if (is_index2t(expr))
  {
    const index2t &index = to_index2t(expr);
    return constant_propagation_reference(index.source_value) &&
           constant_propagation(index.index);
  }
  else if (is_member2t(expr))
  {
    return constant_propagation_reference(to_member2t(expr).source_value);
  }
  else if (is_constant_string2t(expr))
    return true;

  return false;
}

void goto_symex_statet::assignment(
  expr2tc &lhs,
  const expr2tc &rhs,
  bool record_value)
{
  assert(is_symbol2t(lhs));
  symbol2t &lhs_sym = to_symbol2t(lhs);

  // identifier should be l0 or l1, make sure it's l1

  assert(lhs_sym.rlevel != symbol2t::level2 &&
         lhs_sym.rlevel != symbol2t::level2_global);

  if (lhs_sym.rlevel == symbol2t::level0)
    top().level1.get_ident_name(lhs);

  expr2tc l1_lhs = lhs;

  expr2tc const_value;
  if(record_value && constant_propagation(rhs))
    const_value = rhs;
  else
    const_value = expr2tc();

  level2.make_assignment(lhs, const_value, rhs);

  if(use_value_set)
  {
    // update value sets
    expr2tc l1_rhs = rhs; // rhs is const; Rename into new container.
    level2.get_original_name(l1_rhs);

    value_set.assign(l1_lhs, l1_rhs);
  }
}

void goto_symex_statet::rename(expr2tc &expr, bool rename_only)
{
  // rename all the symbols with their last known value

  if (is_nil_expr(expr))
    return;

  if (is_symbol2t(expr))
  {
    type2tc origtype = expr->type;
    top().level1.rename(expr);
    level2.rename(expr, rename_only);
    fixup_renamed_type(expr, origtype);
  }
  else if (is_address_of2t(expr))
  {
    address_of2t &addrof = to_address_of2t(expr);
    rename_address(addrof.ptr_obj);
  }
  else
  {
    // do this recursively
<<<<<<< HEAD
    expr.get()->Foreach_operand([this, &rename_only] (expr2tc &e) {
        rename(e, rename_only);
=======
    expr->Foreach_operand([this] (expr2tc &e) {
        rename(e);
>>>>>>> 0dbdbfef
      }
    );
  }
}

void goto_symex_statet::rename_address(expr2tc &expr)
{
  // rename all the symbols with their last known value

  if (is_nil_expr(expr))
  {
    return;
  }
  else if(is_symbol2t(expr))
  {
    // only do L1
    type2tc origtype = expr->type;
    top().level1.rename(expr);
    fixup_renamed_type(expr, origtype);

    // Realloc hacks: The l1 name may need to change slightly when we realloc
    // a pointer, so that l2 renaming still points at the same piece of data,
    // but so that the address compares differently to previous address-of's.
    // Do this by bumping the l2 number in the l1 name, if it's been realloc'd.
    if (realloc_map.find(expr) != realloc_map.end()) {
      symbol2t &sym = to_symbol2t(expr);
      sym.level2_num = realloc_map[expr];
    }
  }
  else if (is_index2t(expr))
  {
    index2t &index = to_index2t(expr);
    rename_address(index.source_value);
    rename(index.index);
  }
  else
  {
    // do this recursively
    expr->Foreach_operand([this] (expr2tc &e) {
        rename_address(e);
      }
    );
  }
}

void goto_symex_statet::fixup_renamed_type(expr2tc &expr,
                                           const type2tc &orig_type)
{
  if (is_code_type(orig_type)) {
    return;
  } else if (is_pointer_type(orig_type)) {
    assert(is_pointer_type(expr));

    // Grab pointer types
    const pointer_type2t &orig = to_pointer_type(orig_type);
    const pointer_type2t &newtype = to_pointer_type(expr->type);

    type2tc origsubtype = orig.subtype;
    type2tc newsubtype = newtype.subtype;

    // Handle symbol subtypes -- we can't rename these, because there are (some)
    // pointers to incomplete types, that here we end up trying to get a
    // concrete type for. Which is incorrect.
    // So instead, if one of the subtypes is a symbol type, and it isn't
    // identical to the other type, insert a typecast. This might lead to some
    // needless casts.
    if (is_symbol_type(origsubtype) || is_symbol_type(newsubtype)) {
      if (origsubtype != newsubtype) {
        expr = typecast2tc(orig_type, expr);
      }
      return;
    }

    // Cease caring about anything that points at code types: pointer arithmetic
    // applied to this is already broken.
    if (is_code_type(origsubtype) || is_code_type(newsubtype))
      return;

    if (origsubtype == newsubtype)
      return;

    // Fetch the (bit) size of the pointer subtype.
    unsigned int origsize, newsize;

    if (is_empty_type(origsubtype))
      origsize = 8;
    else
      origsize = origsubtype->get_width();

    if (is_empty_type(newsubtype))
      newsize = 8;
    else
      newsize = newsubtype->get_width();

    // If the renaming process has changed the size of the pointer subtype, this
    // will break all kinds of pointer arith; insert a cast.
    if (origsize != newsize) {
      expr = typecast2tc(orig_type, expr);
    }
  } else if (is_scalar_type(orig_type) && is_scalar_type(expr->type)) {
    // If we're a BV and have changed size, then we're quite likely to cause
    // an SMT problem later on. Immediately cast. Also if we've gratuitously
    // changed sign.
    if (orig_type->get_width() != expr->type->get_width() ||
                    (is_bv_type(orig_type) && is_bv_type(expr->type) &&
                    orig_type->type_id != expr->type->type_id)) {
      expr = typecast2tc(orig_type, expr);
    }
  }
}

void goto_symex_statet::get_original_name(expr2tc &expr) const
{

  if (is_nil_expr(expr))
    return;

  expr->Foreach_operand([this] (expr2tc &e) {
      get_original_name(e);
    }
  );

  if (is_symbol2t(expr))
  {
    level2.get_original_name(expr);
    top().level1.get_original_name(expr);
  }
}

void goto_symex_statet::print_stack_trace(unsigned int indent) const
{
  call_stackt::const_reverse_iterator it;
  symex_targett::sourcet src;
  std::string spaces = std::string("");
  unsigned int i;

  for (i = 0; i < indent; i++)
    spaces += " ";

  // Iterate through each call frame printing func name and location.
  src = source;
  for (it = call_stack.rbegin(); it != call_stack.rend(); it++) {
    if (it->function_identifier == "") { // Top level call
      std::cout << spaces << "init" << std::endl;
    } else {
      std::cout << spaces << it->function_identifier.as_string();
      std::cout << " at " << src.pc->location.get_file();
      std::cout << " line " << src.pc->location.get_line();
      std::cout << std::endl;
    }

    src = it->calling_location;
  }

  if (!thread_ended) {
    std::cout << spaces << "Next instruction to be executed:" << std::endl;
    source.pc->output_instruction(ns, "", std::cout);
  }
}

std::vector<stack_framet>
goto_symex_statet::gen_stack_trace() const
{
  std::vector<stack_framet> trace;
  call_stackt::const_reverse_iterator it;
  symex_targett::sourcet src;

  // Format is a vector of strings, each recording a particular function
  // invocation.

  for (it = call_stack.rbegin(); it != call_stack.rend(); it++) {
    src = it->calling_location;

    if (it->function_identifier == "") { // Top level call
      break;
    } else if (it->function_identifier == "main" &&
               src.pc->location == get_nil_irep()) {
      trace.emplace_back(it->function_identifier);
    } else {
      trace.emplace_back(irep_idt(it->function_identifier), src);
    }
  }

  return trace;
}<|MERGE_RESOLUTION|>--- conflicted
+++ resolved
@@ -234,13 +234,8 @@
   else
   {
     // do this recursively
-<<<<<<< HEAD
-    expr.get()->Foreach_operand([this, &rename_only] (expr2tc &e) {
+    expr->Foreach_operand([this, &rename_only] (expr2tc &e) {
         rename(e, rename_only);
-=======
-    expr->Foreach_operand([this] (expr2tc &e) {
-        rename(e);
->>>>>>> 0dbdbfef
       }
     );
   }
