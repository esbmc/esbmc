--- conflicted
+++ resolved
@@ -27,23 +27,13 @@
 
 extern std::string verification_file;
 
-<<<<<<< HEAD
-void
-goto_tracet::output(const class namespacet &ns, std::ostream &out) const
-=======
 void goto_tracet::output(const class namespacet &ns, std::ostream &out) const
->>>>>>> 0dbdbfef
 {
   for(const auto & step : steps)
     step.output(ns, out);
 }
 
-<<<<<<< HEAD
-void
-goto_trace_stept::output(const namespacet &ns, std::ostream &out) const
-=======
 void goto_trace_stept::output(const namespacet &ns, std::ostream &out) const
->>>>>>> 0dbdbfef
 {
   out << "*** ";
 
@@ -120,17 +110,11 @@
   out << std::endl;
 }
 
-<<<<<<< HEAD
-void
-counterexample_value(
-  std::ostream &out, const namespacet &ns, const expr2tc &lhs, const expr2tc &value)
-=======
 void counterexample_value(
   std::ostream &out,
   const namespacet &ns,
   const expr2tc &lhs,
   const expr2tc &value)
->>>>>>> 0dbdbfef
 {
   std::string value_string;
 
@@ -140,12 +124,8 @@
   {
     value_string = from_expr(ns, "", value);
 
-<<<<<<< HEAD
     // Don't print the bit-vector if we're running on integer/real mode
     if (is_constant_expr(value) && !config.options.get_bool_option("ir"))
-=======
-    if(is_constant_expr(value))
->>>>>>> 0dbdbfef
     {
       if(is_bv_type(value))
       {
@@ -165,16 +145,7 @@
     }
   }
 
-<<<<<<< HEAD
   out << "  " << from_expr(ns, "", lhs) << " = " << value_string << std::endl;
-=======
-  std::string name = id2string(identifier);
-
-  const symbolt *symbol;
-  if(!ns.lookup(identifier, symbol) && !symbol->pretty_name.empty())
-    name = id2string(symbol->pretty_name);
-  out << "  " << name << "=" << value_string << std::endl;
->>>>>>> 0dbdbfef
 }
 
 void show_goto_trace_gui(
@@ -278,49 +249,8 @@
   const namespacet & ns,
   const goto_tracet & goto_trace )
 {
-<<<<<<< HEAD
-  // Remove timeout when building witness
-  alarm(0);
-
-  boost::property_tree::ptree graphml;
-  boost::property_tree::ptree graph;
-  std::map<std::string, int> function_control_map;
-  boost::property_tree::ptree last_created_node;
-  std::string last_function;
-  std::string last_ver_filename;
-  bool already_initialized = false;
-
-  create_graph(graph, verification_file, specification, false);
-  boost::property_tree::ptree first_node;
-  node_p first_node_p;
-  first_node_p.isEntryNode = true;
-  create_node(first_node, first_node_p);
-  graph.add_child("node", first_node);
-  last_created_node = first_node;
-  already_initialized = true;
-
-  for(const auto & step : goto_trace.steps)
-  {
-    /* check if it is an internal call */
-    std::string::size_type find_bt =
-      step.pc->location.to_string().find("built-in", 0);
-    std::string::size_type find_lib =
-      step.pc->location.to_string().find("library", 0);
-    bool is_internal_call = (find_bt != std::string::npos)
-        || (find_lib != std::string::npos);
-
-    /** ignore internal calls and non assignments */
-    if(!(step.type == goto_trace_stept::ASSIGNMENT)
-        || (is_internal_call == true))
-      continue;
-
-    /* checking other restrictions */
-    if (!is_valid_witness_expr(ns, step.lhs))
-      continue;
-=======
   grapht graph(grapht::VIOLATION);
   graph.verified_file = verification_file;
->>>>>>> 0dbdbfef
 
   edget * first_edge = &graph.edges.at(0);
   nodet * prev_node = first_edge->to_node;
@@ -330,80 +260,6 @@
   std::string prev_function = first_edge->enter_function;
 #endif
 
-<<<<<<< HEAD
-    /* check if it has entered or returned from a function */
-	std::string function_name = step.pc->location.get_function().c_str();
-	if (last_function != function_name && !function_name.empty())
-	{
-	  /* it is a new entry */
-	  if (function_control_map.find(function_name) == function_control_map.end())
-	  {
-		function_control_map.insert(std::make_pair(function_name, line_number));
-		current_edge_p.enterFunction = function_name;
-		last_function = function_name;
-	  }
-	  else
-	  {
-		/* it is backing from another function */
-		current_edge_p.returnFromFunction = last_function;
-		current_edge_p.enterFunction = function_name;
-		last_function = function_name;
-	  }
-	}
-
-    /* adjusts assumptions */
-    /* left hand */
-    std::vector<std::string> split;
-    std::string lhs_str = from_expr(ns, identifier, step.lhs);
-    boost::split(split, lhs_str, boost::is_any_of("@"));
-    lhs_str = split[0];
-    std::string::size_type findamp = lhs_str.find("&", 0);
-    if(findamp != std::string::npos)
-      lhs_str = lhs_str.substr(0, findamp);
-    std::string::size_type findds = lhs_str.find("$", 0);
-    if(findds != std::string::npos)
-      lhs_str = lhs_str.substr(0, findds);
-
-    /* check if isn't in an array (modify assumptions) */
-    if(step.lhs->type->type_id != step.lhs->type->array_id)
-    {
-      /* common cases */
-      std::string value_str = from_expr(ns, identifier, step.value);
-
-      /* remove memory address */
-      std::string::size_type findat = value_str.find("@", 0);
-      if(findat != std::string::npos)
-        value_str = value_str.substr(0, findat);
-      /* remove float suffix */
-      std::string::size_type findfs = value_str.find("f", 0);
-      if(findfs != std::string::npos)
-        value_str = value_str.substr(0, findfs);
-      /* check if has a double &quote */
-      std::string::size_type findq1 = value_str.find("\"", 0);
-      if(findq1 != std::string::npos)
-      {
-        std::string::size_type findq2 = value_str.find("\"", findq1 + 1);
-        if(findq2 == std::string::npos)
-          value_str = value_str + "\"";
-      }
-      std::string assumption = lhs_str + " == (" + value_str + ");";
-      std::string::size_type findesbm = assumption.find("__ESBMC", 0);
-      std::string::size_type finddma = assumption.find("&dynamic_", 0);
-      std::string::size_type findivo = assumption.find("invalid-object", 0);
-      bool is_union = (step.rhs->type->type_id == step.rhs->type->union_id);
-      bool is_struct = (step.rhs->type->type_id == step.rhs->type->struct_id);
-
-      /* TODO check if it is an union, struct, or dynamic attr.
-       * However, we need more details about the validation tools */
-      bool is_esbmc_or_dynamic = ((findesbm != std::string::npos)
-          || (finddma != std::string::npos) || (findivo != std::string::npos)
-          || is_union || is_struct);
-      if(is_esbmc_or_dynamic == false){
-        current_edge_p.assumption = assumption;
-        current_edge_p.assumptionScope = function_name;
-      }
-    }
-=======
   for(const auto & step : goto_trace.steps)
    {
      /* checking restrictions for violation GraphML */
@@ -445,7 +301,6 @@
        }
      }
 #endif
->>>>>>> 0dbdbfef
 
      nodet * new_node = new nodet();
      new_edge.from_node = prev_node;
@@ -478,27 +333,8 @@
   grapht graph(grapht::CORRECTNESS);
   graph.verified_file = verification_file;
 
-<<<<<<< HEAD
-  for(const auto & step : goto_trace.steps)
-  {
-    /* check if it is an internal call */
-    std::string::size_type find_bt =
-      step.pc->location.to_string().find("built-in", 0);
-
-    std::string::size_type find_lib =
-      step.pc->location.to_string().find("library", 0);
-
-    bool is_internal_call =
-      (find_bt != std::string::npos) || (find_lib != std::string::npos);
-
-    /** ignore internal calls and non assignments */
-    if(!(step.type == goto_trace_stept::ASSIGNMENT)
-        || (is_internal_call == true))
-      continue;
-=======
   edget * first_edge = &graph.edges.at(0);
   nodet * prev_node = first_edge->to_node;
->>>>>>> 0dbdbfef
 
 #ifndef lightweight_witness
   std::map<std::string, uint16_t> func_control_map;
@@ -635,17 +471,8 @@
 
       case goto_trace_stept::OUTPUT:
       {
-<<<<<<< HEAD
-        std::list<exprt> vec;
-        for (auto it2 : step.output_args)
-          vec.push_back(migrate_expr_back(it2));
-
-        printf_formattert printf_formatter;
-        printf_formatter(step.format_string, vec);
-=======
         printf_formattert printf_formatter;
         printf_formatter(step.format_string, step.output_args);
->>>>>>> 0dbdbfef
         printf_formatter.print(out);
         out << std::endl;
         break;
