/*******************************************************************\

   Module: Traces of GOTO Programs

   Author: Daniel Kroening

   Date: July 2005

\*******************************************************************/

#include <boost/algorithm/string.hpp>
#include <boost/property_tree/ptree.hpp>
#include <boost/property_tree/xml_parser.hpp>
#include <boost/version.hpp>
#include <cassert>
#include <cstring>
#include <goto-symex/goto_trace.h>
#include <goto-symex/printf_formatter.h>
#include <goto-symex/witnesses.h>
#include <iostream>
#include <langapi/language_util.h>
#include <langapi/languages.h>
#include <util/arith_tools.h>
#include <util/std_types.h>

extern std::string verification_file;

void
goto_tracet::output(const class namespacet &ns, std::ostream &out) const
{
<<<<<<< HEAD
  for (auto it : steps)
    it.output(ns, out);
=======
  for (const auto & step : steps)
    step.output(ns, out);
>>>>>>> e1737c5d
}

void
goto_trace_stept::output(const namespacet &ns, std::ostream &out) const
{
  out << "*** ";

  switch (type)
  {
    case goto_trace_stept::ASSERT:
      out << "ASSERT";
      break;

    case goto_trace_stept::ASSUME:
      out << "ASSUME";
      break;

    case goto_trace_stept::ASSIGNMENT:
      out << "ASSIGNMENT";
      break;

    default:
      assert(false);
  }

  if (type == ASSERT || type == ASSUME)
    out << " (" << guard << ")";

  out << std::endl;

  if (!pc->location.is_nil())
    out << pc->location << std::endl;

  if (pc->is_goto())
    out << "GOTO   ";
  else if (pc->is_assume())
    out << "ASSUME ";
  else if (pc->is_assert())
    out << "ASSERT ";
  else if (pc->is_other())
    out << "OTHER  ";
  else if (pc->is_assign())
    out << "ASSIGN ";
  else if (pc->is_function_call())
    out << "CALL   ";
  else
    out << "(?)    ";

  out << std::endl;

  if (pc->is_other() || pc->is_assign())
  {
    irep_idt identifier;

    if (!is_nil_expr(original_lhs))
      identifier = to_symbol2t(original_lhs).get_symbol_name();
    else
      identifier = to_symbol2t(lhs).get_symbol_name();

    out << "  " << identifier << " = " << from_expr(ns, identifier, value)
        << std::endl;
  }
  else if (pc->is_assert())
  {
    if (!guard)
    {
      out << "Violated property:" << std::endl;
      if (pc->location.is_nil())
        out << "  " << pc->location << std::endl;

      if (comment != "")
        out << "  " << comment << std::endl;
      out << "  " << from_expr(ns, "", pc->guard) << std::endl;
      out << std::endl;
    }
  }

  out << std::endl;
}

void
counterexample_value(
  std::ostream &out, const namespacet &ns, const expr2tc &lhs, const expr2tc &value)
{
  std::string value_string;

  if (is_nil_expr(value))
    value_string = "(assignment removed)";
  else
  {
    value_string = from_expr(ns, "", value);

    // Don't print the bit-vector if we're running on integer/real mode
    if (is_constant_expr(value) && !config.options.get_bool_option("ir"))
    {
      if (is_bv_type(value))
      {
        value_string +=
          " (" + integer2binary(to_constant_int2t(value).value, value->type->get_width()) + ")";
      }
      else if (is_fixedbv_type(value))
      {
        value_string +=
         " (" + to_constant_fixedbv2t(value).value.to_expr().get_value().as_string() + ")";
      }
      else if (is_floatbv_type(value))
      {
        value_string +=
          " (" + to_constant_floatbv2t(value).value.to_expr().get_value().as_string() + ")";
      }
    }
  }

  out << "  " << from_expr(ns, "", lhs) << " = " << value_string << std::endl;
}

void
show_goto_trace_gui(
  std::ostream &out, const namespacet &ns, const goto_tracet &goto_trace)
{
  locationt previous_location;

<<<<<<< HEAD
  for (auto it : goto_trace.steps)
  {
    const locationt &location = it.pc->location;

    if ((it.type == goto_trace_stept::ASSERT) && !it.guard)
    {
      out << "FAILED" << std::endl << it.comment
=======
  for (const auto & step : goto_trace.steps)
  {
    const locationt &location = step.pc->location;

    if ((step.type == goto_trace_stept::ASSERT) && !step.guard)
    {
      out << "FAILED" << std::endl << step.comment
>>>>>>> e1737c5d
          << std::endl // value
          << std::endl // PC
          << location.file() << std::endl << location.line() << std::endl
          << location.column() << std::endl;
    }
<<<<<<< HEAD
    else if (it.type == goto_trace_stept::ASSIGNMENT)
    {
      irep_idt identifier;

      if (!is_nil_expr(it.original_lhs))
        identifier = to_symbol2t(it.original_lhs).get_symbol_name();
      else
        identifier = to_symbol2t(it.lhs).get_symbol_name();

      std::string value_string = from_expr(ns, identifier, it.value);
=======
    else if (step.type == goto_trace_stept::ASSIGNMENT)
    {
      irep_idt identifier;

      if (!is_nil_expr(step.original_lhs))
        identifier = to_symbol2t(step.original_lhs).get_symbol_name();
      else
        identifier = to_symbol2t(step.lhs).get_symbol_name();

      std::string value_string = from_expr(ns, identifier, step.value);
>>>>>>> e1737c5d

      const symbolt *symbol;
      irep_idt base_name;
      if (!ns.lookup(identifier, symbol))
        base_name = symbol->base_name;

      out << "TRACE" << std::endl;

      out << identifier << "," << base_name << ","
<<<<<<< HEAD
          << get_type_id(it.value->type) << "," << value_string << std::endl
          << it.step_nr << std::endl << it.pc->location.file() << std::endl
          << it.pc->location.line() << std::endl << it.pc->location.column()
=======
          << get_type_id(step.value->type) << "," << value_string << std::endl
          << step.step_nr << std::endl << step.pc->location.file() << std::endl
          << step.pc->location.line() << std::endl << step.pc->location.column()
>>>>>>> e1737c5d
          << std::endl;
    }
    else if (location != previous_location)
    {
      // just the location

      if (location.file() != "")
      {
        out << "TRACE" << std::endl;

        out
            << ","             // identifier
            << ","             // base_name
            << ","             // type
            << ""
            << std::endl // value
<<<<<<< HEAD
            << it.step_nr << std::endl << location.file() << std::endl
=======
            << step.step_nr << std::endl << location.file() << std::endl
>>>>>>> e1737c5d
            << location.line() << std::endl << location.column() << std::endl;
      }
    }

    previous_location = location;
  }
}

void
show_state_header(
  std::ostream &out, const goto_trace_stept &state, const locationt &location,
  unsigned step_nr)
{
  out << std::endl;

  if (step_nr == 0)
    out << "Initial State";
  else
    out << "State " << step_nr;

  out << " " << location << " thread " << state.thread_nr << std::endl;

  // Print stack trace

<<<<<<< HEAD
  for (auto it : state.stack_trace)
=======
  for (const auto & it : state.stack_trace)
>>>>>>> e1737c5d
  {
    if (it.src == nullptr)
      out << it.function.as_string() << std::endl;
    else
<<<<<<< HEAD
      out << it.function.as_string() << " at "
          << it.src->pc->location.get_file().as_string() << " line "
          << it.src->pc->location.get_line().as_string() << std::endl;
=======
      out << it.function.as_string() << " at " << it.src->pc->location.get_file().as_string() << " line " << it.src->pc->location.get_line().as_string() << std::endl;
>>>>>>> e1737c5d
  }

  out << "----------------------------------------------------" << std::endl;
}

<<<<<<< HEAD
std::string
get_varname_from_guard (
  goto_tracet::stepst::const_iterator &it,
  const goto_tracet &goto_trace __attribute__((unused)))
{
  std::string varname;
  exprt old_irep_guard = migrate_expr_back(it->pc->guard);
  exprt guard_operand = old_irep_guard.op0();
  if(!guard_operand.operands().empty())
  {
    if(!guard_operand.op0().identifier().as_string().empty())
    {
      char identstr[guard_operand.op0().identifier().as_string().length()];
      strcpy(identstr, guard_operand.op0().identifier().c_str());
      int j = 0;
      char * tok;
      tok = strtok(identstr, "::");
      while(tok != NULL)
      {
        if(j == 4)
          varname = tok;
        tok = strtok(NULL, "::");
        j++;
      }
    }
  }
  return varname;
}

=======
>>>>>>> e1737c5d
void generate_goto_trace_in_violation_graphml_format(
  std::string & witness_output,
  bool is_detailed_mode,
  int & specification,
  const namespacet & ns,
  const goto_tracet & goto_trace)
{
  // Remove timeout when building witness
  alarm(0);

  boost::property_tree::ptree graphml;
  boost::property_tree::ptree graph;
  std::map<std::string, int> function_control_map;
  boost::property_tree::ptree last_created_node;
  std::string last_function;
  std::string last_ver_filename;
  bool already_initialized = false;

  create_graph(graph, verification_file, specification, false);
  boost::property_tree::ptree first_node;
  node_p first_node_p;
  first_node_p.isEntryNode = true;
  create_node(first_node, first_node_p);
  graph.add_child("node", first_node);
  last_created_node = first_node;
  already_initialized = true;

<<<<<<< HEAD
  for(auto it : goto_trace.steps)
  {
    /* check if it is an internal call */
    std::string::size_type find_bt =
      it.pc->location.to_string().find("built-in", 0);
    std::string::size_type find_lib =
      it.pc->location.to_string().find("library", 0);
=======
  for(const auto & step : goto_trace.steps)
  {
    /* check if it is an internal call */
    std::string::size_type find_bt =
      step.pc->location.to_string().find("built-in", 0);
    std::string::size_type find_lib =
      step.pc->location.to_string().find("library", 0);
>>>>>>> e1737c5d
    bool is_internal_call = (find_bt != std::string::npos)
        || (find_lib != std::string::npos);

    /** ignore internal calls and non assignments */
<<<<<<< HEAD
    if(!(it.type == goto_trace_stept::ASSIGNMENT)
=======
    if(!(step.type == goto_trace_stept::ASSIGNMENT)
>>>>>>> e1737c5d
        || (is_internal_call == true))
      continue;

    /* checking other restrictions */
<<<<<<< HEAD
    if (!is_valid_witness_expr(ns, it.lhs))
	  continue;

    const irep_idt &identifier = to_symbol2t(it.lhs).get_symbol_name();
=======
    if (!is_valid_witness_expr(ns, step.lhs))
	  continue;

    const irep_idt &identifier = to_symbol2t(step.lhs).get_symbol_name();
>>>>>>> e1737c5d

    /* check if it is a temporary assignment */
    std::string id_str = id2string(identifier);
    std::string::size_type find_tmp = id_str.find("::$tmp::", 0);
    if(find_tmp != std::string::npos)
      continue;

<<<<<<< HEAD
    std::string current_ver_file = it.pc->location.get_file().as_string();
=======
    std::string current_ver_file = step.pc->location.get_file().as_string();
>>>>>>> e1737c5d
    if (verification_file.find(current_ver_file) != std::string::npos)
      current_ver_file = verification_file;

    /* creating edge */
    edge_p current_edge_p;
    current_edge_p.originFileName = current_ver_file;

    /* check if it has a line number (getting tokens) */
<<<<<<< HEAD
	int line_number = std::atoi(it.pc->location.get_line().c_str());
=======
	int line_number = std::atoi(step.pc->location.get_line().c_str());
>>>>>>> e1737c5d
	if(line_number != 0)
	{
	  current_edge_p.startline = line_number;
	  if (is_detailed_mode)
	  {
	    current_edge_p.endline = line_number;
	    int p_startoffset = 0;
	    int p_endoffset = 0;
	    get_offsets_for_line_using_wc(current_ver_file, line_number, p_startoffset, p_endoffset);
	    current_edge_p.startoffset = p_startoffset;
	    current_edge_p.endoffset = p_endoffset;
	  }
	}

    /* check if it has entered or returned from a function */
<<<<<<< HEAD
	std::string function_name = it.pc->location.get_function().c_str();
=======
	std::string function_name = step.pc->location.get_function().c_str();
>>>>>>> e1737c5d
	if (last_function != function_name && !function_name.empty())
	{
	  /* it is a new entry */
	  if (function_control_map.find(function_name) == function_control_map.end())
	  {
		function_control_map.insert(std::make_pair(function_name, line_number));
		current_edge_p.enterFunction = function_name;
		last_function = function_name;
	  }
	  else
	  {
		/* it is backing from another function */
		current_edge_p.returnFromFunction = last_function;
		current_edge_p.enterFunction = function_name;
		last_function = function_name;
	  }
	}

    /* adjusts assumptions */
    /* left hand */
    std::vector<std::string> split;
<<<<<<< HEAD
    std::string lhs_str = from_expr(ns, identifier, it.lhs);
=======
    std::string lhs_str = from_expr(ns, identifier, step.lhs);
>>>>>>> e1737c5d
    boost::split(split, lhs_str, boost::is_any_of("@"));
    lhs_str = split[0];
    std::string::size_type findamp = lhs_str.find("&", 0);
    if(findamp != std::string::npos)
      lhs_str = lhs_str.substr(0, findamp);
    std::string::size_type findds = lhs_str.find("$", 0);
    if(findds != std::string::npos)
      lhs_str = lhs_str.substr(0, findds);

    /* check if isn't in an array (modify assumptions) */
<<<<<<< HEAD
    if(it.lhs->type->type_id != it.lhs->type->array_id)
    {
      /* common cases */
      std::string value_str = from_expr(ns, identifier, it.value);
=======
    if(step.lhs->type->type_id != step.lhs->type->array_id)
    {
      /* common cases */
      std::string value_str = from_expr(ns, identifier, step.value);
>>>>>>> e1737c5d

      /* remove memory address */
      std::string::size_type findat = value_str.find("@", 0);
      if(findat != std::string::npos)
        value_str = value_str.substr(0, findat);
      /* remove float suffix */
      std::string::size_type findfs = value_str.find("f", 0);
      if(findfs != std::string::npos)
        value_str = value_str.substr(0, findfs);
      /* check if has a double &quote */
      std::string::size_type findq1 = value_str.find("\"", 0);
      if(findq1 != std::string::npos)
      {
        std::string::size_type findq2 = value_str.find("\"", findq1 + 1);
        if(findq2 == std::string::npos)
          value_str = value_str + "\"";
      }
      std::string assumption = lhs_str + " == (" + value_str + ");";
      std::string::size_type findesbm = assumption.find("__ESBMC", 0);
      std::string::size_type finddma = assumption.find("&dynamic_", 0);
      std::string::size_type findivo = assumption.find("invalid-object", 0);
<<<<<<< HEAD
      bool is_union = (it.rhs->type->type_id == it.rhs->type->union_id);
      bool is_struct = (it.rhs->type->type_id == it.rhs->type->struct_id);
=======
      bool is_union = (step.rhs->type->type_id == step.rhs->type->union_id);
      bool is_struct = (step.rhs->type->type_id == step.rhs->type->struct_id);
>>>>>>> e1737c5d
      /* TODO check if it is an union, struct, or dynamic attr.
       * However, we need more details about the validation tools */
      bool is_esbmc_or_dynamic = ((findesbm != std::string::npos)
          || (finddma != std::string::npos) || (findivo != std::string::npos)
          || is_union || is_struct);
      if(is_esbmc_or_dynamic == false){
        current_edge_p.assumption = assumption;
        current_edge_p.assumptionScope = function_name;
      }
    }

    /* creating node and edge */
    boost::property_tree::ptree current_node;
    node_p current_node_p;
    create_node(current_node, current_node_p);
    graph.add_child("node", current_node);
    boost::property_tree::ptree current_edge;
    create_edge(current_edge, current_edge_p, last_created_node, current_node);
    graph.add_child("edge", current_edge);
    last_created_node = current_node;
  }

  if (already_initialized == true){
    /* violation node */
    boost::property_tree::ptree violation_node;
    node_p violation_node_p;
    violation_node_p.isViolationNode = true;
    create_node(violation_node, violation_node_p);
    graph.add_child("node", violation_node);

    boost::property_tree::ptree violation_edge;
    edge_p violation_edge_p;
    create_edge(violation_edge, violation_edge_p, last_created_node,
      violation_node);
    graph.add_child("edge", violation_edge);
  }

  /* write graphml */
  create_graphml(graphml, verification_file);
  graphml.add_child("graphml.graph", graph);

#if (BOOST_VERSION >= 105700)
  boost::property_tree::xml_writer_settings<std::string> settings('\t', 1);
#else
  boost::property_tree::xml_writer_settings<char> settings('\t', 1);
#endif
  boost::property_tree::write_xml(witness_output, graphml, std::locale(), settings);
}

void generate_goto_trace_in_correctness_graphml_format(
  std::string & witness_output,
  bool is_detailed_mode,
  int & specification,
  const namespacet & ns,
  const goto_tracet & goto_trace)
{
  boost::property_tree::ptree graphml;
  boost::property_tree::ptree graph;
  std::map<int, std::string> line_content_map;
  std::map<std::string, int> function_control_map;

  boost::property_tree::ptree last_created_node;
  std::string last_function;
  std::string last_ver_file;

  create_graph(graph, verification_file, specification, true);
  boost::property_tree::ptree first_node;
  node_p first_node_p;
  first_node_p.isEntryNode = true;
  create_node(first_node, first_node_p);
  graph.add_child("node", first_node);
  last_created_node = first_node;

<<<<<<< HEAD
  for(auto it : goto_trace.steps)
  {
    /* check if it is an internal call */
    std::string::size_type find_bt =
      it.pc->location.to_string().find("built-in", 0);
    std::string::size_type find_lib =
      it.pc->location.to_string().find("library", 0);
=======
  for(const auto & step : goto_trace.steps)
  {
    /* check if it is an internal call */
    std::string::size_type find_bt =
      step.pc->location.to_string().find("built-in", 0);
    std::string::size_type find_lib =
      step.pc->location.to_string().find("library", 0);
>>>>>>> e1737c5d
    bool is_internal_call =
      (find_bt != std::string::npos) || (find_lib != std::string::npos);

    /** ignore internal calls and non assignments */
<<<<<<< HEAD
    if(!(it.type == goto_trace_stept::ASSIGNMENT)
=======
    if(!(step.type == goto_trace_stept::ASSIGNMENT)
>>>>>>> e1737c5d
        || (is_internal_call == true))
      continue;

    /* checking other restrictions */
<<<<<<< HEAD
    if (!is_valid_witness_expr(ns, it.lhs))
      continue;

    /** ignore internal calls and non assignments */
    if(!(it.is_assignment() || it.is_assume() || it.is_assert()))
      continue;

    std::string current_ver_file = it.pc->location.get_file().as_string();
=======
    if (!is_valid_witness_expr(ns, step.lhs))
      continue;

    /** ignore internal calls and non assignments */
    if(!(step.is_assignment() || step.is_assume() || step.is_assert()))
      continue;

    std::string current_ver_file = step.pc->location.get_file().as_string();
>>>>>>> e1737c5d
    if (verification_file.find(current_ver_file) != std::string::npos)
      current_ver_file = verification_file;

    /* creating nodes and edges */
    boost::property_tree::ptree current_node;
    node_p current_node_p;
    /* check if tokens are already ok */
    if (last_ver_file != current_ver_file)
    {
      last_ver_file = current_ver_file;
      map_line_number_to_content(current_ver_file, line_content_map);
    }
    boost::property_tree::ptree current_edge;
    edge_p current_edge_p;
    current_edge_p.originFileName = current_ver_file;

    /* check if has a line number (to get tokens) */
<<<<<<< HEAD
    int line_number = std::atoi(it.pc->location.get_line().c_str());
=======
    int line_number = std::atoi(step.pc->location.get_line().c_str());
>>>>>>> e1737c5d
    if(line_number != 0)
    {
      current_edge_p.startline = line_number;
      if (is_detailed_mode)
      {
        current_edge_p.endline = line_number;
        int p_startoffset = 0;
        int p_endoffset = 0;
        get_offsets_for_line_using_wc(current_ver_file, line_number, p_startoffset, p_endoffset);
        current_edge_p.startoffset = p_startoffset;
        current_edge_p.endoffset = p_endoffset;
      }
    }

    /* check if it has entered or returned from a function */
<<<<<<< HEAD
    std::string function_name = it.pc->location.get_function().c_str();
=======
    std::string function_name = step.pc->location.get_function().c_str();
>>>>>>> e1737c5d
    if (last_function != function_name && !function_name.empty())
    {
      /* it is a new entry */
      if (function_control_map.find(function_name) == function_control_map.end())
      {
        function_control_map.insert(std::make_pair(function_name, line_number));
        current_edge_p.enterFunction = function_name;
        last_function = function_name;
      }
      else
      {
        /* it is backing from another function */
        current_edge_p.returnFromFunction = last_function;
        current_edge_p.enterFunction = function_name;
        last_function = function_name;
      }
    }

<<<<<<< HEAD
    if (it.is_assignment()){
      /* assignment not required according spec 2017 */
    }
    else if (it.is_assume())
=======
    if (step.is_assignment()){
      /* assignment not required according spec 2017 */
    }
    else if (step.is_assume())
>>>>>>> e1737c5d
    {
      std::string codeline = line_content_map[line_number];
      if ((codeline.find("__VERIFIER_assume") != std::string::npos ) ||
          (codeline.find("__ESBMC_assume") != std::string::npos ) ||
          (codeline.find("assume") != std::string::npos))
      {
        codeline = w_string_replace(codeline, "__VERIFIER_assume", "");
        codeline = w_string_replace(codeline, "__ESBMC_assume", "");
        codeline = w_string_replace(codeline, "assume(", "");
        codeline = w_string_replace(codeline, ";", "");
        current_node_p.invariant = codeline;
        current_node_p.invariantScope = function_name;
      }
    }
<<<<<<< HEAD
    else if (it.is_assert())
=======
    else if (step.is_assert())
>>>>>>> e1737c5d
    {
      /* nothing to do here yet */
    }

    /* current node */
    create_node(current_node, current_node_p);
    graph.add_child("node", current_node);

    /* including current node */
    create_edge(current_edge, current_edge_p, last_created_node, current_node);
    graph.add_child("edge", current_edge);
    last_created_node = current_node;
  }

  /* write graphml */
  create_graphml(graphml, verification_file);
  graphml.add_child("graphml.graph", graph);

#if (BOOST_VERSION >= 105700)
  boost::property_tree::xml_writer_settings<std::string> settings('\t', 1);
#else
  boost::property_tree::xml_writer_settings<char> settings('\t', 1);
#endif
  boost::property_tree::write_xml(witness_output, graphml, std::locale(), settings);
}

void
show_goto_trace(
  std::ostream &out, const namespacet &ns, const goto_tracet &goto_trace)
{
  unsigned prev_step_nr = 0;
  bool first_step = true;

<<<<<<< HEAD
  for (auto it : goto_trace.steps)
  {
    switch (it.type)
    {
      case goto_trace_stept::ASSERT:
        if (!it.guard)
        {
          show_state_header(out, it, it.pc->location, it.step_nr);
          out << "Violated property:" << std::endl;
          if (!it.pc->location.is_nil())
            out << "  " << it.pc->location << std::endl;
          out << "  " << it.comment << std::endl;

          if (it.pc->is_assert())
            out << "  " << from_expr(ns, "", it.pc->guard) << std::endl;
=======
  for (const auto & step : goto_trace.steps)
  {
    switch (step.type)
    {
      case goto_trace_stept::ASSERT:
        if (!step.guard)
        {
          show_state_header(out, step, step.pc->location, step.step_nr);
          out << "Violated property:" << std::endl;
          if (!step.pc->location.is_nil())
            out << "  " << step.pc->location << std::endl;
          out << "  " << step.comment << std::endl;

          if (step.pc->is_assert())
            out << "  " << from_expr(ns, "", step.pc->guard) << std::endl;
>>>>>>> e1737c5d

          // Having printed a property violation, don't print more steps.
          return;
        }
        break;

      case goto_trace_stept::ASSIGNMENT:
<<<<<<< HEAD
        if (it.pc->is_assign() || it.pc->is_return()
            || (it.pc->is_other() && is_nil_expr(it.lhs)))
        {
          if (prev_step_nr != it.step_nr || first_step)
          {
            first_step = false;
            prev_step_nr = it.step_nr;
            show_state_header(out, it, it.pc->location, it.step_nr);
          }
          counterexample_value(out, ns, it.lhs, it.value);
=======
        if (step.pc->is_assign() || step.pc->is_return()
            || (step.pc->is_other() && is_nil_expr(step.lhs)))
        {
          if (prev_step_nr != step.step_nr || first_step)
          {
            first_step = false;
            prev_step_nr = step.step_nr;
            show_state_header(out, step, step.pc->location, step.step_nr);
          }
          counterexample_value(out, ns, step.original_lhs, step.value);
>>>>>>> e1737c5d
        }
        break;

      case goto_trace_stept::OUTPUT:
      {
        std::list<exprt> vec;
        for (auto it2 : it.output_args)
          vec.push_back(migrate_expr_back(it2));

<<<<<<< HEAD
        printf_formattert printf_formatter;
        printf_formatter(it.format_string, vec);
=======
        for (std::list<expr2tc>::const_iterator it2 = step.output_args.begin();
            it2 != step.output_args.end(); it2++)
        {
          vec.push_back(migrate_expr_back(*it2));
        }

        printf_formatter(step.format_string, vec);
>>>>>>> e1737c5d
        printf_formatter.print(out);
        out << std::endl;
        break;
      }

      case goto_trace_stept::RENUMBER:
        out << "Renumbered pointer to ";
<<<<<<< HEAD
        counterexample_value(out, ns, it.lhs, it.value);
        break;

      case goto_trace_stept::ASSUME:
      case goto_trace_stept::SKIP:
        // Something deliberately ignored
=======
        counterexample_value(out, ns, step.lhs, step.value);
>>>>>>> e1737c5d
        break;

      default:
        assert(false);
    }
  }
}
<|MERGE_RESOLUTION|>--- conflicted
+++ resolved
@@ -28,13 +28,8 @@
 void
 goto_tracet::output(const class namespacet &ns, std::ostream &out) const
 {
-<<<<<<< HEAD
-  for (auto it : steps)
-    it.output(ns, out);
-=======
   for (const auto & step : steps)
     step.output(ns, out);
->>>>>>> e1737c5d
 }
 
 void
@@ -157,15 +152,6 @@
 {
   locationt previous_location;
 
-<<<<<<< HEAD
-  for (auto it : goto_trace.steps)
-  {
-    const locationt &location = it.pc->location;
-
-    if ((it.type == goto_trace_stept::ASSERT) && !it.guard)
-    {
-      out << "FAILED" << std::endl << it.comment
-=======
   for (const auto & step : goto_trace.steps)
   {
     const locationt &location = step.pc->location;
@@ -173,24 +159,11 @@
     if ((step.type == goto_trace_stept::ASSERT) && !step.guard)
     {
       out << "FAILED" << std::endl << step.comment
->>>>>>> e1737c5d
           << std::endl // value
           << std::endl // PC
           << location.file() << std::endl << location.line() << std::endl
           << location.column() << std::endl;
     }
-<<<<<<< HEAD
-    else if (it.type == goto_trace_stept::ASSIGNMENT)
-    {
-      irep_idt identifier;
-
-      if (!is_nil_expr(it.original_lhs))
-        identifier = to_symbol2t(it.original_lhs).get_symbol_name();
-      else
-        identifier = to_symbol2t(it.lhs).get_symbol_name();
-
-      std::string value_string = from_expr(ns, identifier, it.value);
-=======
     else if (step.type == goto_trace_stept::ASSIGNMENT)
     {
       irep_idt identifier;
@@ -201,7 +174,6 @@
         identifier = to_symbol2t(step.lhs).get_symbol_name();
 
       std::string value_string = from_expr(ns, identifier, step.value);
->>>>>>> e1737c5d
 
       const symbolt *symbol;
       irep_idt base_name;
@@ -211,15 +183,9 @@
       out << "TRACE" << std::endl;
 
       out << identifier << "," << base_name << ","
-<<<<<<< HEAD
-          << get_type_id(it.value->type) << "," << value_string << std::endl
-          << it.step_nr << std::endl << it.pc->location.file() << std::endl
-          << it.pc->location.line() << std::endl << it.pc->location.column()
-=======
           << get_type_id(step.value->type) << "," << value_string << std::endl
           << step.step_nr << std::endl << step.pc->location.file() << std::endl
           << step.pc->location.line() << std::endl << step.pc->location.column()
->>>>>>> e1737c5d
           << std::endl;
     }
     else if (location != previous_location)
@@ -236,11 +202,7 @@
             << ","             // type
             << ""
             << std::endl // value
-<<<<<<< HEAD
-            << it.step_nr << std::endl << location.file() << std::endl
-=======
             << step.step_nr << std::endl << location.file() << std::endl
->>>>>>> e1737c5d
             << location.line() << std::endl << location.column() << std::endl;
       }
     }
@@ -265,59 +227,19 @@
 
   // Print stack trace
 
-<<<<<<< HEAD
-  for (auto it : state.stack_trace)
-=======
   for (const auto & it : state.stack_trace)
->>>>>>> e1737c5d
   {
     if (it.src == nullptr)
       out << it.function.as_string() << std::endl;
     else
-<<<<<<< HEAD
       out << it.function.as_string() << " at "
           << it.src->pc->location.get_file().as_string() << " line "
           << it.src->pc->location.get_line().as_string() << std::endl;
-=======
-      out << it.function.as_string() << " at " << it.src->pc->location.get_file().as_string() << " line " << it.src->pc->location.get_line().as_string() << std::endl;
->>>>>>> e1737c5d
   }
 
   out << "----------------------------------------------------" << std::endl;
 }
 
-<<<<<<< HEAD
-std::string
-get_varname_from_guard (
-  goto_tracet::stepst::const_iterator &it,
-  const goto_tracet &goto_trace __attribute__((unused)))
-{
-  std::string varname;
-  exprt old_irep_guard = migrate_expr_back(it->pc->guard);
-  exprt guard_operand = old_irep_guard.op0();
-  if(!guard_operand.operands().empty())
-  {
-    if(!guard_operand.op0().identifier().as_string().empty())
-    {
-      char identstr[guard_operand.op0().identifier().as_string().length()];
-      strcpy(identstr, guard_operand.op0().identifier().c_str());
-      int j = 0;
-      char * tok;
-      tok = strtok(identstr, "::");
-      while(tok != NULL)
-      {
-        if(j == 4)
-          varname = tok;
-        tok = strtok(NULL, "::");
-        j++;
-      }
-    }
-  }
-  return varname;
-}
-
-=======
->>>>>>> e1737c5d
 void generate_goto_trace_in_violation_graphml_format(
   std::string & witness_output,
   bool is_detailed_mode,
@@ -345,15 +267,6 @@
   last_created_node = first_node;
   already_initialized = true;
 
-<<<<<<< HEAD
-  for(auto it : goto_trace.steps)
-  {
-    /* check if it is an internal call */
-    std::string::size_type find_bt =
-      it.pc->location.to_string().find("built-in", 0);
-    std::string::size_type find_lib =
-      it.pc->location.to_string().find("library", 0);
-=======
   for(const auto & step : goto_trace.steps)
   {
     /* check if it is an internal call */
@@ -361,31 +274,19 @@
       step.pc->location.to_string().find("built-in", 0);
     std::string::size_type find_lib =
       step.pc->location.to_string().find("library", 0);
->>>>>>> e1737c5d
     bool is_internal_call = (find_bt != std::string::npos)
         || (find_lib != std::string::npos);
 
     /** ignore internal calls and non assignments */
-<<<<<<< HEAD
-    if(!(it.type == goto_trace_stept::ASSIGNMENT)
-=======
     if(!(step.type == goto_trace_stept::ASSIGNMENT)
->>>>>>> e1737c5d
         || (is_internal_call == true))
       continue;
 
     /* checking other restrictions */
-<<<<<<< HEAD
-    if (!is_valid_witness_expr(ns, it.lhs))
-	  continue;
-
-    const irep_idt &identifier = to_symbol2t(it.lhs).get_symbol_name();
-=======
     if (!is_valid_witness_expr(ns, step.lhs))
-	  continue;
+      continue;
 
     const irep_idt &identifier = to_symbol2t(step.lhs).get_symbol_name();
->>>>>>> e1737c5d
 
     /* check if it is a temporary assignment */
     std::string id_str = id2string(identifier);
@@ -393,11 +294,7 @@
     if(find_tmp != std::string::npos)
       continue;
 
-<<<<<<< HEAD
-    std::string current_ver_file = it.pc->location.get_file().as_string();
-=======
     std::string current_ver_file = step.pc->location.get_file().as_string();
->>>>>>> e1737c5d
     if (verification_file.find(current_ver_file) != std::string::npos)
       current_ver_file = verification_file;
 
@@ -406,11 +303,7 @@
     current_edge_p.originFileName = current_ver_file;
 
     /* check if it has a line number (getting tokens) */
-<<<<<<< HEAD
-	int line_number = std::atoi(it.pc->location.get_line().c_str());
-=======
 	int line_number = std::atoi(step.pc->location.get_line().c_str());
->>>>>>> e1737c5d
 	if(line_number != 0)
 	{
 	  current_edge_p.startline = line_number;
@@ -426,11 +319,7 @@
 	}
 
     /* check if it has entered or returned from a function */
-<<<<<<< HEAD
-	std::string function_name = it.pc->location.get_function().c_str();
-=======
 	std::string function_name = step.pc->location.get_function().c_str();
->>>>>>> e1737c5d
 	if (last_function != function_name && !function_name.empty())
 	{
 	  /* it is a new entry */
@@ -452,11 +341,7 @@
     /* adjusts assumptions */
     /* left hand */
     std::vector<std::string> split;
-<<<<<<< HEAD
-    std::string lhs_str = from_expr(ns, identifier, it.lhs);
-=======
     std::string lhs_str = from_expr(ns, identifier, step.lhs);
->>>>>>> e1737c5d
     boost::split(split, lhs_str, boost::is_any_of("@"));
     lhs_str = split[0];
     std::string::size_type findamp = lhs_str.find("&", 0);
@@ -467,17 +352,10 @@
       lhs_str = lhs_str.substr(0, findds);
 
     /* check if isn't in an array (modify assumptions) */
-<<<<<<< HEAD
-    if(it.lhs->type->type_id != it.lhs->type->array_id)
-    {
-      /* common cases */
-      std::string value_str = from_expr(ns, identifier, it.value);
-=======
     if(step.lhs->type->type_id != step.lhs->type->array_id)
     {
       /* common cases */
       std::string value_str = from_expr(ns, identifier, step.value);
->>>>>>> e1737c5d
 
       /* remove memory address */
       std::string::size_type findat = value_str.find("@", 0);
@@ -499,13 +377,9 @@
       std::string::size_type findesbm = assumption.find("__ESBMC", 0);
       std::string::size_type finddma = assumption.find("&dynamic_", 0);
       std::string::size_type findivo = assumption.find("invalid-object", 0);
-<<<<<<< HEAD
-      bool is_union = (it.rhs->type->type_id == it.rhs->type->union_id);
-      bool is_struct = (it.rhs->type->type_id == it.rhs->type->struct_id);
-=======
       bool is_union = (step.rhs->type->type_id == step.rhs->type->union_id);
       bool is_struct = (step.rhs->type->type_id == step.rhs->type->struct_id);
->>>>>>> e1737c5d
+
       /* TODO check if it is an union, struct, or dynamic attr.
        * However, we need more details about the validation tools */
       bool is_esbmc_or_dynamic = ((findesbm != std::string::npos)
@@ -579,46 +453,24 @@
   graph.add_child("node", first_node);
   last_created_node = first_node;
 
-<<<<<<< HEAD
-  for(auto it : goto_trace.steps)
-  {
-    /* check if it is an internal call */
-    std::string::size_type find_bt =
-      it.pc->location.to_string().find("built-in", 0);
-    std::string::size_type find_lib =
-      it.pc->location.to_string().find("library", 0);
-=======
   for(const auto & step : goto_trace.steps)
   {
     /* check if it is an internal call */
     std::string::size_type find_bt =
       step.pc->location.to_string().find("built-in", 0);
+
     std::string::size_type find_lib =
       step.pc->location.to_string().find("library", 0);
->>>>>>> e1737c5d
+
     bool is_internal_call =
       (find_bt != std::string::npos) || (find_lib != std::string::npos);
 
     /** ignore internal calls and non assignments */
-<<<<<<< HEAD
-    if(!(it.type == goto_trace_stept::ASSIGNMENT)
-=======
     if(!(step.type == goto_trace_stept::ASSIGNMENT)
->>>>>>> e1737c5d
         || (is_internal_call == true))
       continue;
 
     /* checking other restrictions */
-<<<<<<< HEAD
-    if (!is_valid_witness_expr(ns, it.lhs))
-      continue;
-
-    /** ignore internal calls and non assignments */
-    if(!(it.is_assignment() || it.is_assume() || it.is_assert()))
-      continue;
-
-    std::string current_ver_file = it.pc->location.get_file().as_string();
-=======
     if (!is_valid_witness_expr(ns, step.lhs))
       continue;
 
@@ -627,7 +479,6 @@
       continue;
 
     std::string current_ver_file = step.pc->location.get_file().as_string();
->>>>>>> e1737c5d
     if (verification_file.find(current_ver_file) != std::string::npos)
       current_ver_file = verification_file;
 
@@ -645,11 +496,7 @@
     current_edge_p.originFileName = current_ver_file;
 
     /* check if has a line number (to get tokens) */
-<<<<<<< HEAD
-    int line_number = std::atoi(it.pc->location.get_line().c_str());
-=======
     int line_number = std::atoi(step.pc->location.get_line().c_str());
->>>>>>> e1737c5d
     if(line_number != 0)
     {
       current_edge_p.startline = line_number;
@@ -665,11 +512,7 @@
     }
 
     /* check if it has entered or returned from a function */
-<<<<<<< HEAD
-    std::string function_name = it.pc->location.get_function().c_str();
-=======
     std::string function_name = step.pc->location.get_function().c_str();
->>>>>>> e1737c5d
     if (last_function != function_name && !function_name.empty())
     {
       /* it is a new entry */
@@ -688,17 +531,10 @@
       }
     }
 
-<<<<<<< HEAD
-    if (it.is_assignment()){
-      /* assignment not required according spec 2017 */
-    }
-    else if (it.is_assume())
-=======
     if (step.is_assignment()){
       /* assignment not required according spec 2017 */
     }
     else if (step.is_assume())
->>>>>>> e1737c5d
     {
       std::string codeline = line_content_map[line_number];
       if ((codeline.find("__VERIFIER_assume") != std::string::npos ) ||
@@ -713,11 +549,7 @@
         current_node_p.invariantScope = function_name;
       }
     }
-<<<<<<< HEAD
-    else if (it.is_assert())
-=======
     else if (step.is_assert())
->>>>>>> e1737c5d
     {
       /* nothing to do here yet */
     }
@@ -751,23 +583,6 @@
   unsigned prev_step_nr = 0;
   bool first_step = true;
 
-<<<<<<< HEAD
-  for (auto it : goto_trace.steps)
-  {
-    switch (it.type)
-    {
-      case goto_trace_stept::ASSERT:
-        if (!it.guard)
-        {
-          show_state_header(out, it, it.pc->location, it.step_nr);
-          out << "Violated property:" << std::endl;
-          if (!it.pc->location.is_nil())
-            out << "  " << it.pc->location << std::endl;
-          out << "  " << it.comment << std::endl;
-
-          if (it.pc->is_assert())
-            out << "  " << from_expr(ns, "", it.pc->guard) << std::endl;
-=======
   for (const auto & step : goto_trace.steps)
   {
     switch (step.type)
@@ -783,7 +598,6 @@
 
           if (step.pc->is_assert())
             out << "  " << from_expr(ns, "", step.pc->guard) << std::endl;
->>>>>>> e1737c5d
 
           // Having printed a property violation, don't print more steps.
           return;
@@ -791,18 +605,6 @@
         break;
 
       case goto_trace_stept::ASSIGNMENT:
-<<<<<<< HEAD
-        if (it.pc->is_assign() || it.pc->is_return()
-            || (it.pc->is_other() && is_nil_expr(it.lhs)))
-        {
-          if (prev_step_nr != it.step_nr || first_step)
-          {
-            first_step = false;
-            prev_step_nr = it.step_nr;
-            show_state_header(out, it, it.pc->location, it.step_nr);
-          }
-          counterexample_value(out, ns, it.lhs, it.value);
-=======
         if (step.pc->is_assign() || step.pc->is_return()
             || (step.pc->is_other() && is_nil_expr(step.lhs)))
         {
@@ -813,28 +615,17 @@
             show_state_header(out, step, step.pc->location, step.step_nr);
           }
           counterexample_value(out, ns, step.original_lhs, step.value);
->>>>>>> e1737c5d
         }
         break;
 
       case goto_trace_stept::OUTPUT:
       {
         std::list<exprt> vec;
-        for (auto it2 : it.output_args)
+        for (auto it2 : step.output_args)
           vec.push_back(migrate_expr_back(it2));
 
-<<<<<<< HEAD
         printf_formattert printf_formatter;
-        printf_formatter(it.format_string, vec);
-=======
-        for (std::list<expr2tc>::const_iterator it2 = step.output_args.begin();
-            it2 != step.output_args.end(); it2++)
-        {
-          vec.push_back(migrate_expr_back(*it2));
-        }
-
         printf_formatter(step.format_string, vec);
->>>>>>> e1737c5d
         printf_formatter.print(out);
         out << std::endl;
         break;
@@ -842,16 +633,12 @@
 
       case goto_trace_stept::RENUMBER:
         out << "Renumbered pointer to ";
-<<<<<<< HEAD
-        counterexample_value(out, ns, it.lhs, it.value);
+        counterexample_value(out, ns, step.lhs, step.value);
         break;
 
       case goto_trace_stept::ASSUME:
       case goto_trace_stept::SKIP:
         // Something deliberately ignored
-=======
-        counterexample_value(out, ns, step.lhs, step.value);
->>>>>>> e1737c5d
         break;
 
       default:
