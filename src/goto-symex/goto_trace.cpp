--- conflicted
+++ resolved
@@ -622,14 +622,8 @@
             out << "  " << it.pc->location << std::endl;
           out << "  " << it.comment << std::endl;
 
-<<<<<<< HEAD
           if (it.pc->is_assert())
             out << "  " << from_expr(ns, "", it.pc->guard) << std::endl;
-          out << std::endl;
-=======
-          if (it->pc->is_assert())
-            out << "  " << from_expr(ns, "", it->pc->guard) << std::endl;
->>>>>>> b261e1b1
 
           // Having printed a property violation, don't print more steps.
           return;
