/*******************************************************************\

Module: Symbolic Execution

Author: Daniel Kroening, kroening@kroening.com

\*******************************************************************/

#ifndef CPROVER_GOTO_SYMEX_GOTO_SYMEX_H
#define CPROVER_GOTO_SYMEX_GOTO_SYMEX_H

#include <boost/shared_ptr.hpp>
#include <goto-programs/goto_functions.h>
#include <goto-symex/goto_symex_state.h>
#include <goto-symex/symex_target.h>
#include <map>
#include <pointer-analysis/dereference.h>
#include <stack>
#include <util/hash_cont.h>
#include <util/i2string.h>
#include <util/irep2.h>
#include <util/options.h>
#include <util/std_types.h>

class reachability_treet; // Forward dec
class execution_statet; // Forward dec

/**
 *  Primay symbolic execution class.
 *  Contains very little state data, instead implements a large number of
 *  methods that actually perform the symbolic execution and keep data
 *  elsewhere. Interprets actual GOTO functions. Fixes up assignments and
 *  formats operations into something suitable for being fed to the symex
 *  target object. Also maintains renaming hierarchies, call stacks, pointer
 *  tracking goo.
 */

class goto_symext
{
public:
  /**
   *  Default constructor. Performs base initialization, storing namespace
   *  and the symex target we'll be assigning at.
   *  @param _ns Namespace we'll be working in.
   *  @param _new_context Context we'll be working in.
   *  @param _target Symex target that actions will be recorded into.
   *  @param opts Options we'll be running with.
   */
  goto_symext(const namespacet &_ns, contextt &_new_context,
              const goto_functionst &goto_functions,
              boost::shared_ptr<symex_targett> _target, optionst &opts);
  goto_symext(const goto_symext &sym);
  goto_symext& operator=(const goto_symext &sym);

  // Types

public:
  /** Records for dynamically allocated blobs of memory. */
  class allocated_obj {
  public:
    allocated_obj(const expr2tc &s, const guardt &g, const bool a)
      : obj(s), alloc_guard(g), auto_deallocd(a) { }
    /** Symbol identifying the pointer that was allocated. Must have ptr type */
    expr2tc obj;
    /** Guard when allocation occured. */
    guardt alloc_guard;
    /** Record if the object is automatically desallocated (allocated with alloca). */
    bool auto_deallocd;
  };

  friend class symex_dereference_statet;
  friend class bmct;
  friend class reachability_treet;

  typedef goto_symex_statet statet;

  /**
   *  Class recording the outcome of symbolic execution.
   *  Contains the things that are of interest to the BMC class: The object
   *  containing the symex equation (or otherwise, the symex target), as well
   *  as the list of claims that have been recorded (and how many are already
   *  satisfied).
   */
  class symex_resultt {
  public:
    symex_resultt(
      boost::shared_ptr<symex_targett> t,
      unsigned int claims,
      unsigned int remain)
      : target(t), total_claims(claims), remaining_claims(remain) { };

    boost::shared_ptr<symex_targett> target;
    unsigned int total_claims;
    unsigned int remaining_claims;
  };

  // Macros
  //
  /**
   *  Return identifier for goto guards.
   *  These guards are symbolic names for the truth of a guard on a GOTO jump.
   *  Assertions and other activity during the course of symbolic execution
   *  encode these execution guard in them.
   *  @return Symbol of the guard
   */
  symbol2tc
  guard_identifier(void)
  {
    return symbol2tc(type_pool.get_bool(), id2string(guard_identifier_s),
                     symbol2t::level1, 0, 0,
                     cur_state->top().level1.thread_id, 0);
  };

  // Methods

  /**
   *  Create a symex result for this run.
   */
  boost::shared_ptr<goto_symext::symex_resultt> get_symex_result(void);

  /**
   *  Symbolically execute one instruction.
   *  Essentially a despatcher. Performs some renaming and dereferencing, then
   *  hands off an expression to be claimed, or assigned, or possibly for some
   *  control flow beating to occur (goto, func call, return). Threading
   *  specific operations are handled by execution_statet, which overrides
   *  this.
   *  @param art Reachability tree we're working with.
   */
  virtual void symex_step(reachability_treet & art);

  /**
   *  Perform accounting checks / assertions at end of a program run.
   *  This should contain anything that must happen at the end of a program run,
   *  for example assertions about dynamic memory being freed.
   */
  void finish_formula(void);

protected:
  /**
   *  Perform simplification on an expression.
   *  Essentially is just a call to simplify, but is guarded by the
   *  --no-simplify option being turned off.
   *  @param expr Expression to simplify, in place.
   */
  virtual void do_simplify(exprt &expr);

  /**
   *  Perform simplification on an expression.
   *  Essentially is just a call to simplify, but is guarded by the
   *  --no-simplify option being turned off.
   *  @param expr Expression to simplify, in place.
   */
  virtual void do_simplify(expr2tc &expr);

  /**
   *  Dereference an expression.
   *  Finds dereference expressions within expr, takes the set of things that
   *  it might point at, according to value set tracking, and builds an
   *  if-then-else list of concrete references that it might point at.
   *  @param expr Expression to eliminate dereferences from.
   *  @param write Whether or not we're writing into this object.
   *  @param free Whether we're freeing this pointer.
   */
  void dereference(expr2tc &expr, const bool write, bool free = false,
                   bool internal = false);

  // symex

  /**
   *  Perform GOTO jump using current instruction.
   *  Handle a GOTO jump between locations. This isn't just the factor of there
   *  being jumps where the guards are nondeterministic, it's that we have to
   *  handle editing the unwind bound when these things occur, and set up state
   *  merges in the future to handle each path thats taken.
   *  @param old_guard Renamed guard on this jump occuring.
   */
  virtual void symex_goto(const expr2tc &old_guard);

  /**
   *  Perform interpretation of RETURN instruction.
   */
  void symex_return(void);

  /**
   *  Interpret an OTHER instruction.
   *  These can take many forms; memory management functions are OTHERs for
   *  example (ideally they should be intrinsics...), but also printf and
   *  variable declarations are handled here.
   */
  void symex_other(void);

  /**
   *  Interpret an ASSUME instruction.
   */
  void symex_assume(void);

  /**
   *  Interpret an ASSERT instruction.
   */
  void symex_assert(void);

  /**
   *  Perform an assertion.
   *  Encodes an assertion that the expression claimed is always true. This
   *  adds the requirement that the current state guard is true as well.
   *  @param expr Expression that must always be true.
   *  @param msg Textual message explaining assertion.
   */
  virtual void claim(const expr2tc &expr, const std::string &msg);

  /**
   *  Perform an assumption.
   *  Adds to target an assumption that must always be true.
   *  @param assumption Assumption that must always be true.
   */
  virtual void assume(const expr2tc &assumption);

  // gotos
  /**
   *  Merge converging states into current state.
   *  Jumps forwards are handled by recording a merge of the current state in
   *  the future; then when we hit that future state, a phi function is
   *  performed that joins the states converging at this point, according to
   *  the truth of their guards.
   */
  void merge_gotos(void);

  /**
   *  Merge pointer tracking value sets in a phi function.
   *  See merge_gotos - when we're merging states together due to previous
   *  jumps, this function implements the merging of pointer tracking data.
   *  @param goto_state Previously executed goto state to be merged in.
   *  @param dest Thread state for previous jump to be merged into.
   */
  void merge_value_sets(const statet::goto_statet &goto_state);

  /**
   *  Join together a previous jump state into thread state.
   *  This combines together two thread states by using if-then-elses to decide
   *  the new value of a variable, according to the truth of the guards of the
   *  states being joined.
   *  @param goto_state The previous jumps state to be merged into the current
   */
  void phi_function(const statet::goto_statet &goto_state);

  /**
   *  Test whether unwinding bound has been exceeded.
   *  This looks up a look number, checks the limit on unwindings against the
   *  given number of unwinds already performed, and returns whether that limit
   *  has been exceeded.
   *  @param source Program location to check for loops against.
   *  @param unwind Number of unwinds that have already occured.
   *  @return True if we've unwound past the unwinding limit.
   */
  bool get_unwind(
    const symex_targett::sourcet &source,
    unsigned unwind);

  /**
   *  Encode unwinding assertions and assumption.
   *  If unwinding assertions are on, assert that the unwinding bound is not
   *  exceeded. If partial loops are off, assume that the unwinding bound was
   *  not exceeded. Otherwise, just continue execution.
   *  @param guard Current state guard.
   */
  void loop_bound_exceeded(const expr2tc &guard);

  // function calls

  /**
   *  Pop a stack frame.
   *  This frees/removes the top stack frame, and removes any relevant local
   *  variables from the l2 renaming, and value set tracking.
   */
  void pop_frame(void);

  /**
   *  Create assignment for return statement.
   *  Generate an assignment to the return variable from this return statement.
   *  @param assign Assignment expression. Output.
   *  @param code The return statement we're interpreting.
   *  @return True if a return assignment was generated.
   */
  bool make_return_assignment(expr2tc &assign, const expr2tc &code_return);

  /**
   *  Perform function call.
   *  Handles all kinds of function call instructions, symbols or function
   *  pointers.
   *  @param call Function call we're working on.
   */
  void symex_function_call(const expr2tc &call);

  /**
   *  End a functions interpretation.
   *  This routine pops a stack frame, and returns control to the caller;
   *  except in the case of function pointer interpretation, where we instead
   *  switch to interpreting the next pointed to function.
   */
  void symex_end_of_function(void);

  /**
   *  Handle an indirect function call, to a pointer.
   *  Finds all potential targets, and sets up calls to them with the
   *  appropriate guards and targets. They are then put in a list, the first
   *  one run, then at the end of each of these function calls we switch to
   *  the next in the list. Finally, when the insn after the func ptr call is
   *  run, all func ptr call states are merged in.
   *  @param call Function call to interpret.
   */
  virtual void symex_function_call_deref(const expr2tc &call);

  /**
   *  Handle function call to fixed function
   *  Like symex_function_call_code, but minus an assertion and location
   *  recording.
   *  @param code Function code to actually call
   */
  virtual void symex_function_call_code(const expr2tc &call);

  /**
   *  Discover whether recursion bound has been exceeded.
   *  @see get_unwind
   *  @param identifier Name of function to consider recursion of.
   *  @param unwind Number of times its been unwound already.
   *  @return True if unwind recursion has been exceeded.
   */
  bool get_unwind_recursion(
    const irep_idt &identifier,
    unsigned unwind);

  /**
   *  Join up function arguments.
   *  Assigns the value of arguments to a function to the actual argument
   *  variables of the function being called.
   *  @param function_type type containing argument types of func call.
   *  @param arguments The arguments to assign to function arg variables.
   *  @return the va_index for this function, if any, otherwise UINT_MAX
   */
  unsigned int argument_assignments(
    const irep_idt &function_identifier,
    const code_type2t &function_type,
    const std::vector<expr2tc> &arguments);

  /**
   *  Fill goto_symex_statet::framet with renamed local variable names.
   *  These names are all the names of local variables, renamed to level 1.
   *  We also bump up the level 1 renaming number, effectively making all the
   *  local variables new instances of those variables (which is what entering
   *  a function and declaring variables does).
   *  @param goto_function The function we're working upon.
   */
  void locality(const goto_functiont &goto_function);

  /**
   *  Setup next function in a chain of func ptr calls.
   *  @see symex_function_call_deref
   *  @param first Whether this is the first func ptr invocation.
   *  @return True if a function pointer invocation was set up.
   */
  bool run_next_function_ptr_target(bool first);

  /**
   *  Run an intrinsic, something prefixed with __ESBMC.
   *  This looks through a set of intrinsic functions that are implemented in
   *  ESBMC, and calls the appropriate one. Examples include starting a thread,
   *  ending a thread, switching to another thread.
   *  @param call Function call being performed.
   *  @param art Reachability tree we're operating on.
   *  @param symname Name of intrinsic we're calling.
   */
  void run_intrinsic(const code_function_call2t &call, reachability_treet &art,
                     const std::string symname);

  /** Perform yield; forces a context switch point. */
  void intrinsic_yield(reachability_treet &arg);
  /** Perform switch_to; switches control to explicit thread ID. */
  void intrinsic_switch_to(const code_function_call2t &c,
                           reachability_treet &art);
  /** Yield, always switching away from this thread */
  void intrinsic_switch_from(reachability_treet &arg);
  /** Perform get_thread_id; return the current thread identifier. */
  void intrinsic_get_thread_id(const code_function_call2t &call,
                                reachability_treet &art);
  /** Perform set_thread_state; store thread startup information. */
  void intrinsic_set_thread_data(const code_function_call2t &call,
                                reachability_treet &art);
  /** Perform get_thread_data; get thread startup information. */
  void intrinsic_get_thread_data(const code_function_call2t &call,
                                reachability_treet &art);
  /** Perform spawn_thread; Generates a new thread at a named function. */
  void intrinsic_spawn_thread(const code_function_call2t &call,
                              reachability_treet &art);
  /** Perform terminate_thread; Record thread as terminated. */
  void intrinsic_terminate_thread(reachability_treet &art);
  /** Perform get_thead_state... defunct. */
  void intrinsic_get_thread_state(const code_function_call2t &call, reachability_treet &art);
  /** Really atomic start/end - atomic blocks that just disable ileaves. */
  void intrinsic_really_atomic_begin(reachability_treet &art);
  /** Really atomic start/end - atomic blocks that just disable ileaves. */
  void intrinsic_really_atomic_end(reachability_treet &art);
  /** Context switch to the monitor thread. */
  void intrinsic_switch_to_monitor(reachability_treet &art);
  /** Context switch from the monitor thread. */
  void intrinsic_switch_from_monitor(reachability_treet &art);
  /** Register which thread is the monitor thread. */
  void intrinsic_register_monitor(const code_function_call2t &call, reachability_treet &art);
  /** Terminate the monitor thread */
  void intrinsic_kill_monitor(reachability_treet &art);

  /** Walk back up stack frame looking for exception handler. */
  bool symex_throw();

  /** Register exception handler on stack. */
  void symex_catch();

  /** Register throw handler on stack. */
  void symex_throw_decl();

  /** Update throw target. */
  void update_throw_target(goto_symex_statet::exceptiont* except,
    goto_programt::const_targett target, const expr2tc &code);

  /** Check if we can rethrow an exception:
   *  if we can then update the target.
   *  if we can't then gives a error.
   */
  bool handle_rethrow(const expr2tc &operand,
    const goto_programt::instructiont &instruction);

  /** Check if we can throw an exception:
   *  if we can't then gives a error.
   */
  int handle_throw_decl(goto_symex_statet::exceptiont* frame,
    const irep_idt &id);

  /**
   * Call terminate function handler when needed.
   */
  bool terminate_handler();

  /**
   * Call unexpected function handler when needed.
   */
  bool unexpected_handler();

  /**
   *  Replace ireps regarding dynamic allocations with code.
   *  Things like "invalid-object" and suchlike are replaced here with
   *  references to array members, or more elaborate expressions, representing
   *  how that information is actually stored in the resulting SMT. In the past
   *  this has been done in the solver backend, but that seems slightly
   *  the wrong place.
   *  @param expr Expression we're replacing the contents of.
   */
  void replace_dynamic_allocation(expr2tc &expr);
  void default_replace_dynamic_allocation(expr2tc &expr);

  /**
   *  Decide if symbol is valid or not.
   *  i.e., whether it's live or not.
   *  @return True if symbol is valid.
   */
  bool is_valid_object(const symbolt &symbol);

  /**
   *  Make symbolic assignment.
   *  Renames things; records assignment in symex target, and all the relevant
   *  renaming and value set tracking objects. The primary task of this routine
   *  is to rewrite assignments to arrays, structs, and byte_selects into the
   *  equivalent uses of WITH, or byte_update, and so forth. The end result is
   *  a single new value to be bound to a new symbol.
   *  @param code Code to assign; with lhs and rhs.
   */
  virtual void symex_assign(const expr2tc &code);

  /** Recursively perform symex assign. @see symex_assign */
  void symex_assign_rec(
<<<<<<< HEAD
    const expr2tc &lhs, const expr2tc &full_lhs, expr2tc &rhs, guardt &guard);
=======
    const expr2tc &lhs,
    expr2tc &rhs,
    guardt &guard,
    symex_targett::assignment_typet type);
>>>>>>> b261e1b1

  /**
   *  Perform assignment to a symbol.
   *  Renames further, performs goto_symex_statet::assignment and symex target
   *  assignments.
   *  @param lhs Symbol to assign to
   *  @param full_lhs The original assignment symbol
   *  @param rhs Value to assign to symbol
   *  @param guard Guard; intent unknown
   */
  void symex_assign_symbol(
<<<<<<< HEAD
    const expr2tc &lhs, const expr2tc &full_lhs, expr2tc &rhs, guardt &guard);
=======
    const expr2tc &lhs,
    expr2tc &rhs,
    guardt &guard,
    symex_targett::assignment_typet type);
>>>>>>> b261e1b1

  /**
   *  Perform assignment to a structure.
   *  Performed when a constant structure appears on the left hand side.
   *  These kinds of assignments are permitted by C99, and some C++ fudge.
   *  Decomposes structure into each particular field, and encodes an assignment
   *  for each pair of fields.
   *
   *  (It's not intuitive that one may assign to a /constant/ structure, however
   *  a number of pieces of code need to be able to create structures out of
   *  thin air, or more often an array of bytes. In lieu of better distinction
   *  between a struct literal and a group of values arranged as a structure,
   *  the constant_struct irep is used).
   *
   *  @param lhs Symbol to assign to
   *  @param full_lhs The original assignment symbol
   *  @param rhs Value to assign to symbol
   *  @param guard Guard; intent unknown
   */
  void symex_assign_structure(
<<<<<<< HEAD
    const expr2tc &lhs, const expr2tc &full_lhs, expr2tc &rhs, guardt &guard);
=======
    const expr2tc &lhs,
    expr2tc &rhs,
    guardt &guard,
    symex_targett::assignment_typet type);
>>>>>>> b261e1b1

  /**
   *  Perform assignment to a typecast irep.
   *  This just ends up moving the typecast from the lhs to the rhs.
   *  @param lhs Typecast to assign to
   *  @param full_lhs The original assignment symbol
   *  @param rhs Value to assign to lhs
   *  @param guard Guard; intent unknown
   */
  void symex_assign_typecast(
<<<<<<< HEAD
    const expr2tc &lhs, const expr2tc &full_lhs, expr2tc &rhs, guardt &guard);
=======
    const expr2tc &lhs,
    expr2tc &rhs,
    guardt &guard,
    symex_targett::assignment_typet type);
>>>>>>> b261e1b1

  /**
   *  Perform assignment to an array.
   *  lhs transformed to the container of the array, or the symbol for its
   *  destination. rhs converted to a WITH statement, updating the contents of
   *  the original array with the value of the original rhs.
   *  @param lhs Array to assign to
   *  @param full_lhs The original assignment symbol
   *  @param rhs Value to assign to symbol
   *  @param guard Guard; intent unknown
   */
  void symex_assign_array(
<<<<<<< HEAD
    const expr2tc &lhs, const expr2tc &full_lhs, expr2tc &rhs, guardt &guard);
=======
    const expr2tc &lhs,
    expr2tc &rhs,
    guardt &guard,
    symex_targett::assignment_typet type);
>>>>>>> b261e1b1

  /**
   *  Perform assignment to a struct.
   *  Exactly like with arrays, but with structs and members.
   *  @see symex_assign_array
   *  @param lhs Struct to assign to
   *  @param full_lhs The original assignment symbol
   *  @param rhs Value to assign to lhs
   *  @param guard Guard; intent unknown
   */
  void symex_assign_member(
<<<<<<< HEAD
    const expr2tc &lhs, const expr2tc &full_lhs, expr2tc &rhs, guardt &guard);
=======
    const expr2tc &lhs,
    expr2tc &rhs,
    guardt &guard,
    symex_targett::assignment_typet type);
>>>>>>> b261e1b1

  /**
   *  Perform assignment to an "if".
   *  This ends up being two assignments, one to one branch of the if, the
   *  other to the other. The appropriate guard is executed in either case.
   *  @param lhs "If" to assign to
   *  @param full_lhs The original assignment symbol
   *  @param rhs Value to assign to lhs
   *  @param guard Guard; intent unknown
   */
  void symex_assign_if(
<<<<<<< HEAD
    const expr2tc &lhs, const expr2tc &full_lhs, expr2tc &rhs, guardt &guard);
=======
    const expr2tc &lhs,
    expr2tc &rhs,
    guardt &guard,
    symex_targett::assignment_typet type);
>>>>>>> b261e1b1

  /**
   *  Perform assignment to a byte extract.
   *  Results in a byte update of the relevant part of the lhs with the
   *  right hand side at the appropriate position. Currently a problem , as
   *  assignments of something that's bigger than a byte fails.
   *  @param lhs Byte extract to assign to
   *  @param full_lhs The original assignment symbol
   *  @param rhs Value to assign to lhs
   *  @param guard Guard; intent unknown
   */
  void symex_assign_byte_extract(
<<<<<<< HEAD
    const expr2tc &lhs, const expr2tc &full_lhs, expr2tc &rhs, guardt &guard);
=======
    const expr2tc &lhs,
    expr2tc &rhs,
    guardt &guard,
    symex_targett::assignment_typet type);
>>>>>>> b261e1b1

  /**
   *  Assign through a 'concat' operation. These are generated when we fail to
   *  dereference something correctly, and generate a series of byte operations
   *  that we then stitch back together. When that's on the left hand side of an
   *  expression, this means that we have to decompose the right hand side into
   *  a series of byte assignments.
   *  @param lhs Concat to assign to
   *  @param full_lhs The original assignment symbol
   *  @param rhs Value to assign to lhs
   *  @param guard Assignment guard.
   */
  void symex_assign_concat(
<<<<<<< HEAD
    const expr2tc &lhs, const expr2tc &full_lhs, expr2tc &rhs, guardt &guard);
=======
    const expr2tc &lhs,
    expr2tc &rhs,
    guardt &guard,
    symex_targett::assignment_typet type);
>>>>>>> b261e1b1

  /** Symbolic implementation of malloc. */
  expr2tc symex_malloc(const expr2tc &lhs, const sideeffect2t &code);
  /** Implementation of realloc. */
  void symex_realloc(const expr2tc &lhs, const sideeffect2t &code);
  /** Symbolic implementation of alloca. */
  expr2tc symex_alloca(const expr2tc &lhs, const sideeffect2t &code);
  /** Wrapper around for alloca and malloc. */
  expr2tc symex_mem(const bool is_malloc, const expr2tc &lhs, const sideeffect2t &code);
    /** Pointer modelling update function */
  void track_new_pointer(const expr2tc &ptr_obj, const type2tc &new_type,
                         expr2tc size = expr2tc());
  /** Symbolic implementation of free */
  void symex_free(const expr2tc &expr);
  /** Symbolic implementation of c++'s delete. */
  void symex_cpp_delete(const expr2tc &code);
  /** Symbolic implementation of c++'s new. */
  void symex_cpp_new(const expr2tc &lhs, const sideeffect2t &code);
  /** Symbolic implementation of printf */
  void symex_printf(const expr2tc &lhs, const expr2tc &code);
  /** Symbolic implementation of va_arg */
  void symex_va_arg(const expr2tc &lhs,  const sideeffect2t &code);

  /**
   *  Replace nondet func calls with nondeterminism.
   *  Creates a new nondeterministic symbol, with a globally unique counter
   *  encoded into its name. Is left as a free variable.
   *  @param expr Expr to search for nondet symbols.
   */
  void replace_nondet(expr2tc &expr);

  /**
   *  Fetch reference to global dynamic object counter.
   *  @return Reference to global dynamic object counter.
   */
  virtual unsigned int &get_dynamic_counter(void) = 0;
  /**
   *  Fetch reference to global nondet object counter.
   *  @return Reference to global nondet object counter.
   */
  virtual unsigned int &get_nondet_counter(void) = 0;

  // Members

  /**
   *  Symbol prefix for guards.
   *  These guards are the symbolic names for the truth of whether a particular
   *  branch has been taken during symbolic execution.
   *  @see guard_identifier
   */
  irep_idt guard_identifier_s;

  /** Loop numbers. */
  std::stack<unsigned> loop_numbers;
  /** Number of assertions executed. */
  unsigned total_claims;
  /** Number of assertions remaining to be discharged. */
  unsigned remaining_claims;
  /** Reachability tree we're working with. */
  reachability_treet *art1;
  /** Unwind bounds, loop number -> max unwinds. */
  std::map<unsigned, long> unwind_set;
  /** Global maximum number of unwinds. */
  unsigned int max_unwind;
  /** Whether constant propagation is to be enabled. */
  bool constant_propagation;
  /** Namespace we're working in. */
  const namespacet &ns;
  /** Options we're working with */
  optionst &options;
  /** Context we're working with */
  contextt &new_context;
  /** GOTO functions that we're operating over. */
  const goto_functionst &goto_functions;
  /** Target listening to the execution trace */
  boost::shared_ptr<symex_targett> target;
  /** Target thread we're currently operating upon */
  goto_symex_statet *cur_state;
  /** Symbol names for modelling arrays.
   *  These irep_idts contain the names of the arrays being used to store data
   *  modelling what pointers are active, which are freed, and so forth. They
   *  can change between C and C++, unfortunately. */
  irep_idt valid_ptr_arr_name, alloc_size_arr_name, deallocd_arr_name, dyn_info_arr_name;
  /** List of all allocated objects.
   *  Used to track what we should level memory-leak-assertions against when the
   *  program execution has finished */
  std::list<allocated_obj> dynamic_memory;

  /* Exception Handling.
   * This will stack the try-catch blocks, so we always know which catch
   * we should jump.
   */
  typedef std::stack<goto_symex_statet::exceptiont> stack_catcht;

  /** Stack of try-catch blocks. */
  stack_catcht stack_catch;

  /** Pointer to last thrown exception. */
  goto_programt::instructiont *last_throw;

  /** Map of currently active exception targets, i.e. instructions where an
   *  exception is going to be merged in in the future. Keys are iterators to
   *  the instruction catching the object; domain is a symbol that the thrown
   *  piece of data has been assigned to. */
  std::map<goto_programt::const_targett, symbol2tc> thrown_obj_map;

  /** Flag to indicate if we are go into the unexpected flow. */
  bool inside_unexpected;

  /** Flag to indicate if we have an unwinding recursion assumption. */
  bool unwinding_recursion_assumption;

  /** Depth limit, as given by the --depth option */
  unsigned long depth_limit;
  /** Instruction number we are to break at -- that is, trap, to the debugger.
   *  Zero means no trap; there is a zero instruction, but there are better
   *  ways of trapping at the start of symbolic execution to get at that. */
  unsigned long break_insn;
  /** Flag as to whether we're performing memory leak checks. Corresponds to
   *  the option --memory-leak-check */
  bool memory_leak_check;
  /** Flag as to whether we're checking user assertions. Corresponds to
   *  the option --no-assertions */
  bool no_assertions;
  /** Flag as to whether we're not simplifying exprs. Corresponds to
   *  the option --no-simplify */
  bool no_simplify;
  /** Flag as to whether we're inserting unwinding assertions. Corresponds to
   *  the option --no-unwinding-assertions */
  bool no_unwinding_assertions;
  /** Flag as to whether we're not enabling partial loops. Corresponds to
   *  the option --partial-loops */
  bool partial_loops;
  /** Flag as to whether we're doing a k-induction. Corresponds to
   *  the options --k-induction and --k-induction-parallel */
  bool k_induction;
  /** Flag as to whether we're doing a k-induction base case. Corresponds to
   *  the option --base-case */
  bool base_case;
  /** Flag as to whether we're doing a k-induction forward condition.
   *  Corresponds to the option --forward-condition */
  bool forward_condition;
  /** Flag as to whether we're doing a k-induction inductive step.
   *  Corresponds to the option --inductive-step */
  bool inductive_step;
  /** Names of functions that we've complained about missing bodies of. */
  static hash_set_cont<irep_idt, irep_id_hash> body_warnings;
  /** Set of dereference state records; this field is used as a mailbox between
   *  the dereference code and the caller, who will inspect the contents after
   *  a call to dereference (in INTERNAL mode) completes. */
  std::list<dereference_callbackt::internal_item> internal_deref_items;

  friend void build_goto_symex_classes();
};

#endif<|MERGE_RESOLUTION|>--- conflicted
+++ resolved
@@ -477,14 +477,11 @@
 
   /** Recursively perform symex assign. @see symex_assign */
   void symex_assign_rec(
-<<<<<<< HEAD
-    const expr2tc &lhs, const expr2tc &full_lhs, expr2tc &rhs, guardt &guard);
-=======
-    const expr2tc &lhs,
-    expr2tc &rhs,
-    guardt &guard,
-    symex_targett::assignment_typet type);
->>>>>>> b261e1b1
+    const expr2tc &lhs,
+    const expr2tc &full_lhs,
+    expr2tc &rhs,
+    guardt &guard,
+    symex_targett::assignment_typet type);
 
   /**
    *  Perform assignment to a symbol.
@@ -496,14 +493,11 @@
    *  @param guard Guard; intent unknown
    */
   void symex_assign_symbol(
-<<<<<<< HEAD
-    const expr2tc &lhs, const expr2tc &full_lhs, expr2tc &rhs, guardt &guard);
-=======
-    const expr2tc &lhs,
-    expr2tc &rhs,
-    guardt &guard,
-    symex_targett::assignment_typet type);
->>>>>>> b261e1b1
+    const expr2tc &lhs,
+    const expr2tc &full_lhs,
+    expr2tc &rhs,
+    guardt &guard,
+    symex_targett::assignment_typet type);
 
   /**
    *  Perform assignment to a structure.
@@ -524,14 +518,11 @@
    *  @param guard Guard; intent unknown
    */
   void symex_assign_structure(
-<<<<<<< HEAD
-    const expr2tc &lhs, const expr2tc &full_lhs, expr2tc &rhs, guardt &guard);
-=======
-    const expr2tc &lhs,
-    expr2tc &rhs,
-    guardt &guard,
-    symex_targett::assignment_typet type);
->>>>>>> b261e1b1
+    const expr2tc &lhs,
+    const expr2tc &full_lhs,
+    expr2tc &rhs,
+    guardt &guard,
+    symex_targett::assignment_typet type);
 
   /**
    *  Perform assignment to a typecast irep.
@@ -542,14 +533,11 @@
    *  @param guard Guard; intent unknown
    */
   void symex_assign_typecast(
-<<<<<<< HEAD
-    const expr2tc &lhs, const expr2tc &full_lhs, expr2tc &rhs, guardt &guard);
-=======
-    const expr2tc &lhs,
-    expr2tc &rhs,
-    guardt &guard,
-    symex_targett::assignment_typet type);
->>>>>>> b261e1b1
+    const expr2tc &lhs,
+    const expr2tc &full_lhs,
+    expr2tc &rhs,
+    guardt &guard,
+    symex_targett::assignment_typet type);
 
   /**
    *  Perform assignment to an array.
@@ -562,14 +550,11 @@
    *  @param guard Guard; intent unknown
    */
   void symex_assign_array(
-<<<<<<< HEAD
-    const expr2tc &lhs, const expr2tc &full_lhs, expr2tc &rhs, guardt &guard);
-=======
-    const expr2tc &lhs,
-    expr2tc &rhs,
-    guardt &guard,
-    symex_targett::assignment_typet type);
->>>>>>> b261e1b1
+    const expr2tc &lhs,
+    const expr2tc &full_lhs,
+    expr2tc &rhs,
+    guardt &guard,
+    symex_targett::assignment_typet type);
 
   /**
    *  Perform assignment to a struct.
@@ -581,14 +566,11 @@
    *  @param guard Guard; intent unknown
    */
   void symex_assign_member(
-<<<<<<< HEAD
-    const expr2tc &lhs, const expr2tc &full_lhs, expr2tc &rhs, guardt &guard);
-=======
-    const expr2tc &lhs,
-    expr2tc &rhs,
-    guardt &guard,
-    symex_targett::assignment_typet type);
->>>>>>> b261e1b1
+    const expr2tc &lhs,
+    const expr2tc &full_lhs,
+    expr2tc &rhs,
+    guardt &guard,
+    symex_targett::assignment_typet type);
 
   /**
    *  Perform assignment to an "if".
@@ -600,14 +582,11 @@
    *  @param guard Guard; intent unknown
    */
   void symex_assign_if(
-<<<<<<< HEAD
-    const expr2tc &lhs, const expr2tc &full_lhs, expr2tc &rhs, guardt &guard);
-=======
-    const expr2tc &lhs,
-    expr2tc &rhs,
-    guardt &guard,
-    symex_targett::assignment_typet type);
->>>>>>> b261e1b1
+    const expr2tc &lhs,
+    const expr2tc &full_lhs,
+    expr2tc &rhs,
+    guardt &guard,
+    symex_targett::assignment_typet type);
 
   /**
    *  Perform assignment to a byte extract.
@@ -620,14 +599,11 @@
    *  @param guard Guard; intent unknown
    */
   void symex_assign_byte_extract(
-<<<<<<< HEAD
-    const expr2tc &lhs, const expr2tc &full_lhs, expr2tc &rhs, guardt &guard);
-=======
-    const expr2tc &lhs,
-    expr2tc &rhs,
-    guardt &guard,
-    symex_targett::assignment_typet type);
->>>>>>> b261e1b1
+    const expr2tc &lhs,
+    const expr2tc &full_lhs,
+    expr2tc &rhs,
+    guardt &guard,
+    symex_targett::assignment_typet type);
 
   /**
    *  Assign through a 'concat' operation. These are generated when we fail to
@@ -641,14 +617,11 @@
    *  @param guard Assignment guard.
    */
   void symex_assign_concat(
-<<<<<<< HEAD
-    const expr2tc &lhs, const expr2tc &full_lhs, expr2tc &rhs, guardt &guard);
-=======
-    const expr2tc &lhs,
-    expr2tc &rhs,
-    guardt &guard,
-    symex_targett::assignment_typet type);
->>>>>>> b261e1b1
+    const expr2tc &lhs,
+    const expr2tc &full_lhs,
+    expr2tc &rhs,
+    guardt &guard,
+    symex_targett::assignment_typet type);
 
   /** Symbolic implementation of malloc. */
   expr2tc symex_malloc(const expr2tc &lhs, const sideeffect2t &code);
