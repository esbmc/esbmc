--- conflicted
+++ resolved
@@ -478,11 +478,10 @@
     const code_function_call2t &func_call,
     reachability_treet &art);
 
-<<<<<<< HEAD
   void intrinsic_memcpy(
     reachability_treet &art,
     const code_function_call2t &func_call);
-=======
+
   /** Implements GCC's __builtin_object_size intrinsic for object size determination
    *
    * @param func_call Function call with 2 operands: pointer and type parameter
@@ -503,7 +502,6 @@
   void intrinsic_builtin_object_size(
     const code_function_call2t &func_call,
     reachability_treet &art);
->>>>>>> d73a3cb2
 
   /* Handles dereferencing between threads and is used only in data race checks. **/
   void replace_races_check(expr2tc &expr);
