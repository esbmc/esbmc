--- conflicted
+++ resolved
@@ -126,26 +126,8 @@
     break;
 
   case ASSERT:
-<<<<<<< HEAD
     if (!cur_state->guard.is_false()) {
       symex_assert();
-=======
-    if (!cur_state->guard.is_false())
-    {
-      if (!no_assertions || !cur_state->source.pc->location.user_provided())
-      {
-        std::string msg = cur_state->source.pc->location.comment().as_string();
-        if (msg == "") msg = "assertion";
-
-        expr2tc tmp = instruction.guard;
-        replace_nondet(tmp);
-
-        dereference(tmp, false);
-        replace_dynamic_allocation(tmp);
-
-        claim(tmp, msg);
-      }
->>>>>>> a36268f3
     }
     cur_state->source.pc++;
     break;
