/*******************************************************************\

   Module: Symbolic Execution

   Author: Daniel Kroening, kroening@kroening.com Lucas Cordeiro,
     lcc08r@ecs.soton.ac.uk

\*******************************************************************/

#include <cassert>
#include <goto-symex/execution_state.h>
#include <goto-symex/goto_symex.h>
#include <goto-symex/goto_symex_state.h>
#include <goto-symex/reachability_tree.h>
#include <goto-symex/symex_target_equation.h>

#include <util/c_types.h>
#include <util/config.h>
#include <util/expr_util.h>
#include <irep2/irep2.h>
#include <util/migrate.h>
#include <util/prefix.h>
#include <util/pretty.h>
#include <util/simplify_expr.h>
#include <util/std_expr.h>
#include <vector>

bool goto_symext::check_incremental(const expr2tc &expr, const std::string &msg)
{
  auto rte = std::dynamic_pointer_cast<runtime_encoded_equationt>(target);
  equality2tc question(gen_true_expr(), expr);
  try
  {
    // check whether the assertion holds
    tvt res = rte->ask_solver_question(question);
    // we don't add this assertion to the resulting logical formula
    if(res.is_true())
      // incremental verification succeeded
      return true;
    // this assertion evaluates to false via incremental SMT solving
    if(res.is_false())
    {
      // check assertion to produce a counterexample
      assertion(gen_false_expr(), msg);
      // eliminate subsequent execution paths
      assume(gen_false_expr());
      // incremental verification succeeded
      return true;
    }
    this->msg.status("Incremental verification returned unknown");
    // incremental verification returned unknown
    return false;
  }
  catch(runtime_encoded_equationt::dual_unsat_exception &e)
  {
    this->msg.error(
      "This solver was unable to check this expression. Please try it with "
      "another solver");
  }
  return false;
}

void goto_symext::claim(const expr2tc &claim_expr, const std::string &msg)
{
  // Convert asserts in assumes, if it's not the last loop iteration
  // also, don't convert assertions added by the bidirectional search
  if(inductive_step && first_loop && !cur_state->source.pc->inductive_assertion)
  {
    BigInt unwind = cur_state->loop_iterations[first_loop];
    if(unwind < (max_unwind - 1))
    {
      assume(claim_expr);
      return;
    }
  }

  // Can happen when evaluating certain special intrinsics. Gulp.
  if(cur_state->guard.is_false())
    return;

  total_claims++;

  expr2tc new_expr = claim_expr;
  cur_state->rename(new_expr);

  // first try simplifier on it
  do_simplify(new_expr);

  if(is_true(new_expr))
    return;

  if(options.get_bool_option("smt-symex-assert"))
  {
    if(check_incremental(new_expr, msg))
      // incremental verification has succeeded
      return;
  }

  // add assertion to the target equation
  assertion(new_expr, msg);
}

void goto_symext::assertion(
  const expr2tc &the_assertion,
  const std::string &msg)
{
  expr2tc expr = the_assertion;
  cur_state->guard.guard_expr(expr);
  cur_state->global_guard.guard_expr(expr);
  remaining_claims++;
  target->assertion(
    cur_state->guard.as_expr(),
    expr,
    msg,
    cur_state->gen_stack_trace(),
    cur_state->source,
    first_loop);
}

void goto_symext::assume(const expr2tc &the_assumption)
{
  expr2tc assumption = the_assumption;
  cur_state->rename(assumption);
  do_simplify(assumption);

  if(is_true(assumption))
    return;

  cur_state->guard.guard_expr(assumption);

  // Irritatingly, assumption destroys its expr argument
  expr2tc tmp_guard = cur_state->guard.as_expr();
  target->assumption(tmp_guard, assumption, cur_state->source, first_loop);

  // If we're assuming false, make the guard for the following statement false
  if(is_false(the_assumption))
    cur_state->guard.make_false();
}

std::shared_ptr<goto_symext::symex_resultt> goto_symext::get_symex_result()
{
  return std::shared_ptr<goto_symext::symex_resultt>(
    new goto_symext::symex_resultt(target, total_claims, remaining_claims));
}

void goto_symext::symex_step(reachability_treet &art)
{
  assert(!cur_state->call_stack.empty());

  const goto_programt::instructiont &instruction = *cur_state->source.pc;

  // depth exceeded?
  {
    if(depth_limit != 0 && cur_state->num_instructions > depth_limit)
      cur_state->guard.add(gen_false_expr());
    cur_state->num_instructions++;
  }

  // Remember the first loop we're entering
  if(inductive_step && instruction.loop_number && !first_loop)
    first_loop = instruction.loop_number;

  // actually do instruction
  switch(instruction.type)
  {
  case SKIP:
  case LOCATION:
    // really ignore
    cur_state->source.pc++;
    break;

  case END_FUNCTION:
    symex_end_of_function();

    // Potentially skip to run another function ptr target; if not,
    // continue
    if(!run_next_function_ptr_target(false))
      cur_state->source.pc++;
    break;

  case GOTO:
  {
    expr2tc tmp(instruction.guard);
    replace_nondet(tmp);

    dereference(tmp, dereferencet::READ);
    replace_dynamic_allocation(tmp);

    symex_goto(tmp);
  }
  break;

  case ASSUME:
    symex_assume();
    cur_state->source.pc++;
    break;

  case ASSERT:
    symex_assert();
    cur_state->source.pc++;
    break;

  case RETURN:
    if(!cur_state->guard.is_false())
    {
      expr2tc thecode = instruction.code, assign;
      if(make_return_assignment(assign, thecode))
      {
        goto_symext::symex_assign(assign);
      }

      symex_return(thecode);
    }

    cur_state->source.pc++;
    break;

  case ASSIGN:
    if(!cur_state->guard.is_false())
    {
      code_assign2tc deref_code = instruction.code;

      // XXX jmorse -- this is not fully symbolic.
      if(thrown_obj_map.find(cur_state->source.pc) != thrown_obj_map.end())
      {
        symbol2tc thrown_obj = thrown_obj_map[cur_state->source.pc];

        if(
          is_pointer_type(deref_code->target->type) &&
          !is_pointer_type(thrown_obj->type))
        {
          expr2tc new_thrown_obj(
            new address_of2t(thrown_obj->type, thrown_obj));
          deref_code->source = new_thrown_obj;
        }
        else
          deref_code->source = thrown_obj;

        thrown_obj_map.erase(cur_state->source.pc);
      }

      symex_assign(deref_code);
    }

    cur_state->source.pc++;
    break;

  case FUNCTION_CALL:
  {
    expr2tc deref_code = instruction.code;
    replace_nondet(deref_code);

    code_function_call2t &call = to_code_function_call2t(deref_code);

    if(!is_nil_expr(call.ret))
    {
      dereference(call.ret, dereferencet::WRITE);
    }

    replace_dynamic_allocation(deref_code);

    for(auto &operand : call.operands)
      if(!is_nil_expr(operand))
        dereference(operand, dereferencet::READ);

    // Always run intrinsics, whether guard is false or not. This is due to the
    // unfortunate circumstance where a thread starts with false guard due to
    // decision taken in another thread in this trace. In that case the
    // terminate intrinsic _has_ to run, or we explode.
    if(is_symbol2t(call.function))
    {
      const irep_idt &id = to_symbol2t(call.function).thename;
      if(has_prefix(id.as_string(), "c:@F@__ESBMC"))
      {
        cur_state->source.pc++;
        run_intrinsic(call, art, id.as_string());
        return;
      }
    }

    // Don't run a function call if the guard is false.
    if(!cur_state->guard.is_false())
    {
      symex_function_call(deref_code);
    }
    else
    {
      cur_state->source.pc++;
    }
  }
  break;

  case DECL:
    if(!cur_state->guard.is_false())
      symex_decl(instruction.code);
    cur_state->source.pc++;
    break;

  case DEAD:
    if(!cur_state->guard.is_false())
      symex_dead(instruction.code);
    cur_state->source.pc++;
    break;

  case OTHER:
    if(!cur_state->guard.is_false())
      symex_other(instruction.code);
    cur_state->source.pc++;
    break;

  case CATCH:
    symex_catch();
    break;

  case THROW:
    if(!cur_state->guard.is_false())
    {
      if(symex_throw())
        cur_state->source.pc++;
    }
    else
    {
      cur_state->source.pc++;
    }
    break;

  case THROW_DECL:
    symex_throw_decl();
    cur_state->source.pc++;
    break;

  case THROW_DECL_END:
    // When we reach THROW_DECL_END, we must clear any throw_decl
    if(stack_catch.size())
    {
      // Get to the correct try (always the last one)
      goto_symex_statet::exceptiont *except = &stack_catch.top();

      except->has_throw_decl = false;
      except->throw_list_set.clear();
    }

    cur_state->source.pc++;
    break;

  default:
    std::ostringstream oss;
    oss << "GOTO instruction type " << instruction.type;
    oss << " not handled in goto_symext::symex_step"
        << "\n";
    msg.error(oss.str());
    abort();
  }
}

void goto_symext::symex_assume()
{
  if(cur_state->guard.is_false())
    return;

  expr2tc cond = cur_state->source.pc->guard;

  replace_nondet(cond);
  dereference(cond, dereferencet::READ);
  replace_dynamic_allocation(cond);

  assume(cond);
}

void goto_symext::symex_assert()
{
  if(cur_state->guard.is_false())
    return;

  // Don't convert if it's an user provided assertion and we're running in
  // no assertion mode, forward condition or user called __ESBMC_disable
  if((cur_state->source.pc->location.user_provided() && no_assertions) || !assertions_enabled_step)
    return;

  std::string msg = cur_state->source.pc->location.comment().as_string();
  if(msg == "")
    msg = "assertion";

  const goto_programt::instructiont &instruction = *cur_state->source.pc;

  expr2tc tmp = instruction.guard;
  replace_nondet(tmp);

  dereference(tmp, dereferencet::READ);
  replace_dynamic_allocation(tmp);

  claim(tmp, msg);
}

void goto_symext::run_intrinsic(
  const code_function_call2t &func_call,
  reachability_treet &art,
  const std::string &symname)
{
  if(symname == "c:@F@__ESBMC_yield")
  {
    intrinsic_yield(art);
  }
  else if(symname == "c:@F@__ESBMC_switch_to")
  {
    intrinsic_switch_to(func_call, art);
  }
  else if(symname == "c:@F@__ESBMC_switch_away_from")
  {
    intrinsic_switch_from(art);
  }
  else if(symname == "c:@F@__ESBMC_get_thread_id")
  {
    intrinsic_get_thread_id(func_call, art);
  }
  else if(symname == "c:@F@__ESBMC_set_thread_internal_data")
  {
    intrinsic_set_thread_data(func_call, art);
  }
  else if(symname == "c:@F@__ESBMC_get_thread_internal_data")
  {
    intrinsic_get_thread_data(func_call, art);
  }
  else if(symname == "c:@F@__ESBMC_spawn_thread")
  {
    intrinsic_spawn_thread(func_call, art);
  }
  else if(symname == "c:@F@__ESBMC_terminate_thread")
  {
    intrinsic_terminate_thread(art);
  }
  else if(symname == "c:@F@__ESBMC_get_thread_state")
  {
    intrinsic_get_thread_state(func_call, art);
  }
  else if(symname == "c:@F@__ESBMC_really_atomic_begin")
  {
    intrinsic_really_atomic_begin(art);
  }
  else if(symname == "c:@F@__ESBMC_really_atomic_end")
  {
    intrinsic_really_atomic_end(art);
  }
  else if(symname == "c:@F@__ESBMC_switch_to_monitor")
  {
    intrinsic_switch_to_monitor(art);
  }
  else if(symname == "c:@F@__ESBMC_switch_from_monitor")
  {
    intrinsic_switch_from_monitor(art);
  }
  else if(symname == "c:@F@__ESBMC_register_monitor")
  {
    intrinsic_register_monitor(func_call, art);
  }
  else if(symname == "c:@F@__ESBMC_kill_monitor")
  {
    intrinsic_kill_monitor(art);
  }
  else if(symname == "c:@F@__ESBMC_memset")
  {
    intrinsic_memset(art, func_call);
  }
  else if(symname == "c:@F@__ESBMC_get_object_size")
  {
    intrinsic_get_object_size(func_call, art);
  }
  else if(has_prefix(symname, "c:@F@__ESBMC_overflow"))
  {
    bool is_mult = has_prefix(symname, "c:@F@__ESBMC_overflow_smul") ||
                   has_prefix(symname, "c:@F@__ESBMC_overflow_umul");
    bool is_add = has_prefix(symname, "c:@F@__ESBMC_overflow_sadd") ||
                  has_prefix(symname, "c:@F@__ESBMC_overflow_uadd");
    bool is_sub = has_prefix(symname, "c:@F@__ESBMC_overflow_ssub") ||
                  has_prefix(symname, "c:@F@__ESBMC_overflow_usub");

    assert(func_call.operands.size() == 3);

    const auto &func_type = to_code_type(func_call.function->type);
    assert(func_type.arguments[0] == func_type.arguments[1]);
    assert(is_pointer_type(func_type.arguments[2]));

    expr2tc op;
    if(is_mult)
      op = mul2tc(
        func_type.arguments[0], func_call.operands[0], func_call.operands[1]);
    else if(is_add)
      op = add2tc(
        func_type.arguments[0], func_call.operands[0], func_call.operands[1]);
    else if(is_sub)
      op = sub2tc(
        func_type.arguments[0], func_call.operands[0], func_call.operands[1]);
    else
    {
      assert(0 && "Unknown overflow intrinsics");
    }

    // Assign result of the two arguments to the dereferenced third argument
    symex_assign(code_assign2tc(
      dereference2tc(
        to_pointer_type(func_call.operands[2]->type).subtype,
        func_call.operands[2]),
      op));

    // Perform overflow check and assign it to the return object
    symex_assign(code_assign2tc(func_call.ret, expr2tc(new overflow2t(op))));
  }
  else if(has_prefix(symname, "c:@F@__ESBMC_convertvector"))
  {
    assert(
      func_call.operands.size() == 1 &&
      "Wrong __ESBMC_convertvector signature");
    auto &ex_state = art.get_cur_state();
    if(ex_state.cur_state->guard.is_false())
      return;

    auto t = func_call.ret->type;
    assert(t->type_id == type2t::type_ids::vector_id);
    auto subtype = to_vector_type(t).subtype;

    // v should be a vector
    expr2tc v = func_call.operands[0];
    ex_state.get_active_state().level2.rename(v);
    assert(v->expr_id == expr2t::expr_ids::constant_vector_id);

    // Create new vector
    std::vector<expr2tc> members;
    for(const auto &x : to_constant_vector2t(v).datatype_members)
    {
      // Create a typecast call
      auto typecast = typecast2tc(subtype, x);
      members.push_back(typecast);
    }
    constant_vector2tc result(func_call.ret->type, members);
    expr2tc ret_ref = func_call.ret;
    dereference(ret_ref, dereferencet::READ);
    symex_assign(code_assign2tc(ret_ref, result), false, cur_state->guard);
  }
  else if(has_prefix(symname, "c:@F@__ESBMC_shufflevector"))
  {
    assert(
      func_call.operands.size() >= 2 &&
      "Wrong __ESBMC_shufflevector signature");
    auto &ex_state = art.get_cur_state();
    if(ex_state.cur_state->guard.is_false())
      return;

    expr2tc v1 = func_call.operands[0];
    expr2tc v2 = func_call.operands[1];
    ex_state.get_active_state().level2.rename(v1);
    ex_state.get_active_state().level2.rename(v2);

    // V1 and V2 should have the same type
    assert(
      v1->type == v2->type &&
      v1->expr_id == expr2t::expr_ids::constant_vector_id);
    auto v1_size = (long int)to_constant_vector2t(v1).datatype_members.size();

    std::vector<expr2tc> members;
    for(long unsigned int i = 2; i < func_call.operands.size(); i++)
    {
      expr2tc e = func_call.operands[i];
      ex_state.get_active_state().level2.rename(e);

      auto index = to_constant_int2t(e).value.to_int64();
      if(index == -1)
      {
        // TODO: nondet_value
        members.push_back(to_constant_vector2t(v1).datatype_members[0]);
      }
      auto vec =
        index < v1_size ? to_constant_vector2t(v1) : to_constant_vector2t(v2);
      index = index % v1_size;
      members.push_back(vec.datatype_members[index]);
    }
    constant_vector2tc result(func_call.ret->type, members);
    expr2tc ret_ref = func_call.ret;
    dereference(ret_ref, dereferencet::READ);
    symex_assign(code_assign2tc(ret_ref, result), false, cur_state->guard);
  }
  else if(has_prefix(symname, "c:@F@__ESBMC_atomic_load"))
  {
    assert(
      func_call.operands.size() == 3 && "Wrong __ESBMC_atomic_load signature");
    auto &ex_state = art.get_cur_state();
    if(ex_state.cur_state->guard.is_false())
      return;

    expr2tc ptr = func_call.operands[0];
    expr2tc ret = func_call.operands[1];

    symex_assign(code_assign2tc(
      dereference2tc(to_pointer_type(ret->type).subtype, ret),
      dereference2tc(to_pointer_type(ptr->type).subtype, ptr)));
  }
  else if(has_prefix(symname, "c:@F@__ESBMC_atomic_store"))
  {
    assert(
      func_call.operands.size() == 3 && "Wrong __ESBMC_atomic_store signature");
    auto &ex_state = art.get_cur_state();
    if(ex_state.cur_state->guard.is_false())
      return;

    expr2tc ptr = func_call.operands[0];
    expr2tc ret = func_call.operands[1];

    symex_assign(code_assign2tc(
      dereference2tc(to_pointer_type(ptr->type).subtype, ptr),
      dereference2tc(to_pointer_type(ret->type).subtype, ret)));
  }
  else if(has_prefix(symname, "c:@F@__ESBMC_is_little_endian"))
  {
    expr2tc is_little_endian =
      (config.ansi_c.endianess == configt::ansi_ct::IS_LITTLE_ENDIAN)
        ? gen_true_expr()
        : gen_false_expr();
    symex_assign(code_assign2tc(func_call.ret, is_little_endian));
  }
  else if(symname == "c:@F@__ESBMC_builtin_constant_p")
  {
    assert(
      func_call.operands.size() == 1 &&
      "Wrong __ESBMC_builtin_constant_p signature");
    auto &ex_state = art.get_cur_state();
    if(ex_state.cur_state->guard.is_false())
      return;

    expr2tc op1 = func_call.operands[0];
    cur_state->rename(op1);
    symex_assign(code_assign2tc(
      func_call.ret,
      is_constant_int2t(op1) ? gen_one(int_type2()) : gen_zero(int_type2())));
  }
  else if(has_prefix(symname, "c:@F@__ESBMC_sync_fetch_and_add"))
  {
    // Already modelled in builtin_libs
    return;
  }
<<<<<<< HEAD
  else if(has_prefix(symname, "c:@F@__ESBMC_init_var"))
  {
    assert(
      func_call.operands.size() == 1 && "Called __ESBMC_init_var(void *) with the wrong number of parameters.");
    auto &ex_state = art.get_cur_state();
    if(ex_state.cur_state->guard.is_false())
      return;

    // Get the argument
    expr2tc arg0 = func_call.operands[0];
    internal_deref_items.clear();
    dereference2tc deref(get_empty_type(), arg0);
    dereference(deref, dereferencet::INTERNAL);

    for(const auto &item : internal_deref_items)
    {
      assert(
        is_symbol2t(item.object) &&
        "__ESBMC_init_var only works for variables");

      // Get the length of the type. This will propagate an exception for dynamic/infinite
      // sized arrays (as expected)
      try
      {
        type_byte_size(item.object->type).to_int64();
      }
      catch(const array_type2t::dyn_sized_array_excp &e)
      {
        msg.error("__ESBMC_init_var does not support VLAs");
        abort();
      }
      catch(const array_type2t::inf_sized_array_excp &e)
      {
        msg.error("__ESBMC_init_var does not support infinite-length arrays");
        abort();
      }
      expr2tc val = sideeffect2tc(
        item.object->type,
        expr2tc(),
        expr2tc(),
        std::vector<expr2tc>(),
        type2tc(),
        sideeffect2t::nondet);

      symex_assign(code_assign2tc(item.object, val), false, cur_state->guard);
    }

=======
  else if(has_prefix(symname, "c:@F@__ESBMC_enable"))
  {
    assertions_enabled_step = true;
    return;
  }
  else if(has_prefix(symname, "c:@F@__ESBMC_disable"))
  {
    assertions_enabled_step = false;
>>>>>>> a56027b0
    return;
  }
  else
  {
    std::ostringstream oss;
    oss << "Function call to non-intrinsic prefixed with __ESBMC";
    oss << " (fatal)\nThe name in question: " << symname;
    oss << "\n(NB: the C spec reserves the __ prefix for the compiler"
           " and environment)\n";

    msg.error(oss.str());
    abort();
  }
}

void goto_symext::finish_formula()
{
  if(!memory_leak_check)
    return;

  for(auto const &it : dynamic_memory)
  {
    // Don't check memory leak if the object is automatically deallocated
    if(it.auto_deallocd)
      continue;

    // Assert that the allocated object was freed.
    deallocated_obj2tc deallocd(it.obj);

    equality2tc eq(deallocd, gen_true_expr());
    replace_dynamic_allocation(eq);
    it.alloc_guard.guard_expr(eq);
    cur_state->rename(eq);
    target->assertion(
      it.alloc_guard.as_expr(),
      eq,
      "dereference failure: forgotten memory: " + get_pretty_name(it.name),
      cur_state->gen_stack_trace(),
      cur_state->source,
      first_loop);

    total_claims++;
    remaining_claims++;
  }
}<|MERGE_RESOLUTION|>--- conflicted
+++ resolved
@@ -636,7 +636,6 @@
     // Already modelled in builtin_libs
     return;
   }
-<<<<<<< HEAD
   else if(has_prefix(symname, "c:@F@__ESBMC_init_var"))
   {
     assert(
@@ -683,8 +682,7 @@
 
       symex_assign(code_assign2tc(item.object, val), false, cur_state->guard);
     }
-
-=======
+  }
   else if(has_prefix(symname, "c:@F@__ESBMC_enable"))
   {
     assertions_enabled_step = true;
@@ -693,7 +691,6 @@
   else if(has_prefix(symname, "c:@F@__ESBMC_disable"))
   {
     assertions_enabled_step = false;
->>>>>>> a56027b0
     return;
   }
   else
