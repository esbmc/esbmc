/*******************************************************************\

   Module: Symbolic Execution

   Author: Daniel Kroening, kroening@kroening.com Lucas Cordeiro,
     lcc08r@ecs.soton.ac.uk

\*******************************************************************/

#include <boost/shared_ptr.hpp>
#include <cassert>
#include <goto-symex/execution_state.h>
#include <goto-symex/goto_symex.h>
#include <goto-symex/goto_symex_state.h>
#include <goto-symex/reachability_tree.h>
#include <goto-symex/symex_target_equation.h>
#include <iostream>
#include <util/c_types.h>
#include <util/config.h>
#include <util/expr_util.h>
#include <util/irep2.h>
#include <util/migrate.h>
#include <util/prefix.h>
#include <util/simplify_expr.h>
#include <util/std_expr.h>
#include <vector>

void goto_symext::claim(const expr2tc &claim_expr, const std::string &msg)
{
  if(inductive_step && first_loop)
  {
    BigInt unwind = cur_state->loop_iterations[first_loop];
    if(unwind < (max_unwind - 1))
    {
      assume(claim_expr);
      return;
    }
  }

  // Can happen when evaluating certain special intrinsics. Gulp.
  if(cur_state->guard.is_false())
    return;

  total_claims++;

  expr2tc new_expr = claim_expr;
  cur_state->rename(new_expr);

  // first try simplifier on it
  do_simplify(new_expr);

  if(is_true(new_expr))
    return;

  cur_state->guard.guard_expr(new_expr);
  cur_state->global_guard.guard_expr(new_expr);
  remaining_claims++;
  target->assertion(
    cur_state->guard.as_expr(),
    new_expr,
    msg,
    cur_state->gen_stack_trace(),
    cur_state->source);
}

void goto_symext::assume(const expr2tc &the_assumption)
{
  expr2tc assumption = the_assumption;
  cur_state->rename(assumption);
  do_simplify(assumption);

  if(is_true(assumption))
    return;

  cur_state->guard.guard_expr(assumption);

  // Irritatingly, assumption destroys its expr argument
  expr2tc tmp_guard = cur_state->guard.as_expr();
  target->assumption(tmp_guard, assumption, cur_state->source);

  // If we're assuming false, make the guard for the following statement false
  if(is_false(the_assumption))
    cur_state->guard.make_false();
}

boost::shared_ptr<goto_symext::symex_resultt> goto_symext::get_symex_result()
{
  return boost::shared_ptr<goto_symext::symex_resultt>(
    new goto_symext::symex_resultt(target, total_claims, remaining_claims));
}

void goto_symext::symex_step(reachability_treet &art)
{
  assert(!cur_state->call_stack.empty());

  const goto_programt::instructiont &instruction = *cur_state->source.pc;

  // depth exceeded?
  {
    if(depth_limit != 0 && cur_state->depth > depth_limit)
      cur_state->guard.add(gen_false_expr());
    cur_state->depth++;
  }

  // Remember the first loop we're entering
  if(inductive_step && instruction.loop_number && !first_loop)
    first_loop = instruction.loop_number;

  // actually do instruction
  switch(instruction.type)
  {
  case SKIP:
  case LOCATION:
    // really ignore
    cur_state->source.pc++;
    break;

  case END_FUNCTION:
    symex_end_of_function();

    // Potentially skip to run another function ptr target; if not,
    // continue
    if(!run_next_function_ptr_target(false))
      cur_state->source.pc++;
    break;

  case GOTO:
  {
    expr2tc tmp(instruction.guard);
    replace_nondet(tmp);

    dereference(tmp, dereferencet::READ);
    replace_dynamic_allocation(tmp);

    symex_goto(tmp);
  }
  break;

  case ASSUME:
    symex_assume();
    cur_state->source.pc++;
    break;

  case ASSERT:
    symex_assert();
    cur_state->source.pc++;
    break;

  case RETURN:
    if(!cur_state->guard.is_false())
    {
      expr2tc thecode = instruction.code, assign;
      if(make_return_assignment(assign, thecode))
      {
        goto_symext::symex_assign(assign);
      }

      symex_return();
    }

    cur_state->source.pc++;
    break;

  case ASSIGN:
    if(!cur_state->guard.is_false())
    {
      code_assign2tc deref_code = instruction.code;

      // XXX jmorse -- this is not fully symbolic.
      if(thrown_obj_map.find(cur_state->source.pc) != thrown_obj_map.end())
      {
        symbol2tc thrown_obj = thrown_obj_map[cur_state->source.pc];

        if(
          is_pointer_type(deref_code->target->type) &&
          !is_pointer_type(thrown_obj->type))
        {
          expr2tc new_thrown_obj(
            new address_of2t(thrown_obj->type, thrown_obj));
          deref_code->source = new_thrown_obj;
        }
        else
          deref_code->source = thrown_obj;

        thrown_obj_map.erase(cur_state->source.pc);
      }

      replace_nondet(deref_code);

      code_assign2t &assign = to_code_assign2t(deref_code);

      dereference(assign.target, dereferencet::WRITE);
      dereference(assign.source, dereferencet::READ);
      replace_dynamic_allocation(deref_code);

      symex_assign(deref_code);
    }

    cur_state->source.pc++;
    break;

  case FUNCTION_CALL:
  {
    expr2tc deref_code = instruction.code;
    replace_nondet(deref_code);

    code_function_call2t &call = to_code_function_call2t(deref_code);

    if(!is_nil_expr(call.ret))
    {
      dereference(call.ret, dereferencet::WRITE);
    }

    replace_dynamic_allocation(deref_code);

    for(auto &operand : call.operands)
      if(!is_nil_expr(operand))
        dereference(operand, dereferencet::READ);

    // Always run intrinsics, whether guard is false or not. This is due to the
    // unfortunate circumstance where a thread starts with false guard due to
    // decision taken in another thread in this trace. In that case the
    // terminate intrinsic _has_ to run, or we explode.
    if(is_symbol2t(call.function))
    {
      const irep_idt &id = to_symbol2t(call.function).thename;
      if(has_prefix(id.as_string(), "__ESBMC"))
      {
        cur_state->source.pc++;
        run_intrinsic(call, art, id.as_string());
        return;
      }
    }

    // Don't run a function call if the guard is false.
    if(!cur_state->guard.is_false())
    {
      symex_function_call(deref_code);
    }
    else
    {
      cur_state->source.pc++;
    }
  }
  break;

  case OTHER:
    if(!cur_state->guard.is_false())
    {
      symex_other();
    }
    cur_state->source.pc++;
    break;

  case CATCH:
    symex_catch();
    break;

  case THROW:
    if(!cur_state->guard.is_false())
    {
      if(symex_throw())
        cur_state->source.pc++;
    }
    else
    {
      cur_state->source.pc++;
    }
    break;

  case THROW_DECL:
    symex_throw_decl();
    cur_state->source.pc++;
    break;

  case THROW_DECL_END:
    // When we reach THROW_DECL_END, we must clear any throw_decl
    if(stack_catch.size())
    {
      // Get to the correct try (always the last one)
      goto_symex_statet::exceptiont *except = &stack_catch.top();

      except->has_throw_decl = false;
      except->throw_list_set.clear();
    }

    cur_state->source.pc++;
    break;

  default:
    std::cerr << "GOTO instruction type " << instruction.type;
    std::cerr << " not handled in goto_symext::symex_step" << std::endl;
    abort();
  }
}

void goto_symext::symex_assume()
{
  if(cur_state->guard.is_false())
    return;

  expr2tc cond = cur_state->source.pc->guard;

  replace_nondet(cond);
  dereference(cond, dereferencet::READ);
  replace_dynamic_allocation(cond);

  assume(cond);
}

void goto_symext::symex_assert()
{
  if(cur_state->guard.is_false())
    return;

  // Don't convert if it's an user provided assertion and we're running in
  // no assertion mode or forward condition
  if(cur_state->source.pc->location.user_provided() && no_assertions)
    return;

  std::string msg = cur_state->source.pc->location.comment().as_string();
  if(msg == "")
    msg = "assertion";

  const goto_programt::instructiont &instruction = *cur_state->source.pc;

  expr2tc tmp = instruction.guard;
  replace_nondet(tmp);

  dereference(tmp, dereferencet::READ);
  replace_dynamic_allocation(tmp);

  claim(tmp, msg);
}

void goto_symext::run_intrinsic(
  const code_function_call2t &func_call,
  reachability_treet &art,
  const std::string &symname)
{
  if(symname == "__ESBMC_yield")
  {
    intrinsic_yield(art);
  }
  else if(symname == "__ESBMC_switch_to")
  {
    intrinsic_switch_to(func_call, art);
  }
  else if(symname == "__ESBMC_switch_away_from")
  {
    intrinsic_switch_from(art);
  }
  else if(symname == "__ESBMC_get_thread_id")
  {
    intrinsic_get_thread_id(func_call, art);
  }
  else if(symname == "__ESBMC_set_thread_internal_data")
  {
    intrinsic_set_thread_data(func_call, art);
  }
  else if(symname == "__ESBMC_get_thread_internal_data")
  {
    intrinsic_get_thread_data(func_call, art);
  }
  else if(symname == "__ESBMC_spawn_thread")
  {
    intrinsic_spawn_thread(func_call, art);
  }
  else if(symname == "__ESBMC_terminate_thread")
  {
    intrinsic_terminate_thread(art);
  }
  else if(symname == "__ESBMC_get_thread_state")
  {
    intrinsic_get_thread_state(func_call, art);
  }
  else if(symname == "__ESBMC_really_atomic_begin")
  {
    intrinsic_really_atomic_begin(art);
  }
  else if(symname == "__ESBMC_really_atomic_end")
  {
    intrinsic_really_atomic_end(art);
  }
  else if(symname == "__ESBMC_switch_to_monitor")
  {
    intrinsic_switch_to_monitor(art);
  }
  else if(symname == "__ESBMC_switch_from_monitor")
  {
    intrinsic_switch_from_monitor(art);
  }
  else if(symname == "__ESBMC_register_monitor")
  {
    intrinsic_register_monitor(func_call, art);
  }
  else if(symname == "__ESBMC_kill_monitor")
  {
    intrinsic_kill_monitor(art);
<<<<<<< HEAD
  }
  else
  {
=======
  } else if (symname == "__ESBMC_memset") {
    intrinsic_memset(art, func_call);
  } else {
>>>>>>> 9b490e8f
    std::cerr << "Function call to non-intrinsic prefixed with __ESBMC (fatal)";
    std::cerr << std::endl << "The name in question: " << symname << std::endl;
    std::cerr << "(NB: the C spec reserves the __ prefix for the compiler and "
                 "environment)"
              << std::endl;
    abort();
  }
}

void goto_symext::finish_formula()
{
  if(!memory_leak_check)
    return;

  for(auto const &it : dynamic_memory)
  {
    // Don't check memory leak if the object is automatically deallocated
    if(it.auto_deallocd)
      continue;

    // Assert that the allocated object was freed.
    deallocated_obj2tc deallocd(it.obj);

    equality2tc eq(deallocd, gen_true_expr());
    replace_dynamic_allocation(eq);
    it.alloc_guard.guard_expr(eq);
    cur_state->rename(eq);
    target->assertion(
      it.alloc_guard.as_expr(),
      eq,
      "dereference failure: forgotten memory: " + it.name,
      cur_state->gen_stack_trace(),
      cur_state->source);

    total_claims++;
    remaining_claims++;
  }
}<|MERGE_RESOLUTION|>--- conflicted
+++ resolved
@@ -397,15 +397,13 @@
   else if(symname == "__ESBMC_kill_monitor")
   {
     intrinsic_kill_monitor(art);
-<<<<<<< HEAD
+  }
+  else if(symname == "__ESBMC_memset")
+  {
+    intrinsic_memset(art, func_call);
   }
   else
   {
-=======
-  } else if (symname == "__ESBMC_memset") {
-    intrinsic_memset(art, func_call);
-  } else {
->>>>>>> 9b490e8f
     std::cerr << "Function call to non-intrinsic prefixed with __ESBMC (fatal)";
     std::cerr << std::endl << "The name in question: " << symname << std::endl;
     std::cerr << "(NB: the C spec reserves the __ prefix for the compiler and "
