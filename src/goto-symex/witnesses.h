--- conflicted
+++ resolved
@@ -84,18 +84,12 @@
   xmlnodet generate_graphml(optionst & options);
 };
 
-<<<<<<< HEAD
-bool is_valid_witness_expr(const namespacet & ns, const expr2tc &expr);
-
-int generate_sha1_hash_for_file(const char * path, std::string & output);
-=======
 /**
  * Create a GraphML node, which is the most external
  * one and includes graph, edges, and nodes.
  */
 void create_graphml(
   xmlnodet & graphml);
->>>>>>> 0dbdbfef
 
 /**
  * Create a violation graph node.
