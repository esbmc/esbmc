--- conflicted
+++ resolved
@@ -389,14 +389,9 @@
   if(cmdline.isset("falsification"))
     return doit_falsification();
 
-<<<<<<< HEAD
-=======
   if(cmdline.isset("incremental-bmc"))
     return doit_incremental();
 
-  goto_functionst goto_functions;
-
->>>>>>> d1022a24
   optionst opts;
   get_command_line_options(opts);
 
@@ -476,18 +471,12 @@
     }
   }
 
-<<<<<<< HEAD
-  optionst opts;
-
-=======
->>>>>>> d1022a24
   if(process_type == PARENT && num_p != 3)
   {
     std::cerr << "Child processes were not created sucessfully." << std::endl;
     abort();
   }
 
-  goto_functionst goto_functions;
   optionst opts;
 
   if(process_type != PARENT)
@@ -1031,13 +1020,8 @@
   if(cmdline.isset("k-induction-parallel"))
     return doit_k_induction_parallel();
 
-<<<<<<< HEAD
   // Generate goto functions for base case and forward condition
   status("\n*** Generating Base Case and Forward Condition ***");
-=======
-  // Generate goto functions
-  goto_functionst goto_functions;
->>>>>>> d1022a24
 
   optionst opts;
   get_command_line_options(opts);
