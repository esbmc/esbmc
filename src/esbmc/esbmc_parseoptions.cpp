/*******************************************************************\

Module: Main Module

Author: Daniel Kroening, kroening@kroening.com

\*******************************************************************/

#include <ac_config.h>

#ifndef _WIN32
extern "C"
{
#include <fcntl.h>
#include <unistd.h>

#ifdef HAVE_SENDFILE_ESBMC
#include <sys/sendfile.h>
#endif

#include <sys/resource.h>
#include <sys/time.h>
#include <sys/types.h>
}
#endif

#include <esbmc/bmc.h>
#include <esbmc/esbmc_parseoptions.h>
#include <cctype>
#include <clang-c-frontend/clang_c_language.h>
#include <util/config.h>
#include <csignal>
#include <cstdlib>
#include <util/expr_util.h>
#include <fstream>
#include <goto-programs/add_race_assertions.h>
#include <goto-programs/goto_check.h>
#include <goto-programs/goto_convert_functions.h>
#include <goto-programs/goto_inline.h>
#include <goto-programs/goto_k_induction.h>
#include <goto-programs/interval_analysis.h>
#include <goto-programs/loop_numbers.h>
#include <goto-programs/read_goto_binary.h>
#include <goto-programs/remove_skip.h>
#include <goto-programs/remove_unreachable.h>
#include <goto-programs/set_claims.h>
#include <goto-programs/show_claims.h>
#include <util/irep.h>
#include <langapi/languages.h>
#include <langapi/mode.h>
#include <memory>
#include <pointer-analysis/goto_program_dereference.h>
#include <pointer-analysis/show_value_sets.h>
#include <pointer-analysis/value_set_analysis.h>
#include <util/symbol.h>
#include <sys/wait.h>
#include <util/time_stopping.h>

#ifdef ENABLE_OLD_FRONTEND
#include <ansi-c/c_preprocess.h>
#endif

enum PROCESS_TYPE
{
  BASE_CASE,
  FORWARD_CONDITION,
  INDUCTIVE_STEP,
  PARENT
};

struct resultt
{
  PROCESS_TYPE type;
  BigInt k;
};

#ifndef _WIN32
void timeout_handler(int)
{
  std::cout << "Timed out" << std::endl;

  // Unfortunately some highly useful pieces of code hook themselves into
  // aexit and attempt to free some memory. That doesn't really make sense to
  // occur on exit, but more importantly doesn't mix well with signal handlers,
  // and results in the allocator locking against itself. So use _exit instead
  _exit(1);
}
#endif

void esbmc_parseoptionst::set_verbosity_msg(messaget &message)
{
  int v = 8;

  if(cmdline.isset("verbosity"))
  {
    v = atoi(cmdline.getval("verbosity"));
    if(v < 0)
      v = 0;
    else if(v > 9)
      v = 9;
  }

  message.set_verbosity(v);
}

extern "C" uint8_t *esbmc_version_string;

uint64_t esbmc_parseoptionst::read_time_spec(const char *str)
{
  uint64_t mult;
  int len = strlen(str);
  if(!isdigit(str[len - 1]))
  {
    switch(str[len - 1])
    {
    case 's':
      mult = 1;
      break;
    case 'm':
      mult = 60;
      break;
    case 'h':
      mult = 3600;
      break;
    case 'd':
      mult = 86400;
      break;
    default:
      std::cerr << "Unrecognized timeout suffix" << std::endl;
      abort();
    }
  }
  else
  {
    mult = 1;
  }

  uint64_t timeout = strtol(str, nullptr, 10);
  timeout *= mult;
  return timeout;
}

uint64_t esbmc_parseoptionst::read_mem_spec(const char *str)
{
  uint64_t mult;
  int len = strlen(str);
  if(!isdigit(str[len - 1]))
  {
    switch(str[len - 1])
    {
    case 'b':
      mult = 1;
      break;
    case 'k':
      mult = 1024;
      break;
    case 'm':
      mult = 1024 * 1024;
      break;
    case 'g':
      mult = 1024 * 1024 * 1024;
      break;
    default:
      std::cerr << "Unrecognized memlimit suffix" << std::endl;
      abort();
    }
  }
  else
  {
    mult = 1024 * 1024;
  }

  uint64_t size = strtol(str, nullptr, 10);
  size *= mult;
  return size;
}

void esbmc_parseoptionst::get_command_line_options(optionst &options)
{
  if(config.set(cmdline))
  {
    exit(1);
  }

  options.cmdline(cmdline);

  /* graphML generation options check */
  if(cmdline.isset("witness-output"))
    options.set_option("witness-output", cmdline.getval("witness-output"));

  if(cmdline.isset("witness-producer"))
    options.set_option("witness-producer", cmdline.getval("witness-producer"));

  if(cmdline.isset("witness-programfile"))
    options.set_option(
      "witness-programfile", cmdline.getval("witness-programfile"));

  if(cmdline.isset("git-hash"))
  {
    std::cout << esbmc_version_string << std::endl;
    exit(0);
  }

  if(cmdline.isset("list-solvers"))
  {
    // Generated for us by autoconf,
    std::cout << "Available solvers: " << ESBMC_AVAILABLE_SOLVERS << std::endl;
    exit(0);
  }

  if(cmdline.isset("bv"))
  {
    options.set_option("int-encoding", false);
  }

  if(cmdline.isset("ir"))
  {
    options.set_option("int-encoding", true);
  }

  if(cmdline.isset("fixedbv"))
    options.set_option("fixedbv", true);
  else
    options.set_option("floatbv", true);

  if(cmdline.isset("context-bound"))
    options.set_option("context-bound", cmdline.getval("context-bound"));
  else
    options.set_option("context-bound", -1);

  if(cmdline.isset("lock-order-check"))
    options.set_option("lock-order-check", true);

  if(cmdline.isset("deadlock-check"))
  {
    options.set_option("deadlock-check", true);
    options.set_option("atomicity-check", false);
  }
  else
    options.set_option("deadlock-check", false);

  if(cmdline.isset("smt-during-symex"))
  {
    std::cout << "Enabling --no-slice due to presence of --smt-during-symex";
    std::cout << std::endl;
    options.set_option("no-slice", true);
  }

  if(cmdline.isset("smt-thread-guard") || cmdline.isset("smt-symex-guard"))
  {
    if(!cmdline.isset("smt-during-symex"))
    {
      std::cerr << "Please explicitly specify --smt-during-symex if you want "
                   "to use features that involve encoding SMT during symex"
                << std::endl;
      abort();
    }
  }

  if(cmdline.isset("base-case"))
  {
    options.set_option("base-case", true);
    options.set_option("no-unwinding-assertions", true);
    options.set_option("partial-loops", false);
  }

  if(cmdline.isset("forward-condition"))
  {
    options.set_option("forward-condition", true);
    options.set_option("no-unwinding-assertions", false);
    options.set_option("partial-loops", false);
    options.set_option("no-assertions", true);
  }

  if(cmdline.isset("inductive-step"))
  {
    options.set_option("inductive-step", true);
    options.set_option("no-unwinding-assertions", true);
    options.set_option("partial-loops", false);
  }

  if(cmdline.isset("overflow-check"))
  {
    options.set_option("disable-inductive-step", true);
  }

  if(cmdline.isset("timeout"))
  {
#ifdef _WIN32
    std::cerr << "Timeout unimplemented on Windows, sorry" << std::endl;
    abort();
#else
    const char *time = cmdline.getval("timeout");
    uint64_t timeout = read_time_spec(time);
    signal(SIGALRM, timeout_handler);
    alarm(timeout);
#endif
  }

  if(cmdline.isset("memlimit"))
  {
#ifdef _WIN32
    std::cerr << "Can't memlimit on Windows, sorry" << std::endl;
    abort();
#else
    uint64_t size = read_mem_spec(cmdline.getval("memlimit"));

    struct rlimit lim;
    lim.rlim_cur = size;
    lim.rlim_max = size;
    if(setrlimit(RLIMIT_DATA, &lim) != 0)
    {
      perror("Couldn't set memory limit");
      abort();
    }
#endif
  }

#ifndef _WIN32
  struct rlimit lim;
  if(cmdline.isset("enable-core-dump"))
  {
    lim.rlim_cur = RLIM_INFINITY;
    lim.rlim_max = RLIM_INFINITY;
    if(setrlimit(RLIMIT_CORE, &lim) != 0)
    {
      perror("Couldn't unlimit core dump size");
      abort();
    }
  }
  else
  {
    lim.rlim_cur = 0;
    lim.rlim_max = 0;
    if(setrlimit(RLIMIT_CORE, &lim) != 0)
    {
      perror("Couldn't disable core dump size");
      abort();
    }
  }
#endif

  config.options = options;
}

void esbmc_parseoptionst::set_context_bound_params()
{
  // Get the initial context bound
  initial_context_bound =
    cmdline.isset("incremental-cb")
      ? strtoul(cmdline.getval("initial-context-bound"), nullptr, 10)
      : strtoul(cmdline.getval("context-bound"), nullptr, 10);

  // Get max number of context bounds
  max_context_bound =
    cmdline.isset("incremental-cb")
      ? cmdline.isset("unlimited-context-bound")
          ? INT_MAX
          : strtoul(cmdline.getval("max-context-bound"), nullptr, 10)
      : strtoul(cmdline.getval("context-bound"), nullptr, 10);

  // Get the context bound increment
  context_bound_inc =
    strtoul(cmdline.getval("context-bound-step"), nullptr, 10);
}

int esbmc_parseoptionst::do_incremental_bmc(bmct &bmc, optionst &opts)
{
  int res = 0;

  for(int context_bound = initial_context_bound;
      context_bound <= max_context_bound;
      context_bound += context_bound_inc)
  {
    if(cmdline.isset("incremental-cb"))
    {
      opts.set_option("context-bound", integer2string(context_bound));
      std::cout << "\n*** Context bound number ";
      std::cout << context_bound;
      std::cout << " ***\n";
    }
    res = do_bmc(bmc);
    if(res)
      return res;
  }

  return res;
}

int esbmc_parseoptionst::doit()
{
  //
  // Print a banner
  //
  std::cout << "ESBMC version " << ESBMC_VERSION " " << sizeof(void *) * 8
            << "-bit " << config.this_architecture() << " "
            << config.this_operating_system() << std::endl;

  if(cmdline.isset("version"))
    return 0;

  //
  // unwinding of transition systems
  //

  if(cmdline.isset("module") || cmdline.isset("gen-interface"))

  {
    error(
      "This version has no support for "
      " hardware modules.");
    return 1;
  }

  //
  // command line options
  //

  set_verbosity_msg(*this);

  if(cmdline.isset("preprocess"))
  {
    preprocessing();
    return 0;
  }

  if(cmdline.isset("termination"))
    return doit_termination();

  if(cmdline.isset("incremental-bmc"))
    return doit_incremental();

  if(cmdline.isset("falsification"))
    return doit_falsification();

  if(cmdline.isset("k-induction"))
    return doit_k_induction();

  if(cmdline.isset("k-induction-parallel"))
    return doit_k_induction_parallel();

  optionst opts;
  get_command_line_options(opts);

  if(get_goto_program(opts, goto_functions))
    return 6;

  if(cmdline.isset("show-claims"))
  {
    const namespacet ns(context);
    show_claims(ns, get_ui(), goto_functions);
    return 0;
  }

  if(set_claims(goto_functions))
    return 7;

  if(opts.get_bool_option("skip-bmc"))
    return 0;

  // set the context-bound verification parameters
  set_context_bound_params();

  // do actual BMC
  bmct bmc(goto_functions, opts, context, ui_message_handler);
  set_verbosity_msg(bmc);

  return do_incremental_bmc(bmc, opts);
}

int esbmc_parseoptionst::doit_k_induction_parallel()
{
  // Pipes for communication between processes
  int forward_pipe[2], backward_pipe[2];

  // Process type
  PROCESS_TYPE process_type = PARENT;

  if(pipe(forward_pipe))
  {
    status("\nPipe Creation Failed, giving up.");
    _exit(1);
  }

  if(pipe(backward_pipe))
  {
    status("\nPipe Creation Failed, giving up.");
    _exit(1);
  }

  /* Set file descriptor non-blocking */
  fcntl(
    backward_pipe[0], F_SETFL, fcntl(backward_pipe[0], F_GETFL) | O_NONBLOCK);

  pid_t children_pid[3];
  short num_p = 0;

  // We need to fork 3 times: one for each step
  for(unsigned p = 0; p < 3; ++p)
  {
    pid_t pid = fork();

    if(pid == -1)
    {
      status("\nFork Failed, giving up.");
      _exit(1);
    }

    // Child process
    if(!pid)
    {
      process_type = PROCESS_TYPE(p);
      break;
    }
    // Parent process

    children_pid[p] = pid;
    ++num_p;
  }

  if(process_type == PARENT && num_p != 3)
  {
    std::cerr << "Child processes were not created sucessfully." << std::endl;
    abort();
  }

  optionst opts;

  if(process_type != PARENT)
  {
    // Get full set of options
    get_command_line_options(opts);

    // Generate goto functions and set claims
    if(get_goto_program(opts, goto_functions))
      return 6;

    if(cmdline.isset("show-claims"))
    {
      const namespacet ns(context);
      show_claims(ns, get_ui(), goto_functions);
      return 0;
    }

    if(set_claims(goto_functions))
      return 7;
  }

  // Get max number of iterations
  BigInt max_k_step = cmdline.isset("unlimited-k-steps")
                        ? UINT_MAX
                        : strtoul(cmdline.getval("max-k-step"), nullptr, 10);

  // Get the increment
  unsigned k_step_inc = strtoul(cmdline.getval("k-step"), nullptr, 10);

  // All processes were created successfully
  switch(process_type)
  {
  case PARENT:
  {
    // Communication to child processes
    close(forward_pipe[1]);
    close(backward_pipe[0]);

    struct resultt a_result;
    bool bc_finished = false, fc_finished = false, is_finished = false;
    BigInt bc_solution = max_k_step, fc_solution = max_k_step,
           is_solution = max_k_step;

    // Keep reading until we find an answer
    while(!(bc_finished && fc_finished && is_finished))
    {
      // Perform read and interpret the number of bytes read
      int read_size = read(forward_pipe[0], &a_result, sizeof(resultt));
      if(read_size != sizeof(resultt))
      {
        if(read_size == 0)
        {
          // Client hung up; continue on, but don't interpret the result.
          ;
        }
        else
        {
          // Invalid size read.
          std::cerr << "Short read communicating with kinduction children"
                    << std::endl;
          std::cerr << "Size " << read_size << ", expected " << sizeof(resultt)
                    << std::endl;
          abort();
        }
      }

      // Eventually the parent process will check if the child process is alive

      // Check base case process
      if(!bc_finished)
      {
        int status;
        pid_t result = waitpid(children_pid[0], &status, WNOHANG);
        if(result == 0)
        {
          // Child still alive
        }
        else if(result == -1)
        {
          // Error
        }
        else
        {
          std::cout << "**** WARNING: Base case process crashed." << std::endl;
          bc_finished = fc_finished = is_finished = true;
        }
      }

      // Check forward condition process
      if(!fc_finished)
      {
        int status;
        pid_t result = waitpid(children_pid[1], &status, WNOHANG);
        if(result == 0)
        {
          // Child still alive
        }
        else if(result == -1)
        {
          // Error
        }
        else
        {
          std::cout << "**** WARNING: Forward condition process crashed."
                    << std::endl;

          fc_finished = bc_finished = is_finished = true;
        }
      }

      // Check inductive step process
      if(!is_finished)
      {
        int status;
        pid_t result = waitpid(children_pid[2], &status, WNOHANG);
        if(result == 0)
        {
          // Child still alive
        }
        else if(result == -1)
        {
          // Error
        }
        else
        {
          std::cout << "**** WARNING: Inductive step process crashed."
                    << std::endl;

          is_finished = bc_finished = fc_finished = true;
        }
      }

      switch(a_result.type)
      {
      case BASE_CASE:
        bc_finished = true;
        bc_solution = a_result.k;
        break;

      case FORWARD_CONDITION:
        fc_finished = true;
        fc_solution = a_result.k;
        break;

      case INDUCTIVE_STEP:
        is_finished = true;
        is_solution = a_result.k;
        break;

      default:
        std::cerr << "Message from unrecognized k-induction child "
                  << "process" << std::endl;
        abort();
      }

      // If either the base case found a bug or the forward condition
      // finds a solution, present the result
      if(bc_finished && (bc_solution != 0) && (bc_solution != max_k_step))
        break;

      // If the either the forward condition or inductive step finds a
      // solution, first check if base case couldn't find a bug in that code,
      // if there is no bug, inductive step can present the result

      if(fc_finished && (fc_solution != 0) && (fc_solution != max_k_step))
      {
        // If base case finished, then we can present the result
        if(bc_finished)
          break;

        // Otherwise, ask base case for a solution

        // Struct to keep the result
        struct resultt r = {process_type, 0};

        r.k = fc_solution;

        // Write result
        auto const len = write(backward_pipe[1], &r, sizeof(r));
        assert(len == sizeof(r) && "short write");
        (void)len; //ndebug
      }

      if(is_finished && (is_solution != 0) && (is_solution != max_k_step))
      {
        // If base case finished, then we can present the result
        if(bc_finished)
          break;

        // Otherwise, ask base case for a solution

        // Struct to keep the result
        struct resultt r = {process_type, 0};

        r.k = is_solution;

        // Write result
        auto const len = write(backward_pipe[1], &r, sizeof(r));
        assert(len == sizeof(r) && "short write");
        (void)len; //ndebug
      }
    }

    for(int i : children_pid)
      kill(i, SIGKILL);

    // Check if a solution was found by the base case
    if(bc_finished && (bc_solution != 0) && (bc_solution != max_k_step))
    {
      std::cout << std::endl
                << "Bug found by the base case (k = " << bc_solution << ")"
                << std::endl;
      std::cout << "VERIFICATION FAILED" << std::endl;
      return true;
    }

    // Check if a solution was found by the forward condition
    if(fc_finished && (fc_solution != 0) && (fc_solution != max_k_step))
    {
      // We should only present the result if the base case finished
      // and haven't crashed (if it crashed, bc_solution will be UINT_MAX
      if(bc_finished && (bc_solution != max_k_step))
      {
        std::cout << std::endl
                  << "Solution found by the forward condition; "
                  << "all states are reachable (k = " << fc_solution << ")"
                  << std::endl;
        std::cout << "VERIFICATION SUCCESSFUL" << std::endl;
        return false;
      }
    }

    // Check if a solution was found by the inductive step
    if(is_finished && (is_solution != 0) && (is_solution != max_k_step))
    {
      // We should only present the result if the base case finished
      // and haven't crashed (if it crashed, bc_solution will be UINT_MAX
      if(bc_finished && (bc_solution != max_k_step))
      {
        std::cout << std::endl
                  << "Solution found by the inductive step "
                  << "(k = " << is_solution << ")" << std::endl;
        std::cout << "VERIFICATION SUCCESSFUL" << std::endl;
        return false;
      }
    }

    // Couldn't find a bug or a proof for the current deepth
    std::cout << std::endl << "VERIFICATION UNKNOWN" << std::endl;
    return false;
    break;
  }

  case BASE_CASE:
  {
    // Set that we are running base case
    opts.set_option("base-case", true);
    opts.set_option("forward-condition", false);
    opts.set_option("inductive-step", false);

    // Start communication to the parent process
    close(forward_pipe[0]);
    close(backward_pipe[1]);

    // Struct to keep the result
    struct resultt r = {process_type, 0};

    // Run bmc and only send results in two occasions:
    // 1. A bug was found, we send the step where it was found
    // 2. It couldn't find a bug
    for(BigInt k_step = 1; k_step <= max_k_step; k_step += k_step_inc)
    {
      bmct bmc(goto_functions, opts, context, ui_message_handler);
      set_verbosity_msg(bmc);

      bmc.options.set_option("unwind", integer2string(k_step));

      std::cout << std::endl << "*** K-Induction Loop Iteration ";
      std::cout << k_step;
      std::cout << " ***" << std::endl;
      std::cout << "*** Checking base case" << std::endl;

      // If an exception was thrown, we should abort the process
      int res = 1;
      try
      {
        res = do_incremental_bmc(bmc, opts);
      }
      catch(...)
      {
        break;
      }

      // Send information to parent if no bug was found
      if(res == smt_convt::P_SATISFIABLE)
      {
        r.k = k_step;

        // Write result
        auto const len = write(forward_pipe[1], &r, sizeof(r));
        assert(len == sizeof(r) && "short write");
        (void)len; //ndebug

        std::cout << "BASE CASE PROCESS FINISHED." << std::endl;

        return 1;
      }

      // Check if the parent process is asking questions

      // Perform read and interpret the number of bytes read
      struct resultt a_result;
      int read_size = read(backward_pipe[0], &a_result, sizeof(resultt));
      if(read_size != sizeof(resultt))
      {
        if(read_size == 0)
        {
          // Client hung up; continue on, but don't interpret the result.
          continue;
        }
        if(read_size == -1 && errno == EAGAIN)
        {
          // No data available yet
          continue;
        }
        else
        {
          // Invalid size read.
          std::cerr << "Short read communicating with kinduction parent"
                    << std::endl;
          std::cerr << "Size " << read_size << ", expected " << sizeof(resultt)
                    << std::endl;
          abort();
        }
      }

      // We only receive messages from the parent
      assert(a_result.type == PARENT);

      // If the value being asked is greater or equal the current step,
      // then we can stop the base case. It can be equal, because we
      // have just checked the current value of k

      if(a_result.k >= k_step)
        break;

      // Otherwise, we just need to check the base case for k = a_result.k
      k_step = max_k_step = a_result.k;
    }

    // Send information to parent that a bug was not found
    r.k = 0;

    auto const len = write(forward_pipe[1], &r, sizeof(r));
    assert(len == sizeof(r) && "short write");
    (void)len; //ndebug

    std::cout << "BASE CASE PROCESS FINISHED." << std::endl;
    break;
  }

  case FORWARD_CONDITION:
  {
    // Set that we are running forward condition
    opts.set_option("base-case", false);
    opts.set_option("forward-condition", true);
    opts.set_option("inductive-step", false);

    // Start communication to the parent process
    close(forward_pipe[0]);
    close(backward_pipe[1]);

    // Struct to keep the result
    struct resultt r = {process_type, 0};

    // Run bmc and only send results in two occasions:
    // 1. A proof was found, we send the step where it was found
    // 2. It couldn't find a proof
    for(BigInt k_step = 2; k_step <= max_k_step; k_step += k_step_inc)
    {
      if(opts.get_bool_option("disable-forward-condition"))
        break;

      bmct bmc(goto_functions, opts, context, ui_message_handler);
      set_verbosity_msg(bmc);

      bmc.options.set_option("unwind", integer2string(k_step));

      std::cout << std::endl << "*** K-Induction Loop Iteration ";
      std::cout << k_step;
      std::cout << " ***" << std::endl;
      std::cout << "*** Checking forward condition" << std::endl;

      // If an exception was thrown, we should abort the process
      int res = 1;
      try
      {
        res = do_incremental_bmc(bmc, opts);
      }
      catch(...)
      {
        break;
      }

      // Send information to parent if no bug was found
      if(res == smt_convt::P_UNSATISFIABLE)
      {
        r.k = k_step;

        // Write result
        auto const len = write(forward_pipe[1], &r, sizeof(r));
        assert(len == sizeof(r) && "short write");
        (void)len; //ndebug

        std::cout << "FORWARD CONDITION PROCESS FINISHED." << std::endl;

        return 0;
      }
    }

    // Send information to parent that it couldn't prove the code
    r.k = 0;

    auto const len = write(forward_pipe[1], &r, sizeof(r));
    assert(len == sizeof(r) && "short write");
    (void)len; //ndebug

    std::cout << "FORWARD CONDITION PROCESS FINISHED." << std::endl;
    break;
  }

  case INDUCTIVE_STEP:
  {
    // Set that we are running inductive step
    opts.set_option("base-case", false);
    opts.set_option("forward-condition", false);
    opts.set_option("inductive-step", true);

    // Start communication to the parent process
    close(forward_pipe[0]);
    close(backward_pipe[1]);

    // Struct to keep the result
    struct resultt r = {process_type, 0};

    // Run bmc and only send results in two occasions:
    // 1. A proof was found, we send the step where it was found
    // 2. It couldn't find a proof
    for(BigInt k_step = 2; k_step <= max_k_step; k_step += k_step_inc)
    {
      bmct bmc(goto_functions, opts, context, ui_message_handler);
      set_verbosity_msg(bmc);

      bmc.options.set_option("unwind", integer2string(k_step));

      std::cout << std::endl << "*** K-Induction Loop Iteration ";
      std::cout << k_step + 1;
      std::cout << " ***" << std::endl;
      std::cout << "*** Checking inductive step" << std::endl;

      // If an exception was thrown, we should abort the process
      int res = 1;
      try
      {
        res = do_incremental_bmc(bmc, opts);
      }
      catch(...)
      {
        break;
      }

      // Send information to parent if no bug was found
      if(res == smt_convt::P_UNSATISFIABLE)
      {
        r.k = k_step;

        // Write result
        auto const len = write(forward_pipe[1], &r, sizeof(r));
        assert(len == sizeof(r) && "short write");
        (void)len; //ndebug

        std::cout << "INDUCTIVE STEP PROCESS FINISHED." << std::endl;

        return res;
      }
    }

    // Send information to parent that it couldn't prove the code
    r.k = 0;

    auto const len = write(forward_pipe[1], &r, sizeof(r));
    assert(len == sizeof(r) && "short write");
    (void)len; //ndebug

    std::cout << "INDUCTIVE STEP PROCESS FINISHED." << std::endl;
    break;
  }

  default:
    assert(0 && "Unknown process type.");
  }

  return 0;
}

int esbmc_parseoptionst::doit_k_induction()
{
  optionst opts;
  get_command_line_options(opts);

  if(get_goto_program(opts, goto_functions))
    return 6;

  if(cmdline.isset("show-claims"))
  {
    const namespacet ns(context);
    show_claims(ns, get_ui(), goto_functions);
    return 0;
  }

  if(set_claims(goto_functions))
    return 7;

  // Get max number of iterations
  BigInt max_k_step = cmdline.isset("unlimited-k-steps")
                        ? UINT_MAX
                        : strtoul(cmdline.getval("max-k-step"), nullptr, 10);

  // Get the increment
  unsigned k_step_inc = strtoul(cmdline.getval("k-step"), nullptr, 10);

  for(BigInt k_step = 1; k_step <= max_k_step; k_step += k_step_inc)
  {
    std::cout << "\n*** Iteration number ";
    std::cout << k_step;
    std::cout << " ***\n";

    if(do_base_case(opts, goto_functions, k_step))
      return true;

    if(!do_forward_condition(opts, goto_functions, k_step))
      return false;

    if(!do_inductive_step(opts, goto_functions, k_step))
      return false;
  }

  status("Unable to prove or falsify the program, giving up.");
  status("VERIFICATION UNKNOWN");

  return 0;
}

int esbmc_parseoptionst::doit_falsification()
{
  optionst opts;
  get_command_line_options(opts);

  if(get_goto_program(opts, goto_functions))
    return 6;

  if(cmdline.isset("show-claims"))
  {
    const namespacet ns(context);
    show_claims(ns, get_ui(), goto_functions);
    return 0;
  }

  if(set_claims(goto_functions))
    return 7;

  // Get max number of iterations
  BigInt max_k_step = cmdline.isset("unlimited-k-steps")
                        ? UINT_MAX
                        : strtoul(cmdline.getval("max-k-step"), nullptr, 10);

  // Get the increment
  unsigned k_step_inc = strtoul(cmdline.getval("k-step"), nullptr, 10);

  for(BigInt k_step = 1; k_step <= max_k_step; k_step += k_step_inc)
  {
    std::cout << "\n*** Iteration number ";
    std::cout << integer2string(k_step);
    std::cout << " ***\n";

    if(do_base_case(opts, goto_functions, k_step))
      return true;
  }

  status("Unable to prove or falsify the program, giving up.");
  status("VERIFICATION UNKNOWN");

  return 0;
}

int esbmc_parseoptionst::doit_incremental()
{
  optionst opts;
  get_command_line_options(opts);

  if(get_goto_program(opts, goto_functions))
    return 6;

  if(cmdline.isset("show-claims"))
  {
    const namespacet ns(context);
    show_claims(ns, get_ui(), goto_functions);
    return 0;
  }

  if(set_claims(goto_functions))
    return 7;

  // Get max number of iterations
  BigInt max_k_step = cmdline.isset("unlimited-k-steps")
                        ? UINT_MAX
                        : strtoul(cmdline.getval("max-k-step"), nullptr, 10);

  // Get the increment
  unsigned k_step_inc = strtoul(cmdline.getval("k-step"), nullptr, 10);

  for(BigInt k_step = 1; k_step <= max_k_step; k_step += k_step_inc)
  {
    std::cout << "\n*** Iteration number ";
    std::cout << k_step;
    std::cout << " ***\n";

    if(do_base_case(opts, goto_functions, k_step))
      return true;

    if(!do_forward_condition(opts, goto_functions, k_step))
      return false;
  }

  status("Unable to prove or falsify the program, giving up.");
  status("VERIFICATION UNKNOWN");

  return 0;
}

int esbmc_parseoptionst::doit_termination()
{
  optionst opts;
  get_command_line_options(opts);

  if(get_goto_program(opts, goto_functions))
    return 6;

  if(cmdline.isset("show-claims"))
  {
    const namespacet ns(context);
    show_claims(ns, get_ui(), goto_functions);
    return 0;
  }

  if(set_claims(goto_functions))
    return 7;

  // Get max number of iterations
  BigInt max_k_step = cmdline.isset("unlimited-k-steps")
                        ? UINT_MAX
                        : strtoul(cmdline.getval("max-k-step"), nullptr, 10);

  // Get the increment
  unsigned k_step_inc = strtoul(cmdline.getval("k-step"), nullptr, 10);

  for(BigInt k_step = 1; k_step <= max_k_step; k_step += k_step_inc)
  {
    std::cout << "\n*** Iteration number ";
    std::cout << k_step;
    std::cout << " ***\n";

    if(!do_forward_condition(opts, goto_functions, k_step))
      return false;

    if(!do_inductive_step(opts, goto_functions, k_step))
      return false;
  }

  status("Unable to prove or falsify the program, giving up.");
  status("VERIFICATION UNKNOWN");

  return 0;
}

int esbmc_parseoptionst::do_base_case(
  optionst &opts,
  goto_functionst &goto_functions,
  const BigInt &k_step)
{
  opts.set_option("base-case", true);
  opts.set_option("forward-condition", false);
  opts.set_option("inductive-step", false);

  opts.set_option("no-unwinding-assertions", true);
  opts.set_option("partial-loops", false);

  bmct bmc(goto_functions, opts, context, ui_message_handler);
  set_verbosity_msg(bmc);

  bmc.options.set_option("unwind", integer2string(k_step));

  // set the context-bound verification parameters
  set_context_bound_params();

  std::cout << "*** Checking base case\n";
  for(int context_bound = initial_context_bound;
      context_bound <= max_context_bound;
      context_bound += context_bound_inc)
  {
    if(cmdline.isset("incremental-cb"))
    {
      opts.set_option("context-bound", integer2string(context_bound));
      std::cout << "\n*** Context bound number ";
      std::cout << context_bound;
      std::cout << " ***\n";
    }

    switch(do_bmc(bmc))
    {
    case smt_convt::P_UNSATISFIABLE:
    case smt_convt::P_SMTLIB:
    case smt_convt::P_ERROR:
      break;

    case smt_convt::P_SATISFIABLE:
      std::cout << "\nBug found (k = " << k_step << ")\n";
      return true;

    default:
      std::cout << "Unknown BMC result\n";
      abort();
    }
  }

  return false;
}

int esbmc_parseoptionst::do_forward_condition(
  optionst &opts,
  goto_functionst &goto_functions,
  const BigInt &k_step)
{
  if(opts.get_bool_option("disable-forward-condition"))
    return true;

  opts.set_option("base-case", false);
  opts.set_option("forward-condition", true);
  opts.set_option("inductive-step", false);

  opts.set_option("no-unwinding-assertions", false);
  opts.set_option("partial-loops", false);

  // We have to disable assertions in the forward condition but
  // restore the previous value after it
  bool no_assertions = opts.get_bool_option("no-assertions");

  // Turn assertions off
  opts.set_option("no-assertions", true);

  bmct bmc(goto_functions, opts, context, ui_message_handler);
  set_verbosity_msg(bmc);

  bmc.options.set_option("unwind", integer2string(k_step));

  // Set max number of context bounds
  if(cmdline.isset("incremental-cb"))
    opts.set_option("context-bound", cmdline.getval("max-context-bound"));

  std::cout << "*** Checking forward condition\n";
  auto res = do_bmc(bmc);

  // Restore the no assertion flag, before checking the other steps
  opts.set_option("no-assertions", no_assertions);

  switch(res)
  {
  case smt_convt::P_SATISFIABLE:
  case smt_convt::P_SMTLIB:
  case smt_convt::P_ERROR:
    break;

  case smt_convt::P_UNSATISFIABLE:
    std::cout << "\nSolution found by the forward condition; "
              << "all states are reachable (k = " << k_step << ")\n";
    return false;

  default:
    std::cout << "Unknown BMC result\n";
    abort();
  }

  return true;
}

int esbmc_parseoptionst::do_inductive_step(
  optionst &opts,
  goto_functionst &goto_functions,
  const BigInt &k_step)
{
  // Don't run inductive step for k_step == 1
  if(k_step == 1)
    return true;

  if(opts.get_bool_option("disable-inductive-step"))
    return true;

  if(
    strtoul(cmdline.getval("max-inductive-step"), nullptr, 10) <
    k_step.to_uint64())
    return true;

  opts.set_option("base-case", false);
  opts.set_option("forward-condition", false);
  opts.set_option("inductive-step", true);

  opts.set_option("no-unwinding-assertions", true);
  opts.set_option("partial-loops", true);

  bmct bmc(goto_functions, opts, context, ui_message_handler);
  set_verbosity_msg(bmc);

  bmc.options.set_option("unwind", integer2string(k_step));

  // Set max number of context bounds
  if(cmdline.isset("incremental-cb"))
    opts.set_option("context-bound", cmdline.getval("max-context-bound"));

  std::cout << "*** Checking inductive step\n";
  switch(do_bmc(bmc))
  {
  case smt_convt::P_SATISFIABLE:
  case smt_convt::P_SMTLIB:
  case smt_convt::P_ERROR:
    break;

  case smt_convt::P_UNSATISFIABLE:
    std::cout << "\nSolution found by the inductive step "
              << "(k = " << k_step << ")\n";
    return false;

  default:
    std::cout << "Unknown BMC result\n";
    abort();
  }

  return true;
}

bool esbmc_parseoptionst::set_claims(goto_functionst &goto_functions)
{
  try
  {
    if(cmdline.isset("claim"))
      ::set_claims(goto_functions, cmdline.get_values("claim"));
  }

  catch(const char *e)
  {
    error(e);
    return true;
  }

  catch(const std::string &e)
  {
    error(e);
    return true;
  }

  catch(int)
  {
    return true;
  }

  return false;
}

bool esbmc_parseoptionst::get_goto_program(
  optionst &options,
  goto_functionst &goto_functions)
{
  fine_timet parse_start = current_time();
  try
  {
    if(cmdline.args.size() == 0)
    {
      error("Please provide a program to verify");
      return true;
    }

    // If the user is providing the GOTO functions, we don't need to parse
    if(cmdline.isset("binary"))
    {
      status("Reading GOTO program from file");

      if(read_goto_binary(goto_functions))
        return true;
    }
    else
    {
      // Parsing
      if(parse())
        return true;
      if(cmdline.isset("parse-tree-too") || cmdline.isset("parse-tree-only"))
      {
        assert(language_files.filemap.size());
        languaget &language = *language_files.filemap.begin()->second.language;
        language.show_parse(std::cout);

        if(cmdline.isset("parse-tree-only"))
          return true;
      }

      // Typecheking (old frontend) or adjust (clang frontend)
      if(typecheck())
        return true;
      if(final())
        return true;

      // we no longer need any parse trees or language files
      clear_parse();

      if(
        cmdline.isset("symbol-table-too") || cmdline.isset("symbol-table-only"))
      {
        show_symbol_table();
        if(cmdline.isset("symbol-table-only"))
          return true;
      }

      status("Generating GOTO Program");

      // Ahem
      migrate_namespace_lookup = new namespacet(context);

      goto_convert(context, options, goto_functions, ui_message_handler);
    }

    fine_timet parse_stop = current_time();
    std::ostringstream str;
    str << "GOTO program creation time: ";
    output_time(parse_stop - parse_start, str);
    str << "s";
    status(str.str());

    fine_timet process_start = current_time();
    if(process_goto_program(options, goto_functions))
      return true;
    fine_timet process_stop = current_time();
    std::ostringstream str2;
    str2 << "GOTO program processing time: ";
    output_time(process_stop - process_start, str2);
    str2 << "s";
    status(str2.str());
  }

  catch(const char *e)
  {
    error(e);
    return true;
  }

  catch(const std::string &e)
  {
    error(e);
    return true;
  }

  catch(std::bad_alloc &)
  {
    std::cout << "Out of memory" << std::endl;
    return true;
  }

  return false;
}

void esbmc_parseoptionst::preprocessing()
{
  try
  {
    if(cmdline.args.size() != 1)
    {
      error("Please provide one program to preprocess");
      return;
    }

    std::string filename = cmdline.args[0];

    // To test that the file exists,
    std::ifstream infile(filename.c_str());
    if(!infile)
    {
      error("failed to open input file");
      return;
    }
#ifdef ENABLE_OLD_FRONTEND
    if(c_preprocess(filename, std::cout, false, *get_message_handler()))
      error("PREPROCESSING ERROR");
#endif
  }
  catch(const char *e)
  {
    error(e);
  }

  catch(const std::string &e)
  {
    error(e);
  }

  catch(std::bad_alloc &)
  {
    std::cout << "Out of memory" << std::endl;
  }
}

bool esbmc_parseoptionst::read_goto_binary(goto_functionst &goto_functions)
{
  std::ifstream in(cmdline.getval("binary"), std::ios::binary);

  if(!in)
  {
    error(std::string("Failed to open `") + cmdline.getval("binary") + "'");
    return true;
  }

  ::read_goto_binary(in, context, goto_functions, *get_message_handler());

  return false;
}

bool esbmc_parseoptionst::process_goto_program(
  optionst &options,
  goto_functionst &goto_functions)
{
  try
  {
    namespacet ns(context);

    // do partial inlining
    if(!cmdline.isset("no-inlining"))
    {
      if(cmdline.isset("full-inlining"))
        goto_inline(goto_functions, options, ns, ui_message_handler);
      else
        goto_partial_inline(goto_functions, options, ns, ui_message_handler);
    }

    if(cmdline.isset("interval-analysis"))
      interval_analysis(goto_functions, ns);

    if(
      cmdline.isset("inductive-step") || cmdline.isset("k-induction") ||
      cmdline.isset("k-induction-parallel"))
    {
      goto_k_induction(goto_functions, ui_message_handler);

      // Warn the user if the forward condition was disabled
      if(options.get_bool_option("disable-forward-condition"))
      {
        std::cout << "**** WARNING: this program contains infinite loops, "
                  << "so we are not applying the forward condition!"
                  << std::endl;
      }
    }

    if(cmdline.isset("termination"))
    {
      goto_termination(goto_functions, ui_message_handler);
    }

    goto_check(ns, options, goto_functions);

    // show it?
    if(cmdline.isset("show-goto-value-sets"))
    {
      value_set_analysist value_set_analysis(ns);
      value_set_analysis(goto_functions);
      show_value_sets(get_ui(), goto_functions, value_set_analysis);
      return true;
    }

#if 0
    // This disabled code used to run the pointer static analysis and produce
    // pointer assertions appropriately. Disabled now that assertions are all
    // performed at symex time.
    status("Pointer Analysis");

    status("Adding Pointer Checks");

    // add pointer checks
    pointer_checks(
      goto_functions, ns, context, options, value_set_analysis);
#endif

    // remove skips
    remove_skip(goto_functions);

    // remove unreachable code
    Forall_goto_functions(f_it, goto_functions)
      remove_unreachable(f_it->second.body);

    // remove skips
    remove_skip(goto_functions);

    // recalculate numbers, etc.
    goto_functions.update();

    // add loop ids
    goto_functions.compute_loop_numbers();

    if(cmdline.isset("data-races-check"))
    {
      status("Adding Data Race Checks");

      value_set_analysist value_set_analysis(ns);
      value_set_analysis(goto_functions);

      add_race_assertions(value_set_analysis, context, goto_functions);

      value_set_analysis.update(goto_functions);
    }

    // show it?
    if(cmdline.isset("show-loops"))
    {
      show_loop_numbers(get_ui(), goto_functions);
      return true;
    }

    // show it?
    if(
      cmdline.isset("goto-functions-too") ||
      cmdline.isset("goto-functions-only"))
    {
      goto_functions.output(ns, std::cout);
      if(cmdline.isset("goto-functions-only"))
        return true;
    }
  }

  catch(const char *e)
  {
    error(e);
    return true;
  }

  catch(const std::string &e)
  {
    error(e);
    return true;
  }

  catch(std::bad_alloc &)
  {
    std::cout << "Out of memory" << std::endl;
    return true;
  }

  return false;
}

int esbmc_parseoptionst::do_bmc(bmct &bmc)
{
  bmc.set_ui(get_ui());

  // do actual BMC

  status("Starting Bounded Model Checking");

  smt_convt::resultt res = bmc.start_bmc();
  if(res == smt_convt::P_ERROR)
    abort();

#ifdef HAVE_SENDFILE_ESBMC
  if(bmc.options.get_bool_option("memstats"))
  {
    int fd = open("/proc/self/status", O_RDONLY);
    sendfile(2, fd, nullptr, 100000);
    close(fd);
  }
#endif

  return res;
}

void esbmc_parseoptionst::help()
{
  std::cout
    << "\n"
       "* * *           ESBMC " ESBMC_VERSION
       "          * * *\n"
       "\n"
       "Usage:                       Purpose:\n"
       "\n"
       " esbmc [-?] [-h] [--help]      show help\n"
       " esbmc file.c ...              source file names\n"

       "\nAdditonal options:\n"

       "\nOutput options\n"
       " --parse-tree-only            only show parse tree\n"
       " --parse-tree-too             show parse tree and verify\n"
       " --symbol-table-only          only show symbol table\n"
       " --symbol-table-too           show symbol table and verify\n"
       " --goto-functions-only        only show goto program\n"
       " --goto-functions-too         show goto program and verify\n"
       " --program-only               only show program expression\n"
       " --program-too                show program expression and verify\n"
       " --ssa-symbol-table           show symbol table along with SSA\n"
       " --ssa-guards                 print SSA's guards, if any\n"
       " --ssa-no-location            do not print the SSA's original "
       "location\n"
       " --ssa-no-sliced              do not print the sliced SSAs\n"
       " --ssa-full-names             print SSAs with full variable names\n"
       " --smt-formula-only           only show SMT formula (not supported by "
       "all solvers)\n"
       " --smt-formula-too            show SMT formula (not supported by all "
       "solvers) and verify\n"
       " --smt-model                  show SMT model (not supported by all "
       "solvers), if the formula is SAT\n"

       "\nTrace options\n"
       " --quiet                      do not print unwinding information "
       "during symbolic execution\n"
       " --symex-trace                print instructions during symbolic "
       "execution\n"
       " --symex-ssa-trace            print generated SSA during symbolic "
       "execution\n"
       " --ssa-trace                  print SSA during SMT encoding\n"
       " --ssa-smt-trace              print generated SMT during SMT encoding\n"
       " --show-goto-value-sets       show value-set analysis for the goto "
       "functions\n"
       " --show-symex-value-sets      show value-set analysis during symbolic "
       "execution\n"

       "\nFront-end options\n"
       " -I path                      set include path\n"
       " -D macro                     define preprocessor macro\n"
       " --preprocess                 stop after preprocessing\n"
       " --no-inlining                disable inlining function calls\n"
       " --full-inlining              perform full inlining of function calls\n"
       " --all-claims                 keep all claims\n"
       " --show-loops                 show the loops in the program\n"
       " --show-claims                only show claims\n"
       " --show-vcc                   show the verification conditions\n"
       " --document-subgoals          generate subgoals documentation\n"
       " --no-arch                    don't set up an architecture\n"
       " --no-library                 disable built-in abstract C library\n"
       " --binary                     read goto program instead of source "
       "code\n"
       " --little-endian              allow little-endian word-byte "
       "conversions\n"
       " --big-endian                 allow big-endian word-byte conversions\n"
       " --16, --32, --64             set width of machine word (default is "
       "64)\n"
       " --version                    show current ESBMC version and exit\n"
       " --witness-output filename    generate the verification result witness "
       "in GraphML format\n"
       " --old-frontend               parse source files using our old "
       "frontend (deprecated)\n"
       " --result-only                do not print the counter-example\n"
#ifdef _WIN32
       " --i386-macos                 set MACOS/I386 architecture\n"
       " --ppc-macos                  set PPC/I386 architecture\n"
       " --i386-linux                 set Linux/I386 architecture\n"
       " --i386-win32                 set Windows/I386 architecture (default)\n"
#elif __APPLE__
       " --i386-macos                 set MACOS/I386 architecture (default)\n"
       " --ppc-macos                  set PPC/I386 architecture\n"
       " --i386-linux                 set Linux/I386 architecture\n"
       " --i386-win32                 set Windows/I386 architecture\n"
#else
       " --i386-macos                 set MACOS/I386 architecture\n"
       " --ppc-macos                  set PPC/I386 architecture\n"
       " --i386-linux                 set Linux/I386 architecture (default)\n"
       " --i386-win32                 set Windows/I386 architecture\n"
#endif
       " --funsigned-char              make \"char\" unsigned by default\n"
       " --fms-extensions              enable microsoft C extensions\n"

       "\nBMC options\n"
       " --function name              set main function name\n"
       " --claim nr                   only check specific claim\n"
       " --depth nr                   limit search depth\n"
       " --unwind nr                  unwind nr times\n"
       " --unwindset nr               unwind given loop nr times\n"
       " --no-unwinding-assertions    do not generate unwinding assertions\n"
       " --partial-loops              permit paths with partial loops\n"
       " --no-slice                   do not remove unused equations\n"
       " --extended-try-analysis      check all the try block, even when an "
       "exception is thrown\n"

       "\nIncremental BMC\n"
       " --falsification              incremental loop unwinding for bug "
       "searching\n"
       " --incremental-bmc            incremental loop unwinding verification\n"
       " --termination                incremental loop unwinding assertion "
       "verification\n"
       " --k-step nr                  set k increment (default is 1)\n"
       " --max-k-step nr              set max number of iteration (default is "
       "50)\n"
       " --unlimited-k-steps          set max number of iteration to UINT_MAX\n"

       "\nSolver configuration\n"
       " --list-solvers               list available solvers and exit\n"
       " --boolector                  use Boolector (default)\n"
       " --z3                         use Z3\n"
       " --mathsat                    use MathSAT\n"
       " --cvc                        use CVC4\n"
       " --yices                      use Yices\n"
       " --bv                         use solver with bit-vector arithmetic\n"
       " --ir                         use solver with integer/real arithmetic\n"
       " --smtlib                     use SMT lib format\n"
       " --smtlib-solver-prog         SMT lib program name\n"
       " --output <filename>          output VCCs in SMT lib format to given "
       "file\n"
       " --fixedbv                    encode floating-point as fixed "
       "bit-vectors\n"
       " --floatbv                    encode floating-point using the SMT "
       "floating-point theory\n"
       "                              (default)\n"
       " --fp2bv                      encode floating-point as bit-vectors\n"
       "                              (default for solvers that don't "
       "support the \n"
       "                              SMT floating-point theory)\n"
       "--tuple-node-flattener        encode tuples using our tuple to node "
       "API\n"
       "--tuple-sym-flattener         encode tuples using our tuple to symbol "
       "API\n"
       "--array-flattener             encode arrays using our array API\n"
       "--no-return-value-opt         disable return value optimization to "
       "compute the stack size\n"

       "\nIncremental SMT solving\n"
       " --smt-during-symex           enable incremental SMT solving "
       "(experimental)\n"
       " --smt-thread-guard           call the solver during thread "
       "exploration (experimental)\n"
       " --smt-symex-guard            call the solver during symbolic "
       "execution (experimental)\n"

       "\nProperty checking\n"
       " --no-assertions              ignore assertions\n"
       " --no-bounds-check            do not do array bounds check\n"
       " --no-div-by-zero-check       do not do division by zero check\n"
       " --no-pointer-check           do not do pointer check\n"
       " --no-align-check             do not check pointer alignment\n"
<<<<<<< HEAD
=======
       " --no-pointer-relation-check  do not check pointer relations\n"
>>>>>>> 74e3c2b4
       " --memory-leak-check          enable memory leak check\n"
       " --nan-check                  check floating-point for NaN\n"
       " --overflow-check             enable arithmetic over- and underflow "
       "check\n"
       " --deadlock-check             enable global and local deadlock check "
       "with mutex\n"
       " --data-races-check           enable data races check\n"
       " --lock-order-check           enable for lock acquisition ordering "
       "check\n"
       " --atomicity-check            enable atomicity check at visible "
       "assignments\n"
       " --stack-limit bytes          check if stack limit is respected\n"
       " --error-label label          check if label is unreachable\n"
       " --force-malloc-success       do not check for malloc/new failure\n"

       "\nK-induction\n"
       " --base-case                  check the base case\n"
       " --forward-condition          check the forward condition\n"
       " --inductive-step             check the inductive step\n"
       " --k-induction                prove by k-induction \n"
       " --k-induction-parallel       prove by k-induction, running each step "
       "on a separate\n"
       "                              process\n"
       " --k-step nr                  set k increment (default is 1)\n"
       " --max-k-step nr              set max number of iteration (default is "
       "50)\n"
       " --unlimited-k-steps          set max number of iteration to UINT_MAX\n"
       " --show-cex                   print the counter-example produced by "
       "the inductive step\n"

       "\nScheduling approaches\n"
       " --schedule                   use schedule recording approach \n"
       " --round-robin                use the round robin scheduling approach\n"
       " --time-slice nr              set the time slice of the round robin "
       "algorithm\n"
       "                              (default is 1) \n"

       "\nConcurrency checking\n"
       " --incremental-cb             perform incremental context-bound "
       "verification\n"
       " --context-bound nr           limit number of context switches for "
       "each thread \n"
       " --state-hashing              enable state-hashing, prunes duplicate "
       "states\n"
       " --no-por                     do not do partial order reduction\n"
       " --all-runs                   check all interleavings, even if a bug "
       "was already found\n"
       " --initial-context-bound nr   set the initial context-bound for "
       "incremental verification (default is 2)\n"
       " --context-bound-step nr      set k context bound increment (default "
       "is 5)\n"
       " --max-context-bound nr       set max number of context-bound (default "
       "is 15)\n"
       " --unlimited-context-bound    set max number of context bounds to "
       "UINT_MAX\n"

       "\nMiscellaneous options\n"
       " --memlimit                   configure memory limit, of form \"100m\" "
       "or \"2g\"\n"
       " --timeout                    configure time limit, integer followed "
       "by {s,m,h}\n"
       " --memstats                   print memory usage statistics\n"
       " --no-simplify                do not simplify any expression\n"
       " --no-propagation             disable constant propagation\n"
       " --enable-core-dump           do not disable core dump output\n"
       " --interval-analysis          enable interval analysis and add assumes "
       "to the program\n"
       "\n";
}<|MERGE_RESOLUTION|>--- conflicted
+++ resolved
@@ -1874,10 +1874,6 @@
        " --no-div-by-zero-check       do not do division by zero check\n"
        " --no-pointer-check           do not do pointer check\n"
        " --no-align-check             do not check pointer alignment\n"
-<<<<<<< HEAD
-=======
-       " --no-pointer-relation-check  do not check pointer relations\n"
->>>>>>> 74e3c2b4
        " --memory-leak-check          enable memory leak check\n"
        " --nan-check                  check floating-point for NaN\n"
        " --overflow-check             enable arithmetic over- and underflow "
