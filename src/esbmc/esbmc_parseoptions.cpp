--- conflicted
+++ resolved
@@ -1142,7 +1142,7 @@
       break;
 
     case smt_convt::P_SATISFIABLE:
-      std::cout << "\nBug found at k = " << k_step << "\n";
+      std::cout << "\nBug found (k = " << k_step << ")\n";
       return true;
 
     default:
@@ -1153,27 +1153,7 @@
   return false;
 }
 
-<<<<<<< HEAD
 int esbmc_parseoptionst::do_forward_condition(
-=======
-void generate_k_induction_correctness_witness(
-  contextt context,
-  optionst opts )
-{
-  if (!opts.get_option("witness-output").empty())
-  {
-    goto_tracet goto_trace;
-    const namespacet ns(context);
-    /* build_successful_goto_trace(eq, ns, goto_trace); */
-    correctness_graphml_goto_trace(
-      opts,
-      ns,
-      goto_trace);
-  }
-}
-
-int cbmc_parseoptionst::do_forward_condition(
->>>>>>> 95d3fcae
   optionst &opts, goto_functionst &goto_functions, BigInt k_step)
 {
   if(opts.get_bool_option("disable-forward-condition"))
@@ -1198,7 +1178,6 @@
     case smt_convt::P_UNSATISFIABLE:
       std::cout << "\nSolution found by the forward condition; "
                 << "all states are reachable (k = " << k_step << ")\n";
-      generate_k_induction_correctness_witness(context, opts);
       return false;
 
     default:
@@ -1236,7 +1215,6 @@
       case smt_convt::P_UNSATISFIABLE:
         std::cout << "\nSolution found by the inductive step "
                   << "(k = " << k_step << ")\n";
-        generate_k_induction_correctness_witness(context, opts);
         return false;
 
       default:
