--- conflicted
+++ resolved
@@ -1097,15 +1097,10 @@
   return 0;
 }
 
-<<<<<<< HEAD
-int cbmc_parseoptionst::do_base_case(
+int esbmc_parseoptionst::do_base_case(
   optionst &opts,
   const goto_functionst &goto_functions,
   const BigInt &k_step)
-=======
-int esbmc_parseoptionst::do_base_case(
-  optionst &opts, goto_functionst &goto_functions, BigInt k_step)
->>>>>>> 9a30c2f2
 {
   opts.set_option("base-case", true);
   opts.set_option("forward-condition", false);
@@ -1139,15 +1134,10 @@
   return false;
 }
 
-<<<<<<< HEAD
-int cbmc_parseoptionst::do_forward_condition(
+int esbmc_parseoptionst::do_forward_condition(
   optionst &opts,
   const goto_functionst &goto_functions,
   const BigInt &k_step)
-=======
-int esbmc_parseoptionst::do_forward_condition(
-  optionst &opts, goto_functionst &goto_functions, BigInt k_step)
->>>>>>> 9a30c2f2
 {
   if(opts.get_bool_option("disable-forward-condition"))
     return true;
@@ -1197,15 +1187,10 @@
   return true;
 }
 
-<<<<<<< HEAD
-int cbmc_parseoptionst::do_inductive_step(
+int esbmc_parseoptionst::do_inductive_step(
   optionst &opts,
   const goto_functionst &goto_functions,
   const BigInt &k_step)
-=======
-int esbmc_parseoptionst::do_inductive_step(
-  optionst &opts, goto_functionst &goto_functions, BigInt k_step)
->>>>>>> 9a30c2f2
 {
   // Don't run inductive step for k_step == 1
   if(k_step == 1)
