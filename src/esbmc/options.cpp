#include <esbmc/esbmc_parseoptions.h>
#include <fstream>
#include <util/cmdline.h>

const struct group_opt_templ all_cmd_options[] = {
  {"Main Usage",
   {{"input-file",
     boost::program_options::value<std::vector<std::string>>()->value_name(
       "file.c ..."),
     "source file names"}}},
  {"Options", {{"help,?", NULL, "show help"}}},
  {"Printing options",
   {{"symbol-table-only", NULL, "only show symbol table"},
    {"symbol-table-too", NULL, "show symbol table and verify"},
    {"parse-tree-only", NULL, "only show parse tree"},
    {"parse-tree-too", NULL, "show parse tree and verify"},
    {"goto-functions-only", NULL, "only show goto program"},
    {"goto-functions-too", NULL, "show goto program and verify"},
    {"program-only", NULL, "only show program expression"},
    {"program-too", NULL, "show program expression and verify"},
    {"ssa-symbol-table", NULL, "show symbol table along with SSA"},
    {"ssa-guards", NULL, ""},
    {"ssa-sliced", NULL, "print the sliced SSAs"},
    {"ssa-no-location", NULL, ""},
    {"smt-formula-only",
     NULL,
     "only show SMT formula {not supported by all solvers},"},
    {"smt-formula-too",
     NULL,
     "show SMT formula (not supported by all solvers), and verify"},
    {"smt-model",
     NULL,
     "show SMT model (not supported by all solvers), if the formula is SAT"}}},
  {"Trace",
   {{"quiet",
     NULL,
     "do not print unwinding information during symbolic execution"},
    {"compact-trace", NULL, ""},
    {"symex-trace", NULL, "print instructions during symbolic execution"},
    {"ssa-trace", NULL, "print SSA during SMT encoding"},
    {"ssa-smt-trace", NULL, "print generated SMT during SMT encoding"},
    {"symex-ssa-trace", NULL, "print generated SSA during symbolic execution"},
    {"show-goto-value-sets",
     NULL,
     "show value-set analysis for the goto functions"},
    {"show-symex-value-sets",
     NULL,
     "show value-set analysis during symbolic execution"}}},
#ifdef ENABLE_SOLIDITY_FRONTEND
  {"Solidity frontend",
   {
     {"contract",
      boost::program_options::value<std::string>()->value_name("path"),
      "set smart contract source"},
   }},
#endif
  {"Frontend",
   {{"include,I",
     boost::program_options::value<std::vector<std::string>>()->value_name(
       "path"),
     "set include path"},
    {"idirafter",
     boost::program_options::value<std::vector<std::string>>()->value_name(
       "path"),
     "append system include path to search after system headers"},
    {"define,D",
     boost::program_options::value<std::vector<std::string>>()->value_name(
       "macro"),
     "define preprocessor macro"},
    {"warning,W",
     boost::program_options::value<std::vector<std::string>>(),
     ""},
    {"sysroot",
     boost::program_options::value<std::string>()->value_name("<path>"),
     "set the sysroot for the frontend"},
    {"force,f", boost::program_options::value<std::vector<std::string>>(), ""},
    {"preprocess", NULL, "stop after preprocessing"},
    {"no-inlining", NULL, "disable inlining function calls"},
    {"full-inlining", NULL, "perform full inlining of function calls"},
    {"all-claims", NULL, "keep all claims"},
    {"show-loops", NULL, "show the loops in the program"},
    {"show-claims", NULL, "only show claims"},
    {"show-vcc", NULL, "show the verification conditions"},
    {"document-subgoals", NULL, "generate subgoals documentation"},
    {"no-arch", NULL, "don't set up an architecture"},
    {"no-library", NULL, "disable built-in abstract C library"},
    {"binary", NULL, "read goto program instead of source code"},
    {"little-endian", NULL, "allow little-endian word-byte conversions"},
    {"big-endian", NULL, "allow big-endian word-byte conversions"},
    {"16", NULL, "set width of machine word (default is 64)"},
    {"32", NULL, "set width of machine word (default is 64)"},
    {"64", NULL, "set width of machine word (default is 64)"},
    {"version", NULL, "show current ESBMC version and exit"},
<<<<<<< HEAD
    {"file-output",
=======
    {"cex-output",
     boost::program_options::value<std::string>(),
     "save the counterexample into a file"},
    {"file-output",
     boost::program_options::value<std::string>(),
     "redirects every message into a file (no stdout/stderr)"},
    {"witness-output",
>>>>>>> a56027b0
     boost::program_options::value<std::string>(),
     "redirects every message into a file (no stdout/stderr)"},
    {"cex-output",
     boost::program_options::value<std::string>(),
     "save the counterexample into a file"},
     {
      "witness-output",
      boost::program_options::value<std::string>(),
      "generate the verification result witness in GraphML format"},
    {"witness-producer", boost::program_options::value<std::string>(), ""},
    {"witness-programfile", boost::program_options::value<std::string>(), ""},
    {"old-frontend",
     NULL,
     "parse source files using our old frontend {deprecated},"},
    {"result-only", NULL, "do not print the counter-example"},
    {"json-options-input",
     boost::program_options::value<std::string>(),
     "use a JSON file as the configuration input"},
#ifdef _WIN32
    {"i386-macos", NULL, "set MACOS/I386 architecture"},
    {"ppc-macos", NULL, "set PPC/I386 architecture"},
    {"i386-linux", NULL, "set Linux/I386 architecture"},
    {"i386-win32", NULL, "set Windows/I386 architecture (default),"},
#elif __APPLE__
    {"i386-macos", NULL, "set MACOS/I386 architecture (default),"},
    {"ppc-macos", NULL, "set PPC/I386 architecture"},
    {"i386-linux", NULL, "set Linux/I386 architecture"},
    {"i386-win32", NULL, "set Windows/I386 architecture"},
#else
    {"i386-macos", NULL, "set MACOS/I386 architecture"},
    {"ppc-macos", NULL, "set PPC/I386 architecture"},
    {"i386-linux", NULL, "set Linux/I386 architecture (default),"},
    {"i386-win32", NULL, "set Windows/I386 architecture"},
#endif
    {"funsigned-char", NULL, "make \"char\" unsigned by default"},
    {"fms-extensions", NULL, "enable microsoft C extensions"}}},
  {"BMC",
   {{"function",
     boost::program_options::value<std::string>()->value_name("name"),
     "set main function name"},
    {"claim",
     boost::program_options::value<std::vector<int>>()->value_name("nr"),
     "only check specific claim"},
    {"instruction",
     boost::program_options::value<int>()->value_name("nr"),
     "limit the number of instructions executed during symbolic execution"},
    {"unwind",
     boost::program_options::value<int>()->value_name("nr"),
     "unwind nr times"},
    {"unwindset",
     boost::program_options::value<std::string>()->value_name("nr"),
     "unwind given loop nr times"},
    {"no-unwinding-assertions", NULL, "do not generate unwinding assertions"},
    {"partial-loops", NULL, "permit paths with partial loops"},
    {"unroll-loops", NULL, ""},
    {"no-slice", NULL, "do not remove unused equations"},
    {"initialize-nondet-variables",
     NULL,
     "initialize declarations with nondet expression (if it hasn`t a default "
     "value)"},
    {"goto-unwind", NULL, "unroll bounded loops at goto level"},
    {"unlimited-goto-unwind",
     NULL,
     "do not unroll bounded loops at goto level"},
    {"slice-assumes", NULL, "remove unused assume statements"},
    {"extended-try-analysis", NULL, ""},
    {"skip-bmc", NULL, ""}}},
  {"Incremental BMC",
   {{"incremental-bmc", NULL, "incremental loop unwinding verification"},
    {"falsification", NULL, "incremental loop unwinding for bug searching"},
    {"termination",
     NULL,
     "incremental loop unwinding assertion verification"}}},
  {"Solver",
   {{"list-solvers", NULL, "list available solvers and exit"},
    {"boolector", NULL, "use Boolector (default),"},
    {"z3", NULL, "use Z3"},
    {"mathsat", NULL, "use MathSAT"},
    {"cvc", NULL, "use CVC4"},
    {"yices", NULL, "use Yices"},
    {"bitwuzla", NULL, "use Bitwuzla"},
    {"bv", NULL, "use solver with bit-vector arithmetic"},
    {"ir", NULL, "use solver with integer/real arithmetic"},
    {"smtlib", NULL, "use SMT lib format"},
<<<<<<< HEAD
    {"non-supported-models-as-zero", NULL, "if ESBMC does  as a zero"},
=======
    {"non-supported-models-as-zero",
     NULL,
     "if ESBMC can't extract a type/expression from the solver, then the value "
     "will be set to zero"},
>>>>>>> a56027b0
    {"smtlib-solver-prog",

     boost::program_options::value<std::string>(),
     "SMT lib program name"},
    {"output",
     boost::program_options::value<std::string>()->value_name("<filename>"),
     "output VCCs in SMT lib format to given file"},
    {"floatbv",
     NULL,
     "encode floating-point using the SMT floating-point theory(default)"},
    {"fixedbv", NULL, "encode floating-point as fixed bit-vectors"},
    {"fp2bv",
     NULL,
     "encode floating-point as bit-vectors(default for solvers that don't "
     "support the SMT floating-point theory)"},
    {"tuple-node-flattener", NULL, "encode tuples using our tuple to node API"},
    {"tuple-sym-flattener",
     NULL,
     "encode tuples using our tuple to symbol API"},
    {"array-flattener", NULL, "encode arrays using our array API"},
    {"no-return-value-opt",
     NULL,
     "disable return value optimization to compute the stack size"}}},

  {"Incremental SMT",
   {{"smt-during-symex",
     NULL,
     "enable incremental SMT solving {experimental},"},
    {"smt-thread-guard",
     NULL,
     "check the thread guard during thread exploration {experimental},"},
    {"smt-symex-guard",
     NULL,
     "check conditional goto statements during symbolic execution "
     "{experimental},"},
    {"smt-symex-assert",
     NULL,
     "check assertion statements during symbolic execution {experimental},"}}},
  {"Property checking",
   {{"no-assertions", NULL, "ignore assertions"},
    {"no-bounds-check", NULL, "do not do array bounds check"},
    {"no-div-by-zero-check", NULL, "do not do division by zero check"},
    {"no-pointer-check", NULL, "do not do pointer check"},
    {"no-align-check", NULL, "do not check pointer alignment"},
    {"no-pointer-relation-check", NULL, "do not check pointer relations"},
    {"nan-check", NULL, "check floating-point for NaN"},
    {"memory-leak-check", NULL, "enable memory leak check"},
    {"overflow-check", NULL, "enable arithmetic over- and underflow check"},
    {"struct-fields-check",
     NULL,
     "enable over-sized read checks for struct fields"},
    {"deadlock-check",
     NULL,
     "enable global and local deadlock check with mutex"},
    {"data-races-check", NULL, "enable data races check"},
    {"lock-order-check", NULL, "enable for lock acquisition ordering check"},
    {"atomicity-check", NULL, "enable atomicity check at visible assignments"},
    {"stack-limit",
     boost::program_options::value<int>()->default_value(-1)->value_name(
       "bits"),
     "check if stack limit is respected"},
    {"error-label",
     boost::program_options::value<std::string>()->value_name("label"),
     "check if label is unreachable"},
    {"force-malloc-success", NULL, "do not check for malloc/new failure"}}},
  {"k-induction",
   {{"base-case", NULL, "check the base case"},
    {"forward-condition", NULL, "check the forward condition"},
    {"inductive-step", NULL, "check the inductive step"},
    {"k-induction", NULL, "prove by k-induction "},
    {"goto-contractor",
     NULL,
     "enable contractor-based interval refinements on goto level"},
    {"k-induction-parallel",
     NULL,
     "prove by k-induction, running each step on a separate process"},
    {"k-step",
     boost::program_options::value<int>()->default_value(1)->value_name("nr"),
     "set k increment (default is 1)"},
    {"max-k-step",
     boost::program_options::value<int>()->default_value(50)->value_name("nr"),
     "set max number of iteration (default is 50)"},
    {"show-cex",
     NULL,
     "print the counter-example produced by the inductive step"},
    {"bidirectional", NULL, ""},
    {"unlimited-k-steps", NULL, "set max number of iteration to UINT_MAX"},
    {"max-inductive-step",
     boost::program_options::value<int>()->default_value(-1)->value_name("nr"),
     ""}}},
  {"Scheduling",
   {
     {"schedule", NULL, "use schedule recording approach"},
   }},
  {"Concurrency checking",
   {{"context-bound",
     boost::program_options::value<int>()->default_value(-1)->value_name("nr"),
     "limit number of context switches for each thread"},
    {"state-hashing", NULL, "enable state-hashing, prunes duplicate states"},
    {"no-goto-merge",
     NULL,
     "do not not merge gotos when restoring the last paths after a "
     "context-switch"},
    {"no-por", NULL, "do not do partial order reduction"},
    {"all-runs",
     NULL,
     "check all interleavings, even if a bug was already found"}}},
  {"Miscellaneous options",
   {

     {"memlimit",
      boost::program_options::value<std::string>()->value_name("limit"),
      "configure memory limit, of form \"100m\" or \"2g\""},
     {"memstats", NULL, "print memory usage statistics"},
     {"timeout",
      boost::program_options::value<std::string>()->value_name("t"),
      "configure time limit, integer followed by {s,m,h}"},
     {"enable-core-dump", NULL, "do not disable core dump output"},
     {"no-simplify", NULL, "do not simplify any expression"},
     {"no-propagation", NULL, "disable constant propagation"},
     {"interval-analysis",
      NULL,
      "enable interval analysis for integer variables and add assumes to the "
      "program"},
     {"add-symex-value-sets",
      NULL,
      "enable value-set analysis for pointers and add assumes to the "
      "program"}}},

  {"DEBUG options",
   {// Print commit hash for current binary
    {"git-hash", NULL, ""},
    // Check if there is two or more assingments to the same SSA instruction
    {"double-assign-check", NULL, ""},
    // Abort if the program contains a recursion
    {"abort-on-recursion", NULL, ""},
    // Verbosity of message, probably does nothing
    {"verbosity", boost::program_options::value<int>(), ""},
    // --break-at $insnnum will cause ESBMC to execute a trap
    // instruction when it executes the designated GOTO instruction number.
    {"break-at", boost::program_options::value<std::string>(), ""},
    // I added some intrinsics along the line of "__ESBMC_switch_to_thread"
    // that immediately transitioned to a particular thread and didn't allow
    // any other exploration from that point. Useful for constructing an
    // explicit multithreading path
    {"direct-interleavings", NULL, ""},
    // I think this dumps the current stack of all threads on an ileave point.
    // Useful for working out the state of _all_ the threads and how they
    // evolve, also see next flag,
    {"print-stack-traces", NULL, ""},
    // At every ileave point ESBMC stops and asks the user what thread to
    // transition to. Useful again for trying to replicate a particular context
    // switch order, or quickly explore what's reachable.
    {"interactive-ileaves", NULL, ""}}},
  {"end", {{"", NULL, "end of options"}}},
  {"Hidden Options",
   {{"depth", boost::program_options::value<int>(), "instruction"},
    {"explain,h", NULL, ""}}}};<|MERGE_RESOLUTION|>--- conflicted
+++ resolved
@@ -91,9 +91,6 @@
     {"32", NULL, "set width of machine word (default is 64)"},
     {"64", NULL, "set width of machine word (default is 64)"},
     {"version", NULL, "show current ESBMC version and exit"},
-<<<<<<< HEAD
-    {"file-output",
-=======
     {"cex-output",
      boost::program_options::value<std::string>(),
      "save the counterexample into a file"},
@@ -101,7 +98,6 @@
      boost::program_options::value<std::string>(),
      "redirects every message into a file (no stdout/stderr)"},
     {"witness-output",
->>>>>>> a56027b0
      boost::program_options::value<std::string>(),
      "redirects every message into a file (no stdout/stderr)"},
     {"cex-output",
@@ -186,14 +182,10 @@
     {"bv", NULL, "use solver with bit-vector arithmetic"},
     {"ir", NULL, "use solver with integer/real arithmetic"},
     {"smtlib", NULL, "use SMT lib format"},
-<<<<<<< HEAD
-    {"non-supported-models-as-zero", NULL, "if ESBMC does  as a zero"},
-=======
     {"non-supported-models-as-zero",
      NULL,
      "if ESBMC can't extract a type/expression from the solver, then the value "
      "will be set to zero"},
->>>>>>> a56027b0
     {"smtlib-solver-prog",
 
      boost::program_options::value<std::string>(),
