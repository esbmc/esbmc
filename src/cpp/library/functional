#ifndef STL_FUNCTIONAL
#define STL_FUNCTIONAL

#include <cassert>
#include <utility> // std::forward
#include <cstddef>
#include <type_traits>
#include <cstdint> // for uint32_t, uint64_t
#include <cmath>   // for INFINITY
#include <string>  // for std::string
<<<<<<< HEAD

#include <cassert>
#include <utility>  // std::forward
=======
>>>>>>> fa0da2b3d ([c++] add deterministic hash specializations for std::hash (#2538))

namespace std
{

<<<<<<< HEAD
template <class Arg, class Result>
struct unary_function {
    typedef Arg argument_type;
    typedef Result result_type;
};

template <class Predicate>
class unary_negate {
protected:
  Predicate fn;

public:
    explicit unary_negate(const Predicate &pred) : fn(pred) {}

    // Define a functor type compatible with unary_negate
    template <class Arg>
    struct result : std::unary_function<Arg, bool> {};

    bool operator()(const typename Predicate::argument_type &x) const {
        return !fn(x);
    }
};

template <class Arg1, class Arg2, class Result>
struct binary_function {
    typedef Arg1 first_argument_type;
    typedef Arg2 second_argument_type;
    typedef Result result_type;
};

template <class Predicate>
class binary_negate {
protected:
  Predicate fn;

public:
    explicit binary_negate(const Predicate &pred) : fn(pred) {}

    // Define a functor type compatible with binary_negate
    template <class Arg1, class Arg2>
    struct result : std::binary_function<Arg1, Arg2, bool> {};

    bool operator()(
        const typename Predicate::first_argument_type &x,
        const typename Predicate::second_argument_type &y) const {
        return !fn(x, y);
    }
};


template <class Operation>
class binder1st : public unary_function<
                    typename Operation::second_argument_type,
                    typename Operation::result_type>
{
protected:
  Operation op;
  typename Operation::first_argument_type value;

public:
  binder1st(
    const Operation &x,
    const typename Operation::first_argument_type &y)
    : op(x), value(y)
  {
  }
  typename Operation::result_type
  operator()(const typename Operation::second_argument_type &x) const
  {
    return op(value, x);
  }
};

template <class Operation>
class binder2nd : public unary_function<
                    typename Operation::first_argument_type,
                    typename Operation::result_type>
{
protected:
  Operation op;
  typename Operation::second_argument_type value;

public:
  binder2nd(
    const Operation &x,
    const typename Operation::second_argument_type &y)
    : op(x), value(y)
  {
  }
  typename Operation::result_type
  operator()(const typename Operation::first_argument_type &x) const
  {
    return op(x, value);
  }
};

template <class Arg, class Result>
class pointer_to_unary_function : public unary_function<Arg, Result>
{
protected:
  Result (*pfunc)(Arg);

public:
  explicit pointer_to_unary_function(Result (*f)(Arg)) : pfunc(f)
  {
  }
  Result operator()(Arg x) const
  {
    return pfunc(x);
  }
};

template <class Arg1, class Arg2, class Result>
class pointer_to_binary_function : public binary_function<Arg1, Arg2, Result>
{
protected:
  Result (*pfunc)(Arg1, Arg2);

public:
  explicit pointer_to_binary_function(Result (*f)(Arg1, Arg2)) : pfunc(f)
  {
  }
  Result operator()(Arg1 x, Arg2 y) const
  {
    return pfunc(x, y);
  }
};

template <class S, class T>
class mem_fun_t : public unary_function<T *, S>
{
  S (T::*pmem)();

public:
  explicit mem_fun_t(S (T::*p)()) : pmem(p)
  {
  }
  S operator()(T *p) const
  {
    return (p->*pmem)();
  }
};

template <class S, class T, class A>
class mem_fun1_t : public binary_function<T *, A, S>
{
  S (T::*pmem)(A);

public:
  explicit mem_fun1_t(S (T::*p)(A)) : pmem(p)
  {
  }
  S operator()(T *p, A x) const
  {
    return (p->*pmem)(x);
  }
};

template <class S, class T>
class const_mem_fun_t : public unary_function<T *, S>
{
  S (T::*pmem)() const;

public:
  explicit const_mem_fun_t(S (T::*p)() const) : pmem(p)
  {
  }
  S operator()(T *p) const
  {
    return (p->*pmem)();
  }
};

template <class S, class T>
class mem_fun_ref_t : public unary_function<T, S>
{
  S (T::*pmem)();

public:
  explicit mem_fun_ref_t(S (T::*p)()) : pmem(p)
  {
  }
  S operator()(T &p) const
  {
    return (p.*pmem)();
  }
};

template <class S, class T, class A>
class mem_fun1_ref_t : public binary_function<T, A, S>
{
  S (T::*pmem)(A);

public:
  explicit mem_fun1_ref_t(S (T::*p)(A)) : pmem(p)
  {
  }
  S operator()(T &p, A x) const
  {
    return (p.*pmem)(x);
  }
};

template <class S, class T>
class const_mem_fun_ref_t : public unary_function<T, S>
{
  S (T::*pmem)() const;

public:
  explicit const_mem_fun_ref_t(S (T::*p)() const) : pmem(p)
  {
  }
  S operator()(T &p) const
  {
    return (p.*pmem)();
  }
};

template <class T>
struct plus : binary_function<T, T, T>
{
  T operator()(const T &x, const T &y) const
  {
    return x + y;
  }
};

template <class T>
struct minus : binary_function<T, T, T>
{
  T operator()(const T &x, const T &y) const
  {
    return x - y;
  }
};

template <class T>
struct multiplies : binary_function<T, T, T>
{
  T operator()(const T &x, const T &y) const
  {
    return x * y;
  }
};

template <class T>
struct divides : binary_function<T, T, T>
{
  T operator()(const T &x, const T &y) const
  {
    return x / y;
  }
};

template <class T>
struct modulus : binary_function<T, T, T>
{
  T operator()(const T &x, const T &y) const
  {
    return x % y;
  }
};

template <class T>
struct negate : unary_function<T, T>
{
  T operator()(const T &x) const
  {
    return -x;
  }
};

template <class T>
struct equal_to : binary_function<T, T, bool>
{
  bool operator()(const T &x, const T &y) const
  {
    return x == y;
  }
};

template <class T>
struct not_equal_to : binary_function<T, T, bool>
{
  bool operator()(const T &x, const T &y) const
  {
    return x != y;
  }
};

template <class T>
struct greater : binary_function<T, T, bool>
{
  bool operator()(const T &x, const T &y) const
  {
    return x > y;
  }
};

template <class T>
struct less : binary_function<T, T, bool>
{
  bool operator()(T x, T y) const
  {
    return x < y;
  }
};

template <class T>
struct greater_equal : binary_function<T, T, bool>
{
  bool operator()(const T &x, const T &y) const
  {
    return x >= y;
  }
};

template <class T>
struct less_equal : binary_function<T, T, bool>
{
  bool operator()(const T &x, const T &y) const
  {
    return x <= y;
  }
};

template <class T>
struct logical_and : binary_function<T, T, bool>
{
  bool operator()(const T &x, const T &y) const
  {
    return x && y;
  }
};

template <class T>
struct logical_or : binary_function<T, T, bool>
{
  bool operator()(const T &x, const T &y) const
  {
    return x || y;
  }
};

template <class T>
struct logical_not : unary_function<T, bool>
{
  bool operator()(const T &x) const
  {
    return !x;
  }
};

template <class Predicate>
unary_negate<Predicate> not1(const Predicate &pred)
{
  return unary_negate<Predicate>(pred);
}

template <class Predicate>
binary_negate<Predicate> not2(const Predicate &pred)
{
  return binary_negate<Predicate>(pred);
}

template <class Operation, class T>
binder1st<Operation> bind1st(const Operation &op, const T &x)
{
  return binder1st<Operation>(op, typename Operation::first_argument_type(x));
}

template <class Operation, class T>
binder2nd<Operation> bind2nd(const Operation &op, const T &x)
{
  return binder2nd<Operation>(op, typename Operation::second_argument_type(x));
}

template <class Arg, class Result>
pointer_to_unary_function<Arg, Result> ptr_fun(Result (*f)(Arg))
{
  return pointer_to_unary_function<Arg, Result>(f);
}

template <class Arg1, class Arg2, class Result>
pointer_to_binary_function<Arg1, Arg2, Result> ptr_fun(Result (*f)(Arg1, Arg2))
{
  return pointer_to_binary_function<Arg1, Arg2, Result>(f);
}

template <class S, class T>
mem_fun_t<S, T> mem_fun(S (T::*f)())
{
  return mem_fun_t<S, T>(f);
}

template <class S, class T, class A>
mem_fun1_t<S, T, A> mem_fun(S (T::*f)(A))
{
  return mem_fun1_t<S, T, A>(f);
}

template <class S, class T>
const_mem_fun_t<S, T> mem_fun(S (T::*f)() const)
{
  return const_mem_fun_t<S, T>(f);
}
#if 0
template <class S, class T, class A>
const_mem_fun1_t<S, T, A> mem_fun(S (T::*f)(A) const)
{
  return const_mem_fun1_t<S, T, A>(f);
}
#endif
template <class S, class T>
mem_fun_ref_t<S, T> mem_fun_ref(S (T::*f)())
{
  return mem_fun_ref_t<S, T>(f);
}
#if 0
template <class S, class T, class A>
mem_fun1_ref_t<S, T, A> mem_fun_ref(S (T::*f)(A))
{
  return mem_fun1_ref_t<S, T, A>(f);
}
#endif
template <class S, class T>
const_mem_fun_ref_t<S, T> mem_fun_ref(S (T::*f)() const)
{
  return const_mem_fun_ref_t<S, T>(f);
}
#if 0
template <class S, class T, class A>
const_mem_fun1_ref_t<S, T, A> mem_fun_ref(S (T::*f)(A) const)
{
  return const_mem_fun1_ref_t<S, T, A>(f);
=======
// Base class for callable objects
class callable_base
{
public:
  virtual ~callable_base() = default;
  virtual int invoke(int, int) const
  {
    assert(false);
    return 0;
  }
  virtual int invoke(int) const
  {
    assert(false);
    return 0;
  }
  virtual bool invoke_bool(int, int) const
  {
    assert(false);
    return false;
  }
  virtual bool invoke_bool(int) const
  {
    assert(false);
    return false;
  }
};

// Wrapper for callable types (function pointers, lambdas, functors)
template <typename Callable>
class callable_wrapper : public callable_base
{
private:
  Callable func;

public:
<<<<<<< HEAD
<<<<<<< HEAD
  explicit callable_wrapper(Callable &&f) : func(::std::forward<Callable>(f))
=======
  explicit callable_wrapper(Callable &&f) : func(std::forward<Callable>(f))
>>>>>>> e7c955101 (Update stats-300s.txt)
=======
  explicit callable_wrapper(Callable &&f) : func(::std::forward<Callable>(f))
>>>>>>> a710fa95b (Improved memcpy function)
  {
  }

  int invoke(int a, int b) const override
  {
<<<<<<< HEAD
    if constexpr (std::is_invocable_v<Callable, int, int>)
<<<<<<< HEAD

=======
>>>>>>> e7c955101 (Update stats-300s.txt)
=======
    if constexpr (::std::is_invocable_v<Callable, int, int>)
>>>>>>> a710fa95b (Improved memcpy function)
    {
      return func(a, b);
    }
    else
    {
      assert(false);
      return 0;
    }
  }

  int invoke(int a) const override
  {
<<<<<<< HEAD
<<<<<<< HEAD
    if constexpr (::std::is_invocable_v<Callable, int>)
=======
    if constexpr (std::is_invocable_v<Callable, int>)
>>>>>>> e7c955101 (Update stats-300s.txt)
=======
    if constexpr (::std::is_invocable_v<Callable, int>)
>>>>>>> a710fa95b (Improved memcpy function)
    {
      return func(a);
    }
    else
    {
      assert(false);
      return 0;
    }
  }

  bool invoke_bool(int a, int b) const override
  {
<<<<<<< HEAD
<<<<<<< HEAD
    if constexpr (::std::is_invocable_r_v<bool, Callable, int, int>)
=======
    if constexpr (std::is_invocable_r_v<bool, Callable, int, int>)
>>>>>>> e7c955101 (Update stats-300s.txt)
=======
    if constexpr (::std::is_invocable_r_v<bool, Callable, int, int>)
>>>>>>> a710fa95b (Improved memcpy function)
    {
      return func(a, b);
    }
    else
    {
      assert(false);
      return false;
    }
  }

  bool invoke_bool(int a) const override
  {
    if constexpr (::std::is_invocable_r_v<bool, Callable, int>)
    {
      return func(a);
    }
    else
    {
      assert(false);
      return false;
    }
  }
};

// Standard-like std::function model
template <typename Signature>
class function;

template <typename Ret, typename... Args>
class function<Ret(Args...)>
{
private:
  callable_base *func = nullptr;

public:
  function() = default;

  function(Ret (*f)(Args...))
  {
    if (f)
    {
      func = new callable_wrapper<Ret (*)(Args...)>(move(f));
    }
  }

  template <typename Callable>
  function(Callable f)
  {
    func = new callable_wrapper<Callable>(move(f));
  }

  function(const function &other) = delete;
  function &operator=(const function &other) = delete;

  function(function &&other) noexcept
  {
    func = other.func;
    other.func = nullptr;
  }

  function &operator=(function &&other) noexcept
  {
    if (this != &other)
    {
      delete func;
      func = other.func;
      other.func = nullptr;
    }
    return *this;
  }

  ~function()
  {
    delete func;
  }

  Ret operator()(Args... args) const
  {
    assert(func != nullptr);
<<<<<<< HEAD
<<<<<<< HEAD

    return func->invoke(::std::forward<Args>(args)...);

=======
    return func->invoke(std::forward<Args>(args)...);
>>>>>>> e7c955101 (Update stats-300s.txt)
=======
    return func->invoke(::std::forward<Args>(args)...);
>>>>>>> a710fa95b (Improved memcpy function)
  }

  explicit operator bool() const noexcept
  {
    return func != nullptr;
  }
};

// Deterministic hash value generator using simple mathematical function
// This ensures determinism while still providing hash-like distribution
inline size_t __esbmc_deterministic_hash(size_t key)
{
  // Simple hash function that's deterministic
  // Uses bit manipulation to create pseudo-random distribution
  key ^= key >> 16;
  key *= 0x85ebca6b;
  key ^= key >> 13;
  key *= 0xc2b2ae35;
  key ^= key >> 16;
  return key;
}

// Helper function to handle signed integer hashing consistently
template <typename SignedInt>
inline size_t __esbmc_hash_signed_int(SignedInt key)
{
  using Unsigned = typename ::std::make_unsigned<SignedInt>::type;
  return __esbmc_deterministic_hash(
    static_cast<size_t>(static_cast<Unsigned>(key)));
}

// Helper function for unsigned integer hashing
template <typename UnsignedInt>
inline size_t __esbmc_hash_unsigned_int(UnsignedInt key)
{
  size_t unsigned_key = static_cast<size_t>(key);
  return __esbmc_deterministic_hash(unsigned_key);
}

// Primary template for std::hash
template <typename T>
struct hash
{
  // Default hash is undefined for non-specialized types
  size_t operator()(const T &key) const = delete;
};

// Specialization for bool
template <>
struct hash<bool>
{
  size_t operator()(bool key) const
  {
    // Simple deterministic mapping for bool
    return key ? 1 : 0;
  }
};

// Specializations for character types
template <>
struct hash<char>
{
  size_t operator()(char key) const
  {
    // Convert char to unsigned and hash
    size_t unsigned_key = static_cast<unsigned char>(key);
    return __esbmc_deterministic_hash(unsigned_key);
  }
};

template <>
struct hash<signed char>
{
  size_t operator()(signed char key) const
  {
    return __esbmc_hash_signed_int(key);
  }
};

template <>
struct hash<unsigned char>
{
  size_t operator()(unsigned char key) const
  {
    return __esbmc_hash_unsigned_int(key);
  }
};

// Specialization for wchar_t
template <>
struct hash<wchar_t>
{
  size_t operator()(wchar_t key) const
  {
    // Convert wchar_t to size_t and hash
    size_t unsigned_key = static_cast<size_t>(key);
    return __esbmc_deterministic_hash(unsigned_key);
  }
};

// Specializations for short integer types
template <>
struct hash<short>
{
  size_t operator()(short key) const
  {
    return __esbmc_hash_signed_int(key);
  }
};

template <>
struct hash<unsigned short>
{
  size_t operator()(unsigned short key) const
  {
    return __esbmc_hash_unsigned_int(key);
  }
};

// Specializations for int types
template <>
struct hash<int>
{
  size_t operator()(int key) const
  {
    return __esbmc_hash_signed_int(key);
  }
};

template <>
struct hash<unsigned int>
{
  size_t operator()(unsigned int key) const
  {
    return __esbmc_hash_unsigned_int(key);
  }
};

// Specializations for long types
template <>
struct hash<long>
{
  size_t operator()(long key) const
  {
    return __esbmc_hash_signed_int(key);
  }
};

template <>
struct hash<unsigned long>
{
  size_t operator()(unsigned long key) const
  {
    return __esbmc_hash_unsigned_int(key);
  }
};

// Specializations for long long types
template <>
struct hash<long long>
{
  size_t operator()(long long key) const
  {
    return __esbmc_hash_signed_int(key);
  }
};

template <>
struct hash<unsigned long long>
{
  size_t operator()(unsigned long long key) const
  {
    return __esbmc_hash_unsigned_int(key);
  }
};

// Specialization for size_t (only if different from unsigned long)
#if !defined(__SIZEOF_SIZE_T__) || (__SIZEOF_SIZE_T__ != __SIZEOF_LONG__)
template <>
struct hash<size_t>
{
  size_t operator()(size_t key) const
  {
    return __esbmc_deterministic_hash(key);
  }
};
#endif

// Specializations for floating point types
template <>
struct hash<float>
{
  size_t operator()(float key) const
  {
    // Handle special floating point values
    if (key != key)
    {                                                // NaN check
      return __esbmc_deterministic_hash(0xFFFFFFFF); // Consistent NaN hash
    }
    if (key == 0.0f)
    { // Handle +0.0 and -0.0 as same
      return __esbmc_deterministic_hash(0);
    }

    // For normal values, use bit representation
    union
    {
      float f;
      uint32_t i;
    } u;
    u.f = key;
    return __esbmc_deterministic_hash(static_cast<size_t>(u.i));
  }
};

template <>
struct hash<double>
{
  size_t operator()(double key) const
  {
    // Handle special floating point values
    if (key != key)
    { // NaN check
      return __esbmc_deterministic_hash(
        0xFFFFFFFFFFFFFFFF); // Consistent NaN hash
    }
    if (key == 0.0)
    { // Handle +0.0 and -0.0 as same
      return __esbmc_deterministic_hash(0);
    }

    // For normal values, use bit representation
    union
    {
      double d;
      uint64_t i;
    } u;
    u.d = key;
    return __esbmc_deterministic_hash(static_cast<size_t>(u.i));
  }
};

// Specialization for pointer types
template <typename T>
struct hash<T *>
{
  size_t operator()(T *key) const
  {
    // Convert pointer to size_t and hash
    size_t ptr_value = reinterpret_cast<size_t>(key);
    return __esbmc_deterministic_hash(ptr_value);
  }
};

// Specialization for C-strings
template <>
struct hash<const char *>
{
  size_t operator()(const char *key) const
  {
    // Basic null check
    assert(key != nullptr);

    // For deterministic verification, use pointer address as hash
    // This ensures same pointer gives same hash, different pointers give different hashes
    size_t ptr_hash = reinterpret_cast<size_t>(key);
    return __esbmc_deterministic_hash(ptr_hash);
  }
};

// Specialization for std::string
template <>
struct hash<::std::string>
{
<<<<<<< HEAD
  size_t operator()(const std::string &key) const
<<<<<<< HEAD
struct hash<::std::string>
{
  size_t operator()(const ::std::string &key) const
=======
>>>>>>> e7c955101 (Update stats-300s.txt)
=======
  size_t operator()(const ::std::string &key) const
>>>>>>> a710fa95b (Improved memcpy function)
  {
    // Simple deterministic string hash using polynomial rolling hash
    size_t hash_value = 0;
    const size_t prime = 31;

    // Use c_str() to access characters in a const-compatible way
    const char *str = key.c_str();
    for (size_t i = 0; i < key.length(); ++i)
    {
      hash_value = hash_value * prime +
                   static_cast<size_t>(static_cast<unsigned char>(str[i]));
    }

    return __esbmc_deterministic_hash(hash_value);
  }
};

// Legacy binary_function class template (for compatibility)
template <typename Arg1, typename Arg2, typename Result>
struct binary_function
{
  using first_argument_type = Arg1;
  using second_argument_type = Arg2;
  using result_type = Result;
};

// Arithmetic Operations
template <typename T = int>
struct plus
{
  constexpr T operator()(const T &a, const T &b) const
  {
    return a + b;
  }
};

template <typename T = int>
struct minus
{
  constexpr T operator()(const T &a, const T &b) const
  {
    return a - b;
  }
};

template <typename T = int>
struct multiplies
{
  constexpr T operator()(const T &a, const T &b) const
  {
    return a * b;
  }
};

template <typename T = int>
struct divides
{
  constexpr T operator()(const T &a, const T &b) const
  {
    return a / b;
  }
};

template <typename T = int>
struct modulus
{
  constexpr T operator()(const T &a, const T &b) const
  {
    return a % b;
  }
};

template <typename T = int>
struct negate
{
  constexpr T operator()(const T &a) const
  {
    return -a;
  }
};

// Comparison Operations
template <typename T = int>
struct equal_to
{
  constexpr bool operator()(const T &a, const T &b) const
  {
    return a == b;
  }
};

template <typename T = int>
struct not_equal_to
{
  constexpr bool operator()(const T &a, const T &b) const
  {
    return a != b;
  }
};

template <typename T = int>
struct greater
{
  constexpr bool operator()(const T &a, const T &b) const
  {
    return a > b;
  }
};

template <typename T = int>
struct less
{
  constexpr bool operator()(const T &a, const T &b) const
  {
    return a < b;
  }
};

template <typename T = int>
struct greater_equal
{
  constexpr bool operator()(const T &a, const T &b) const
  {
    return a >= b;
  }
};

template <typename T = int>
struct less_equal
{
  constexpr bool operator()(const T &a, const T &b) const
  {
    return a <= b;
  }
};

// Logical Operations
template <typename T = bool>
struct logical_and
{
  constexpr bool operator()(const T &a, const T &b) const
  {
    return a && b;
  }
};

template <typename T = bool>
struct logical_or
{
  constexpr bool operator()(const T &a, const T &b) const
  {
    return a || b;
  }
};

template <typename T = bool>
struct logical_not
{
  constexpr bool operator()(const T &a) const
  {
    return !a;
  }
};

// Bitwise Operations
template <typename T = int>
struct bit_and
{
  constexpr T operator()(const T &a, const T &b) const
  {
    return a & b;
  }
};

template <typename T = int>
struct bit_or
{
  constexpr T operator()(const T &a, const T &b) const
  {
    return a | b;
  }
};

template <typename T = int>
struct bit_xor
{
  constexpr T operator()(const T &a, const T &b) const
  {
    return a ^ b;
  }
};

template <typename T = int>
struct bit_not
{
  constexpr T operator()(const T &a) const
  {
    return ~a;
  }
};

// Simplified std::invoke model
template <typename Func, typename... Args>
decltype(auto) invoke(Func &&f, Args &&...args)
{
<<<<<<< HEAD
<<<<<<< HEAD
  return ::std::forward<Func>(f)(::std::forward<Args>(args)...);
=======
  return forward<Func>(f)(forward<Args>(args)...);
>>>>>>> e7c955101 (Update stats-300s.txt)
=======
  return forward<Func>(f)(forward<Args>(args)...);
>>>>>>> fa0da2b3d ([c++] add deterministic hash specializations for std::hash (#2538))
=======
  return ::std::forward<Func>(f)(::std::forward<Args>(args)...);
>>>>>>> e01a805df ([c++] fix namespace collision in functional header (#2541))
>>>>>>> a710fa95b (Improved memcpy function)
}

} // namespace std
#endif

<<<<<<< HEAD
#endif // STL_FUNCTIONAL
<<<<<<< HEAD

=======
>>>>>>> e7c955101 (Update stats-300s.txt)
=======
#endif // STL_FUNCTIONAL
>>>>>>> a710fa95b (Improved memcpy function)<|MERGE_RESOLUTION|>--- conflicted
+++ resolved
@@ -8,453 +8,10 @@
 #include <cstdint> // for uint32_t, uint64_t
 #include <cmath>   // for INFINITY
 #include <string>  // for std::string
-<<<<<<< HEAD
-
-#include <cassert>
-#include <utility>  // std::forward
-=======
->>>>>>> fa0da2b3d ([c++] add deterministic hash specializations for std::hash (#2538))
 
 namespace std
 {
 
-<<<<<<< HEAD
-template <class Arg, class Result>
-struct unary_function {
-    typedef Arg argument_type;
-    typedef Result result_type;
-};
-
-template <class Predicate>
-class unary_negate {
-protected:
-  Predicate fn;
-
-public:
-    explicit unary_negate(const Predicate &pred) : fn(pred) {}
-
-    // Define a functor type compatible with unary_negate
-    template <class Arg>
-    struct result : std::unary_function<Arg, bool> {};
-
-    bool operator()(const typename Predicate::argument_type &x) const {
-        return !fn(x);
-    }
-};
-
-template <class Arg1, class Arg2, class Result>
-struct binary_function {
-    typedef Arg1 first_argument_type;
-    typedef Arg2 second_argument_type;
-    typedef Result result_type;
-};
-
-template <class Predicate>
-class binary_negate {
-protected:
-  Predicate fn;
-
-public:
-    explicit binary_negate(const Predicate &pred) : fn(pred) {}
-
-    // Define a functor type compatible with binary_negate
-    template <class Arg1, class Arg2>
-    struct result : std::binary_function<Arg1, Arg2, bool> {};
-
-    bool operator()(
-        const typename Predicate::first_argument_type &x,
-        const typename Predicate::second_argument_type &y) const {
-        return !fn(x, y);
-    }
-};
-
-
-template <class Operation>
-class binder1st : public unary_function<
-                    typename Operation::second_argument_type,
-                    typename Operation::result_type>
-{
-protected:
-  Operation op;
-  typename Operation::first_argument_type value;
-
-public:
-  binder1st(
-    const Operation &x,
-    const typename Operation::first_argument_type &y)
-    : op(x), value(y)
-  {
-  }
-  typename Operation::result_type
-  operator()(const typename Operation::second_argument_type &x) const
-  {
-    return op(value, x);
-  }
-};
-
-template <class Operation>
-class binder2nd : public unary_function<
-                    typename Operation::first_argument_type,
-                    typename Operation::result_type>
-{
-protected:
-  Operation op;
-  typename Operation::second_argument_type value;
-
-public:
-  binder2nd(
-    const Operation &x,
-    const typename Operation::second_argument_type &y)
-    : op(x), value(y)
-  {
-  }
-  typename Operation::result_type
-  operator()(const typename Operation::first_argument_type &x) const
-  {
-    return op(x, value);
-  }
-};
-
-template <class Arg, class Result>
-class pointer_to_unary_function : public unary_function<Arg, Result>
-{
-protected:
-  Result (*pfunc)(Arg);
-
-public:
-  explicit pointer_to_unary_function(Result (*f)(Arg)) : pfunc(f)
-  {
-  }
-  Result operator()(Arg x) const
-  {
-    return pfunc(x);
-  }
-};
-
-template <class Arg1, class Arg2, class Result>
-class pointer_to_binary_function : public binary_function<Arg1, Arg2, Result>
-{
-protected:
-  Result (*pfunc)(Arg1, Arg2);
-
-public:
-  explicit pointer_to_binary_function(Result (*f)(Arg1, Arg2)) : pfunc(f)
-  {
-  }
-  Result operator()(Arg1 x, Arg2 y) const
-  {
-    return pfunc(x, y);
-  }
-};
-
-template <class S, class T>
-class mem_fun_t : public unary_function<T *, S>
-{
-  S (T::*pmem)();
-
-public:
-  explicit mem_fun_t(S (T::*p)()) : pmem(p)
-  {
-  }
-  S operator()(T *p) const
-  {
-    return (p->*pmem)();
-  }
-};
-
-template <class S, class T, class A>
-class mem_fun1_t : public binary_function<T *, A, S>
-{
-  S (T::*pmem)(A);
-
-public:
-  explicit mem_fun1_t(S (T::*p)(A)) : pmem(p)
-  {
-  }
-  S operator()(T *p, A x) const
-  {
-    return (p->*pmem)(x);
-  }
-};
-
-template <class S, class T>
-class const_mem_fun_t : public unary_function<T *, S>
-{
-  S (T::*pmem)() const;
-
-public:
-  explicit const_mem_fun_t(S (T::*p)() const) : pmem(p)
-  {
-  }
-  S operator()(T *p) const
-  {
-    return (p->*pmem)();
-  }
-};
-
-template <class S, class T>
-class mem_fun_ref_t : public unary_function<T, S>
-{
-  S (T::*pmem)();
-
-public:
-  explicit mem_fun_ref_t(S (T::*p)()) : pmem(p)
-  {
-  }
-  S operator()(T &p) const
-  {
-    return (p.*pmem)();
-  }
-};
-
-template <class S, class T, class A>
-class mem_fun1_ref_t : public binary_function<T, A, S>
-{
-  S (T::*pmem)(A);
-
-public:
-  explicit mem_fun1_ref_t(S (T::*p)(A)) : pmem(p)
-  {
-  }
-  S operator()(T &p, A x) const
-  {
-    return (p.*pmem)(x);
-  }
-};
-
-template <class S, class T>
-class const_mem_fun_ref_t : public unary_function<T, S>
-{
-  S (T::*pmem)() const;
-
-public:
-  explicit const_mem_fun_ref_t(S (T::*p)() const) : pmem(p)
-  {
-  }
-  S operator()(T &p) const
-  {
-    return (p.*pmem)();
-  }
-};
-
-template <class T>
-struct plus : binary_function<T, T, T>
-{
-  T operator()(const T &x, const T &y) const
-  {
-    return x + y;
-  }
-};
-
-template <class T>
-struct minus : binary_function<T, T, T>
-{
-  T operator()(const T &x, const T &y) const
-  {
-    return x - y;
-  }
-};
-
-template <class T>
-struct multiplies : binary_function<T, T, T>
-{
-  T operator()(const T &x, const T &y) const
-  {
-    return x * y;
-  }
-};
-
-template <class T>
-struct divides : binary_function<T, T, T>
-{
-  T operator()(const T &x, const T &y) const
-  {
-    return x / y;
-  }
-};
-
-template <class T>
-struct modulus : binary_function<T, T, T>
-{
-  T operator()(const T &x, const T &y) const
-  {
-    return x % y;
-  }
-};
-
-template <class T>
-struct negate : unary_function<T, T>
-{
-  T operator()(const T &x) const
-  {
-    return -x;
-  }
-};
-
-template <class T>
-struct equal_to : binary_function<T, T, bool>
-{
-  bool operator()(const T &x, const T &y) const
-  {
-    return x == y;
-  }
-};
-
-template <class T>
-struct not_equal_to : binary_function<T, T, bool>
-{
-  bool operator()(const T &x, const T &y) const
-  {
-    return x != y;
-  }
-};
-
-template <class T>
-struct greater : binary_function<T, T, bool>
-{
-  bool operator()(const T &x, const T &y) const
-  {
-    return x > y;
-  }
-};
-
-template <class T>
-struct less : binary_function<T, T, bool>
-{
-  bool operator()(T x, T y) const
-  {
-    return x < y;
-  }
-};
-
-template <class T>
-struct greater_equal : binary_function<T, T, bool>
-{
-  bool operator()(const T &x, const T &y) const
-  {
-    return x >= y;
-  }
-};
-
-template <class T>
-struct less_equal : binary_function<T, T, bool>
-{
-  bool operator()(const T &x, const T &y) const
-  {
-    return x <= y;
-  }
-};
-
-template <class T>
-struct logical_and : binary_function<T, T, bool>
-{
-  bool operator()(const T &x, const T &y) const
-  {
-    return x && y;
-  }
-};
-
-template <class T>
-struct logical_or : binary_function<T, T, bool>
-{
-  bool operator()(const T &x, const T &y) const
-  {
-    return x || y;
-  }
-};
-
-template <class T>
-struct logical_not : unary_function<T, bool>
-{
-  bool operator()(const T &x) const
-  {
-    return !x;
-  }
-};
-
-template <class Predicate>
-unary_negate<Predicate> not1(const Predicate &pred)
-{
-  return unary_negate<Predicate>(pred);
-}
-
-template <class Predicate>
-binary_negate<Predicate> not2(const Predicate &pred)
-{
-  return binary_negate<Predicate>(pred);
-}
-
-template <class Operation, class T>
-binder1st<Operation> bind1st(const Operation &op, const T &x)
-{
-  return binder1st<Operation>(op, typename Operation::first_argument_type(x));
-}
-
-template <class Operation, class T>
-binder2nd<Operation> bind2nd(const Operation &op, const T &x)
-{
-  return binder2nd<Operation>(op, typename Operation::second_argument_type(x));
-}
-
-template <class Arg, class Result>
-pointer_to_unary_function<Arg, Result> ptr_fun(Result (*f)(Arg))
-{
-  return pointer_to_unary_function<Arg, Result>(f);
-}
-
-template <class Arg1, class Arg2, class Result>
-pointer_to_binary_function<Arg1, Arg2, Result> ptr_fun(Result (*f)(Arg1, Arg2))
-{
-  return pointer_to_binary_function<Arg1, Arg2, Result>(f);
-}
-
-template <class S, class T>
-mem_fun_t<S, T> mem_fun(S (T::*f)())
-{
-  return mem_fun_t<S, T>(f);
-}
-
-template <class S, class T, class A>
-mem_fun1_t<S, T, A> mem_fun(S (T::*f)(A))
-{
-  return mem_fun1_t<S, T, A>(f);
-}
-
-template <class S, class T>
-const_mem_fun_t<S, T> mem_fun(S (T::*f)() const)
-{
-  return const_mem_fun_t<S, T>(f);
-}
-#if 0
-template <class S, class T, class A>
-const_mem_fun1_t<S, T, A> mem_fun(S (T::*f)(A) const)
-{
-  return const_mem_fun1_t<S, T, A>(f);
-}
-#endif
-template <class S, class T>
-mem_fun_ref_t<S, T> mem_fun_ref(S (T::*f)())
-{
-  return mem_fun_ref_t<S, T>(f);
-}
-#if 0
-template <class S, class T, class A>
-mem_fun1_ref_t<S, T, A> mem_fun_ref(S (T::*f)(A))
-{
-  return mem_fun1_ref_t<S, T, A>(f);
-}
-#endif
-template <class S, class T>
-const_mem_fun_ref_t<S, T> mem_fun_ref(S (T::*f)() const)
-{
-  return const_mem_fun_ref_t<S, T>(f);
-}
-#if 0
-template <class S, class T, class A>
-const_mem_fun1_ref_t<S, T, A> mem_fun_ref(S (T::*f)(A) const)
-{
-  return const_mem_fun1_ref_t<S, T, A>(f);
-=======
 // Base class for callable objects
 class callable_base
 {
@@ -490,29 +47,13 @@
   Callable func;
 
 public:
-<<<<<<< HEAD
-<<<<<<< HEAD
   explicit callable_wrapper(Callable &&f) : func(::std::forward<Callable>(f))
-=======
-  explicit callable_wrapper(Callable &&f) : func(std::forward<Callable>(f))
->>>>>>> e7c955101 (Update stats-300s.txt)
-=======
-  explicit callable_wrapper(Callable &&f) : func(::std::forward<Callable>(f))
->>>>>>> a710fa95b (Improved memcpy function)
   {
   }
 
   int invoke(int a, int b) const override
   {
-<<<<<<< HEAD
-    if constexpr (std::is_invocable_v<Callable, int, int>)
-<<<<<<< HEAD
-
-=======
->>>>>>> e7c955101 (Update stats-300s.txt)
-=======
     if constexpr (::std::is_invocable_v<Callable, int, int>)
->>>>>>> a710fa95b (Improved memcpy function)
     {
       return func(a, b);
     }
@@ -525,15 +66,7 @@
 
   int invoke(int a) const override
   {
-<<<<<<< HEAD
-<<<<<<< HEAD
     if constexpr (::std::is_invocable_v<Callable, int>)
-=======
-    if constexpr (std::is_invocable_v<Callable, int>)
->>>>>>> e7c955101 (Update stats-300s.txt)
-=======
-    if constexpr (::std::is_invocable_v<Callable, int>)
->>>>>>> a710fa95b (Improved memcpy function)
     {
       return func(a);
     }
@@ -546,15 +79,7 @@
 
   bool invoke_bool(int a, int b) const override
   {
-<<<<<<< HEAD
-<<<<<<< HEAD
     if constexpr (::std::is_invocable_r_v<bool, Callable, int, int>)
-=======
-    if constexpr (std::is_invocable_r_v<bool, Callable, int, int>)
->>>>>>> e7c955101 (Update stats-300s.txt)
-=======
-    if constexpr (::std::is_invocable_r_v<bool, Callable, int, int>)
->>>>>>> a710fa95b (Improved memcpy function)
     {
       return func(a, b);
     }
@@ -634,17 +159,7 @@
   Ret operator()(Args... args) const
   {
     assert(func != nullptr);
-<<<<<<< HEAD
-<<<<<<< HEAD
-
     return func->invoke(::std::forward<Args>(args)...);
-
-=======
-    return func->invoke(std::forward<Args>(args)...);
->>>>>>> e7c955101 (Update stats-300s.txt)
-=======
-    return func->invoke(::std::forward<Args>(args)...);
->>>>>>> a710fa95b (Improved memcpy function)
   }
 
   explicit operator bool() const noexcept
@@ -919,17 +434,7 @@
 template <>
 struct hash<::std::string>
 {
-<<<<<<< HEAD
-  size_t operator()(const std::string &key) const
-<<<<<<< HEAD
-struct hash<::std::string>
-{
   size_t operator()(const ::std::string &key) const
-=======
->>>>>>> e7c955101 (Update stats-300s.txt)
-=======
-  size_t operator()(const ::std::string &key) const
->>>>>>> a710fa95b (Improved memcpy function)
   {
     // Simple deterministic string hash using polynomial rolling hash
     size_t hash_value = 0;
@@ -1135,30 +640,9 @@
 template <typename Func, typename... Args>
 decltype(auto) invoke(Func &&f, Args &&...args)
 {
-<<<<<<< HEAD
-<<<<<<< HEAD
   return ::std::forward<Func>(f)(::std::forward<Args>(args)...);
-=======
-  return forward<Func>(f)(forward<Args>(args)...);
->>>>>>> e7c955101 (Update stats-300s.txt)
-=======
-  return forward<Func>(f)(forward<Args>(args)...);
->>>>>>> fa0da2b3d ([c++] add deterministic hash specializations for std::hash (#2538))
-=======
-  return ::std::forward<Func>(f)(::std::forward<Args>(args)...);
->>>>>>> e01a805df ([c++] fix namespace collision in functional header (#2541))
->>>>>>> a710fa95b (Improved memcpy function)
 }
 
 } // namespace std
-#endif
-
-<<<<<<< HEAD
-#endif // STL_FUNCTIONAL
-<<<<<<< HEAD
-
-=======
->>>>>>> e7c955101 (Update stats-300s.txt)
-=======
-#endif // STL_FUNCTIONAL
->>>>>>> a710fa95b (Improved memcpy function)+
+#endif // STL_FUNCTIONAL