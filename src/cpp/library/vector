--- conflicted
+++ resolved
@@ -30,22 +30,6 @@
   typedef size_t size_type;
   typedef ptrdiff_t difference_type;
 
-<<<<<<< HEAD
-=======
-// Minimal allocator implementation
-template <typename T>
-class allocator
-{
-public:
-  typedef T value_type;
-  typedef T *pointer;
-  typedef const T *const_pointer;
-  typedef T &reference;
-  typedef const T &const_reference;
-  typedef size_t size_type;
-  typedef ptrdiff_t difference_type;
-
->>>>>>> 2a2f4fa7c ([c++] add allocator template parameter to std::vector (#2536))
   template <typename U>
   struct rebind
   {
@@ -167,15 +151,7 @@
     const T *pointer;
     int pos;
     const T *vec_pos;
-<<<<<<< HEAD
-<<<<<<< HEAD
-
-=======
-    
->>>>>>> 4d2a63ec3 ([cpp] Fix vector const_reverse_iterator implementation for reverse iteration support (#2520))
-=======
-
->>>>>>> 2a2f4fa7c ([c++] add allocator template parameter to std::vector (#2536))
+
   public:
     // Copy constructor
     const_reverse_iterator(const const_reverse_iterator &i)
@@ -184,8 +160,6 @@
       pos = i.pos;
       vec_pos = i.vec_pos;
     }
-<<<<<<< HEAD
-<<<<<<< HEAD
 
     // Default constructor
     const_reverse_iterator() : pointer(nullptr), pos(-1), vec_pos(nullptr)
@@ -307,147 +281,13 @@
       return result;
     }
 
-=======
-    
-=======
-
->>>>>>> 2a2f4fa7c ([c++] add allocator template parameter to std::vector (#2536))
-    // Default constructor
-    const_reverse_iterator() : pointer(nullptr), pos(-1), vec_pos(nullptr)
-    {
-    }
-
-    // Conversion constructor from reverse_iterator
-    const_reverse_iterator(const reverse_iterator &i)
-    {
-      pointer = i.pointer;
-      pos = i.pos;
-      vec_pos = i.vec_pos;
-    }
-
-    // Assignment operator
-    const_reverse_iterator &operator=(const const_reverse_iterator &i)
-    {
-      if (this != &i)
-      {
-        pointer = i.pointer;
-        pos = i.pos;
-        vec_pos = i.vec_pos;
-      }
-      return *this;
-    }
-
-    // Assignment from reverse_iterator
-    const_reverse_iterator &operator=(const reverse_iterator &i)
-    {
-      pointer = i.pointer;
-      pos = i.pos;
-      vec_pos = i.vec_pos;
-      return *this;
-    }
-
-    const T *operator->() const
-    {
-      return pointer;
-    }
-
-    const T &operator*() const
-    {
-      return *pointer;
-    }
-
-    const_reverse_iterator &operator++()
-    {
-      pointer--;
-      pos--;
-      return *this;
-    }
-
-    const_reverse_iterator operator++(int)
-    {
-      const_reverse_iterator buffer = *this;
-      pointer--;
-      pos--;
-      return buffer;
-    }
-
-    const_reverse_iterator &operator--()
-    {
-      pointer++;
-      pos++;
-      return *this;
-    }
-
-    const_reverse_iterator operator--(int)
-    {
-      const_reverse_iterator buffer = *this;
-      pointer++;
-      pos++;
-      return buffer;
-    }
-
-    bool operator==(const const_reverse_iterator &other) const
-    {
-      return pointer == other.pointer;
-    }
-
-    bool operator!=(const const_reverse_iterator &other) const
-    {
-      return pointer != other.pointer;
-    }
-
-    bool operator<(const const_reverse_iterator &other) const
-    {
-      return pointer > other.pointer; // reversed logic for reverse iterator
-    }
-
-    bool operator>(const const_reverse_iterator &other) const
-    {
-      return pointer < other.pointer; // reversed logic for reverse iterator
-    }
-
-    bool operator<=(const const_reverse_iterator &other) const
-    {
-      return pointer >= other.pointer; // reversed logic for reverse iterator
-    }
-
-    bool operator>=(const const_reverse_iterator &other) const
-    {
-      return pointer <= other.pointer; // reversed logic for reverse iterator
-    }
-
-    const_reverse_iterator operator+(int n) const
-    {
-      const_reverse_iterator result = *this;
-      result.pointer -= n;
-      result.pos -= n;
-      return result;
-    }
-
-    const_reverse_iterator operator-(int n) const
-    {
-      const_reverse_iterator result = *this;
-      result.pointer += n;
-      result.pos += n;
-      return result;
-    }
-
->>>>>>> 4d2a63ec3 ([cpp] Fix vector const_reverse_iterator implementation for reverse iteration support (#2520))
     const_reverse_iterator &operator+=(int n)
     {
       pointer -= n;
       pos -= n;
       return *this;
     }
-<<<<<<< HEAD
-<<<<<<< HEAD
-
-=======
-    
->>>>>>> 4d2a63ec3 ([cpp] Fix vector const_reverse_iterator implementation for reverse iteration support (#2520))
-=======
-
->>>>>>> 2a2f4fa7c ([c++] add allocator template parameter to std::vector (#2536))
+
     const_reverse_iterator &operator-=(int n)
     {
       pointer += n;
@@ -472,23 +312,11 @@
   // construct:
   vector() : _size(0), _capacity(1)
   {
-<<<<<<< HEAD
-<<<<<<< HEAD
     buf = static_cast<T *>(malloc(sizeof(T) * 10));
-=======
-    buf = static_cast<T*>(malloc(sizeof(T) * 10));
->>>>>>> bcb0dd214 ([cpp] add support for std::is_sorted and improve vector initialization (#2515))
-=======
-    buf = static_cast<T *>(malloc(sizeof(T) * 10));
->>>>>>> 2a2f4fa7c ([c++] add allocator template parameter to std::vector (#2536))
     __ESBMC_assume(buf);
     _size = 0;
     _capacity = 10;
   }
-<<<<<<< HEAD
-<<<<<<< HEAD
-=======
->>>>>>> 2a2f4fa7c ([c++] add allocator template parameter to std::vector (#2536))
 
   explicit vector(const Allocator &alloc) : _size(0), _capacity(1)
   {
@@ -499,12 +327,6 @@
   }
 
   // TODO: Support destructors.
-<<<<<<< HEAD
-=======
-  // TODO: Support destructors. 
->>>>>>> bcb0dd214 ([cpp] add support for std::is_sorted and improve vector initialization (#2515))
-=======
->>>>>>> 2a2f4fa7c ([c++] add allocator template parameter to std::vector (#2536))
   // Check discussion at https://github.com/esbmc/esbmc/pull/2515
 #if 0
   // Destructor
@@ -519,36 +341,15 @@
     }
   }
 #endif
-<<<<<<< HEAD
-<<<<<<< HEAD
-<<<<<<< HEAD
   vector(iterator t1, iterator t2, const Allocator &alloc = Allocator())
     : _size(0)
-=======
-  explicit vector(iterator t1, iterator t2) : _size(0)
->>>>>>> bcb0dd214 ([cpp] add support for std::is_sorted and improve vector initialization (#2515))
-=======
-  vector(iterator t1, iterator t2) : _size(0)
->>>>>>> f11daf94a ([c++] fix vector default constructor: remove explicit keyword (#2535))
-=======
-  vector(iterator t1, iterator t2, const Allocator &alloc = Allocator())
-    : _size(0)
->>>>>>> 2a2f4fa7c ([c++] add allocator template parameter to std::vector (#2536))
   {
     int count = 0;
     iterator tmp = t1;
     for (; tmp != t2; tmp++)
       count++;
 
-<<<<<<< HEAD
-<<<<<<< HEAD
     buf = static_cast<T *>(malloc(sizeof(T) * count));
-=======
-    buf = static_cast<T*>(malloc(sizeof(T) * count));
->>>>>>> bcb0dd214 ([cpp] add support for std::is_sorted and improve vector initialization (#2515))
-=======
-    buf = static_cast<T *>(malloc(sizeof(T) * count));
->>>>>>> 2a2f4fa7c ([c++] add allocator template parameter to std::vector (#2536))
     __ESBMC_assume(buf);
     int n = 0;
     for (; t1 != t2; t1++)
@@ -562,15 +363,7 @@
   explicit vector(size_type n, const Allocator &alloc = Allocator())
     : _size(0), _capacity(1)
   {
-<<<<<<< HEAD
-<<<<<<< HEAD
     buf = static_cast<T *>(malloc(sizeof(T) * n));
-=======
-    buf = static_cast<T*>(malloc(sizeof(T) * n));
->>>>>>> bcb0dd214 ([cpp] add support for std::is_sorted and improve vector initialization (#2515))
-=======
-    buf = static_cast<T *>(malloc(sizeof(T) * n));
->>>>>>> 2a2f4fa7c ([c++] add allocator template parameter to std::vector (#2536))
     __ESBMC_assume(buf);
     _size = 0;
     for (int i = 0; i < n; i++)
@@ -588,15 +381,7 @@
     for (InputIt tmp = t; tmp != addr; tmp++)
       count++;
 
-<<<<<<< HEAD
-<<<<<<< HEAD
     buf = static_cast<T *>(malloc(sizeof(T) * count));
-=======
-    buf = static_cast<T*>(malloc(sizeof(T) * count));
->>>>>>> bcb0dd214 ([cpp] add support for std::is_sorted and improve vector initialization (#2515))
-=======
-    buf = static_cast<T *>(malloc(sizeof(T) * count));
->>>>>>> 2a2f4fa7c ([c++] add allocator template parameter to std::vector (#2536))
     __ESBMC_assume(buf);
     for (int i = 0; i < count; i++)
       buf[i] = *t++;
@@ -605,23 +390,9 @@
     _capacity = _size;
   }
 
-<<<<<<< HEAD
-<<<<<<< HEAD
   vector(size_type n, const T &x, const Allocator &alloc = Allocator())
-=======
-  vector(size_type n, const T &x)
->>>>>>> f11daf94a ([c++] fix vector default constructor: remove explicit keyword (#2535))
-  {
-<<<<<<< HEAD
+  {
     buf = static_cast<T *>(malloc(sizeof(T) * n));
-=======
-    buf = static_cast<T*>(malloc(sizeof(T) * n));
->>>>>>> bcb0dd214 ([cpp] add support for std::is_sorted and improve vector initialization (#2515))
-=======
-  vector(size_type n, const T &x, const Allocator &alloc = Allocator())
-  {
-    buf = static_cast<T *>(malloc(sizeof(T) * n));
->>>>>>> 2a2f4fa7c ([c++] add allocator template parameter to std::vector (#2536))
     __ESBMC_assume(buf);
     _size = n;
     for (int i = 0; i < n; i++)
@@ -632,15 +403,7 @@
   vector(const vector &x, const Allocator &alloc = Allocator())
     : _size(0), _capacity(1)
   {
-<<<<<<< HEAD
-<<<<<<< HEAD
     buf = static_cast<T *>(malloc(sizeof(T) * x._size));
-=======
-    buf = static_cast<T*>(malloc(sizeof(T) * x._size));
->>>>>>> bcb0dd214 ([cpp] add support for std::is_sorted and improve vector initialization (#2515))
-=======
-    buf = static_cast<T *>(malloc(sizeof(T) * x._size));
->>>>>>> 2a2f4fa7c ([c++] add allocator template parameter to std::vector (#2536))
     __ESBMC_assume(buf);
     _size = x._size;
     for (int i = 0; i < _size; i++)
@@ -652,15 +415,7 @@
   vector(std::initializer_list<T> init, const Allocator &alloc = Allocator())
     : _size(0), _capacity(1)
   {
-<<<<<<< HEAD
-<<<<<<< HEAD
     buf = static_cast<T *>(malloc(sizeof(T) * init.size()));
-=======
-    buf = static_cast<T*>(malloc(sizeof(T) * init.size()));
->>>>>>> bcb0dd214 ([cpp] add support for std::is_sorted and improve vector initialization (#2515))
-=======
-    buf = static_cast<T *>(malloc(sizeof(T) * init.size()));
->>>>>>> 2a2f4fa7c ([c++] add allocator template parameter to std::vector (#2536))
     __ESBMC_assume(buf);
     _size = init.size();
     for (int i = 0; i < _size; i++)
@@ -671,10 +426,6 @@
 
   vector &operator=(const vector &x)
   {
-<<<<<<< HEAD
-<<<<<<< HEAD
-=======
->>>>>>> 2a2f4fa7c ([c++] add allocator template parameter to std::vector (#2536))
     if (this != &x)
     {
       free(buf); // Clean up existing memory
@@ -685,17 +436,6 @@
         buf[i] = x.buf[i];
       _capacity = _size;
     }
-<<<<<<< HEAD
-=======
-    buf = static_cast<T*>(malloc(sizeof(T) * x._size));
-    __ESBMC_assume(buf);
-    _size = x._size;
-    for (int i = 0; i < _size; i++)
-      buf[i] = x.buf[i];
-    _capacity = _size;
->>>>>>> bcb0dd214 ([cpp] add support for std::is_sorted and improve vector initialization (#2515))
-=======
->>>>>>> 2a2f4fa7c ([c++] add allocator template parameter to std::vector (#2536))
     return *this;
   }
 
@@ -716,15 +456,7 @@
     for (; tmp != t2; tmp++)
       count++;
 
-<<<<<<< HEAD
-<<<<<<< HEAD
     buf = static_cast<T *>(malloc(sizeof(T) * count));
-=======
-    buf = static_cast<T*>(malloc(sizeof(T) * count));
->>>>>>> bcb0dd214 ([cpp] add support for std::is_sorted and improve vector initialization (#2515))
-=======
-    buf = static_cast<T *>(malloc(sizeof(T) * count));
->>>>>>> 2a2f4fa7c ([c++] add allocator template parameter to std::vector (#2536))
     __ESBMC_assume(buf);
     int n = 0;
     for (; t1 != t2; t1++)
@@ -785,17 +517,8 @@
   const_reverse_iterator rbegin() const
   {
     const_reverse_iterator buffer;
-<<<<<<< HEAD
-<<<<<<< HEAD
     if (_size > 0)
     {
-=======
-    if (_size > 0) {
->>>>>>> 4d2a63ec3 ([cpp] Fix vector const_reverse_iterator implementation for reverse iteration support (#2520))
-=======
-    if (_size > 0)
-    {
->>>>>>> 2a2f4fa7c ([c++] add allocator template parameter to std::vector (#2536))
       buffer = const_reverse_iterator();
       buffer.pointer = buf + _size - 1;
       buffer.pos = _size - 1;
