--- conflicted
+++ resolved
@@ -187,10 +187,6 @@
 {
   return os.flush();
 }
-<<<<<<< HEAD
-<<<<<<< HEAD
-=======
->>>>>>> 27d39fce3 ([c++] fix STL operator overload resolution errors in ostream, sstream and string headers (#2528))
 
 inline ostream& boolalpha(ostream& os) 
 {
@@ -202,11 +198,6 @@
   return manip(o);
 }
 
-<<<<<<< HEAD
-=======
->>>>>>> ac551525f ([C++ verification] update operational models (#2424))
-=======
->>>>>>> 27d39fce3 ([c++] fix STL operator overload resolution errors in ostream, sstream and string headers (#2528))
 } // namespace std
 
 #endif