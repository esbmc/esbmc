/*******************************************************************\

Module: ANSI-C Linking

Author: Daniel Kroening, kroening@kroening.com

\*******************************************************************/

#include <location.h>
#include <namespace.h>
#include <typecheck.h>
#include <base_type.h>
#include <i2string.h>

#include "expr2c.h"
#include "c_link.h"
#include "fix_symbol.h"

class c_linkt:public typecheckt
{
public:
  c_linkt(
    contextt &_context,
    contextt &_new_context,
    const std::string &_module,
    message_handlert &_message_handler):
    typecheckt(_message_handler),
    context(_context),
    new_context(_new_context),
    module(_module),
    ns(_context, _new_context),
    type_counter(0)
  {
    context.Foreach_operand(
      [this] (symbolt& s)
      {
        if (!s.module.empty())
          known_modules.insert(s.module);
      }
    );
  }

  virtual void typecheck();

protected:
  void duplicate(symbolt &in_context, symbolt &new_symbol);
  void duplicate_type(symbolt &in_context, symbolt &new_symbol);
  void duplicate_symbol(symbolt &in_context, symbolt &new_symbol);
  void move(symbolt &new_symbol);

  // overload to use language specific syntax
  virtual std::string to_string(const exprt &expr);
  virtual std::string to_string(const typet &type);

  contextt &context;
  contextt &new_context;
  std::string module;
  namespacet ns;

  typedef hash_set_cont<irep_idt, irep_id_hash> known_modulest;
  known_modulest known_modules;

  fix_symbolt symbol_fixer;

  unsigned type_counter;
};

/*******************************************************************\

Function: c_linkt::to_string

  Inputs:

 Outputs:

 Purpose:

\*******************************************************************/

std::string c_linkt::to_string(const exprt &expr)
{
  return expr2c(expr, ns);
}

/*******************************************************************\

Function: c_linkt::to_string

  Inputs:

 Outputs:

 Purpose:

\*******************************************************************/

std::string c_linkt::to_string(const typet &type)
{
  return type2c(type, ns);
}

/*******************************************************************\

Function: c_linkt::duplicate

  Inputs:

 Outputs:

 Purpose:

\*******************************************************************/

void c_linkt::duplicate(
  symbolt &in_context,
  symbolt &new_symbol)
{
  if(new_symbol.is_type!=in_context.is_type)
  {
    str << "class conflict on symbol `" << in_context.name
        << "'";
    throw 0;
  }

  if(new_symbol.is_type)
    duplicate_type(in_context, new_symbol);
  else
    duplicate_symbol(in_context, new_symbol);
}

/*******************************************************************\

Function: c_linkt::duplicate_type

  Inputs:

 Outputs:

 Purpose:

\*******************************************************************/

void c_linkt::duplicate_type(
  symbolt &in_context,
  symbolt &new_symbol)
{
  // check if it is the same -- use base_type_eq
  if(!base_type_eq(in_context.type, new_symbol.type, ns))
  {
    if(in_context.type.id()=="incomplete_struct" &&
       new_symbol.type.id()=="struct")
    {
      // replace old symbol
      in_context.type=new_symbol.type;
    }
    else if(in_context.type.id()=="struct" &&
            new_symbol.type.id()=="incomplete_struct")
    {
      // ignore
    }
    else if(in_context.type.id()=="struct" &&
            new_symbol.type.id()=="incomplete_struct")
    {
      // ignore
    }
    else if(ns.follow(in_context.type).id()=="incomplete_array" &&
            ns.follow(new_symbol.type).is_array())
    {
      // store new type
      in_context.type=new_symbol.type;
    }
    else if(ns.follow(in_context.type).is_array() &&
            ns.follow(new_symbol.type).id()=="incomplete_array")
    {
      // ignore
    }
    else
    {
      // rename, there are no type clashes in C
      irep_idt old_identifier=new_symbol.name;

      do
      {
        irep_idt new_identifier=
          id2string(old_identifier)+"#link"+i2string(type_counter++);

        new_symbol.name=new_identifier;
      }
      while(context.move(new_symbol));
    }
  }
}

/*******************************************************************\

Function: c_linkt::duplicate_symbol

  Inputs:

 Outputs:

 Purpose:

\*******************************************************************/

void c_linkt::duplicate_symbol(
  symbolt &in_context,
  symbolt &new_symbol)
{
  // see if it is a function or a variable

  bool is_code_in_context=in_context.type.is_code();
  bool is_code_new_symbol=new_symbol.type.is_code();

  if(is_code_in_context!=is_code_new_symbol)
  {
    err_location(new_symbol.location);
    str << "error: conflicting definition for symbol \""
        << in_context.display_name()
        << "\"" << std::endl;
    str << "old definition: " << to_string(in_context.type)
        << std::endl;
    str << "Module: " << in_context.module << std::endl;
    str << "new definition: " << to_string(new_symbol.type)
        << std::endl;
    str << "Module: " << new_symbol.module;
    throw 0;
  }

  if(is_code_in_context)
  {
    // both are functions

    // we don't compare the types, they will be too different

    // care about code

    if(!new_symbol.value.is_nil())
    {
      if(in_context.value.is_nil())
      {
        // the one with body wins!
        in_context.value.swap(new_symbol.value);
        in_context.type.swap(new_symbol.type); // for argument identifiers
      }
      else if(in_context.type.inlined())
      {
        // ok
      }
      else if(base_type_eq(in_context.type, new_symbol.type, ns))
      {
        // keep the one in in_context -- libraries come last!
        str << "warning: function `" << in_context.name << "' in module `" <<
          new_symbol.module << "' is shadowed by a definition in module `" <<
          in_context.module << "'";
        warning();
      }
      else
      {
        err_location(new_symbol.value);
        str << "error: duplicate definition of function `"
            << in_context.name
            << "'" << std::endl;
        str << "In module `" << in_context.module
            << "' and module `" << new_symbol.module << "'";
        throw 0;
      }
    }
  }
  else
  {
    // both are variables

    if(!base_type_eq(in_context.type, new_symbol.type, ns))
    {
      const typet &old_type = ns.follow(in_context.type);
      const typet &new_type = ns.follow(new_symbol.type);

      if(old_type.is_incomplete_array() &&
         new_type.is_array())
      {
        // store new type
        in_context.type=new_symbol.type;
      }
      else if(old_type.is_pointer() && new_type.is_array())
      {
        // store new type
        in_context.type=new_symbol.type;
      }
      else if(old_type.is_array() && new_type.is_pointer())
      {
        // ignore
      }
      else if(old_type.is_array() &&
              new_type.is_incomplete_array())
      {
        // ignore
      }
      else if(old_type.id()=="incomplete_struct" &&
              new_type.is_struct())
      {
        // store new type
        in_context.type=new_symbol.type;
      }
      else if(old_type.is_struct() &&
              new_type.id()=="incomplete_struct")
      {
        // ignore
      }
      else if(old_type.is_pointer() &&
              new_type.is_incomplete_array())
      {
        // ignore
      }
      else
      {
        err_location(new_symbol.location);
        str << "error: conflicting definition for variable `"
            << in_context.name
            << "'" << std::endl;
        str << "old definition: " << to_string(in_context.type)
            << std::endl;
        str << "Module: " << in_context.module << std::endl;
        str << "new definition: " << to_string(new_symbol.type)
            << std::endl;
        str << "Module: " << new_symbol.module;
        throw 0;
      }
    }

    // care about initializers

    if(!new_symbol.value.is_nil() &&
       !new_symbol.value.zero_initializer())
    {
      if(in_context.value.is_nil() ||
         in_context.value.zero_initializer())
      {
        in_context.value.swap(new_symbol.value);
      }
      else if(!base_type_eq(in_context.value, new_symbol.value, ns))
      {
        err_location(new_symbol.value);
        str << "error: conflicting initializers for variable `"
            << in_context.name
            << "'" << std::endl;
        str << "old value: " << to_string(in_context.value)
            << std::endl;
        str << "Module: " << in_context.module << std::endl;
        str << "new value: " << to_string(new_symbol.value)
            << std::endl;
        str << "Module: " << new_symbol.module;
        throw 0;
      }
    }
  }
}

/*******************************************************************\

Function: c_linkt::typecheck

  Inputs:

 Outputs:

 Purpose:

\*******************************************************************/

void c_linkt::typecheck()
{
<<<<<<< HEAD
  Forall_symbols(it, new_context.symbols)
  {
    // build module clash table
    if(it->second.file_local &&
       known_modules.find(it->second.module)!=known_modules.end())
    {
      // we could have a clash
      unsigned counter=0;
      std::string newname=id2string(it->second.name);

      while (context.symbols.find(newname)!=context.symbols.end())
      { // there is a clash, rename!
        counter++;
        newname = id2string(it->second.name) + "#-mc-" + i2string(counter);
      }

      if(counter>0)
      {
        exprt subst("symbol");
        subst.identifier(newname);
        subst.location() = it->second.location;
        symbol_fixer.insert(it->second.name,
          static_cast<const typet&>(static_cast<const irept&>(subst)));
        subst.type()=it->second.type;
        symbol_fixer.insert(it->second.name, subst);
      }
    }
  }

  symbol_fixer.fix_context(new_context);

  Forall_symbols(it, new_context.symbols)
  {
    symbol_fixer.fix_symbol(it->second);
    move(it->second);
  }
=======
  new_context.Foreach_operand(
    [this] (symbolt& s)
    {
      // build module clash table
      if(s.file_local && known_modules.find(s.module) != known_modules.end())
      {
        // we could have a clash
        unsigned counter=0;
        std::string newname = id2string(s.name);

        while(context.find_symbol(newname) != nullptr)
        {
          // there is a clash, rename!
          counter++;
          newname = id2string(s.name) + "#-mc-" + i2string(counter);
        }

        if(counter > 0)
        {
          exprt subst("symbol");
          subst.identifier(newname);
          subst.location() = s.location;
          symbol_fixer.insert(
            s.name,
            static_cast<const typet&>(static_cast<const irept&>(subst)));
          subst.type() = s.type;
          symbol_fixer.insert(s.name, subst);
        }
      }
    }
  );

  symbol_fixer.fix_context(new_context);

  new_context.Foreach_operand_in_order(
    [this] (symbolt& s)
    {
      symbol_fixer.fix_symbol(s);
      move(s);
    }
  );
>>>>>>> e00547b1
}

/*******************************************************************\

Function: c_linkt::move

  Inputs:

 Outputs:

 Purpose:

\*******************************************************************/

void c_linkt::move(symbolt &new_symbol)
{
  // try to add it

  symbolt *new_symbol_ptr;
  if(context.move(new_symbol, new_symbol_ptr))
    duplicate(*new_symbol_ptr, new_symbol);
}

/*******************************************************************\

Function: convert_c

  Inputs:

 Outputs:

 Purpose:

\*******************************************************************/

bool c_link(
  contextt &context,
  contextt &new_context,
  message_handlert &message_handler,
  const std::string &module)
{
  c_linkt c_link(context, new_context, module, message_handler);
  return c_link.typecheck_main();
}<|MERGE_RESOLUTION|>--- conflicted
+++ resolved
@@ -370,44 +370,6 @@
 
 void c_linkt::typecheck()
 {
-<<<<<<< HEAD
-  Forall_symbols(it, new_context.symbols)
-  {
-    // build module clash table
-    if(it->second.file_local &&
-       known_modules.find(it->second.module)!=known_modules.end())
-    {
-      // we could have a clash
-      unsigned counter=0;
-      std::string newname=id2string(it->second.name);
-
-      while (context.symbols.find(newname)!=context.symbols.end())
-      { // there is a clash, rename!
-        counter++;
-        newname = id2string(it->second.name) + "#-mc-" + i2string(counter);
-      }
-
-      if(counter>0)
-      {
-        exprt subst("symbol");
-        subst.identifier(newname);
-        subst.location() = it->second.location;
-        symbol_fixer.insert(it->second.name,
-          static_cast<const typet&>(static_cast<const irept&>(subst)));
-        subst.type()=it->second.type;
-        symbol_fixer.insert(it->second.name, subst);
-      }
-    }
-  }
-
-  symbol_fixer.fix_context(new_context);
-
-  Forall_symbols(it, new_context.symbols)
-  {
-    symbol_fixer.fix_symbol(it->second);
-    move(it->second);
-  }
-=======
   new_context.Foreach_operand(
     [this] (symbolt& s)
     {
@@ -449,7 +411,6 @@
       move(s);
     }
   );
->>>>>>> e00547b1
 }
 
 /*******************************************************************\
