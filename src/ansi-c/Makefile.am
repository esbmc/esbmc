--- conflicted
+++ resolved
@@ -29,17 +29,10 @@
 
 noinst_PROGRAMS = c2goto
 c2goto_SOURCES = c2goto.cpp cprover_blank_library.cpp -I$(top_srcdir)/utils
-<<<<<<< HEAD
-c2goto_LDADD = libansic.la libansicscanner.la ../clang-c-frontend/libclangcfrontend.la \
-      ../clang-cpp-frontend/libclangcppfrontend.la ../big-int/libbigint.la \
+c2goto_LDADD = libansic.la libansicscanner.la @ESBMC_CLANG_ARCHIVES@ \
+      ../big-int/libbigint.la \
       ../goto-programs/libgotoprograms.la ../langapi/liblangapi.la \
       ../util/libutil.la cpp/libcpp.la ./headers/libheaders.la @C2GOTO_LIBS@
-=======
-c2goto_LDADD = libansic.la libansicscanner.la @ESBMC_CLANG_ARCHIVES@ \
-      ../big-int/libbigint.a \
-      ../goto-programs/libgotoprograms.a ../langapi/liblangapi.a \
-      ../util/libutil.a cpp/libcpp.a ./headers/libheaders.a
->>>>>>> c3b12d44
 
 libclib_la_SOURCES = cprover_library.cpp clib32.c clib64.c
 
