--- conflicted
+++ resolved
@@ -124,12 +124,6 @@
     // now: rename them
     std::string typestr = type2name(symbol.type);
     new_name = prefix+"tag-#anon#" + typestr;
-<<<<<<< HEAD
-
-    id_replace_map[symbol.name]=new_name;
-=======
->>>>>>> e00547b1
-
     id_replace_map[symbol.name]=new_name;
 
     symbolt* s = context.find_symbol(new_name);
@@ -195,14 +189,8 @@
   }
 
   // see if we have it already
-<<<<<<< HEAD
-  symbolst::iterator old_it=context.symbols.find(symbol.name);
-
-  if(old_it==context.symbols.end())
-=======
   symbolt *s = context.find_symbol(symbol.name);
   if(s == nullptr)
->>>>>>> e00547b1
   {
     // just put into context
     symbolt *new_symbol;
@@ -399,26 +387,15 @@
         {
           // fix the symbol, not just the type
           const irep_idt ident = old_symbol.type.identifier();
-<<<<<<< HEAD
-          symbolst::iterator s_it=context.symbols.find(ident);
-
-          if(s_it==context.symbols.end())
-=======
           symbolt* s = context.find_symbol(ident);
           if(s == nullptr)
->>>>>>> e00547b1
           {
             err_location(old_symbol.location);
             str << "failed to find symbol `" << ident << "'";
             throw 0;
           }
 
-<<<<<<< HEAD
-          symbolt &symbol=s_it->second;
-=======
           symbolt &symbol = *s;
->>>>>>> e00547b1
-
           symbol.type=final_new;
         }
         else
