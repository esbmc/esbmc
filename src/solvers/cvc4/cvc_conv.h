--- conflicted
+++ resolved
@@ -8,34 +8,23 @@
 {
 public:
 #define cvc_sort_downcast(x) static_cast<const cvc_smt_sort *>(x)
-<<<<<<< HEAD
   cvc_smt_sort(smt_sort_kind i, CVC4::Type _s)
-    : smt_sort(i), s(_s), rangesort(NULL) { }
+    : smt_sort(i), s(_s), rangesort(nullptr) { }
 
   cvc_smt_sort(smt_sort_kind i, CVC4::Type _s, size_t w)
-    : smt_sort(i, w), s(_s), rangesort(NULL) { }
+    : smt_sort(i, w), s(_s), rangesort(nullptr) { }
 
   cvc_smt_sort(smt_sort_kind i, CVC4::Type _s, size_t w, size_t sw)
-    : smt_sort(i, w, sw), s(_s), rangesort(NULL) { }
+    : smt_sort(i, w, sw), s(_s), rangesort(nullptr) { }
 
   cvc_smt_sort(smt_sort_kind i, CVC4::Type _s, size_t w, size_t dw,
               const smt_sort *_rangesort)
     : smt_sort(i, w, dw), s(_s), rangesort(_rangesort) { }
 
-  virtual ~cvc_smt_sort() = default;
+  ~cvc_smt_sort() override = default;
 
   CVC4::Type s;
   const smt_sort *rangesort;
-=======
-  cvc_smt_sort(smt_sort_kind i, CVC4::Type &_t) : smt_sort(i), t(_t) { }
-  cvc_smt_sort(smt_sort_kind i, CVC4::Type &_t, unsigned int w)
-    : smt_sort(i, w), t(_t) { }
-  cvc_smt_sort(smt_sort_kind i, CVC4::Type &_t, unsigned long w,unsigned long d)
-    : smt_sort(i, w, d), t(_t) { }
-  ~cvc_smt_sort() override = default;
-
-  CVC4::Type t;
->>>>>>> e1737c5d
 };
 
 class cvc_smt_ast : public smt_ast
@@ -56,75 +45,50 @@
   cvc_convt(bool int_encoding, const namespacet &ns);
   ~cvc_convt() override = default;
 
-<<<<<<< HEAD
-  virtual resultt dec_solve();
-  virtual const std::string solver_text();
-=======
   resultt dec_solve() override;
-  tvt l_get(const smt_ast *l) override;
   const std::string solver_text() override;
->>>>>>> e1737c5d
 
   void assert_ast(const smt_ast *a) override;
 
-  smt_ast *mk_func_app(const smt_sort *s, smt_func_kind k,
-                               const smt_ast * const *args,
-<<<<<<< HEAD
-                               unsigned int numargs);
-  virtual smt_sortt mk_sort(const smt_sort_kind k, ...);
-  virtual smt_ast *mk_smt_int(const mp_integer &theint, bool sign);
-  virtual smt_ast *mk_smt_real(const std::string &str);
-  virtual smt_ast *mk_smt_bvint(const mp_integer &theint, bool sign,
-                                unsigned int w);
-  virtual smt_ast *mk_smt_bool(bool val);
-  virtual smt_ast *mk_smt_symbol(const std::string &name, const smt_sort *s);
-  virtual smt_ast *mk_array_symbol(const std::string &name, const smt_sort *s,
-                                   smt_sortt array_subtype);
-=======
-                               unsigned int numargs) override;
+  smt_ast *mk_func_app(
+    const smt_sort *s,
+    smt_func_kind k,
+    const smt_ast * const *args,
+    unsigned int numargs) override;
   smt_sort *mk_sort(const smt_sort_kind k, ...) override;
   smt_ast *mk_smt_int(const mp_integer &theint, bool sign) override;
   smt_ast *mk_smt_real(const std::string &str) override;
-  smt_ast *mk_smt_bvint(const mp_integer &theint, bool sign,
-                                unsigned int w) override;
-  smt_ast *mk_smt_bvfloat(const ieee_floatt &thereal,
-                                  unsigned ew, unsigned sw) override;
-  smt_astt mk_smt_bvfloat_nan(unsigned ew, unsigned sw) override;
-  smt_astt mk_smt_bvfloat_inf(bool sgn, unsigned ew, unsigned sw) override;
-  smt_astt mk_smt_bvfloat_rm(ieee_floatt::rounding_modet rm) override;
-  smt_astt mk_smt_typecast_from_bvfloat(const typecast2t &cast) override;
-  smt_astt mk_smt_typecast_to_bvfloat(const typecast2t &cast) override;
-  smt_astt mk_smt_nearbyint_from_float(const nearbyint2t &expr) override;
-  smt_astt mk_smt_bvfloat_arith_ops(const expr2tc &expr) override;
+  smt_ast *mk_smt_bvint(
+    const mp_integer &theint,
+    bool sign,
+    unsigned int w) override;
   smt_ast *mk_smt_bool(bool val) override;
   smt_ast *mk_smt_symbol(const std::string &name, const smt_sort *s) override;
-  smt_ast *mk_array_symbol(const std::string &name, const smt_sort *s,
-                                   smt_sortt array_subtype) override;
->>>>>>> e1737c5d
+  smt_ast *mk_array_symbol(
+    const std::string &name,
+    const smt_sort *s,
+    smt_sortt array_subtype) override;
   virtual smt_sort *mk_struct_sort(const type2tc &type);
-  smt_ast *mk_extract(const smt_ast *a, unsigned int high,
-                              unsigned int low, const smt_sort *s) override;
+  smt_ast *mk_extract(
+    const smt_ast *a,
+    unsigned int high,
+    unsigned int low,
+    const smt_sort *s) override;
 
-  const smt_ast *convert_array_of(smt_astt init_val,
-                                  unsigned long domain_width) override;
+  const smt_ast *convert_array_of(
+    smt_astt init_val,
+    unsigned long domain_width) override;
 
   void add_array_constraints_for_solving() override;
   void push_array_ctx() override;
   void pop_array_ctx() override;
 
-<<<<<<< HEAD
-  virtual expr2tc get_bool(const smt_ast *a);
-  virtual BigInt get_bv(const smt_ast *a);
-  virtual expr2tc get_array_elem(
+  expr2tc get_bool(const smt_ast *a) override;
+  BigInt get_bv(const smt_ast *a) override;
+  expr2tc get_array_elem(
     const smt_ast *array,
     uint64_t index,
-    const type2tc &subtype);
-=======
-  expr2tc get_bool(const smt_ast *a) override;
-  expr2tc get_bv(const type2tc &t, const smt_ast *a) override;
-  expr2tc get_array_elem(const smt_ast *array, uint64_t index,
-                         const type2tc &elem_sort) override;
->>>>>>> e1737c5d
+    const type2tc &subtype) override;
 
   CVC4::ExprManager em;
   CVC4::SmtEngine smt;
