--- conflicted
+++ resolved
@@ -298,11 +298,7 @@
 
   // Seems we can't make negative bitvectors; so just pull the value out and
   // assume CVC is going to cut the top off correctly.
-<<<<<<< HEAD
-  CVC4::BitVector bv = CVC4::BitVector(width, (uint64_t)theint.to_int64());
-=======
-  CVC4::BitVector bv = CVC4::BitVector(w, (unsigned long int)theint.to_int64());
->>>>>>> b261e1b1
+  CVC4::BitVector bv = CVC4::BitVector(width, (unsigned long int)theint.to_int64());
   CVC4::Expr e = em.mkConst(bv);
   return new cvc_smt_ast(this, s, e);
 }
