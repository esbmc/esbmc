--- conflicted
+++ resolved
@@ -625,17 +625,11 @@
   return a;
 }
 
-smt_sortt
-smtlib_convt::mk_sort(const smt_sort_kind k __attribute__((unused)), ...)
+smt_sort *
+smtlib_convt::mk_sort(const smt_sort_kind k, ...)
 {
   va_list ap;
-<<<<<<< HEAD
-  smtlib_smt_sort *s = NULL;
-=======
-  smtlib_smt_sort *s = nullptr, *dom, *range;
-  unsigned long uint;
-  int thebool;
->>>>>>> e1737c5d
+  smtlib_smt_sort *s = nullptr;
 
   va_start(ap, k);
   switch (k) {
