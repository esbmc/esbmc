#include <cassert>
#include <pointer_logic.h>
#include <util/arith_tools.h>
#include <util/config.h>
#include <util/i2string.h>
#include <irep2/irep2_utils.h>
#include <util/prefix.h>
#include <util/std_expr.h>
#include <util/type_byte_size.h>

unsigned pointer_logict::add_object(const expr2tc &expr)
{
  // remove any index/member

  if(expr->expr_id == expr2t::index_id)
  {
    const index2t &index = static_cast<const index2t &>(*expr.get());
    return add_object(index.source_value);
  }
  if(expr->expr_id == expr2t::member_id)
  {
    const member2t &memb = static_cast<const member2t &>(*expr.get());
    return add_object(memb.source_value);
  }
  std::pair<objectst::iterator, bool> ret =
    objects.insert(std::pair<expr2tc, unsigned int>(expr, 0));
  if(!ret.second)
    return ret.first->second;

  // Initialize object number.
  ret.first->second = objects.size() - 1;
  lookup.push_back(expr);
  assert(lookup.size() == objects.size());
  return objects.size() - 1 + obj_num_offset;
}

expr2tc pointer_logict::pointer_expr(unsigned object, const type2tc &type) const
{
  pointert pointer(object, 0);
  return pointer_expr(pointer, type);
}

expr2tc
pointer_logict::pointer_expr(const pointert &pointer, const type2tc &type) const
{
  type2tc pointer_type = pointer_type2tc(get_empty_type());

  if(pointer.object == null_object) // NULL?
  {
    return symbol2tc(type, irep_idt("NULL"));
  }
  if(pointer.object == invalid_object) // INVALID?
  {
    return symbol2tc(type, irep_idt("INVALID"));
  }

  if(pointer.object >= objects.size())
  {
    return symbol2tc(type, irep_idt("INVALID" + i2string(pointer.object)));
  }

  const expr2tc &object_expr = lookup[pointer.object];

  expr2tc deep_object = object_rec(pointer.offset, type, object_expr);

  assert(type->type_id == type2t::pointer_id);
  return address_of2tc(type, deep_object);
}

expr2tc pointer_logict::object_rec(
  const BigInt &offset,
  const type2tc &pointer_type,
  const expr2tc &src) const
{
  if(is_array_type(src->type))
  {
    const array_type2t &arrtype = to_array_type(*src->type.get());
    BigInt size = type_byte_size(arrtype.subtype);

    if(size == 0)
      return src;

    BigInt index = offset / size;
    BigInt rest = offset % size;

    type2tc inttype;
    if(arrtype.array_size)
      inttype = arrtype.array_size->type;
    else
      inttype = unsignedbv_type2tc(config.ansi_c.int_width);
    expr2tc newindex =
      index2tc(arrtype.subtype, src, constant_int2tc(inttype, index));

    return object_rec(rest, pointer_type, newindex);
  }
  if(is_structure_type(src))
  {
    const struct_union_data &data_ref =
      dynamic_cast<const struct_union_data &>(*src->type);
    const std::vector<type2tc> &members = data_ref.get_structure_members();
    const std::vector<irep_idt> &member_names =
      data_ref.get_structure_member_names();

    assert(offset >= 0);

    if(offset == 0) // the struct itself
      return src;

    BigInt current_offset = 1;

    assert(offset >= current_offset);

    unsigned int idx = 0;
    for(auto const &it : members)
    {
      assert(offset >= current_offset);

      BigInt sub_size = type_byte_size(it);

      if(sub_size == 0)
        return src;

      BigInt new_offset = current_offset + sub_size;
      if(new_offset > offset)
      {
        // found it
<<<<<<< HEAD
        log_debug("[{}, {}] Creating member", __FILE__, __LINE__);
        member2tc tmp(it, src, member_names[idx]);
=======
        expr2tc tmp = member2tc(it, src, member_names[idx]);
>>>>>>> cc22810a
        return object_rec(offset - current_offset, pointer_type, tmp);
      }

      assert(new_offset <= offset);
      current_offset = new_offset;
      assert(current_offset <= offset);
      idx++;
    }
  }

  return src;
}

pointer_logict::pointer_logict()
{
  obj_num_offset = 0;

  type2tc type = pointer_type2tc(get_empty_type());
  expr2tc sym = symbol2tc(type, "NULL");

  // add NULL
  null_object = add_object(sym);

  // add INVALID
  expr2tc invalid = symbol2tc(type, "INVALID");
  invalid_object = add_object(invalid);
}<|MERGE_RESOLUTION|>--- conflicted
+++ resolved
@@ -124,12 +124,7 @@
       if(new_offset > offset)
       {
         // found it
-<<<<<<< HEAD
-        log_debug("[{}, {}] Creating member", __FILE__, __LINE__);
-        member2tc tmp(it, src, member_names[idx]);
-=======
         expr2tc tmp = member2tc(it, src, member_names[idx]);
->>>>>>> cc22810a
         return object_rec(offset - current_offset, pointer_type, tmp);
       }
 
