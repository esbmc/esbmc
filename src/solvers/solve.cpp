#include <solve.h>
#include <solver_config.h>
#include <solvers/smt/array_conv.h>
#include <solvers/smt/fp_conv.h>
#include <solvers/smt/smt_array.h>
#include <solvers/smt/smt_tuple.h>
#include <solvers/smt/smt_tuple_flat.h>

solver_creator create_new_smtlib_solver;
solver_creator create_new_z3_solver;
solver_creator create_new_minisat_solver;
solver_creator create_new_boolector_solver;
solver_creator create_new_cvc_solver;
solver_creator create_new_mathsat_solver;
solver_creator create_new_yices_solver;

const struct esbmc_solver_config esbmc_solvers[] =  {
  { "smtlib", create_new_smtlib_solver },
#ifdef Z3
  { "z3", create_new_z3_solver },
#endif
#ifdef MINISAT
  { "minisat", create_new_minisat_solver },
#endif
#ifdef BOOLECTOR
  { "boolector", create_new_boolector_solver },
#endif
#ifdef USECVC
  { "cvc", create_new_cvc_solver },
#endif
#ifdef MATHSAT
  { "mathsat", create_new_mathsat_solver },
#endif
#ifdef YICES
  { "yices", create_new_yices_solver }
#endif
};

const std::string list_of_all_solvers[] =
{ "z3", "smtlib", "minisat", "boolector", "mathsat", "cvc", "yices"};

const unsigned int total_num_of_solvers =
sizeof(list_of_all_solvers) / sizeof(std::string);

const unsigned int esbmc_num_solvers =
sizeof(esbmc_solvers) / sizeof(esbmc_solver_config);

static smt_convt *
create_solver(const std::string&& the_solver,
            bool int_encoding, const namespacet &ns,
            const optionst &options, tuple_iface **tuple_api,
            array_iface **array_api, fp_convt **fp_api)
{

<<<<<<< HEAD
  for (unsigned int i = 0; i < esbmc_num_solvers; i++) {
    if (the_solver == esbmc_solvers[i].name) {
      return esbmc_solvers[i].create(int_encoding, ns,
                               options, tuple_api, array_api, fp_api);
=======
  for (const auto & esbmc_solver : esbmc_solvers) {
    if (the_solver == esbmc_solver.name) {
      return esbmc_solver.create(int_encoding, ns,
                               options, tuple_api, array_api);
>>>>>>> e1737c5d
    }
  }

  std::cerr << "The " << the_solver << " solver has not been built into this version of ESBMC, sorry" << std::endl;
  abort();
}

static const std::string
pick_default_solver()
{

#ifdef BOOLECTOR
  std::cerr << "No solver specified; defaulting to Boolector" << std::endl;
  return "boolector";
#else
  // Pick whatever's first in the list.
  if (esbmc_num_solvers == 1) {
    std::cerr << "No solver backends built into ESBMC; please either build ";
    std::cerr << "some in, or explicitly configure the smtlib backend";
    std::cerr << std::endl;
    abort();
  } else {
    std::cerr << "No solver specified; defaulting to " << esbmc_solvers[1].name;
    std::cerr << std::endl;
    return esbmc_solvers[1].name;
  }
#endif
}

static smt_convt *
pick_solver(bool int_encoding, const namespacet &ns,
            const optionst &options, tuple_iface **tuple_api,
            array_iface **array_api, fp_convt **fp_api)
{
  unsigned int i;
  std::string the_solver;

  for (i = 0; i < total_num_of_solvers; i++) {
    if (options.get_bool_option(list_of_all_solvers[i])) {
      if (the_solver != "") {
        std::cerr << "Please only specify one solver" << std::endl;
        abort();
      }

      the_solver = list_of_all_solvers[i];
    }
  }

  if (the_solver == "")
    the_solver = pick_default_solver();

<<<<<<< HEAD
  return create_solver(
    the_solver, int_encoding, ns, options, tuple_api, array_api, fp_api);
=======
  return create_solver(std::move(the_solver), int_encoding, ns,
                       options, tuple_api, array_api);
>>>>>>> e1737c5d
}

smt_convt *
create_solver_factory1(const std::string &solver_name,
                       bool int_encoding, const namespacet &ns,
                       const optionst &options,
                       tuple_iface **tuple_api,
                       array_iface **array_api,
                       fp_convt **fp_api)
{
  if (solver_name == "")
    // Pick one based on options.
    return pick_solver(int_encoding, ns, options, tuple_api, array_api, fp_api);

<<<<<<< HEAD
  return create_solver(
    solver_name, int_encoding, ns, options, tuple_api, array_api, fp_api);
=======
  return create_solver(std::move(solver_name), int_encoding, ns,
                       options, tuple_api, array_api);
>>>>>>> e1737c5d
}


smt_convt *
create_solver_factory(const std::string &solver_name,
                      bool int_encoding, const namespacet &ns,
                      const optionst &options)
{
<<<<<<< HEAD
  tuple_iface *tuple_api = NULL;
  array_iface *array_api = NULL;
  fp_convt *fp_api = NULL;
  smt_convt *ctx =
    create_solver_factory1(solver_name, int_encoding, ns, options, &tuple_api, &array_api, &fp_api);
=======
  tuple_iface *tuple_api = nullptr;
  array_iface *array_api = nullptr;
  smt_convt *ctx = create_solver_factory1(solver_name, int_encoding, ns, options, &tuple_api, &array_api);
>>>>>>> e1737c5d

  bool node_flat = options.get_bool_option("tuple-node-flattener");
  bool sym_flat = options.get_bool_option("tuple-sym-flattener");
  bool array_flat = options.get_bool_option("array-flattener");

  // Pick a tuple flattener to use. If the solver has native support, and no
  // options were given, use that by default
  if (tuple_api != nullptr && !node_flat && !sym_flat)
    ctx->set_tuple_iface(tuple_api);
  // Use the node flattener if specified
  else if (node_flat)
    ctx->set_tuple_iface(new smt_tuple_node_flattener(ctx, ns));
  // Use the symbol flattener if specified
  else if (sym_flat)
    ctx->set_tuple_iface(new smt_tuple_sym_flattener(ctx, ns));
  // Default: node flattener
  else
    ctx->set_tuple_iface(new smt_tuple_node_flattener(ctx, ns));

  // Pick an array flattener to use. Again, pick the solver native one by
  // default, or the one specified, or if none of the above then use the built
  // in arrays -> to BV flattener.
  if (array_api != nullptr && !array_flat)
    ctx->set_array_iface(array_api);
  else if (array_flat)
    ctx->set_array_iface(new array_convt(ctx));
  else
    ctx->set_array_iface(new array_convt(ctx));

  if(fp_api != NULL)
    ctx->set_fp_conv(fp_api);
  else
    ctx->set_fp_conv(new fp_convt(ctx));

  ctx->smt_post_init();
  return ctx;
}<|MERGE_RESOLUTION|>--- conflicted
+++ resolved
@@ -51,18 +51,15 @@
             const optionst &options, tuple_iface **tuple_api,
             array_iface **array_api, fp_convt **fp_api)
 {
-
-<<<<<<< HEAD
-  for (unsigned int i = 0; i < esbmc_num_solvers; i++) {
-    if (the_solver == esbmc_solvers[i].name) {
-      return esbmc_solvers[i].create(int_encoding, ns,
-                               options, tuple_api, array_api, fp_api);
-=======
   for (const auto & esbmc_solver : esbmc_solvers) {
     if (the_solver == esbmc_solver.name) {
-      return esbmc_solver.create(int_encoding, ns,
-                               options, tuple_api, array_api);
->>>>>>> e1737c5d
+      return esbmc_solver.create(
+        int_encoding,
+        ns,
+        options,
+        tuple_api,
+        array_api,
+        fp_api);
     }
   }
 
@@ -114,13 +111,8 @@
   if (the_solver == "")
     the_solver = pick_default_solver();
 
-<<<<<<< HEAD
-  return create_solver(
-    the_solver, int_encoding, ns, options, tuple_api, array_api, fp_api);
-=======
   return create_solver(std::move(the_solver), int_encoding, ns,
-                       options, tuple_api, array_api);
->>>>>>> e1737c5d
+                       options, tuple_api, array_api, fp_api);
 }
 
 smt_convt *
@@ -135,13 +127,8 @@
     // Pick one based on options.
     return pick_solver(int_encoding, ns, options, tuple_api, array_api, fp_api);
 
-<<<<<<< HEAD
-  return create_solver(
-    solver_name, int_encoding, ns, options, tuple_api, array_api, fp_api);
-=======
   return create_solver(std::move(solver_name), int_encoding, ns,
-                       options, tuple_api, array_api);
->>>>>>> e1737c5d
+                       options, tuple_api, array_api, fp_api);
 }
 
 
@@ -150,17 +137,18 @@
                       bool int_encoding, const namespacet &ns,
                       const optionst &options)
 {
-<<<<<<< HEAD
-  tuple_iface *tuple_api = NULL;
-  array_iface *array_api = NULL;
-  fp_convt *fp_api = NULL;
-  smt_convt *ctx =
-    create_solver_factory1(solver_name, int_encoding, ns, options, &tuple_api, &array_api, &fp_api);
-=======
   tuple_iface *tuple_api = nullptr;
   array_iface *array_api = nullptr;
-  smt_convt *ctx = create_solver_factory1(solver_name, int_encoding, ns, options, &tuple_api, &array_api);
->>>>>>> e1737c5d
+  fp_convt *fp_api = nullptr;
+  smt_convt *ctx = 
+    create_solver_factory1(
+      solver_name, 
+      int_encoding, 
+      ns, 
+      options, 
+      &tuple_api, 
+      &array_api, 
+      &fp_api);
 
   bool node_flat = options.get_bool_option("tuple-node-flattener");
   bool sym_flat = options.get_bool_option("tuple-sym-flattener");
