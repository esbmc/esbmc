#include <gmp.h>
#include <mathsat_conv.h>
#include <sstream>
#include <string>
#include <util/c_types.h>
#include <util/expr_util.h>

static const char* mathsat_config =
  "preprocessor.toplevel_propagation = true\n"
  "preprocessor.simplification = 1\n"
  "dpll.branching_random_frequency = 0.01\n"
  "dpll.branching_random_invalidate_phase_cache = true\n"
  "dpll.restart_strategy = 3\n"
  "dpll.glucose_var_activity = true\n"
  "dpll.glucose_learnt_minimization = true\n"
  "dpll.preprocessor.mode = 1\n"
  "theory.bv.eager = true\n"
  "theory.bv.bit_blast_mode = 2\n"
  "theory.bv.delay_propagated_eqs = true\n"
  "theory.la.enabled = false\n"
  "theory.fp.mode = 1\n"
  "theory.fp.bit_blast_mode = 2\n"
  "theory.fp.bv_combination_enabled = true\n"
  "theory.arr.permanent_lemma_inst = true\n"
  "theory.arr.enable_witness = true";

// Ahem
msat_env* _env = nullptr;

void print_mathsat_formula()
{
  size_t num_of_asserted;
  msat_term * asserted_formulas =
   msat_get_asserted_formulas(*_env, &num_of_asserted);

  for (unsigned i=0; i< num_of_asserted; i++)
    std::cout << msat_to_smtlib2(*_env, asserted_formulas[i]) << "\n";

  msat_free(asserted_formulas);
}

void check_msat_error(msat_term &r)
{
  if (MSAT_ERROR_TERM(r)) {
    std::cerr << "Error creating SMT " << std::endl;
    std::cerr << "Error text: \"" << msat_last_error_message(*_env) << "\""
              << std::endl;
    abort();
  }
}

smt_convt *
create_new_mathsat_solver(bool int_encoding, const namespacet &ns,
                          const optionst &opts __attribute__((unused)),
                          tuple_iface **tuple_api __attribute__((unused)),
                          array_iface **array_api, fp_convt **fp_api)
{
  mathsat_convt *conv = new mathsat_convt(int_encoding, ns);
  *array_api = static_cast<array_iface*>(conv);
  *fp_api = static_cast<fp_convt*>(conv);
  return conv;
}

mathsat_convt::mathsat_convt(bool int_encoding, const namespacet &ns)
  : smt_convt(int_encoding, ns), array_iface(false, false), fp_convt(this)
{
  cfg = msat_parse_config(mathsat_config);
  msat_set_option(cfg, "model_generation", "true");
  env = msat_create_env(cfg);
  _env = &env;
}

mathsat_convt::~mathsat_convt()
{
  msat_destroy_env(env);
  _env = nullptr;
}

void
mathsat_convt::push_ctx()
{
  smt_convt::push_ctx();
  msat_push_backtrack_point(env);
}

void
mathsat_convt::pop_ctx()
{
  msat_pop_backtrack_point(env);
  smt_convt::pop_ctx();
}

void
mathsat_convt::assert_ast(const smt_ast *a)
{
  const mathsat_smt_ast *mast = mathsat_ast_downcast(a);
  msat_assert_formula(env, mast->t);
}

smt_convt::resultt
mathsat_convt::dec_solve()
{
  pre_solve();

  msat_result r = msat_solve(env);
  if (r == MSAT_SAT) {
    return P_SATISFIABLE;
  } else if (r == MSAT_UNSAT) {
    return P_UNSATISFIABLE;
  } else {
    std::cerr << "MathSAT returned MSAT_UNKNOWN for formula" << std::endl;
    abort();
  }
}

expr2tc
mathsat_convt::get_bool(const smt_ast *a)
{
  const mathsat_smt_ast *mast = mathsat_ast_downcast(a);
  msat_term t = msat_get_model_value(env, mast->t);
  check_msat_error(t);

  expr2tc res;
  if (msat_term_is_true(env, t))
    res = gen_true_expr();
  else if (msat_term_is_false(env, t))
    res = gen_false_expr();
  else
  {
    std::cerr << "Boolean model value is neither true or false" << std::endl;
    abort();
  }

  msat_free(msat_term_repr(t));
  return res;
}

expr2tc
mathsat_convt::get_bv(const type2tc &type, smt_astt a)
{
  assert(a->sort->id >= SMT_SORT_SBV || a->sort->id <= SMT_SORT_FIXEDBV);

  const mathsat_smt_ast *mast = mathsat_ast_downcast(a);
  msat_term t = msat_get_model_value(env, mast->t);
  check_msat_error(t);

  // GMP rational value object.
  mpq_t val;
  mpq_init(val);

  msat_term_to_number(env, t, val);
  check_msat_error(t);
  msat_free(msat_term_repr(t));

  mpz_t num;
  mpz_init(num);
  mpz_set(num, mpq_numref(val));
  char buffer[mpz_sizeinbase(num, 10) + 2];
  mpz_get_str(buffer, 10, num);

  char *foo = buffer;
  int64_t finval = strtoll(buffer, &foo, 10);

  if (buffer[0] != '\0' && (foo == buffer || *foo != '\0')) {
    std::cerr << "Couldn't parse string representation of number \""
              << buffer << "\"" << std::endl;
    abort();
  }

  return smt_convt::get_bv(type, BigInt(finval));
}

expr2tc mathsat_convt::get_fpbv(const type2tc& _t, smt_astt a)
{
  assert(is_floatbv_type(_t));

  const mathsat_smt_ast *mast = mathsat_ast_downcast(a);
  msat_term t = msat_get_model_value(env, mast->t);
  check_msat_error(t);

  // GMP rational value object.
  mpq_t val;
  mpq_init(val);

  msat_term_to_number(env, t, val);
  check_msat_error(t);
  msat_free(msat_term_repr(t));

  mpz_t num;
  mpz_init(num);
  mpz_set(num, mpq_numref(val));
  char buffer[mpz_sizeinbase(num, 10) + 2];
  mpz_get_str(buffer, 10, num);

  ieee_float_spect spec(
    to_floatbv_type(_t).fraction,
    to_floatbv_type(_t).exponent);

  ieee_floatt number(spec);
  number.unpack(BigInt(buffer));

  return constant_floatbv2tc(number);
}

expr2tc
mathsat_convt::get_array_elem(
  const smt_ast *array,
  uint64_t index,
  const type2tc &subtype)
{
  size_t orig_w = array->sort->get_domain_width();
  const mathsat_smt_ast *mast = mathsat_ast_downcast(array);

  smt_astt tmpast = mk_smt_bvint(BigInt(index), false, orig_w);
  const mathsat_smt_ast *tmpa = mathsat_ast_downcast(tmpast);

  msat_term t = msat_make_array_read(env, mast->t, tmpa->t);
  check_msat_error(t);

  mathsat_smt_ast *tmpb = new mathsat_smt_ast(this, convert_sort(subtype), t);
  expr2tc result = get_bv(subtype, tmpb);
  free(tmpb);

  msat_free(msat_term_repr(t));

  return result;
}

<<<<<<< HEAD
=======
tvt
mathsat_convt::l_get(const smt_ast *a)
{
  constant_bool2tc b = get_bool(a);
  if (b->value)
    return tvt(true);

  if (!b->value)
    return tvt(false);

  assert(0);
}

>>>>>>> 0dbdbfef
const std::string
mathsat_convt::solver_text()
{
  std::stringstream ss;
  char * tmp = msat_get_version();
  ss << tmp;
  msat_free(tmp);
  return ss.str();
}

smt_ast *
mathsat_convt::mk_func_app(const smt_sort *s, smt_func_kind k,
                             const smt_ast * const *_args,
                             unsigned int numargs)
{
  const mathsat_smt_ast *args[4];
  unsigned int i;

  assert(numargs <= 4);
  for (i = 0; i < numargs; i++)
    args[i] = mathsat_ast_downcast(_args[i]);

  msat_term r;

  switch (k) {
  case SMT_FUNC_EQ:
    // MathSAT demands we use iff for boolean equivalence.
    if (args[0]->sort->id == SMT_SORT_BOOL)
      r = msat_make_iff(env, args[0]->t, args[1]->t);
    else
      r = msat_make_equal(env, args[0]->t, args[1]->t);
    break;
  case SMT_FUNC_NOTEQ:
  {
    smt_ast *a = mk_func_app(s, SMT_FUNC_EQ, _args, numargs);
    return mk_func_app(s, SMT_FUNC_NOT, &a, 1);
  }
  case SMT_FUNC_NOT:
    r = msat_make_not(env, args[0]->t);
    break;
  case SMT_FUNC_AND:
    r = msat_make_and(env, args[0]->t, args[1]->t);
    break;
  case SMT_FUNC_OR:
    r = msat_make_or(env, args[0]->t, args[1]->t);
    break;
  case SMT_FUNC_XOR:
  {
    // Another thing that mathsat doesn't implement.
    // Do this as and(or(a,b),not(and(a,b)))
    msat_term and2 = msat_make_and(env, args[0]->t, args[1]->t);
    check_msat_error(and2);

    msat_term notand2 = msat_make_not(env, and2);
    check_msat_error(notand2);

    msat_term or1 = msat_make_or(env, args[0]->t, args[1]->t);
    check_msat_error(or1);

    r = msat_make_and(env, or1, notand2);
    break;
  }
  case SMT_FUNC_IMPLIES:
  {
    // MathSAT doesn't seem to implement this; so do it manually. Following the
    // CNF conversion CBMC does, this is: lor(lnot(a), b)
    msat_term nota = msat_make_not(env, args[0]->t);
    check_msat_error(nota);

    r = msat_make_or(env, nota, args[1]->t);
    break;
  }
  case SMT_FUNC_ITE:
    if (s->id == SMT_SORT_BOOL) {
      // MathSAT shows a dislike of implementing this with booleans. Follow
      // CBMC's CNF flattening and make this
      // (with c = cond, t = trueval, f = falseval):
      //
      //   or(and(c,t),and(not(c), f))
      msat_term land1 = msat_make_and(env, args[0]->t, args[1]->t);
      check_msat_error(land1);

      msat_term notval = msat_make_not(env, args[0]->t);
      check_msat_error(notval);

      msat_term land2 = msat_make_and(env, notval, args[2]->t);
      check_msat_error(land2);

      r = msat_make_or(env, land1, land2);
    } else {
      r = msat_make_term_ite(env, args[0]->t, args[1]->t, args[2]->t);
    }
    break;
  case SMT_FUNC_CONCAT:
    r = msat_make_bv_concat(env, args[0]->t, args[1]->t);
    break;
  case SMT_FUNC_BVNOT:
    r = msat_make_bv_not(env, args[0]->t);
    break;
  case SMT_FUNC_NEG:
  case SMT_FUNC_BVNEG:
    if (s->id == SMT_SORT_FLOATBV) {
      r = msat_make_fp_neg(env, args[0]->t);
    } else {
      r = msat_make_bv_neg(env, args[0]->t);
    }
    break;
  case SMT_FUNC_BVAND:
    r = msat_make_bv_and(env, args[0]->t, args[1]->t);
    break;
  case SMT_FUNC_BVOR:
    r = msat_make_bv_or(env, args[0]->t, args[1]->t);
    break;
  case SMT_FUNC_BVXOR:
    r = msat_make_bv_xor(env, args[0]->t, args[1]->t);
    break;
  case SMT_FUNC_ADD:
    r = msat_make_plus(env, args[0]->t, args[1]->t);
    break;
  case SMT_FUNC_SUB:
  {
    msat_term neg_b =
      msat_make_times(env, msat_make_number(env, "-1"), args[1]->t);
    check_msat_error(neg_b);

    r = msat_make_plus(env, args[0]->t, neg_b);
    break;
  }
  case SMT_FUNC_BVADD:
    r = msat_make_bv_plus(env, args[0]->t, args[1]->t);
    break;
  case SMT_FUNC_BVSUB:
    r = msat_make_bv_minus(env, args[0]->t, args[1]->t);
    break;
  case SMT_FUNC_MUL:
    r = msat_make_times(env, args[0]->t, args[1]->t);
    break;
  case SMT_FUNC_BVMUL:
    r = msat_make_bv_times(env, args[0]->t, args[1]->t);
    break;
  case SMT_FUNC_BVSDIV:
    r = msat_make_bv_sdiv(env, args[0]->t, args[1]->t);
    break;
  case SMT_FUNC_BVUDIV:
    r = msat_make_bv_udiv(env, args[0]->t, args[1]->t);
    break;
  case SMT_FUNC_BVSMOD:
    r = msat_make_bv_srem(env, args[0]->t, args[1]->t);
    break;
  case SMT_FUNC_BVUMOD:
    r = msat_make_bv_urem(env, args[0]->t, args[1]->t);
    break;
  case SMT_FUNC_BVSHL:
    r = msat_make_bv_lshl(env, args[0]->t, args[1]->t);
    break;
  case SMT_FUNC_BVLSHR:
    r = msat_make_bv_lshr(env, args[0]->t, args[1]->t);
    break;
  case SMT_FUNC_BVASHR:
    r = msat_make_bv_ashr(env, args[0]->t, args[1]->t);
    break;
  case SMT_FUNC_BVUGTE:
  {
    // This is !ULT
    assert(s->id == SMT_SORT_BOOL);
    const smt_ast *a = mk_func_app(s, SMT_FUNC_BVULT, _args, numargs);
    return mk_func_app(s, SMT_FUNC_NOT, &a, 1);
  }
  case SMT_FUNC_BVUGT:
  {
    // This is !ULTE
    assert(s->id == SMT_SORT_BOOL);
    const smt_ast *a = mk_func_app(s, SMT_FUNC_BVULTE, _args, numargs);
    return mk_func_app(s, SMT_FUNC_NOT, &a, 1);
  }
  case SMT_FUNC_BVULTE:
    r = msat_make_bv_uleq(env, args[0]->t, args[1]->t);
    break;
  case SMT_FUNC_BVULT:
    r = msat_make_bv_ult(env, args[0]->t, args[1]->t);
    break;
  case SMT_FUNC_GTE:
  case SMT_FUNC_BVSGTE:
  {
    // This is !SLT
    assert(s->id == SMT_SORT_BOOL);
    const smt_ast *a = mk_func_app(s, SMT_FUNC_BVSLT, _args, numargs);
    return mk_func_app(s, SMT_FUNC_NOT, &a, 1);
  }
  case SMT_FUNC_GT:
  case SMT_FUNC_BVSGT:
  {
    assert(s->id == SMT_SORT_BOOL);

    // (a > b) iff (b < a)
    if((args[0]->sort->id == SMT_SORT_FLOATBV)
        && (args[1]->sort->id == SMT_SORT_FLOATBV))
      r = msat_make_fp_lt(env, args[1]->t, args[0]->t);
    else
      r = msat_make_bv_slt(env, args[1]->t, args[0]->t);
    break;
  }
  case SMT_FUNC_LTE:
    if((args[0]->sort->id == SMT_SORT_FLOATBV)
        && (args[1]->sort->id == SMT_SORT_FLOATBV))
      r = msat_make_fp_leq(env, args[0]->t, args[1]->t);
    else
      r = msat_make_leq(env, args[0]->t, args[1]->t);
    break;
  case SMT_FUNC_BVSLTE:
      r = msat_make_bv_sleq(env, args[0]->t, args[1]->t);
    break;
  case SMT_FUNC_LT:
  case SMT_FUNC_BVSLT:
    if((args[0]->sort->id == SMT_SORT_FLOATBV)
        && (args[1]->sort->id == SMT_SORT_FLOATBV))
      r = msat_make_fp_lt(env, args[0]->t, args[1]->t);
    else
      r = msat_make_bv_slt(env, args[0]->t, args[1]->t);
    break;
  case SMT_FUNC_STORE:
    r = msat_make_array_write(env, args[0]->t, args[1]->t, args[2]->t);
    break;
  case SMT_FUNC_SELECT:
    r = msat_make_array_read(env, args[0]->t, args[1]->t);
    break;
  case SMT_FUNC_ISZERO:
    r = msat_make_fp_iszero(env, args[0]->t);
    break;
  case SMT_FUNC_FABS:
    r = msat_make_fp_abs(env, args[0]->t);
    break;
  case SMT_FUNC_ISNAN:
    r = msat_make_fp_isnan(env, args[0]->t);
    break;
  case SMT_FUNC_ISINF:
    r = msat_make_fp_isinf(env, args[0]->t);
    break;
  case SMT_FUNC_ISNORMAL:
    r = msat_make_fp_isnormal(env, args[0]->t);
    break;
  case SMT_FUNC_ISNEG:
    r = msat_make_fp_isneg(env, args[0]->t);
    break;
  case SMT_FUNC_ISPOS:
    r = msat_make_fp_ispos(env, args[0]->t);
    break;
  case SMT_FUNC_IEEE_EQ:
    r = msat_make_fp_equal(env, args[0]->t, args[1]->t);
    break;
  case SMT_FUNC_BV2FLOAT:
  {
    unsigned sw = s->get_significand_width();
    unsigned ew = s->get_data_width() - sw;
    r = msat_make_fp_from_ieeebv(env, ew, sw, args[0]->t);
    break;
  }
  case SMT_FUNC_FLOAT2BV:
    r = msat_make_fp_as_ieeebv(env, args[0]->t);
    break;
  default:
    std::cerr << "Unhandled SMT function \"" << smt_func_name_table[k] << "\" "
              << "in mathsat conversion" << std::endl;
    abort();
  }
  check_msat_error(r);

  return new mathsat_smt_ast(this, s, r);
}

smt_sortt
mathsat_convt::mk_sort(const smt_sort_kind k, ...)
{
  va_list ap;

  va_start(ap, k);
  switch (k) {
  case SMT_SORT_INT:
    return new mathsat_smt_sort(k, msat_get_integer_type(env));
  case SMT_SORT_REAL:
    return new mathsat_smt_sort(k, msat_get_rational_type(env));
  case SMT_SORT_FIXEDBV:
  case SMT_SORT_UBV:
  case SMT_SORT_SBV:
  {
    unsigned long uint = va_arg(ap, unsigned long);
    return new mathsat_smt_sort(k, msat_get_bv_type(env, uint), uint);
  }
  case SMT_SORT_FLOATBV:
  {
    unsigned ew = va_arg(ap, unsigned long);
    unsigned sw = va_arg(ap, unsigned long);
    return mk_fpbv_sort(ew, sw);
  }
  case SMT_SORT_FLOATBV_RM:
    return new mathsat_smt_sort(k, msat_get_fp_roundingmode_type(env));
  case SMT_SORT_ARRAY:
  {
    const mathsat_smt_sort *dom = va_arg(ap, const mathsat_smt_sort *);
    const mathsat_smt_sort *range = va_arg(ap, const mathsat_smt_sort *);
    assert(int_encoding || dom->get_data_width() != 0);

    // The range data width is allowed to be zero, which happens if the range
    // is not a bitvector / integer
    unsigned int data_width = range->get_data_width();
    if (range->id == SMT_SORT_STRUCT || range->id == SMT_SORT_BOOL || range->id == SMT_SORT_UNION)
      data_width = 1;

    return new mathsat_smt_sort(k, msat_get_array_type(env, dom->s, range->s),
                                data_width, dom->get_data_width(), range);
  }
  case SMT_SORT_BOOL:
  {

    auto b = new mathsat_smt_sort(k, msat_get_bool_type(env));
    std::cout << b << std::endl;
    return b;
  }
  case SMT_SORT_STRUCT:
  case SMT_SORT_UNION:
    std::cerr << "MathSAT does not support tuples" << std::endl;
    abort();
  }

  std::cerr << "MathSAT sort conversion fell through" << std::endl;
  abort();
}

smt_astt
mathsat_convt::mk_smt_int(const mp_integer &theint, bool sign __attribute__((unused)))
{
  char buffer[256], *n = nullptr;
  n = theint.as_string(buffer, 256);
  assert(n != nullptr);

  msat_term t = msat_make_number(env, n);
  check_msat_error(t);

  smt_sortt s = mk_sort(SMT_SORT_INT);
  return new mathsat_smt_ast(this, s, t);
}

smt_ast *
mathsat_convt::mk_smt_real(const std::string &str)
{
  msat_term t = msat_make_number(env, str.c_str());
  check_msat_error(t);

  smt_sortt s = mk_sort(SMT_SORT_REAL);
  return new mathsat_smt_ast(this, s, t);
}

smt_astt
mathsat_convt:: mk_smt_bvint(const mp_integer &theint, bool sign, unsigned int w)
{
  std::stringstream ss;

  // MathSAT refuses to parse negative integers. So, feed it binary.
  std::string str = integer2binary(theint, w);

  // Make bv int from textual representation.
  msat_term t = msat_make_bv_number(env, str.c_str(), w, 2);
  check_msat_error(t);

  smt_sortt s = mk_sort(ctx->int_encoding ? SMT_SORT_INT : sign ? SMT_SORT_SBV : SMT_SORT_UBV, w);
  return new mathsat_smt_ast(this, s, t);
}

smt_astt mathsat_convt::mk_smt_fpbv(const ieee_floatt &thereal)
{
  const mp_integer sig = thereal.get_fraction();

  // If the number is denormal, we set the exponent to 0
  const mp_integer exp = thereal.is_normal() ?
    thereal.get_exponent() + thereal.spec.bias() : 0;

  std::string sgn_str = thereal.get_sign() ? "1" : "0";
  std::string exp_str = integer2binary(exp, thereal.spec.e);
  std::string sig_str = integer2binary(sig, thereal.spec.f);

  std::string smt_str = "(fp #b" + sgn_str;
  smt_str += " #b" + exp_str;
  smt_str += " #b" + sig_str;
  smt_str += ")";

  msat_term t = msat_from_string(env, smt_str.c_str());
  check_msat_error(t);

  type2tc new_fp_type;
  migrate_type(thereal.spec.to_type(), new_fp_type);
  smt_sortt s = convert_sort(new_fp_type);

  return new mathsat_smt_ast(this, s, t);
}

smt_astt mathsat_convt::mk_smt_fpbv_nan(unsigned ew, unsigned sw)
{
  msat_term t = msat_make_fp_nan(env, ew, sw);
  check_msat_error(t);

  smt_sortt s = mk_sort(SMT_SORT_FLOATBV, ew, sw);
  return new mathsat_smt_ast(this, s, t);
}

smt_astt mathsat_convt::mk_smt_fpbv_inf(bool sgn, unsigned ew, unsigned sw)
{
  msat_term t =
    sgn ? msat_make_fp_minus_inf(env, ew, sw) : msat_make_fp_plus_inf(env, ew, sw);
  check_msat_error(t);

  smt_sortt s = mk_sort(SMT_SORT_FLOATBV, ew, sw);
  return new mathsat_smt_ast(this, s, t);
}

smt_astt mathsat_convt::mk_smt_fpbv_rm(ieee_floatt::rounding_modet rm)
{
  msat_term t;
  switch(rm)
  {
    case ieee_floatt::ROUND_TO_EVEN:
      t = msat_make_fp_roundingmode_nearest_even(env);
      break;
    case ieee_floatt::ROUND_TO_MINUS_INF:
      t = msat_make_fp_roundingmode_minus_inf(env);
      break;
    case ieee_floatt::ROUND_TO_PLUS_INF:
      t = msat_make_fp_roundingmode_plus_inf(env);
      break;
    case ieee_floatt::ROUND_TO_ZERO:
      t = msat_make_fp_roundingmode_zero(env);
      break;
    default:
      abort();
  }
  check_msat_error(t);

  smt_sortt s = mk_sort(SMT_SORT_FLOATBV_RM);
  return new mathsat_smt_ast(this, s, t);
}

smt_astt mathsat_convt::mk_smt_typecast_from_fpbv(const typecast2t &cast)
{
  // Rounding mode symbol
  smt_astt rm_const;

  smt_astt from = convert_ast(cast.from);
  const mathsat_smt_ast *mfrom = mathsat_ast_downcast(from);

  msat_term t;
  smt_sortt s = nullptr;
  if(is_bv_type(cast.type)) {
    s = mk_sort(is_signedbv_type(cast.type) ? SMT_SORT_SBV : SMT_SORT_UBV, cast.type->get_width());

    // Conversion from float to integers always truncate, so we assume
    // the round mode to be toward zero
    rm_const = mk_smt_fpbv_rm(ieee_floatt::ROUND_TO_ZERO);
    const mathsat_smt_ast *mrm = mathsat_ast_downcast(rm_const);

    t = msat_make_fp_to_bv(env, cast.type->get_width(), mrm->t, mfrom->t);
  } else if(is_floatbv_type(cast.type)) {
    s = convert_sort(cast.type);
    unsigned sw = s->get_significand_width();
    unsigned ew = s->get_data_width() - sw;

    // Use the round mode
    rm_const = convert_rounding_mode(cast.rounding_mode);
    const mathsat_smt_ast *mrm = mathsat_ast_downcast(rm_const);

    t = msat_make_fp_cast(env, ew, sw, mrm->t, mfrom->t);
  }
  else
    abort();

  check_msat_error(t);
  assert(s != nullptr);

  return new mathsat_smt_ast(this, s, t);
}

smt_astt mathsat_convt::mk_smt_typecast_to_fpbv(const typecast2t &cast)
{
  smt_astt rm = convert_rounding_mode(cast.rounding_mode);
  const mathsat_smt_ast *mrm = mathsat_ast_downcast(rm);

  smt_astt from = convert_ast(cast.from);
  const mathsat_smt_ast *mfrom = mathsat_ast_downcast(from);

  smt_sortt s = convert_sort(cast.type);
  unsigned sw = s->get_significand_width();
  unsigned ew = s->get_data_width() - sw;

  msat_term t;
  if(is_bool_type(cast.from))
  {
    // For bools, there is no direct conversion, so the cast is
    // transformed into fpa = b ? 1 : 0;
    const smt_ast *args[3];
    args[0] = from;
    args[1] = convert_ast(gen_one(cast.type));
    args[2] = convert_ast(gen_zero(cast.type));

    return mk_func_app(s, SMT_FUNC_ITE, args, 3);
  }

  if(is_unsignedbv_type(cast.from))
    t = msat_make_fp_from_ubv(env, ew, sw, mrm->t, mfrom->t);

  if(is_signedbv_type(cast.from))
    t = msat_make_fp_from_sbv(env, ew, sw, mrm->t, mfrom->t);

  if(is_floatbv_type(cast.from))
    t = msat_make_fp_cast(env, ew, sw, mrm->t, mfrom->t);

  check_msat_error(t);
  return new mathsat_smt_ast(this, s, t);
}

smt_astt mathsat_convt::mk_smt_nearbyint_from_float(const nearbyint2t& expr)
{
  // Rounding mode symbol
  smt_astt rm = convert_rounding_mode(expr.rounding_mode);
  const mathsat_smt_ast *mrm = mathsat_ast_downcast(rm);

  smt_astt from = convert_ast(expr.from);
  const mathsat_smt_ast *mfrom = mathsat_ast_downcast(from);

  // Conversion from float, using the correct rounding mode
  msat_term t = msat_make_fp_round_to_int(env, mrm->t, mfrom->t);
  check_msat_error(t);

  smt_sortt s = convert_sort(expr.type);
  return new mathsat_smt_ast(this, s, t);
}

smt_astt mathsat_convt::mk_smt_fpbv_arith_ops(const expr2tc& expr)
{
  // Rounding mode symbol
  smt_astt rm = convert_rounding_mode(*expr->get_sub_expr(0));
  const mathsat_smt_ast *mrm = mathsat_ast_downcast(rm);

  // Sides
  smt_astt s1 = convert_ast(*expr->get_sub_expr(1));
  const mathsat_smt_ast *ms1 = mathsat_ast_downcast(s1);

  msat_term t;
  if(is_ieee_sqrt2t(expr))
  {
    t = msat_make_fp_sqrt(env, mrm->t, ms1->t);
  }
  else
  {
    smt_astt s2 = convert_ast(*expr->get_sub_expr(2));
    const mathsat_smt_ast *ms2 = mathsat_ast_downcast(s2);

    switch (expr->expr_id)
    {
      case expr2t::ieee_add_id:
        t = msat_make_fp_plus(env, mrm->t, ms1->t, ms2->t);
        break;
      case expr2t::ieee_sub_id:
        t = msat_make_fp_minus(env, mrm->t, ms1->t, ms2->t);
        break;
      case expr2t::ieee_mul_id:
        t = msat_make_fp_times(env, mrm->t, ms1->t, ms2->t);
        break;
      case expr2t::ieee_div_id:
        t = msat_make_fp_div(env, mrm->t, ms1->t, ms2->t);
        break;
      case expr2t::ieee_fma_id:
      {
        // Mathsat doesn't support fma for now, if we force
        // the multiplication, it will provide the wrong answer
        std::cerr << "Mathsat doesn't support the fused multiply-add "
            "(fp.fma) operator" << std::endl;
      }
      default:
        abort();
    }
  }
  check_msat_error(t);

  smt_sortt s = convert_sort(expr->type);
  return new mathsat_smt_ast(this, s, t);
}

smt_astt mathsat_convt::mk_smt_fpbv_fma(const expr2tc& expr)
{
  return fp_convt::mk_smt_fpbv_fma(expr);
}

smt_ast *
mathsat_convt::mk_smt_bool(bool val)
{
  const smt_sort *s = boolean_sort;
  return new mathsat_smt_ast(this, s, (val) ? msat_make_true(env)
                                      : msat_make_false(env));
}

smt_ast *
mathsat_convt::mk_array_symbol(const std::string &name, const smt_sort *s,
                               smt_sortt array_subtype __attribute__((unused)))
{
  return mk_smt_symbol(name, s);
}

smt_ast *
mathsat_convt::mk_smt_symbol(const std::string &name, const smt_sort *s)
{
  const mathsat_smt_sort *ms = mathsat_sort_downcast(s);
  // XXX - does 'd' leak?
  msat_decl d = msat_declare_function(env, name.c_str(), ms->s);
  assert(!MSAT_ERROR_DECL(d) && "Invalid function symbol declaration sort");

  msat_term t = msat_make_constant(env, d);
  check_msat_error(t);
  return new mathsat_smt_ast(this, s, t);
}

smt_sort *
mathsat_convt::mk_struct_sort(const type2tc &type __attribute__((unused)))
{
  abort();
}

smt_ast *
mathsat_convt::mk_extract(const smt_ast *a, unsigned int high,
                          unsigned int low, const smt_sort *s)
{
  const mathsat_smt_ast *mast = mathsat_ast_downcast(a);

  // If it's a floatbv, convert it to bv
  if(a->sort->id == SMT_SORT_FLOATBV)
  {
    msat_term t = msat_make_fp_as_ieeebv(env, mast->t);
    check_msat_error(t);

    smt_ast * bv = new mathsat_smt_ast(this, s, t);
    mast = mathsat_ast_downcast(bv);
  }

  msat_term t = msat_make_bv_extract(env, high, low, mast->t);
  check_msat_error(t);

  return new mathsat_smt_ast(this, s, t);
}

const smt_ast *
mathsat_convt::convert_array_of(smt_astt init_val, unsigned long domain_width)
{
  return default_convert_array_of(init_val, domain_width, this);
}

void
mathsat_convt::add_array_constraints_for_solving()
{
}

void
mathsat_convt::push_array_ctx()
{
}

void
mathsat_convt::pop_array_ctx()
{
}

const smt_ast* mathsat_smt_ast::select(smt_convt* ctx, const expr2tc& idx) const
{
  const smt_ast *args[2];
  args[0] = this;
  args[1] = ctx->convert_ast(idx);
  const smt_sort *rangesort = mathsat_sort_downcast(sort)->rangesort;
  return ctx->mk_func_app(rangesort, SMT_FUNC_SELECT, args, 2);
}

void mathsat_smt_ast::dump() const
{
  std::cout << msat_to_smtlib2(*_env, t) << std::endl;
}

smt_sortt mathsat_convt::mk_fpbv_sort(const unsigned ew, const unsigned sw)
{
  return
    new mathsat_smt_sort(SMT_SORT_FLOATBV, msat_get_fp_type(env, ew, sw), ew + sw, sw);
}

void mathsat_convt::dump_smt()
{
  print_mathsat_formula();
}<|MERGE_RESOLUTION|>--- conflicted
+++ resolved
@@ -226,22 +226,6 @@
   return result;
 }
 
-<<<<<<< HEAD
-=======
-tvt
-mathsat_convt::l_get(const smt_ast *a)
-{
-  constant_bool2tc b = get_bool(a);
-  if (b->value)
-    return tvt(true);
-
-  if (!b->value)
-    return tvt(false);
-
-  assert(0);
-}
-
->>>>>>> 0dbdbfef
 const std::string
 mathsat_convt::solver_text()
 {
