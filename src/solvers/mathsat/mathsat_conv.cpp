--- conflicted
+++ resolved
@@ -135,6 +135,8 @@
 expr2tc
 mathsat_convt::get_bv(const type2tc &type, smt_astt a)
 {
+  (void) type;
+  (void) a;
 //  assert(a->sort->id >= SMT_SORT_SBV || a->sort->id <= SMT_SORT_FIXEDBV);
 //
 //  const mathsat_smt_ast *mast = mathsat_ast_downcast(a);
@@ -557,7 +559,7 @@
   abort();
 }
 
-smt_ast *
+smt_astt
 mathsat_convt::mk_smt_int(const mp_integer &theint, bool sign __attribute__((unused)))
 {
   char buffer[256], *n = nullptr;
@@ -581,19 +583,19 @@
   return new mathsat_smt_ast(this, s, t);
 }
 
-smt_ast *
-mathsat_convt::mk_smt_bvint(const mp_integer &theint, bool sign, unsigned int width)
+smt_astt
+mathsat_convt:: mk_smt_bvint(const mp_integer &theint, bool sign, unsigned int w)
 {
   std::stringstream ss;
 
   // MathSAT refuses to parse negative integers. So, feed it binary.
-  std::string str = integer2binary(theint, width);
+  std::string str = integer2binary(theint, w);
 
   // Make bv int from textual representation.
-  msat_term t = msat_make_bv_number(env, str.c_str(), width, 2);
-  check_msat_error(t);
-
-  smt_sortt s = mk_sort(ctx->int_encoding ? SMT_SORT_INT : sign ? SMT_SORT_SBV : SMT_SORT_UBV, width);
+  msat_term t = msat_make_bv_number(env, str.c_str(), w, 2);
+  check_msat_error(t);
+
+  smt_sortt s = mk_sort(ctx->int_encoding ? SMT_SORT_INT : sign ? SMT_SORT_SBV : SMT_SORT_UBV, w);
   return new mathsat_smt_ast(this, s, t);
 }
 
@@ -678,11 +680,7 @@
   const mathsat_smt_ast *mfrom = mathsat_ast_downcast(from);
 
   msat_term t;
-<<<<<<< HEAD
-  smt_sortt s;
-=======
-  smt_sort *s = nullptr;
->>>>>>> e1737c5d
+  smt_sortt s = nullptr;
   if(is_bv_type(cast.type)) {
     s = mk_sort(is_signedbv_type(cast.type) ? SMT_SORT_SBV : SMT_SORT_UBV, cast.type->get_width());
 
@@ -914,37 +912,10 @@
   std::cout << msat_to_smtlib2(*_env, t) << std::endl;
 }
 
-<<<<<<< HEAD
 smt_sortt mathsat_convt::mk_fpbv_sort(const unsigned ew, const unsigned sw)
 {
   return
     new mathsat_smt_sort(SMT_SORT_FLOATBV, msat_get_fp_type(env, ew, sw), ew + sw, sw);
-=======
-size_t
-mathsat_convt::get_exp_width(smt_sortt sort)
-{
-  const mathsat_smt_sort *ms = mathsat_sort_downcast(sort);
-  size_t exp_width, mant_width;
-  int ret = msat_is_fp_type(env, ms->t, &exp_width, &mant_width);
-  assert(ret != 0 && "Non FP type passed to mathsat_convt::get_exp_width");
-  return exp_width;
-}
-
-size_t
-mathsat_convt::get_mant_width(smt_sortt sort)
-{
-  const mathsat_smt_sort *ms = mathsat_sort_downcast(sort);
-  size_t exp_width, mant_width;
-  int ret = msat_is_fp_type(env, ms->t, &exp_width, &mant_width);
-  assert(ret != 0 && "Non FP type passed to mathsat_convt::get_mant_width");
-  return mant_width;
-}
-
-mathsat_smt_ast::~mathsat_smt_ast()
-{
-  // We don't need to free the AST or the sort,
-  // as freeing env does exactly the same
->>>>>>> e1737c5d
 }
 
 void mathsat_convt::dump_smt()
