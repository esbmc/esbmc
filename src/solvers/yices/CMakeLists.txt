function(findyices versionstr libyices incyices)
    find_library(LIBYICES yices NAMES libyices.so PATHS "${ARGN}" PATH_SUFFIXES lib NO_DEFAULT_PATH)
    find_path(INCYICES yices.h PATHS "${ARGN}/include" NO_DEFAULT_PATH)
    if ((LIBYICES STREQUAL "LIBYICES-NOTFOUND") OR (INCYICES STREQUAL "INCYICES-NOTFOUND"))
        return()
    endif ()

    get_filename_component(YICES_LIBDIR "${LIBYICES}" DIRECTORY)
    try_run(YICESRUNS YICESCOMPILES ${CMAKE_CURRENT_BINARY_DIR} ${CMAKE_CURRENT_SOURCE_DIR}/try_yices.c
            CMAKE_FLAGS -DINCLUDE_DIRECTORIES=${ARGN}/include -DLINK_DIRECTORIES=${YICES_LIBDIR}
            LINK_LIBRARIES yices
            COMPILE_OUTPUT_VARIABLE YICESCOMPILESTR
            RUN_OUTPUT_VARIABLE YICESVERSIONSTR)

    if ((NOT YICESRUNS EQ 0) OR (NOT YICESCOMPILES))
        if (DEBUG_TRY_RUNS)
            message("Failed yices compilation compile: ${YICESCOMPILESTR}")
        endif ()
        return()
    endif ()

    set(${libyices} "${LIBYICES}" PARENT_SCOPE)
    set(${incyices} "${ARGN}/include" PARENT_SCOPE)
    set(${versionstr} "${YICESVERSIONSTR}" PARENT_SCOPE)
endfunction()

if (DEFINED DISABLE_YICES)
    if (DEFINED ENABLE_YICES)
        message(SEND_ERROR "Can't request both disable and enable yices")
    endif ()
    set(YESWEUSED_DIABLE_YICES, "${DISABLE_YICES}")
    return()
endif ()

set(LIBYICES "LIBYICES-NOTFOUND")
set(INCYICES "LIBYICES-NOTFOUND")

if (DEFINED YICES_DIR)
    findyices(YICESVERSIONSTR LIBYICES INCYICES "${YICES_DIR}")
    if (LIBYICES STREQUAL "LIBYICES-NOTFOUND")
        message(SEND_ERROR "Couldn't find YICES where you pointed YICES_DIR: ${YICES_DIR}")
    endif ()
endif ()

if ((LIBYICES STREQUAL "LIBYICES-NOTFOUND") AND (NOT $ENV{SATDIR64} STREQUAL ""))
    findyices(YICESVERSIONSTR LIBYICES INCYICES "$ENV{SATDIR64}/yices")
endif ()

if ((LIBYICES STREQUAL "LIBYICES-NOTFOUND") AND (NOT $ENV{SATDIR32} STREQUAL ""))
    findyices(YICESVERSIONSTR LIBYICES INCYICES "$ENV{SATDIR32}/yices")
endif ()

if ((LIBYICES STREQUAL LIBYICES INCYICES "LIBYICES-NOTFOUND") AND (NOT $ENV{SATDIR} STREQUAL ""))
    findyices(YICESVERSIONSTR LIBYICES INCYICES "$ENV{SATDIR}/yices")
endif ()

if (LIBYICES STREQUAL "LIBYICES-NOTFOUND")
    findyices(YICESVERSIONSTR LIBYICES INCYICES "$ENV{HOME}/yices")
endif ()

if (LIBYICES STREQUAL "LIBYICES-NOTFOUND")
    # Try default search instead
    find_library(LIBYICES yices)
    set(YICESVERSIONSTR "(system)")
endif ()

if (LIBYICES STREQUAL "LIBYICES-NOTFOUND")
    if (DEFINED ENABLE_YICES)
        message(SEND_ERROR "YICES requested, but couldn't find it; please point YICES_DIR at it")
    endif ()
    # Otherwise, YICES neither found nor requested, so ignore it.
else ()
    # Got it; build stuff.
    add_library(solveryices yices_conv.cpp)    
    target_include_directories(solveryices
            PRIVATE ${INCYICES}
            PRIVATE ${Boost_INCLUDE_DIRS}
            PRIVATE ${CMAKE_CURRENT_SOURCE_DIR})
    if(DEFINED GMP_DIR)
        find_library(LIBGMP_CUSTOM gmp NAMES libgmp.a PATHS ${GMP_DIR} PATH_SUFFIXES lib NO_DEFAULT_PATH)
<<<<<<< HEAD
        message(STATUS "Using gmp: ${LIBGMP_CUSTOM}")
=======
        message(STATUS "Custom gmp found: ${LIBGMP_CUSTOM}")
>>>>>>> 5418fa94
        target_link_libraries(solveryices "${LIBYICES}" "${LIBGMP_CUSTOM}")
    else ()
        target_link_libraries(solveryices "${LIBYICES}")
    endif ()
    
    set(ENABLE_YICES "1")
    message(STATUS "YICES version: ${YICESVERSIONSTR}")

    # Add to solver link
    target_link_libraries(solvers INTERFACE solveryices)

    if (YICESVERSIONSTR VERSION_GREATER 2.5.2)
        message(WARNING "Danger Will Robinson: the version of Yices you have is GPL licensed, distribution is impossible")
    endif ()

    set(ESBMC_ENABLE_yices 1 PARENT_SCOPE)
    set(ESBMC_AVAILABLE_SOLVERS "${ESBMC_AVAILABLE_SOLVERS} yices" PARENT_SCOPE)
endif ()<|MERGE_RESOLUTION|>--- conflicted
+++ resolved
@@ -78,11 +78,7 @@
             PRIVATE ${CMAKE_CURRENT_SOURCE_DIR})
     if(DEFINED GMP_DIR)
         find_library(LIBGMP_CUSTOM gmp NAMES libgmp.a PATHS ${GMP_DIR} PATH_SUFFIXES lib NO_DEFAULT_PATH)
-<<<<<<< HEAD
-        message(STATUS "Using gmp: ${LIBGMP_CUSTOM}")
-=======
         message(STATUS "Custom gmp found: ${LIBGMP_CUSTOM}")
->>>>>>> 5418fa94
         target_link_libraries(solveryices "${LIBYICES}" "${LIBGMP_CUSTOM}")
     else ()
         target_link_libraries(solveryices "${LIBYICES}")
