#include <solvers/smt/smt_conv.h>
#include <solvers/smt/smt_tuple.h>
#include <solvers/smt/smt_tuple_flat.h>
#include <sstream>
#include <util/base_type.h>
#include <util/c_types.h>

/* An optimisation of the tuple flattening technique found in smt_tuple_sym.cpp,
 * where we separate out tuple elements into their own variables without any
 * name mangling, and avoid un-necessary operations on elements when the tuple
 * is manipulated.
 *
 * Arrays are handled by using the array flattener API */

void
tuple_node_smt_ast::make_free(smt_convt *ctx)
{
  if (elements.size() != 0)
    return;

  tuple_smt_sortt ts = to_tuple_sort(sort);
  const struct_union_data &strct = ctx->get_type_def(ts->thetype);

  elements.resize(strct.members.size());

  unsigned int i = 0;
  for(auto const &it :strct.members)
  {
    smt_sortt newsort = ctx->convert_sort(it);
    std::string fieldname = name + "." + strct.member_names[i].as_string();

    if (is_tuple_ast_type(it)) {
      elements[i] = ctx->tuple_api->tuple_fresh(newsort, fieldname);
    } else if (is_tuple_array_ast_type(it)) {
      std::string newname = ctx->mk_fresh_name(fieldname);
      smt_sortt subsort = ctx->convert_sort(get_array_subtype(it));
      elements[i] = flat.array_conv.mk_array_symbol(newname, newsort, subsort);
    } else if (is_array_type(it)) {
      elements[i] = ctx->mk_fresh(newsort, fieldname,
                                  ctx->convert_sort(get_array_subtype(it)));
    } else {
      elements[i] = ctx->mk_fresh(newsort, fieldname);
    }

    i++;
  }
}

smt_astt
tuple_node_smt_ast::ite(smt_convt *ctx, smt_astt cond, smt_astt falseop) const
{
  // So - we need to generate an ite between true_val and false_val, that gets
  // switched on based on cond, and store the output into result. Do this by
  // projecting each member out of our arguments and computing another ite
  // over each member. Note that we always make assertions here, because the
  // ite is always true. We return the output symbol.
  tuple_node_smt_astt true_val = this;
  tuple_node_smt_astt false_val = to_tuple_node_ast(falseop);
  tuple_smt_sortt thissort = to_tuple_sort(sort);
  std::string name = ctx->mk_fresh_name("tuple_ite::") + ".";
  tuple_node_smt_ast *result_sym =
    new tuple_node_smt_ast(flat, ctx, sort, name);

  const_cast<tuple_node_smt_ast*>(true_val)->make_free(ctx);
  const_cast<tuple_node_smt_ast*>(false_val)->make_free(ctx);

  const struct_union_data &data = ctx->get_type_def(thissort->thetype);
  result_sym->elements.resize(data.members.size());

  // Iterate through each field and encode an ite.
  for(unsigned int i = 0; i < data.members.size(); i++)
  {
    smt_astt truepart = true_val->project(ctx, i);
    smt_astt falsepart = false_val->project(ctx, i);

    smt_astt result_ast = truepart->ite(ctx, cond, falsepart);

    result_sym->elements[i] = result_ast;
  }

  return result_sym;
}

void
tuple_node_smt_ast::assign(smt_convt *ctx, smt_astt sym) const
{
  // If we're being assigned to something, populate all our vars first
  const_cast<tuple_node_smt_ast*>(this)->make_free(ctx);

  tuple_node_smt_astt target = to_tuple_node_ast(sym);
  assert(target->elements.size() == 0 &&
        "tuple smt assign with elems populated");

  tuple_node_smt_ast *destination = const_cast<tuple_node_smt_ast *>(target);

  // Just copy across element data.
  destination->elements = elements;
}

smt_astt
tuple_node_smt_ast::eq(smt_convt *ctx, smt_astt other) const
{
  const_cast<tuple_node_smt_ast*>(to_tuple_node_ast(other))->make_free(ctx);

  // We have two tuple_node_smt_asts and need to create a boolean ast representing
  // their equality: iterate over all their members, compute an equality for
  // each of them, and then combine that into a final ast.
  tuple_node_smt_astt ta = this;
  tuple_node_smt_astt tb = to_tuple_node_ast(other);
  tuple_smt_sortt ts = to_tuple_sort(sort);
  const struct_union_data &data = ctx->get_type_def(ts->thetype);

  smt_convt::ast_vec eqs;
  eqs.reserve(data.members.size());

  // Iterate through each field and encode an equality.
  for(unsigned int i = 0; i < data.members.size(); i++)
  {
    smt_astt side1 = ta->project(ctx, i);
    smt_astt side2 = tb->project(ctx, i);
    eqs.push_back(side1->eq(ctx, side2));
  }

  // Create an ast representing the fact that all the members are equal.
  return ctx->make_conjunct(eqs);
}

smt_astt
tuple_node_smt_ast::update(smt_convt *ctx, smt_astt value, unsigned int idx,
    expr2tc idx_expr __attribute__((unused)) /*ndebug*/) const
{
  smt_convt::ast_vec eqs;
  assert(is_nil_expr(idx_expr) && "Can't apply non-constant index update to "
         "structure");

  std::string name = ctx->mk_fresh_name("tuple_update::") + ".";
  tuple_node_smt_ast *result = new tuple_node_smt_ast(flat, ctx, sort, name);
  result->elements = elements;
  result->make_free(ctx);
  result->elements[idx] = value;

  return result;
}

smt_astt
tuple_node_smt_ast::select(smt_convt *ctx __attribute__((unused)),
    const expr2tc &idx __attribute__((unused))) const
{
  std::cerr << "Select operation applied to tuple" << std::endl;
  abort();
}

smt_astt
tuple_node_smt_ast::project(smt_convt *ctx, unsigned int idx) const
{
  // Create an AST representing the i'th field of the tuple a. This means we
  // have to open up the (tuple symbol) a, tack on the field name to the end
  // of that name, and then return that. It now names the variable that contains
  // the value of that field. If it's actually another tuple, we instead return
  // a new tuple_node_smt_ast containing its name.

  // If someone is projecting out of us, then now is an excellent time to
  // actually allocate all our pieces of ASTs as variables.
  const_cast<tuple_node_smt_ast*>(this)->make_free(ctx);

#ifndef NDEBUG
  tuple_smt_sortt ts = to_tuple_sort(sort);
  const struct_union_data &data = ctx->get_type_def(ts->thetype);
  assert(idx < data.members.size() && "Out-of-bounds tuple element accessed");
#endif
  return elements[idx];
}

smt_astt
smt_tuple_node_flattener::tuple_create(const expr2tc &structdef)
{
  // From a vector of expressions, create a tuple representation by creating
  // a fresh name and assigning members into it.
  std::string name = ctx->mk_fresh_name("tuple_create::");
  // Add a . suffix because this is of tuple type.
  name += ".";

  tuple_node_smt_ast *result =
    new tuple_node_smt_ast(*this, ctx, ctx->convert_sort(structdef->type),
                           name);
  result->elements.resize(structdef->get_num_sub_exprs());

  for (unsigned int i = 0; i < structdef->get_num_sub_exprs(); i++) {
    smt_astt tmp = ctx->convert_ast(*structdef->get_sub_expr(i));
    result->elements[i] = tmp;
  }

  return result;
}

smt_astt
smt_tuple_node_flattener::tuple_fresh(smt_sortt s, std::string name)
{
  if (name == "")
    name = ctx->mk_fresh_name("tuple_fresh::") + ".";

  if (s->id == SMT_SORT_ARRAY) {
    tuple_smt_sortt sort = to_tuple_sort(s);
    assert(is_array_type(sort->thetype));
    smt_sortt subtype = ctx->convert_sort(to_array_type(sort->thetype).subtype);
    return array_conv.mk_array_symbol(name, s, subtype);
  } else {
    return new tuple_node_smt_ast(*this, ctx, s, name);
  }
}

smt_astt
smt_tuple_node_flattener::mk_tuple_symbol(const std::string &name, smt_sortt s)
{

  // Because this tuple flattening doesn't join tuples through the symbol
  // table, there are some special names that need to be intercepted.
  if (name == "0" || name == "NULL")
    return ctx->null_ptr_ast;
  else if (name == "INVALID")
    return ctx->invalid_ptr_ast;

  // We put a '.' on the end of all symbols to deliminate the rest of the
  // name. However, these names may become expressions again, then be converted
  // again, thus accumulating dots. So don't.
  std::string name2 = name;
  if (name2[name2.size() - 1] != '.')
    name2 += ".";

  assert(s->id != SMT_SORT_ARRAY);
  return new tuple_node_smt_ast(*this, ctx, s, name2);
}

smt_astt
smt_tuple_node_flattener::mk_tuple_array_symbol(const expr2tc &expr)
{
  // Exactly the same as creating a tuple symbol, but for arrays.
  const symbol2t &sym = to_symbol2t(expr);
  std::string name = sym.get_symbol_name() + "[]";
  smt_sortt sort = ctx->convert_sort(ctx->flatten_array_type(sym.type));
  smt_sortt subtype = ctx->convert_sort(ctx->get_flattened_array_subtype(sym.type));
  return array_conv.mk_array_symbol(name, sort, subtype);
}

smt_astt
smt_tuple_node_flattener::tuple_array_create(const type2tc &array_type,
                              smt_astt *inputargs,
                              bool const_array,
                              smt_sortt domain)
{
  // Create a tuple array from a constant representation. This means that
  // either we have an array_of or a constant_array. Handle this by creating
  // a fresh tuple array symbol, then repeatedly updating it with tuples at each
  // index. Ignore infinite arrays, they're "not for you".
  // XXX - probably more efficient to update each member array, but not now.
  smt_sortt sort = ctx->convert_sort(array_type);
  smt_sortt subtype = ctx->convert_sort(get_array_subtype(array_type));

  // Optimise the creation of a const array.
  if (const_array)
    return array_conv.convert_array_of_wsort(inputargs[0],
                                             domain->get_data_width(), sort);

  // Otherwise, we'll need to create a new array, and update data into it.
  std::string name = ctx->mk_fresh_name("tuple_array_create::") + ".";
  smt_astt newsym = array_conv.mk_array_symbol(name, sort, subtype);

  // Check size
  const array_type2t &arr_type = to_array_type(array_type);
  if (arr_type.size_is_infinite) {
    // Guarentee nothing, this is modelling only.
    return newsym;
  } else if (!is_constant_int2t(arr_type.array_size)) {
    std::cerr << "Non-constant sized array of type constant_array_of2t"
              << std::endl;
    abort();
  }

  const constant_int2t &thesize = to_constant_int2t(arr_type.array_size);
  uint64_t sz = thesize.value.to_ulong();

  // Repeatedly store operands into this.
  for (unsigned int i = 0; i < sz; i++) {
    newsym = newsym->update(ctx, inputargs[i], i);
  }

  return newsym;
}

expr2tc
smt_tuple_node_flattener::tuple_get(const expr2tc &expr)
{
  assert(is_symbol2t(expr) && "Non-symbol in smtlib expr get()");
  const symbol2t &sym = to_symbol2t(expr);
  std::string name = sym.get_symbol_name();

  tuple_node_smt_astt a = to_tuple_node_ast(ctx->convert_ast(expr));
  return tuple_get_rec(a);
}

expr2tc
smt_tuple_node_flattener::tuple_get_rec(tuple_node_smt_astt tuple)
{
  tuple_smt_sortt sort = to_tuple_sort(tuple->sort);

  // XXX - what's the correct type to return here.
  constant_struct2tc outstruct(sort->thetype, std::vector<expr2tc>());
  const struct_union_data &strct = ctx->get_type_def(sort->thetype);

  // If this tuple was free and never read, don't attempt to extract data from
  // it. There isn't any.
  if (tuple->elements.size() == 0)
  {
    for(unsigned int i = 0; i < strct.members.size(); i++)
      outstruct.get()->datatype_members.push_back(expr2tc());
    return outstruct;
  }

  // Run through all fields and despatch to 'get' again.
  unsigned int i = 0;
<<<<<<< HEAD
  std::vector<expr2tc> datatype_members;
  forall_types(it, strct.members) {
    expr2tc res;
=======
  for(auto const &it : strct.members)
  {
    expr2tc res;

    if (is_tuple_ast_type(it)) {
      res = tuple_get_rec(to_tuple_node_ast(tuple->elements[i]));
    } else if (is_tuple_array_ast_type(it)) {
      res = expr2tc(); // XXX currently unimplemented
    } else if (is_number_type(it)) {
      res = ctx->get_bv(it, tuple->elements[i]);
    } else if (is_bool_type(it)) {
      res = ctx->get_bool(tuple->elements[i]);
    } else if (is_array_type(it)) {
      std::cerr << "Fetching array elements inside tuples currently unimplemented, sorry" << std::endl;
      res = expr2tc();
    } else {
      std::cerr << "Unexpected type in tuple_get_rec" << std::endl;
      abort();
    }

>>>>>>> b261e1b1
    outstruct.get()->datatype_members.push_back(res);
    i++;
  }

  // If it's a pointer, rewrite.
  if (is_pointer_type(sort->thetype) || sort->thetype == ctx->pointer_struct) {

    // Guard against a free pointer though
    if (is_nil_expr(outstruct->datatype_members[0]))
      return expr2tc();

    uint64_t num = to_constant_int2t(outstruct->datatype_members[0])
                                    .value.to_uint64();
    uint64_t offs = to_constant_int2t(outstruct->datatype_members[1])
                                     .value.to_uint64();
    pointer_logict::pointert p(num, BigInt(offs));
    return ctx->pointer_logic.back().pointer_expr(p,
                                 type2tc(new pointer_type2t(get_empty_type())));
  }

  return outstruct;
}

smt_astt
smt_tuple_node_flattener::tuple_array_of(const expr2tc &init_val, unsigned long array_size)
{

  uint64_t elems = 1ULL << array_size;
  type2tc array_type =
    type2tc(new array_type2t(init_val->type, gen_ulong(elems), false));
  smt_sortt array_sort = new tuple_smt_sort(array_type, 1, array_size);

  return array_conv.convert_array_of_wsort(ctx->convert_ast(init_val),
    array_size, array_sort);
}

smt_sortt
smt_tuple_node_flattener::mk_struct_sort(const type2tc &type)
{

  if (is_array_type(type)) {
    const array_type2t &arrtype = to_array_type(type);
    assert(!is_array_type(arrtype.subtype) && "Arrays dimensions should be flattened by the time they reach tuple interface");
    unsigned int dom_width = ctx->calculate_array_domain_width(arrtype);
    // NB: the range value is a dummy.
    return new tuple_smt_sort(type, 1, dom_width);
  } else {
    return new tuple_smt_sort(type);
  }
}

void
smt_tuple_node_flattener::add_tuple_constraints_for_solving()
{
  array_conv.add_array_constraints_for_solving();
  return;
}

void
smt_tuple_node_flattener::push_tuple_ctx()
{
  array_conv.push_array_ctx();
}

void
smt_tuple_node_flattener::pop_tuple_ctx()
{
  array_conv.pop_array_ctx();
}<|MERGE_RESOLUTION|>--- conflicted
+++ resolved
@@ -318,15 +318,9 @@
 
   // Run through all fields and despatch to 'get' again.
   unsigned int i = 0;
-<<<<<<< HEAD
-  std::vector<expr2tc> datatype_members;
-  forall_types(it, strct.members) {
-    expr2tc res;
-=======
   for(auto const &it : strct.members)
   {
     expr2tc res;
-
     if (is_tuple_ast_type(it)) {
       res = tuple_get_rec(to_tuple_node_ast(tuple->elements[i]));
     } else if (is_tuple_array_ast_type(it)) {
@@ -342,8 +336,6 @@
       std::cerr << "Unexpected type in tuple_get_rec" << std::endl;
       abort();
     }
-
->>>>>>> b261e1b1
     outstruct.get()->datatype_members.push_back(res);
     i++;
   }
