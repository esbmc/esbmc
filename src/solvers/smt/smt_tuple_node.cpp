--- conflicted
+++ resolved
@@ -336,12 +336,8 @@
       std::cerr << "Unexpected type in tuple_get_rec" << std::endl;
       abort();
     }
-<<<<<<< HEAD
-    outstruct.get()->datatype_members.push_back(res);
-=======
 
     outstruct->datatype_members.push_back(res);
->>>>>>> 0dbdbfef
     i++;
   }
 
