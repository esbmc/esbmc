--- conflicted
+++ resolved
@@ -77,39 +77,6 @@
     return expr;
   }
 
-<<<<<<< HEAD
-=======
-  if(is_union_type(new_expr))
-  {
-    bool big_endian =
-      config.ansi_c.endianess == configt::ansi_ct::IS_BIG_ENDIAN;
-
-    expr2tc expr = byte_extract2tc(
-      get_uint8_type(),
-      new_expr,
-      constant_int2tc(index_type2(), 0),
-      big_endian);
-    expr = flatten_to_bitvector(expr, msg);
-
-    // Concat elements if there are more than 1
-    BigInt size = type_byte_size(new_expr->type);
-    for(int i = 1; i < size; i++)
-    {
-      expr2tc tmp = byte_extract2tc(
-        get_uint8_type(),
-        new_expr,
-        constant_int2tc(index_type2(), i),
-        big_endian);
-      tmp = flatten_to_bitvector(tmp, msg);
-      type2tc res_type =
-        get_uint_type(expr->type->get_width() + tmp->type->get_width());
-      expr = concat2tc(res_type, expr, tmp);
-    }
-
-    return expr;
-  }
-
->>>>>>> a56027b0
   msg.error(fmt::format(
     "Unrecognized type {} when flattening to bytes",
     get_type_id(*new_expr->type)));
