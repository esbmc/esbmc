#include <solvers/smt/smt_conv.h>

smt_astt
smt_convt::convert_byte_extract(const expr2tc &expr)
{
  const byte_extract2t &data = to_byte_extract2t(expr);
  expr2tc source = data.source_value;
  unsigned int src_width = source->type->get_width();

  if (!is_bv_type(source->type) && !is_fixedbv_type(source->type))
    source = bitcast2tc(get_uint_type(src_width), source);

  assert(is_scalar_type(data.source_value) && "Byte extract now only works on "
         "scalar variables");
  if (!is_constant_int2t(data.source_offset)) {
    // The approach: the argument is now a bitvector. Just shift it the
    // appropriate amount, according to the source offset, and select out the
    // bottom byte.
    expr2tc offs = data.source_offset;

    // Endian-ness: if we're in non-"native" endian-ness mode, then flip the
    // offset distance. The rest of these calculations will still apply.
    if (data.big_endian) {
      auto data_size = type_byte_size(source->type);
      constant_int2tc data_size_expr(source->type, data_size - 1);
      sub2tc sub(source->type, data_size_expr, offs);
      offs = sub;
    }

    if (offs->type->get_width() != src_width)
      // Z3 requires these two arguments to be the same width
      offs = typecast2tc(source->type, data.source_offset);

    offs = mul2tc(offs->type, offs, gen_ulong(8));

    lshr2tc shr(source->type, source, offs);
    smt_astt ext = convert_ast(shr);
    smt_astt res = mk_extract(ext, 7, 0, convert_sort(get_uint8_type()));
    return res;
  }

  const constant_int2t &intref = to_constant_int2t(data.source_offset);

  unsigned width;
  width = data.source_value->type->get_width();

  uint64_t upper, lower;
  if (!data.big_endian) {
    upper = ((intref.value.to_long() + 1) * 8) - 1; //((i+1)*w)-1;
    lower = intref.value.to_long() * 8; //i*w;
  } else {
    uint64_t max = width - 1;
    upper = max - (intref.value.to_long() * 8); //max-(i*w);
    lower = max - ((intref.value.to_long() + 1) * 8 - 1); //max-((i+1)*w-1);
  }

  smt_astt source_ast = convert_ast(source);

  if (int_encoding) {
    std::cerr << "Refusing to byte extract in integer mode; re-run in "
                 "bitvector mode" << std::endl;
    abort();
  } else {
    unsigned int sort_sz = data.source_value->type->get_width();
    if (sort_sz <= upper) {
      smt_sortt s = mk_sort(SMT_SORT_UBV, 8);
      return mk_smt_symbol("out_of_bounds_byte_extract", s);
    } else {
      return mk_extract(source_ast, upper, lower, convert_sort(expr->type));
    }
  }
}

smt_astt
smt_convt::convert_byte_update(const expr2tc &expr)
{
  const byte_update2t &data = to_byte_update2t(expr);

  assert(is_scalar_type(data.source_value) && "Byte update only works on "
         "scalar variables now");
  assert(data.type == data.source_value->type);

  if (!is_bv_type(data.type) && !is_fixedbv_type(data.type)) {
    // This is a pointer or a bool, or something. We don't want to handle
    // casting of it in the body of this function, so wrap it up as a bitvector
    // and re-apply.
    type2tc bit_type = get_uint_type(data.type->get_width());
    bitcast2tc src_obj(bit_type, data.source_value);
    byte_update2tc new_update(bit_type, src_obj, data.source_offset,
        data.update_value, data.big_endian);
    bitcast2tc cast_back(data.type, new_update);
    return convert_ast(cast_back);
  }

  if (!is_constant_int2t(data.source_offset)) {
    expr2tc source = data.source_value;
    unsigned int src_width = source->type->get_width();
    if (!is_bv_type(source))
      source = typecast2tc(get_uint_type(src_width), source);

    expr2tc offs = data.source_offset;

    // Endian-ness: if we're in non-"native" endian-ness mode, then flip the
    // offset distance. The rest of these calculations will still apply.
    if (data.big_endian) {
      auto data_size = type_byte_size(source->type);
      constant_int2tc data_size_expr(source->type, data_size - 1);
      sub2tc sub(source->type, data_size_expr, offs);
      offs = sub;
    }

    if (offs->type->get_width() != src_width)
      offs = typecast2tc(get_uint_type(src_width), offs);

    expr2tc update = data.update_value;
    if (update->type->get_width() != src_width)
      update = typecast2tc(get_uint_type(src_width), update);

    // The approach: mask, shift and or. Quite inefficient.

    expr2tc eight = constant_int2tc(get_uint_type(src_width), BigInt(8));
    expr2tc effs = constant_int2tc(eight->type, BigInt(255));
    offs = mul2tc(eight->type, offs, eight);

    expr2tc shl = shl2tc(offs->type, effs, offs);
    expr2tc noteffs = bitnot2tc(effs->type, shl);
    source = bitand2tc(source->type, source, noteffs);

    expr2tc shl2 = shl2tc(offs->type, update, offs);
    return convert_ast(bitor2tc(offs->type, shl2, source));
  }

  // We are merging two values: an 8 bit update value, and a larger source
  // value that we will have to merge it into. Start off by collecting
  // information about the source values and their widths.
  assert(is_number_type(data.source_value->type) && "Byte update of unsupported data type");

  smt_astt value, src_value;
  unsigned int width_op0, src_offset;

  value = convert_ast(data.update_value);
  src_value = convert_ast(data.source_value);

  width_op0 = data.source_value->type->get_width();
  src_offset = to_constant_int2t(data.source_offset).value.to_ulong();

  // Flip location if we're in big-endian mode
  if (data.big_endian) {
    unsigned int data_size =
      type_byte_size(data.source_value->type).to_ulong() - 1;
    src_offset = data_size - src_offset;
  }

  if (int_encoding) {
    std::cerr << "Can't byte update in integer mode; rerun in bitvector mode"
              << std::endl;
    abort();
  }

  // Assertion some of our assumptions, which broadly mean that we'll only work
  // on bytes that are going into non-byte words
#ifndef NDEBUG
  unsigned int width_op2 = data.update_value->type->get_width();
  assert(width_op2 == 8 && "Can't byte update non-byte operations");
  assert(width_op2 != width_op0 && "Can't byte update bytes, sorry");
#endif

  // Bail if this is an invalid update. This might be legitimate, in that one
  // can update a padding byte in a struct, leading to a crazy out of bounds
  // update. Either way, leave it to the dereference layer to decide on
  // invalidity.
  if (src_offset >= (width_op0 / 8))
    return convert_ast(data.source_value);

  smt_astt top, middle, bottom;

  // Build in three parts: the most significant bits, any in the middle, and
  // the bottom, of the reconstructed / merged output. There might not be a
  // middle if the update byte is at the top or the bottom.
  unsigned int top_of_update = (8 * src_offset) + 8;
  unsigned int bottom_of_update = (8 * src_offset);

  if (top_of_update == width_op0) {
    top = value;
  } else {
    smt_sortt s = mk_sort(SMT_SORT_UBV, width_op0 - top_of_update);
    top = mk_extract(src_value, width_op0 - 1, top_of_update, s);
  }

  if (top == value) {
    middle = nullptr;
  } else {
    middle = value;
  }

  if (src_offset == 0) {
    middle = nullptr;
    bottom = value;
  } else {
    smt_sortt s = mk_sort(SMT_SORT_UBV, bottom_of_update);
    bottom = mk_extract(src_value, bottom_of_update - 1, 0, s);
  }

  // Concatenate the top and bottom, and possible middle, together.
  smt_astt concat;

<<<<<<< HEAD
  if (middle != NULL) {
    smt_sortt s = mk_sort(SMT_SORT_UBV, width_op0 - bottom_of_update);
=======
  if (middle != nullptr) {
    smt_sortt s = mk_sort(SMT_SORT_BV, width_op0 - bottom_of_update, false);
>>>>>>> e1737c5d
    concat = mk_func_app(s, SMT_FUNC_CONCAT, top, middle);
  } else {
    concat = top;
  }

  return mk_func_app(src_value->sort, SMT_FUNC_CONCAT, concat, bottom);
}<|MERGE_RESOLUTION|>--- conflicted
+++ resolved
@@ -204,13 +204,8 @@
   // Concatenate the top and bottom, and possible middle, together.
   smt_astt concat;
 
-<<<<<<< HEAD
-  if (middle != NULL) {
+  if (middle != nullptr) {
     smt_sortt s = mk_sort(SMT_SORT_UBV, width_op0 - bottom_of_update);
-=======
-  if (middle != nullptr) {
-    smt_sortt s = mk_sort(SMT_SORT_BV, width_op0 - bottom_of_update, false);
->>>>>>> e1737c5d
     concat = mk_func_app(s, SMT_FUNC_CONCAT, top, middle);
   } else {
     concat = top;
