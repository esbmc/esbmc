#include <iomanip>
#include <set>
#include <solvers/prop/literal.h>
#include <solvers/smt/smt_conv.h>
#include <sstream>
#include <util/arith_tools.h>
#include <util/base_type.h>
#include <util/c_types.h>
#include <util/expr_util.h>

// Helpers extracted from z3_convt.

static std::string extract_magnitude(const std::string &v, unsigned width)
{
  return integer2string(binary2integer(v.substr(0, width / 2), true), 10);
}

static std::string extract_fraction(const std::string &v, unsigned width)
{
  return integer2string(binary2integer(v.substr(width / 2, width), false), 10);
}

static std::string double2string(double d)
{
  std::ostringstream format_message;
  format_message << std::setprecision(12) << d;
  return format_message.str();
}

static std::string itos(int64_t i)
{
  std::stringstream ss;
  ss << i;
  return ss.str();
}

unsigned int
smt_convt::get_member_name_field(const type2tc &t, const irep_idt &name) const
{
  unsigned int idx = 0;
  const struct_union_data &data_ref = get_type_def(t);

  for(auto const &it : data_ref.member_names)
  {
    if(it == name)
      break;
    idx++;
  }
  assert(
    idx != data_ref.member_names.size() &&
    "Member name of with expr not found in struct type");

  return idx;
}

unsigned int
smt_convt::get_member_name_field(const type2tc &t, const expr2tc &name) const
{
  const constant_string2t &str = to_constant_string2t(name);
  return get_member_name_field(t, str.value);
}

smt_convt::smt_convt(bool intmode, const namespacet &_ns)
  : ctx_level(0), boolean_sort(nullptr), int_encoding(intmode), ns(_ns)
{
  tuple_api = nullptr;
  array_api = nullptr;
  fp_api = nullptr;

  std::vector<type2tc> members;
  std::vector<irep_idt> names;

  members.push_back(type_pool.get_uint(config.ansi_c.pointer_width));
  members.push_back(type_pool.get_uint(config.ansi_c.pointer_width));
  names.emplace_back("pointer_object");
  names.emplace_back("pointer_offset");

  struct_type2t *tmp =
    new struct_type2t(members, names, names, "pointer_struct");
  pointer_type_data = tmp;
  pointer_struct = type2tc(tmp);

  pointer_logic.emplace_back();

  addr_space_sym_num.push_back(0);

  renumber_map.emplace_back();

  members.clear();
  names.clear();
  members.push_back(type_pool.get_uint(config.ansi_c.pointer_width));
  members.push_back(type_pool.get_uint(config.ansi_c.pointer_width));
  names.emplace_back("start");
  names.emplace_back("end");
  tmp = new struct_type2t(members, names, names, "addr_space_type");
  addr_space_type_data = tmp;
  addr_space_type = type2tc(tmp);

  addr_space_arr_type =
    type2tc(new array_type2t(addr_space_type, expr2tc(), true));

  addr_space_data.emplace_back();

  machine_int = type2tc(new signedbv_type2t(config.ansi_c.int_width));
  machine_uint = type2tc(new unsignedbv_type2t(config.ansi_c.int_width));
  machine_ptr = type2tc(new unsignedbv_type2t(config.ansi_c.pointer_width));

  // Pick a modelling array to shoehorn initialization data into. Because
  // we don't yet have complete data for whether pointers are dynamic or not,
  // this is the one modelling array that absolutely _has_ to be initialized
  // to false for each element, which is going to be shoved into
  // convert_identifier_pointer.
  dyn_info_arr_name = "__ESBMC_is_dynamic&0#1";

  ptr_foo_inited = false;
}

void smt_convt::set_tuple_iface(tuple_iface *iface)
{
  assert(tuple_api == nullptr && "set_tuple_iface should only be called once");
  tuple_api = iface;
}

void smt_convt::set_array_iface(array_iface *iface)
{
  assert(array_api == nullptr && "set_array_iface should only be called once");
  array_api = iface;
}

void smt_convt::set_fp_conv(fp_convt *iface)
{
  assert(fp_api == NULL && "set_fp_iface should only be called once");
  fp_api = iface;
}

void smt_convt::delete_all_asts()
{
  // Erase all the remaining asts in the live ast vector.
  for(auto *ast : live_asts)
    delete ast;
  live_asts.clear();
}

void smt_convt::smt_post_init()
{
  machine_int_sort = mk_int_bv_sort(config.ansi_c.int_width);
  machine_uint_sort = mk_int_bv_sort(config.ansi_c.int_width);

  boolean_sort = mk_bool_sort();

  init_addr_space_array();

  if(int_encoding)
  {
    std::vector<expr2tc> power_array_data;
    uint64_t pow;
    unsigned int count = 0;
    type2tc powarr_elemt = get_uint_type(64);
    for(pow = 1ULL; count < 64; pow <<= 1, count++)
      power_array_data.push_back(constant_int2tc(powarr_elemt, BigInt(pow)));

    type2tc power_array_type(
      new array_type2t(powarr_elemt, gen_ulong(64), false));

    constant_array2tc power_array(power_array_type, power_array_data);
    int_shift_op_array = convert_ast(power_array);
  }

  ptr_foo_inited = true;
}

void smt_convt::push_ctx()
{
  tuple_api->push_tuple_ctx();
  array_api->push_array_ctx();

  addr_space_data.push_back(addr_space_data.back());
  addr_space_sym_num.push_back(addr_space_sym_num.back());
  pointer_logic.push_back(pointer_logic.back());
  renumber_map.push_back(renumber_map.back());

  live_asts_sizes.push_back(live_asts.size());

  ctx_level++;
}

void smt_convt::pop_ctx()
{
  // Erase everything in caches added in the current context level. Everything
  // before the push is going to disappear.
  smt_cachet::nth_index<1>::type &cache_numindex = smt_cache.get<1>();
  cache_numindex.erase(ctx_level);
  pointer_logic.pop_back();
  addr_space_sym_num.pop_back();
  addr_space_data.pop_back();
  renumber_map.pop_back();

  ctx_level--;

  // Go through all the asts created since the last push and delete them.

  for(unsigned int idx = live_asts_sizes.back(); idx < live_asts.size(); idx++)
    delete live_asts[idx];

  // And reset the storage back to that point.
  live_asts.resize(live_asts_sizes.back());
  live_asts_sizes.pop_back();

  array_api->pop_array_ctx();
  tuple_api->pop_tuple_ctx();
}

smt_astt smt_convt::invert_ast(smt_astt a)
{
  assert(a->sort->id == SMT_SORT_BOOL);
  return mk_not(a);
}

smt_astt smt_convt::imply_ast(smt_astt a, smt_astt b)
{
  assert(a->sort->id == SMT_SORT_BOOL && b->sort->id == SMT_SORT_BOOL);
  return mk_implies(a, b);
}

void smt_convt::set_to(const expr2tc &expr, bool value)
{
  smt_astt a = convert_ast(expr);
  if(value == false)
    a = invert_ast(a);
  assert_ast(a);
}

smt_astt smt_convt::convert_assign(const expr2tc &expr)
{
  const equality2t &eq = to_equality2t(expr);
  smt_astt side1 = convert_ast(eq.side_1);
  smt_astt side2 = convert_ast(eq.side_2);
  side2->assign(this, side1);

  // Put that into the smt cache, thus preserving the value of the assigned symbols.
  // IMPORTANT: the cache is now a fundamental part of how some flatteners work,
  // in that one can choose to create a set of expressions and their ASTs, then
  // store them in the cache, rather than have a more sophisticated conversion.
  smt_cache_entryt e = {eq.side_1, side2, ctx_level};
  smt_cache.insert(e);

  return side2;
}

smt_astt smt_convt::convert_ast(const expr2tc &expr)
{
  smt_cachet::const_iterator cache_result = smt_cache.find(expr);
  if(cache_result != smt_cache.end())
    return (cache_result->ast);
  std::vector<smt_astt> args;
  args.reserve(expr->get_num_sub_exprs());

  switch(expr->expr_id)
  {
  case expr2t::with_id:
  case expr2t::constant_array_id:
  case expr2t::constant_vector_id:
  case expr2t::constant_array_of_id:
  case expr2t::index_id:
  case expr2t::address_of_id:
  case expr2t::ieee_add_id:
  case expr2t::ieee_sub_id:
  case expr2t::ieee_mul_id:
  case expr2t::ieee_div_id:
  case expr2t::ieee_fma_id:
  case expr2t::ieee_sqrt_id:
    break; // Don't convert their operands

  default:
  {
    // Convert /all the arguments/. Via magical delegates.
    unsigned int i = 0;
    expr->foreach_operand(
      [this, &args, &i](const expr2tc &e) { args[i++] = convert_ast(e); });
  }
  }

  smt_astt a;
  switch(expr->expr_id)
  {
  case expr2t::constant_int_id:
  case expr2t::constant_fixedbv_id:
  case expr2t::constant_floatbv_id:
  case expr2t::constant_bool_id:
  case expr2t::symbol_id:
    a = convert_terminal(expr);
    break;
  case expr2t::constant_string_id:
  {
    const constant_string2t &str = to_constant_string2t(expr);
    expr2tc newarr = str.to_array();
    a = convert_ast(newarr);
    break;
  }
  case expr2t::constant_struct_id:
  {
    a = tuple_api->tuple_create(expr);
    break;
  }
  case expr2t::constant_union_id:
    std::cerr << "Post-parse union literals are deprecated and broken, sorry\n";
    abort();
  case expr2t::constant_vector_id:
  {
    a = array_create((constant_vector2tc)expr);
    break;
  }
  case expr2t::constant_array_id:
  case expr2t::constant_array_of_id:
  {
    const array_type2t &arr = to_array_type(expr->type);
    if(!array_api->can_init_infinite_arrays && arr.size_is_infinite)
    {
      smt_sortt sort = convert_sort(expr->type);

      // Don't honour inifinite sized array initializers. Modelling only.
      // If we have an array of tuples and no tuple support, use tuple_fresh.
      // Otherwise, mk_fresh.
      if(is_tuple_ast_type(arr.subtype))
        a = tuple_api->tuple_fresh(sort);
      else
        a = mk_fresh(
          sort,
          "inf_array",
          convert_sort(get_flattened_array_subtype(expr->type)));
      break;
    }

    expr2tc flat_expr = expr;
    if(
      is_array_type(get_array_subtype(expr->type)) && is_constant_array2t(expr))
      flat_expr = flatten_array_body(expr);

    if(is_struct_type(arr.subtype) || is_pointer_type(arr.subtype))
    {
      // Domain sort may be mesed with:
      smt_sortt domain = int_encoding
                           ? machine_int_sort
                           : mk_int_bv_sort(calculate_array_domain_width(arr));

      a = tuple_array_create_despatch(flat_expr, domain);
    }
    else
      a = array_create(flat_expr);
    break;
  }
  case expr2t::add_id:
  {
    const add2t &add = to_add2t(expr);
    if(
      is_pointer_type(expr->type) || is_pointer_type(add.side_1) ||
      is_pointer_type(add.side_2))
    {
      a = convert_pointer_arith(expr, expr->type);
    }
    else if(int_encoding)
    {
      a = mk_add(args[0], args[1]);
    }
    else
    {
      a = mk_bvadd(args[0], args[1]);
    }
    break;
  }
  case expr2t::sub_id:
  {
    const sub2t &sub = to_sub2t(expr);
    if(
      is_pointer_type(expr->type) || is_pointer_type(sub.side_1) ||
      is_pointer_type(sub.side_2))
    {
      a = convert_pointer_arith(expr, expr->type);
    }
    else if(int_encoding)
    {
      a = mk_sub(args[0], args[1]);
    }
    else
    {
      a = mk_bvsub(args[0], args[1]);
    }
    break;
  }
  case expr2t::mul_id:
  {
    // Fixedbvs are handled separately
    if(is_fixedbv_type(expr) && !int_encoding)
    {
      auto mul = to_mul2t(expr);
      auto fbvt = to_fixedbv_type(mul.type);

      unsigned int fraction_bits = fbvt.width - fbvt.integer_bits;

      args[0] = mk_sign_ext(convert_ast(mul.side_1), fraction_bits);
      args[1] = mk_sign_ext(convert_ast(mul.side_2), fraction_bits);

      a = mk_bvmul(args[0], args[1]);
      a = mk_extract(a, fbvt.width + fraction_bits - 1, fraction_bits);
    }
    else if(int_encoding)
    {
      a = mk_mul(args[0], args[1]);
    }
    else
    {
      a = mk_bvmul(args[0], args[1]);
    }
    break;
  }
  case expr2t::div_id:
  {
    auto d = to_div2t(expr);

    // Fixedbvs are handled separately
    if(is_fixedbv_type(expr) && !int_encoding)
    {
      auto fbvt = to_fixedbv_type(d.type);

      unsigned int fraction_bits = fbvt.width - fbvt.integer_bits;

      args[1] = mk_sign_ext(convert_ast(d.side_2), fraction_bits);

      smt_astt zero = mk_smt_bv(BigInt(0), fraction_bits);
      smt_astt op0 = convert_ast(d.side_1);

      args[0] = mk_concat(op0, zero);

      // Sorts.
      a = mk_bvsdiv(args[0], args[1]);
      a = mk_extract(a, fbvt.width - 1, 0);
    }
    else if(int_encoding)
    {
      a = mk_div(args[0], args[1]);
    }
    else if(is_unsignedbv_type(d.side_1) && is_unsignedbv_type(d.side_2))
    {
      a = mk_bvudiv(args[0], args[1]);
    }
    else
    {
      assert(is_signedbv_type(d.side_1) && is_signedbv_type(d.side_2));
      a = mk_bvsdiv(args[0], args[1]);
    }
    break;
  }
  case expr2t::ieee_add_id:
  {
    if(int_encoding)
    {
      a = mk_add(
        convert_ast(to_ieee_mul2t(expr).side_1),
        convert_ast(to_ieee_mul2t(expr).side_2));
    }
    else
    {
      assert(is_floatbv_type(expr));
      a = fp_api->mk_smt_fpbv_add(
        convert_ast(to_ieee_add2t(expr).side_1),
        convert_ast(to_ieee_add2t(expr).side_2),
        convert_rounding_mode(to_ieee_add2t(expr).rounding_mode));
    }
    break;
  }
  case expr2t::ieee_sub_id:
  {
    assert(is_floatbv_type(expr));
    if(int_encoding)
    {
      a = mk_sub(
        convert_ast(to_ieee_mul2t(expr).side_1),
        convert_ast(to_ieee_mul2t(expr).side_2));
    }
    else
    {
      a = fp_api->mk_smt_fpbv_sub(
        convert_ast(to_ieee_sub2t(expr).side_1),
        convert_ast(to_ieee_sub2t(expr).side_2),
        convert_rounding_mode(to_ieee_sub2t(expr).rounding_mode));
    }
    break;
  }
  case expr2t::ieee_mul_id:
  {
    assert(is_floatbv_type(expr));
    if(int_encoding)
    {
      a = mk_mul(
        convert_ast(to_ieee_mul2t(expr).side_1),
        convert_ast(to_ieee_mul2t(expr).side_2));
    }
    else
    {
      a = fp_api->mk_smt_fpbv_mul(
        convert_ast(to_ieee_mul2t(expr).side_1),
        convert_ast(to_ieee_mul2t(expr).side_2),
        convert_rounding_mode(to_ieee_mul2t(expr).rounding_mode));
    }
    break;
  }
  case expr2t::ieee_div_id:
  {
    assert(is_floatbv_type(expr));
    if(int_encoding)
    {
      a = mk_div(
        convert_ast(to_ieee_fma2t(expr).value_1),
        convert_ast(to_ieee_fma2t(expr).value_2));
    }
    else
    {
      a = fp_api->mk_smt_fpbv_div(
        convert_ast(to_ieee_div2t(expr).side_1),
        convert_ast(to_ieee_div2t(expr).side_2),
        convert_rounding_mode(to_ieee_div2t(expr).rounding_mode));
    }
    break;
  }
  case expr2t::ieee_fma_id:
  {
    assert(is_floatbv_type(expr));
    if(int_encoding)
    {
      a = mk_add(
        mk_mul(
          convert_ast(to_ieee_fma2t(expr).value_1),
          convert_ast(to_ieee_fma2t(expr).value_2)),
        convert_ast(to_ieee_fma2t(expr).value_3));
    }
    else
    {
      a = fp_api->mk_smt_fpbv_fma(
        convert_ast(to_ieee_fma2t(expr).value_1),
        convert_ast(to_ieee_fma2t(expr).value_2),
        convert_ast(to_ieee_fma2t(expr).value_3),
        convert_rounding_mode(to_ieee_fma2t(expr).rounding_mode));
    }
    break;
  }
  case expr2t::ieee_sqrt_id:
  {
    assert(is_floatbv_type(expr));
    // TODO: no integer mode implementation
    a = fp_api->mk_smt_fpbv_sqrt(
      convert_ast(to_ieee_sqrt2t(expr).value),
      convert_rounding_mode(to_ieee_sqrt2t(expr).rounding_mode));
    break;
  }
  case expr2t::modulus_id:
  {
    auto m = to_modulus2t(expr);

    if(int_encoding)
    {
      a = mk_mod(args[0], args[1]);
    }
    else if(is_fixedbv_type(m.side_1) && is_fixedbv_type(m.side_2))
    {
      a = mk_bvsmod(args[0], args[1]);
    }
    else if(is_unsignedbv_type(m.side_1) && is_unsignedbv_type(m.side_2))
    {
      a = mk_bvumod(args[0], args[1]);
    }
    else
    {
      assert(is_signedbv_type(m.side_1) || is_signedbv_type(m.side_2));
      a = mk_bvsmod(args[0], args[1]);
    }
    break;
  }
  case expr2t::index_id:
  {
    a = convert_array_index(expr);
    break;
  }
  case expr2t::with_id:
  {
    const with2t &with = to_with2t(expr);

    // We reach here if we're with'ing a struct, not an array. Or a bool.
    if(is_struct_type(expr) || is_pointer_type(expr))
    {
      unsigned int idx = get_member_name_field(expr->type, with.update_field);
      smt_astt srcval = convert_ast(with.source_value);

#ifndef NDEBUG
      const struct_union_data &data = get_type_def(with.type);
      assert(idx < data.members.size() && "Out of bounds with expression");
      // Base type eq examines pointer types to closely
      assert(
        (base_type_eq(data.members[idx], with.update_value->type, ns) ||
         (is_pointer_type(data.members[idx]) &&
          is_pointer_type(with.update_value))) &&
        "Assigned tuple member has type mismatch");
#endif

      a = srcval->update(this, convert_ast(with.update_value), idx);
    }
    else
    {
      a = convert_array_store(expr);
    }
    break;
  }
  case expr2t::member_id:
  {
    a = convert_member(expr);
    break;
  }
  case expr2t::same_object_id:
  {
    // Two projects, then comparison.
    args[0] = args[0]->project(this, 0);
    args[1] = args[1]->project(this, 0);
    a = mk_eq(args[0], args[1]);
    break;
  }
  case expr2t::pointer_offset_id:
  {
    const pointer_offset2t &obj = to_pointer_offset2t(expr);
    // Potentially walk through some typecasts
    const expr2tc *ptr = &obj.ptr_obj;
    while(is_typecast2t(*ptr) && !is_pointer_type((*ptr)))
      ptr = &to_typecast2t(*ptr).from;

    args[0] = convert_ast(*ptr);
    a = args[0]->project(this, 1);
    break;
  }
  case expr2t::pointer_object_id:
  {
    const pointer_object2t &obj = to_pointer_object2t(expr);
    // Potentially walk through some typecasts
    const expr2tc *ptr = &obj.ptr_obj;
    while(is_typecast2t(*ptr) && !is_pointer_type((*ptr)))
      ptr = &to_typecast2t(*ptr).from;

    args[0] = convert_ast(*ptr);
    a = args[0]->project(this, 0);
    break;
  }
  case expr2t::typecast_id:
  {
    a = convert_typecast(expr);
    break;
  }
  case expr2t::nearbyint_id:
  {
    assert(is_floatbv_type(expr));
    a = fp_api->mk_smt_nearbyint_from_float(
      convert_ast(to_nearbyint2t(expr).from),
      convert_rounding_mode(to_nearbyint2t(expr).rounding_mode));
    break;
  }
  case expr2t::if_id:
  {
    // Only attempt to handle struct.s
    const if2t &if_ref = to_if2t(expr);
    args[0] = convert_ast(if_ref.cond);
    args[1] = convert_ast(if_ref.true_value);
    args[2] = convert_ast(if_ref.false_value);
    a = args[1]->ite(this, args[0], args[2]);
    break;
  }
  case expr2t::isnan_id:
  {
    a = convert_is_nan(expr);
    break;
  }
  case expr2t::isinf_id:
  {
    a = convert_is_inf(expr);
    break;
  }
  case expr2t::isnormal_id:
  {
    a = convert_is_normal(expr);
    break;
  }
  case expr2t::isfinite_id:
  {
    a = convert_is_finite(expr);
    break;
  }
  case expr2t::signbit_id:
  {
    a = convert_signbit(expr);
    break;
  }
  case expr2t::popcount_id:
  {
    a = convert_popcount(expr);
    break;
  }
  case expr2t::bswap_id:
  {
    a = convert_bswap(expr);
    break;
  }
  case expr2t::overflow_id:
  {
    a = overflow_arith(expr);
    break;
  }
  case expr2t::overflow_cast_id:
  {
    a = overflow_cast(expr);
    break;
  }
  case expr2t::overflow_neg_id:
  {
    a = overflow_neg(expr);
    break;
  }
  case expr2t::byte_extract_id:
  {
    a = convert_byte_extract(expr);
    break;
  }
  case expr2t::byte_update_id:
  {
    a = convert_byte_update(expr);
    break;
  }
  case expr2t::address_of_id:
  {
    a = convert_addr_of(expr);
    break;
  }
  case expr2t::equality_id:
  {
    auto eq = to_equality2t(expr);

    if(
      is_floatbv_type(eq.side_1) && is_floatbv_type(eq.side_2) && !int_encoding)
      a = fp_api->mk_smt_fpbv_eq(args[0], args[1]);
    else
      a = args[0]->eq(this, args[1]);
    break;
  }
  case expr2t::notequal_id:
  {
    // Handle all kinds of structs by inverted equality. The only that's really
    // going to turn up is pointers though.

    auto neq = to_notequal2t(expr);

    if(
      is_floatbv_type(neq.side_1) && is_floatbv_type(neq.side_2) &&
      !int_encoding)
      a = fp_api->mk_smt_fpbv_eq(args[0], args[1]);
    else
      a = args[0]->eq(this, args[1]);
    a = mk_not(a);
    break;
  }
  case expr2t::shl_id:
  {
    const shl2t &shl = to_shl2t(expr);
    if(shl.side_1->type->get_width() != shl.side_2->type->get_width())
    {
      // frontend doesn't cast the second operand up to the width of
      // the first, which SMT does not enjoy.
      typecast2tc cast(shl.side_1->type, shl.side_2);
      args[1] = convert_ast(cast);
    }

    if(int_encoding)
    {
      // Raise 2^shift, then multiply first operand by that value. If it's
      // negative, what to do? FIXME.
      smt_astt powval = int_shift_op_array->select(this, shl.side_2);
      args[1] = powval;
      a = mk_mul(args[0], args[1]);
    }
    else
    {
      a = mk_bvshl(args[0], args[1]);
    }
    break;
  }
  case expr2t::ashr_id:
  {
    const ashr2t &ashr = to_ashr2t(expr);
    if(ashr.side_1->type->get_width() != ashr.side_2->type->get_width())
    {
      // frontend doesn't cast the second operand up to the width of
      // the first, which SMT does not enjoy.
      typecast2tc cast(ashr.side_1->type, ashr.side_2);
      args[1] = convert_ast(cast);
    }

    if(int_encoding)
    {
      // Raise 2^shift, then divide first operand by that value. If it's
      // negative, I suspect the correct operation is to latch to -1,
      smt_astt powval = int_shift_op_array->select(this, ashr.side_2);
      args[1] = powval;
      a = mk_div(args[0], args[1]);
    }
    else
    {
      a = mk_bvashr(args[0], args[1]);
    }
    break;
  }
  case expr2t::lshr_id:
  {
    const lshr2t &lshr = to_lshr2t(expr);
    if(lshr.side_1->type->get_width() != lshr.side_2->type->get_width())
    {
      // frontend doesn't cast the second operand up to the width of
      // the first, which SMT does not enjoy.
      typecast2tc cast(lshr.side_1->type, lshr.side_2);
      args[1] = convert_ast(cast);
    }

    if(int_encoding)
    {
      // Raise 2^shift, then divide first operand by that value. If it's
      // negative, I suspect the correct operation is to latch to -1,
      smt_astt powval = int_shift_op_array->select(this, lshr.side_2);
      args[1] = powval;
      a = mk_div(args[0], args[1]);
    }
    else
    {
      a = mk_bvlshr(args[0], args[1]);
    }
    break;
  }
  case expr2t::abs_id:
  {
    const abs2t &abs = to_abs2t(expr);
    if(is_unsignedbv_type(abs.value))
    {
      // No need to do anything.
      a = args[0];
    }
    else if(is_floatbv_type(abs.value) && !int_encoding)
    {
      a = fp_api->mk_smt_fpbv_abs(args[0]);
    }
    else
    {
      lessthan2tc lt(abs.value, gen_zero(abs.value->type));
      neg2tc neg(abs.value->type, abs.value);
      if2tc ite(abs.type, lt, neg, abs.value);

      a = convert_ast(ite);
    }
    break;
  }
  case expr2t::lessthan_id:
  {
    const lessthan2t &lt = to_lessthan2t(expr);
    // Pointer relation:
    if(is_pointer_type(lt.side_1))
    {
      a = convert_ptr_cmp(lt.side_1, lt.side_2, expr);
    }
    else if(int_encoding)
    {
      a = mk_lt(args[0], args[1]);
    }
    else if(is_floatbv_type(lt.side_1) && is_floatbv_type(lt.side_2))
    {
      a = fp_api->mk_smt_fpbv_lt(args[0], args[1]);
    }
    else if(is_fixedbv_type(lt.side_1) && is_fixedbv_type(lt.side_2))
    {
      a = mk_bvslt(args[0], args[1]);
    }
    else if(is_unsignedbv_type(lt.side_1) && is_unsignedbv_type(lt.side_2))
    {
      a = mk_bvult(args[0], args[1]);
    }
    else
    {
      assert(is_signedbv_type(lt.side_1) && is_signedbv_type(lt.side_2));
      a = mk_bvslt(args[0], args[1]);
    }
    break;
  }
  case expr2t::lessthanequal_id:
  {
    const lessthanequal2t &lte = to_lessthanequal2t(expr);
    // Pointer relation:
    if(is_pointer_type(lte.side_1))
    {
      a = convert_ptr_cmp(lte.side_1, lte.side_2, expr);
    }
    else if(int_encoding)
    {
      a = mk_le(args[0], args[1]);
    }
    else if(is_floatbv_type(lte.side_1) && is_floatbv_type(lte.side_2))
    {
      a = fp_api->mk_smt_fpbv_lte(args[0], args[1]);
    }
    else if(is_fixedbv_type(lte.side_1) && is_fixedbv_type(lte.side_2))
    {
      a = mk_bvsle(args[0], args[1]);
    }
    else if(is_unsignedbv_type(lte.side_1) && is_unsignedbv_type(lte.side_2))
    {
      a = mk_bvule(args[0], args[1]);
    }
    else
    {
      assert(is_signedbv_type(lte.side_1) && is_signedbv_type(lte.side_2));
      a = mk_bvsle(args[0], args[1]);
    }
    break;
  }
  case expr2t::greaterthan_id:
  {
    const greaterthan2t &gt = to_greaterthan2t(expr);
    // Pointer relation:
    if(is_pointer_type(gt.side_1))
    {
      a = convert_ptr_cmp(gt.side_1, gt.side_2, expr);
    }
    else if(int_encoding)
    {
      a = mk_gt(args[0], args[1]);
    }
    else if(is_floatbv_type(gt.side_1) && is_floatbv_type(gt.side_2))
    {
      a = fp_api->mk_smt_fpbv_gt(args[0], args[1]);
    }
    else if(is_fixedbv_type(gt.side_1) && is_fixedbv_type(gt.side_2))
    {
      a = mk_bvsgt(args[0], args[1]);
    }
    else if(is_unsignedbv_type(gt.side_1) && is_unsignedbv_type(gt.side_2))
    {
      a = mk_bvugt(args[0], args[1]);
    }
    else
    {
      assert(is_signedbv_type(gt.side_1) && is_signedbv_type(gt.side_2));
      a = mk_bvsgt(args[0], args[1]);
    }
    break;
  }
  case expr2t::greaterthanequal_id:
  {
    const greaterthanequal2t &gte = to_greaterthanequal2t(expr);
    // Pointer relation:
    if(is_pointer_type(gte.side_1))
    {
      a = convert_ptr_cmp(gte.side_1, gte.side_2, expr);
    }
    else if(int_encoding)
    {
      a = mk_ge(args[0], args[1]);
    }
    else if(is_floatbv_type(gte.side_1) && is_floatbv_type(gte.side_2))
    {
      a = fp_api->mk_smt_fpbv_gte(args[0], args[1]);
    }
    else if(is_fixedbv_type(gte.side_1) && is_fixedbv_type(gte.side_2))
    {
      a = mk_bvsge(args[0], args[1]);
    }
    else if(is_unsignedbv_type(gte.side_1) && is_unsignedbv_type(gte.side_2))
    {
      a = mk_bvuge(args[0], args[1]);
    }
    else
    {
      assert(is_signedbv_type(gte.side_1) && is_signedbv_type(gte.side_2));
      a = mk_bvsge(args[0], args[1]);
    }
    break;
  }
  case expr2t::concat_id:
  {
    assert(
      !int_encoding &&
      "Concatonate encountered in integer mode; unimplemented (and funky)");
    a = mk_concat(args[0], args[1]);
    break;
  }
  case expr2t::implies_id:
  {
    a = mk_implies(args[0], args[1]);
    break;
  }
  case expr2t::bitand_id:
  {
    assert(!int_encoding);
    a = mk_bvand(args[0], args[1]);
    break;
  }
  case expr2t::bitor_id:
  {
    assert(!int_encoding);
    a = mk_bvor(args[0], args[1]);
    break;
  }
  case expr2t::bitxor_id:
  {
    assert(!int_encoding);
    a = mk_bvxor(args[0], args[1]);
    break;
  }
  case expr2t::bitnand_id:
  {
    assert(!int_encoding);
    a = mk_bvnand(args[0], args[1]);
    break;
  }
  case expr2t::bitnor_id:
  {
    assert(!int_encoding);
    a = mk_bvnor(args[0], args[1]);
    break;
  }
  case expr2t::bitnxor_id:
  {
    assert(!int_encoding);
    a = mk_bvnxor(args[0], args[1]);
    break;
  }
  case expr2t::bitnot_id:
  {
    assert(!int_encoding);
    a = mk_bvnot(args[0]);
    break;
  }
  case expr2t::not_id:
  {
    assert(is_bool_type(expr));
    a = mk_not(args[0]);
    break;
  }
  case expr2t::neg_id:
  {
    const neg2t &neg = to_neg2t(expr);
    if(int_encoding)
    {
      a = mk_neg(args[0]);
    }
    else if(is_floatbv_type(neg.value))
    {
      a = fp_api->mk_smt_fpbv_neg(args[0]);
    }
    else
    {
      a = mk_bvneg(args[0]);
    }
    break;
  }
  case expr2t::and_id:
  {
    a = mk_and(args[0], args[1]);
    break;
  }
  case expr2t::or_id:
  {
    a = mk_or(args[0], args[1]);
    break;
  }
  case expr2t::xor_id:
  {
    a = mk_xor(args[0], args[1]);
    break;
  }
  case expr2t::bitcast_id:
  {
    a = convert_bitcast(expr);
    break;
  }
  case expr2t::extract_id:
  {
    const extract2t &ex = to_extract2t(expr);
    a = convert_ast(ex.from);
    if(ex.from->type->get_width() == ex.upper - ex.lower + 1)
      return a;
    a = mk_extract(a, ex.upper, ex.lower);
    break;
  }
  default:
    std::cerr << "Couldn't convert expression in unrecognised format\n";
    expr->dump();
    abort();
  }

  struct smt_cache_entryt entry = {expr, a, ctx_level};
  smt_cache.insert(entry);

  return a;
}

void smt_convt::assert_expr(const expr2tc &e)
{
  assert_ast(convert_ast(e));
}

smt_sortt smt_convt::convert_sort(const type2tc &type)
{
  smt_sort_cachet::const_iterator it = sort_cache.find(type);
  if(it != sort_cache.end())
  {
    return it->second;
  }

  smt_sortt result = nullptr;
  switch(type->type_id)
  {
  case type2t::bool_id:
    result = boolean_sort;
    break;

  case type2t::struct_id:
    result = tuple_api->mk_struct_sort(type);
    break;

  case type2t::code_id:
  case type2t::pointer_id:
    result = tuple_api->mk_struct_sort(pointer_struct);
    break;

  case type2t::unsignedbv_id:
  case type2t::signedbv_id:
  {
    result = mk_int_bv_sort(type->get_width());
    break;
  }

  case type2t::fixedbv_id:
  {
    unsigned int int_bits = to_fixedbv_type(type).integer_bits;
    unsigned int width = type->get_width();
    result = mk_real_fp_sort(int_bits, width - int_bits);
    break;
  }

  case type2t::floatbv_id:
  {
    unsigned int sw = to_floatbv_type(type).fraction;
    unsigned int ew = to_floatbv_type(type).exponent;
    result = mk_real_fp_sort(ew, sw);
    break;
  }

  case type2t::string_id:
  {
    const string_type2t &str_type = to_string_type(type);
    constant_int2tc width(
      get_uint_type(config.ansi_c.int_width), BigInt(str_type.width));
    type2tc new_type(new array_type2t(get_uint8_type(), width, false));
    result = convert_sort(new_type);
    break;
  }

  case type2t::vector_id:
  case type2t::array_id:
  {
    // Index arrays by the smallest integer required to represent its size.
    // Unless it's either infinite or dynamic in size, in which case use the
    // machine int size. Also, faff about if it's an array of arrays, extending
    // the domain.
    type2tc t = make_array_domain_type(to_array_type(flatten_array_type(type)));
    smt_sortt d = mk_int_bv_sort(t->get_width());

    // Determine the range if we have arrays of arrays.
    type2tc range = get_flattened_array_subtype(type);

    if(is_tuple_ast_type(range))
    {
      type2tc thetype = flatten_array_type(type);
      rewrite_ptrs_to_structs(thetype);
      result = tuple_api->mk_struct_sort(thetype);
      break;
    }

    // Work around QF_AUFBV demanding arrays of bitvectors.
    smt_sortt r;
    if(is_bool_type(range) && !array_api->supports_bools_in_arrays)
    {
      r = mk_int_bv_sort(1);
    }
    else
    {
      r = convert_sort(range);
    }

    result = mk_array_sort(d, r);
    break;
  }
<<<<<<< HEAD
  case type2t::vector_id:
  {
    // Index arrays by the smallest integer required to represent its size.
    // Unless it's either infinite or dynamic in size, in which case use the
    // machine int size. Also, faff about if it's an array of arrays, extending
    // the domain.
    type2tc t = make_array_domain_type(to_array_type(flatten_array_type(type)));
    smt_sortt d = mk_int_bv_sort(t->get_width());
    type2tc range = get_flattened_array_subtype(type);

    if(is_tuple_ast_type(range))
    {
      type2tc thetype = flatten_array_type(type);
      rewrite_ptrs_to_structs(thetype);
      result = tuple_api->mk_struct_sort(thetype);
      break;
    }

    // Work around QF_AUFBV demanding arrays of bitvectors.
    smt_sortt r;
    r = convert_sort(range);
    result = mk_array_sort(d, r);
    //abort();
    break;
  }
=======
>>>>>>> 97469895

  default:
    std::cerr << "Unexpected type ID " << get_type_id(type);
    std::cerr << " reached SMT conversion\n";
    abort();
  }

  sort_cache.insert(smt_sort_cachet::value_type(type, result));
  return result;
}

static std::string fixed_point(const std::string &v, unsigned width)
{
  const int precision = 1000000;
  std::string i, f, b, result;
  double integer, fraction, base;

  i = extract_magnitude(v, width);
  f = extract_fraction(v, width);
  b = integer2string(power(2, width / 2), 10);

  integer = atof(i.c_str());
  fraction = atof(f.c_str());
  base = (atof(b.c_str()));

  fraction = (fraction / base);

  if(fraction < 0)
    fraction = -fraction;

  fraction = fraction * precision;

  if(fraction == 0)
    result = double2string(integer);
  else
  {
    int64_t numerator = (integer * precision + fraction);
    result = itos(numerator) + "/" + double2string(precision);
  }

  return result;
}

smt_astt smt_convt::convert_terminal(const expr2tc &expr)
{
  switch(expr->expr_id)
  {
  case expr2t::constant_int_id:
  {
    const constant_int2t &theint = to_constant_int2t(expr);
    unsigned int width = expr->type->get_width();
    if(int_encoding)
      return mk_smt_int(theint.value);

    return mk_smt_bv(theint.value, width);
  }
  case expr2t::constant_fixedbv_id:
  {
    const constant_fixedbv2t &thereal = to_constant_fixedbv2t(expr);
    if(int_encoding)
    {
      std::string val = thereal.value.to_expr().value().as_string();
      std::string result = fixed_point(val, thereal.value.spec.width);
      return mk_smt_real(result);
    }

    assert(
      thereal.type->get_width() <= 64 &&
      "Converting fixedbv constant to"
      " SMT, too large to fit into a uint64_t");

    uint64_t magnitude, fraction, fin;
    unsigned int bitwidth = thereal.type->get_width();
    std::string m, f, c;
    std::string theval = thereal.value.to_expr().value().as_string();

    m = extract_magnitude(theval, bitwidth);
    f = extract_fraction(theval, bitwidth);
    magnitude = strtoll(m.c_str(), nullptr, 10);
    fraction = strtoll(f.c_str(), nullptr, 10);

    magnitude <<= (bitwidth / 2);
    fin = magnitude | fraction;

    return mk_smt_bv(BigInt(fin), bitwidth);
  }
  case expr2t::constant_floatbv_id:
  {
    const constant_floatbv2t &thereal = to_constant_floatbv2t(expr);
    if(int_encoding)
    {
      std::string val = thereal.value.to_expr().value().as_string();
      std::string result = fixed_point(val, thereal.value.spec.width());
      return mk_smt_real(result);
    }

    unsigned int fraction_width = to_floatbv_type(thereal.type).fraction;
    unsigned int exponent_width = to_floatbv_type(thereal.type).exponent;
    if(thereal.value.is_NaN())
      return fp_api->mk_smt_fpbv_nan(
        thereal.value.get_sign(), exponent_width, fraction_width + 1);

    bool sign = thereal.value.get_sign();
    if(thereal.value.is_infinity())
      return fp_api->mk_smt_fpbv_inf(sign, exponent_width, fraction_width + 1);

    return fp_api->mk_smt_fpbv(thereal.value);
  }
  case expr2t::constant_bool_id:
  {
    const constant_bool2t &thebool = to_constant_bool2t(expr);
    return mk_smt_bool(thebool.value);
  }
  case expr2t::symbol_id:
  {
    // Special case for tuple symbols
    if(is_tuple_ast_type(expr))
    {
      const symbol2t &sym = to_symbol2t(expr);
      return tuple_api->mk_tuple_symbol(
        sym.get_symbol_name(), convert_sort(sym.type));
    }

    if(is_array_type(expr))
    {
      // Determine the range if we have arrays of arrays.
      type2tc range = get_flattened_array_subtype(expr->type);

      // If this is an array of structs, we have a tuple array sym.
      if(is_structure_type(range) || is_pointer_type(range))
        return tuple_api->mk_tuple_array_symbol(expr);
    }

    // Just a normal symbol. Possibly an array symbol.
    const symbol2t &sym = to_symbol2t(expr);
    std::string name = sym.get_symbol_name();

    smt_sortt sort = convert_sort(sym.type);

    if(is_array_type(expr))
    {
      smt_sortt subtype = convert_sort(get_flattened_array_subtype(sym.type));
      return array_api->mk_array_symbol(name, sort, subtype);
    }

    return mk_smt_symbol(name, sort);
  }

  default:
    std::cerr << "Converting unrecognized terminal expr to SMT\n";
    expr->dump();
    abort();
  }
}

std::string smt_convt::mk_fresh_name(const std::string &tag)
{
  std::string new_name = "smt_conv::" + tag;
  std::stringstream ss;
  ss << new_name << fresh_map[new_name]++;
  return ss.str();
}

smt_astt smt_convt::mk_fresh(
  smt_sortt s,
  const std::string &tag,
  smt_sortt array_subtype)
{
  std::string newname = mk_fresh_name(tag);

  if(s->id == SMT_SORT_STRUCT)
    return tuple_api->mk_tuple_symbol(newname, s);

  if(s->id == SMT_SORT_ARRAY)
  {
    assert(
      array_subtype != nullptr &&
      "Must call mk_fresh for arrays with a subtype");
    return array_api->mk_array_symbol(newname, s, array_subtype);
  }

  return mk_smt_symbol(newname, s);
}

smt_astt smt_convt::convert_is_nan(const expr2tc &expr)
{
  const isnan2t &isnan = to_isnan2t(expr);

  // Anything other than floats will never be NaNs
  if(!is_floatbv_type(isnan.value) || int_encoding)
    return mk_smt_bool(false);

  smt_astt operand = convert_ast(isnan.value);
  return fp_api->mk_smt_fpbv_is_nan(operand);
}

smt_astt smt_convt::convert_is_inf(const expr2tc &expr)
{
  const isinf2t &isinf = to_isinf2t(expr);

  // Anything other than floats will never be infs
  if(!is_floatbv_type(isinf.value) || int_encoding)
    return mk_smt_bool(false);

  smt_astt operand = convert_ast(isinf.value);
  return fp_api->mk_smt_fpbv_is_inf(operand);
}

smt_astt smt_convt::convert_is_normal(const expr2tc &expr)
{
  const isnormal2t &isnormal = to_isnormal2t(expr);

  // Anything other than floats will always be normal
  if(!is_floatbv_type(isnormal.value) || int_encoding)
    return mk_smt_bool(true);

  smt_astt operand = convert_ast(isnormal.value);
  return fp_api->mk_smt_fpbv_is_normal(operand);
}

smt_astt smt_convt::convert_is_finite(const expr2tc &expr)
{
  const isfinite2t &isfinite = to_isfinite2t(expr);

  // Anything other than floats will always be finite
  if(!is_floatbv_type(isfinite.value) || int_encoding)
    return mk_smt_bool(true);

  smt_astt value = convert_ast(isfinite.value);

  // isfinite = !(isinf || isnan)
  smt_astt isinf = fp_api->mk_smt_fpbv_is_inf(value);
  smt_astt isnan = fp_api->mk_smt_fpbv_is_nan(value);

  smt_astt or_op = mk_or(isinf, isnan);
  return mk_not(or_op);
}

smt_astt smt_convt::convert_signbit(const expr2tc &expr)
{
  const signbit2t &signbit = to_signbit2t(expr);

  // Extract the top bit
  auto value = convert_ast(signbit.operand);

  const auto width = value->sort->get_data_width();
  smt_astt is_neg =
    mk_eq(mk_extract(value, width - 1, width - 1), mk_smt_bv(BigInt(1), 1));

  // If it's true, return 1. Return 0, othewise.
  return mk_ite(
    is_neg,
    convert_ast(gen_one(signbit.type)),
    convert_ast(gen_zero(signbit.type)));
}

smt_astt smt_convt::convert_popcount(const expr2tc &expr)
{
  expr2tc op = to_popcount2t(expr).operand;

  // repeatedly compute x = (x & bitmask) + ((x >> shift) & bitmask)
  auto const width = op->type->get_width();
  for(std::size_t shift = 1; shift < width; shift <<= 1)
  {
    // x >> shift
    lshr2tc shifted_x(op->type, op, from_integer(shift, op->type));

    // bitmask is a string of alternating shift-many bits starting from lsb set
    // to 1
    std::string bitstring;
    bitstring.reserve(width);
    for(std::size_t i = 0; i < width / (2 * shift); ++i)
      bitstring += std::string(shift, '0') + std::string(shift, '1');
    const constant_int2tc bitmask(op->type, binary2integer(bitstring, false));

    // build the expression
    op = add2tc(
      op->type,
      bitand2tc(op->type, op, bitmask),
      bitand2tc(op->type, shifted_x, bitmask));
  }
  // the result is restricted to the result type
  op = typecast2tc(expr->type, op);

  // Try to simplify the expression before encoding it
  simplify(op);

  return convert_ast(op);
}

smt_astt smt_convt::convert_bswap(const expr2tc &expr)
{
  expr2tc op = to_bswap2t(expr).value;

  const std::size_t bits_per_byte = 8;
  const std::size_t width = expr->type->get_width();

  const std::size_t bytes = width / bits_per_byte;
  if(bytes <= 1)
    return convert_ast(op);

  std::vector<expr2tc> thebytes;
  for(std::size_t byte = 0; byte < bytes; byte++)
  {
    thebytes.emplace_back(new extract2t(
      get_uint8_type(),
      op,
      (byte * bits_per_byte + (bits_per_byte - 1)),
      (byte * bits_per_byte)));
  }

  expr2tc swap = thebytes[0];
  for(std::size_t i = 1; i < thebytes.size(); i++)
    swap = concat2tc(get_uint_type((i + 1) * 8), swap, thebytes[i]);

  return convert_ast(swap);
}

smt_astt smt_convt::convert_rounding_mode(const expr2tc &expr)
{
  // We don't actually care about rounding mode when in integer/real mode, as
  // it is discarded when encoding it in SMT
  if(int_encoding)
    return nullptr;

  // Easy case, we know the rounding mode
  if(is_constant_int2t(expr))
  {
    ieee_floatt::rounding_modet rm = static_cast<ieee_floatt::rounding_modet>(
      to_constant_int2t(expr).value.to_int64());
    return fp_api->mk_smt_fpbv_rm(rm);
  }

  assert(is_symbol2t(expr));
  // 0 is round to Nearest/even
  // 2 is round to +oo
  // 3 is round to -oo
  // 4 is round to zero

  smt_astt symbol = convert_ast(expr);

  smt_astt is_0 =
    mk_eq(symbol, mk_smt_bv(BigInt(0), symbol->sort->get_data_width()));

  smt_astt is_2 =
    mk_eq(symbol, mk_smt_bv(BigInt(2), symbol->sort->get_data_width()));

  smt_astt is_3 =
    mk_eq(symbol, mk_smt_bv(BigInt(3), symbol->sort->get_data_width()));

  smt_astt ne = fp_api->mk_smt_fpbv_rm(ieee_floatt::ROUND_TO_EVEN);
  smt_astt mi = fp_api->mk_smt_fpbv_rm(ieee_floatt::ROUND_TO_MINUS_INF);
  smt_astt pi = fp_api->mk_smt_fpbv_rm(ieee_floatt::ROUND_TO_PLUS_INF);
  smt_astt ze = fp_api->mk_smt_fpbv_rm(ieee_floatt::ROUND_TO_ZERO);

  smt_astt ite2 = mk_ite(is_3, mi, ze);
  smt_astt ite1 = mk_ite(is_2, pi, ite2);
  smt_astt ite0 = mk_ite(is_0, ne, ite1);

  return ite0;
}

smt_astt smt_convt::convert_member(const expr2tc &expr)
{
  const member2t &member = to_member2t(expr);
  unsigned int idx = -1;

  assert(
    is_struct_type(member.source_value) ||
    is_pointer_type(member.source_value));
  idx = get_member_name_field(member.source_value->type, member.member);

  smt_astt src = convert_ast(member.source_value);
  return src->project(this, idx);
}

smt_astt smt_convt::round_real_to_int(smt_astt a)
{
  // SMT truncates downwards; however C truncates towards zero, which is not
  // the same. (Technically, it's also platform dependant). To get around this,
  // add one to the result in all circumstances, except where the value was
  // already an integer.
  smt_astt is_lt_zero = mk_lt(a, mk_smt_real("0"));

  // The actual conversion
  smt_astt as_int = mk_real2int(a);

  smt_astt one = mk_smt_int(BigInt(1));
  smt_astt plus_one = mk_add(one, as_int);

  // If it's an integer, just keep it's untruncated value.
  smt_astt is_int = mk_isint(a);
  smt_astt selected = mk_ite(is_int, as_int, plus_one);

  // Switch on whether it's > or < 0.
  return mk_ite(is_lt_zero, selected, as_int);
}

smt_astt smt_convt::round_fixedbv_to_int(
  smt_astt a,
  unsigned int fromwidth,
  unsigned int towidth)
{
  // Perform C rounding: just truncate towards zero. Annoyingly, this isn't
  // that simple for negative numbers, because they're represented as a negative
  // integer _plus_ a positive fraction. So we need to round up if there's a
  // nonzero fraction, and not if there's not.
  unsigned int frac_width = fromwidth / 2;

  // Determine whether the source is signed from its topmost bit.
  smt_astt is_neg_bit = mk_extract(a, fromwidth - 1, fromwidth - 1);
  smt_astt true_bit = mk_smt_bv(BigInt(1), 1);

  // Also collect data for dealing with the magnitude.
  smt_astt magnitude = mk_extract(a, fromwidth - 1, frac_width);
  smt_astt intvalue = mk_sign_ext(magnitude, frac_width);

  // Data for inspecting fraction part
  smt_astt frac_part = mk_extract(a, frac_width - 1, 0);
  smt_astt zero = mk_smt_bv(BigInt(0), frac_width);
  smt_astt is_zero_frac = mk_eq(frac_part, zero);

  // So, we have a base number (the magnitude), and need to decide whether to
  // round up or down. If it's positive, round down towards zero. If it's neg
  // and the fraction is zero, leave it, otherwise round towards zero.

  // We may need a value + 1.
  smt_astt one = mk_smt_bv(BigInt(1), towidth);
  smt_astt intvalue_plus_one = mk_bvadd(intvalue, one);

  smt_astt neg_val = mk_ite(is_zero_frac, intvalue, intvalue_plus_one);

  smt_astt is_neg = mk_eq(true_bit, is_neg_bit);

  // final switch
  return mk_ite(is_neg, neg_val, intvalue);
}

smt_astt smt_convt::make_bool_bit(smt_astt a)
{
  assert(
    a->sort->id == SMT_SORT_BOOL &&
    "Wrong sort fed to "
    "smt_convt::make_bool_bit");
  smt_astt one =
    (int_encoding) ? mk_smt_int(BigInt(1)) : mk_smt_bv(BigInt(1), 1);
  smt_astt zero =
    (int_encoding) ? mk_smt_int(BigInt(0)) : mk_smt_bv(BigInt(0), 1);
  return mk_ite(a, one, zero);
}

smt_astt smt_convt::make_bit_bool(smt_astt a)
{
  assert(
    ((!int_encoding && a->sort->id == SMT_SORT_BV) ||
     (int_encoding && a->sort->id == SMT_SORT_INT)) &&
    "Wrong sort fed to smt_convt::make_bit_bool");

  smt_astt one =
    (int_encoding) ? mk_smt_int(BigInt(1)) : mk_smt_bv(BigInt(1), 1);
  return mk_eq(a, one);
}

expr2tc smt_convt::fix_array_idx(const expr2tc &idx, const type2tc &arr_sort)
{
  if(int_encoding)
    return idx;

  smt_sortt s = convert_sort(arr_sort);
  size_t domain_width = s->get_domain_width();
  if(domain_width == config.ansi_c.int_width)
    return idx;

  // Otherwise, we need to extract the lower bits out of this.
  return typecast2tc(
    get_uint_type(domain_width), idx, gen_zero(get_int32_type()));
}

unsigned long smt_convt::size_to_bit_width(unsigned long sz)
{
  uint64_t domwidth = 2;
  unsigned int dombits = 1;

  // Shift domwidth up until it's either larger or equal to sz, or we risk
  // overflowing.
  while(domwidth != 0x8000000000000000ULL && domwidth < sz)
  {
    domwidth <<= 1;
    dombits++;
  }

  if(domwidth == 0x8000000000000000ULL)
    dombits = 64;

  return dombits;
}

unsigned long smt_convt::calculate_array_domain_width(const array_type2t &arr)
{
  // Index arrays by the smallest integer required to represent its size.
  // Unless it's either infinite or dynamic in size, in which case use the
  // machine word size.
  if(!is_nil_expr(arr.array_size) && is_constant_int2t(arr.array_size))
  {
    constant_int2tc thesize = arr.array_size;
    return size_to_bit_width(thesize->value.to_uint64());
  }

  return config.ansi_c.word_size;
}

type2tc smt_convt::make_array_domain_type(const array_type2t &arr)
{
  // Start special casing if this is an array of arrays.
  if(!is_array_type(arr.subtype))
  {
    // Normal array, work out what the domain sort is.
    if(int_encoding)
      return get_uint_type(config.ansi_c.int_width);

    return get_uint_type(calculate_array_domain_width(arr));
  }

  // This is an array of arrays -- we're going to convert this into a single
  // array that has an extended domain. Work out that width.

  unsigned int domwidth = calculate_array_domain_width(arr);

  type2tc subarr = arr.subtype;
  while(is_array_type(subarr))
  {
    domwidth += calculate_array_domain_width(to_array_type(subarr));
    subarr = to_array_type(subarr).subtype;
  }

  return get_uint_type(domwidth);
}

expr2tc smt_convt::array_domain_to_width(const type2tc &type)
{
  const unsignedbv_type2t &uint = to_unsignedbv_type(type);
  uint64_t sz = 1ULL << uint.width;
  return constant_int2tc(index_type2(), BigInt(sz));
}

static expr2tc gen_additions(const type2tc &type, std::vector<expr2tc> &exprs)
{
  // Reached end of recursion
  if(exprs.size() == 2)
    return add2tc(type, exprs[0], exprs[1]);

  // Remove last two exprs
  expr2tc side1 = exprs.back();
  exprs.pop_back();

  expr2tc side2 = exprs.back();
  exprs.pop_back();

  // Add them together, push back to the vector and recurse
  exprs.push_back(add2tc(type, side1, side2));

  return gen_additions(type, exprs);
}

expr2tc smt_convt::decompose_select_chain(const expr2tc &expr, expr2tc &base)
{
  index2tc idx = expr;

  // First we need to find the flatten_array_type, to cast symbols/constants
  // with different types during the addition and multiplication. They'll be
  // casted to the flattened array index type
  while(is_index2t(idx->source_value))
    idx = idx->source_value;

  type2tc subtype = make_array_domain_type(
    to_array_type(flatten_array_type(idx->source_value->type)));

  // Rewrite the store chain as additions and multiplications
  idx = expr;

  // Multiplications will hold of the mult2tc terms, we have to
  // add them together in the end
  std::vector<expr2tc> multiplications;
  multiplications.push_back(typecast2tc(subtype, idx->index));

  while(is_index2t(idx->source_value))
  {
    idx = idx->source_value;

    type2tc t = flatten_array_type(idx->type);
    assert(is_array_type(t));

    multiplications.push_back(mul2tc(
      subtype,
      typecast2tc(subtype, to_array_type(t).array_size),
      typecast2tc(subtype, idx->index)));
  }

  // We should only enter this method when handling multidimensional arrays
  assert(multiplications.size() != 1);

  // Add them together
  expr2tc output = gen_additions(subtype, multiplications);

  // Try to simplify the expression
  simplify(output);

  // Give the caller the base array object / thing. So that it can actually
  // select out of the right piece of data.
  base = idx->source_value;
  return output;
}

expr2tc
smt_convt::decompose_store_chain(const expr2tc &expr, expr2tc &update_val)
{
  with2tc with = expr;

  // First we need to find the flatten_array_type, to cast symbols/constants
  // with different types during the addition and multiplication. They'll be
  // casted to the flattened array index type
  type2tc subtype = make_array_domain_type(
    to_array_type(flatten_array_type(with->source_value->type)));

  // Multiplications will hold of the mult2tc terms, we have to
  // add them together in the end
  std::vector<expr2tc> multiplications;

  assert(is_array_type(with->update_value));
  multiplications.push_back(mul2tc(
    subtype,
    typecast2tc(
      subtype,
      to_array_type(flatten_array_type(with->update_value->type)).array_size),
    typecast2tc(subtype, with->update_field)));

  while(is_with2t(with->update_value) && is_array_type(with->update_value))
  {
    with = with->update_value;

    type2tc t = flatten_array_type(with->update_value->type);

    multiplications.push_back(mul2tc(
      subtype,
      typecast2tc(subtype, to_array_type(t).array_size),
      typecast2tc(subtype, with->update_field)));
  }

  // We should only enter this method when handling multidimensional arrays
  assert(multiplications.size() != 1);

  // Add them together
  expr2tc output = gen_additions(subtype, multiplications);

  // Try to simplify the expression
  simplify(output);

  // Fix base expr
  update_val = with->update_value;
  return output;
}

smt_astt smt_convt::convert_array_index(const expr2tc &expr)
{
  const index2t &index = to_index2t(expr);
  expr2tc src_value = index.source_value;

  expr2tc newidx;
  if(is_index2t(index.source_value))
  {
    newidx = decompose_select_chain(expr, src_value);
  }
  else
  {
    newidx = fix_array_idx(index.index, index.source_value->type);
  }

  // Firstly, if it's a string, shortcircuit.
  if(is_string_type(index.source_value))
  {
    smt_astt tmp = convert_ast(src_value);
    return tmp->select(this, newidx);
  }

  smt_astt a = convert_ast(src_value);
  a = a->select(this, newidx);

  const type2tc &arrsubtype = is_vector_type(index.source_value->type)
                                ? get_vector_subtype(index.source_value->type)
                                : get_array_subtype(index.source_value->type);
  if(is_bool_type(arrsubtype) && !array_api->supports_bools_in_arrays)
    return make_bit_bool(a);

  return a;
}

smt_astt smt_convt::convert_array_store(const expr2tc &expr)
{
  const with2t &with = to_with2t(expr);
  expr2tc update_val = with.update_value;
  expr2tc newidx;

  if(
    is_array_type(with.type) && is_array_type(to_array_type(with.type).subtype))
  {
    newidx = decompose_store_chain(expr, update_val);
  }
  else
  {
    newidx = fix_array_idx(with.update_field, with.type);
  }

  assert(is_array_type(expr->type));
  smt_astt src, update;
  const array_type2t &arrtype = to_array_type(expr->type);

  // Workaround for bools-in-arrays.
  if(is_bool_type(arrtype.subtype) && !array_api->supports_bools_in_arrays)
  {
    typecast2tc cast(get_uint_type(1), update_val);
    update = convert_ast(cast);
  }
  else
  {
    update = convert_ast(update_val);
  }

  src = convert_ast(with.source_value);
  return src->update(this, update, 0, newidx);
}

type2tc smt_convt::flatten_array_type(const type2tc &type)
{
  // If this is not an array, we return an array of size 1
  if(!is_array_type(type))
    return array_type2tc(type, gen_one(int_type2()), false);

  // Don't touch these
  if(to_array_type(type).size_is_infinite)
    return type;

  // No need to handle one dimensional arrays
  if(!is_array_type(to_array_type(type).subtype))
    return type;

  type2tc subtype = get_flattened_array_subtype(type);
  assert(is_array_type(to_array_type(type).subtype));

  type2tc type_rec = type;
  expr2tc arr_size1 = to_array_type(type_rec).array_size;

  type_rec = to_array_type(type_rec).subtype;
  expr2tc arr_size2 = to_array_type(type_rec).array_size;

  if(arr_size1->type != arr_size2->type)
    arr_size1 = typecast2tc(arr_size2->type, arr_size1);

  expr2tc arr_size = mul2tc(arr_size1->type, arr_size1, arr_size2);

  while(is_array_type(to_array_type(type_rec).subtype))
  {
    arr_size =
      mul2tc(arr_size1->type, to_array_type(type_rec).array_size, arr_size);
    type_rec = to_array_type(type_rec).subtype;
  }
  simplify(arr_size);
  return array_type2tc(subtype, arr_size, false);
}

expr2tc smt_convt::flatten_array_body(const expr2tc &expr)
{
  assert(is_constant_array2t(expr));
  const constant_array2t &the_array = to_constant_array2t(expr);
  const array_type2t &arr_type = to_array_type(the_array.type);

  // inner most level, just return the array
  if(!is_array_type(arr_type.subtype))
    return expr;

// This should be an array of arrays, glue the sub arrays together
#ifndef NDEBUG
  for(auto const &elem : the_array.datatype_members)
    // Must only contain constant arrays, for now. No indirection should be
    // expressable at this level.
    assert(
      is_constant_array2t(elem) &&
      "Sub-member of constant array must be "
      "constant array");
#endif

  std::vector<expr2tc> sub_expr_list;
  for(auto const &elem : the_array.datatype_members)
  {
    expr2tc flatten_elem = flatten_array_body(elem);

    sub_expr_list.insert(
      sub_expr_list.end(),
      to_constant_array2t(flatten_elem).datatype_members.begin(),
      to_constant_array2t(flatten_elem).datatype_members.end());
  }

  return constant_array2tc(flatten_array_type(expr->type), sub_expr_list);
}

type2tc smt_convt::get_flattened_array_subtype(const type2tc &type)
{
  // Get the subtype of an array, ensuring that any intermediate arrays have
  // been flattened.

  type2tc type_rec = type;
  while(is_array_type(type_rec) || is_vector_type(type_rec))
  {
    type_rec = is_array_type(type_rec) ? to_array_type(type_rec).subtype
                                       : to_vector_type(type_rec).subtype;
  }

  // type_rec is now the base type.
  return type_rec;
}

void smt_convt::pre_solve()
{
  // NB: always perform tuple constraint adding first, as it covers tuple
  // arrays too, and might end up generating more ASTs to be encoded in
  // the array api class.
  tuple_api->add_tuple_constraints_for_solving();
  array_api->add_array_constraints_for_solving();
}

expr2tc smt_convt::get(const expr2tc &expr)
{
  if(is_constant_number(expr))
    return expr;

  if(is_symbol2t(expr) && to_symbol2t(expr).thename == "NULL")
    return expr;

  expr2tc res = expr;

  // Special cases:
  switch(res->expr_id)
  {
  case expr2t::index_id:
  {
    // If we try to get an index from the solver, it will first
    // return the whole array and then get the index, we can
    // do better and call get_array_element directly
    index2t index = to_index2t(res);
    expr2tc src_value = index.source_value;

    expr2tc newidx;
    if(is_index2t(index.source_value))
    {
      newidx = decompose_select_chain(expr, src_value);
    }
    else
    {
      newidx = fix_array_idx(index.index, index.source_value->type);
    }

    // if the source value is a constant, there's no need to
    // call the array api
    if(is_constant_number(src_value))
      return src_value;

    // Convert the idx, it must be an integer
    expr2tc idx = get(newidx);
    if(is_constant_int2t(idx))
    {
      // Convert the array so we can call the array api
      smt_astt array = convert_ast(src_value);

      // Retrieve the element
      res = array_api->get_array_elem(
        array,
        to_constant_int2t(idx).value.to_uint64(),
        get_flattened_array_subtype(res->type));
    }

    // TODO: Give up, then what?
    break;
  }

  case expr2t::with_id:
  {
    // This will be converted
    with2t with = to_with2t(res);
    expr2tc update_val = with.update_value;

    if(
      is_array_type(with.type) &&
      is_array_type(to_array_type(with.type).subtype))
    {
      decompose_store_chain(expr, update_val);
    }

    return get(update_val);
  }

  case expr2t::address_of_id:
    return res;

  case expr2t::pointer_offset_id:
  case expr2t::same_object_id:
  case expr2t::symbol_id:
    return get_by_type(res);

  case expr2t::member_id:
  {
    if(is_array_type(expr))
    {
      std::cerr << "Fetching array elements inside tuples currently "
                   "unimplemented, sorry"
                << std::endl;
      return expr2tc();
    }
    simplify(res);
    return res;
  }

  case expr2t::if_id:
  {
    // Special case for ternary if, for cases when we are updating the member
    // of a struct (SSA indexes are omitted):
    //
    // d2 == (!(SAME-OBJECT(pd, &d1)) ? (d2 WITH [a:=0]) : d2)
    //
    // i.e., update the field 'a' of 'd2', if a given condition holds,
    // otherwise, do nothing.

    // The problem of relying on the simplification code is because the type of
    // the ternary is a struct, and if the condition holds, we extract the
    // update value from the WITH expression, in this case '0', and cast it to
    // struct. So now we try to query the solver for which side is used and
    // we return it, without casting to the ternary if type.
    if2t i = to_if2t(res);

    expr2tc c = get(i.cond);
    if(is_true(c))
      return get(i.true_value);

    if(is_false(c))
      return get(i.false_value);
  }

  default:;
  }

  if(is_array_type(expr->type))
  {
    expr2tc &arr_size = to_array_type(res->type).array_size;
    if(!is_nil_expr(arr_size) && is_symbol2t(arr_size))
      arr_size = get(arr_size);

    res->type->Foreach_subtype([this](type2tc &t) {
      if(!is_array_type(t))
        return;

      expr2tc &arr_size = to_array_type(t).array_size;
      if(!is_nil_expr(arr_size) && is_symbol2t(arr_size))
        arr_size = get(arr_size);
    });
  }

  // Recurse on operands
  res->Foreach_operand([this](expr2tc &e) {
    expr2tc new_e = get(e);
    e = new_e;
  });

  // And simplify
  simplify(res);
  return res;
}

expr2tc smt_convt::get_by_ast(const type2tc &type, smt_astt a)
{
  switch(type->type_id)
  {
  case type2t::bool_id:
    return get_bool(a) ? gen_true_expr() : gen_false_expr();

  case type2t::unsignedbv_id:
  case type2t::signedbv_id:
  case type2t::fixedbv_id:
    return get_by_value(type, get_bv(a, is_signedbv_type(type)));

  case type2t::floatbv_id:
    return constant_floatbv2tc(fp_api->get_fpbv(a));

  default:
    std::cerr << "Unimplemented type'd expression (" << type->type_id
              << ") in smt get\n";
    abort();
  }
}

expr2tc smt_convt::get_by_type(const expr2tc &expr)
{
  switch(expr->type->type_id)
  {
  case type2t::bool_id:
  case type2t::unsignedbv_id:
  case type2t::signedbv_id:
  case type2t::fixedbv_id:
  case type2t::floatbv_id:
    return get_by_ast(expr->type, convert_ast(expr));

  case type2t::array_id:
    return get_array(expr);

  case type2t::struct_id:
  case type2t::pointer_id:
    return tuple_api->tuple_get(expr);

  default:
    std::cerr << "Unimplemented type'd expression (" << expr->type->type_id
              << ") in smt get\n";
    abort();
  }
}

expr2tc smt_convt::get_array(const expr2tc &expr)
{
  // XXX -- printing multidimensional arrays?

  smt_astt array = convert_ast(expr);

  // Fetch the array bounds, if it's huge then assume this is a 1024 element
  // array. Then fetch all elements and formulate a constant_array.
  size_t w = array->sort->get_domain_width();
  if(w > 10)
    w = 10;

  const array_type2t &ar = to_array_type(flatten_array_type(expr->type));
  constant_int2tc arr_size(index_type2(), BigInt(1 << w));
  type2tc arr_type = type2tc(new array_type2t(ar.subtype, arr_size, false));
  std::vector<expr2tc> fields;

  for(size_t i = 0; i < (1ULL << w); i++)
  {
    fields.push_back(array_api->get_array_elem(array, i, ar.subtype));
  }

  return constant_array2tc(arr_type, fields);
}

const struct_union_data &smt_convt::get_type_def(const type2tc &type) const
{
  return (is_pointer_type(type))
           ? *pointer_type_data
           : dynamic_cast<const struct_union_data &>(*type.get());
}

smt_astt smt_convt::array_create(
  const expr2tc &expr,
  bool is_infinite,
  const expr2tc &size,
  const std::vector<expr2tc> &members)
{
  // Handle constant array expressions: these don't have tuple type and so
  // don't need funky handling, but we need to create a fresh new symbol and
  // repeatedly store the desired data into it, to create an SMT array
  // representing the expression we're converting.
  std::string name = mk_fresh_name("array_create::") + ".";
  expr2tc newsym = symbol2tc(expr->type, name);

  // Guarentee nothing, this is modelling only.
  if(is_infinite)
    return convert_ast(newsym);

  if(!is_constant_int2t(size))
  {
    std::cerr << "Non-constant sized array of type constant_array_of2t\n";
    abort();
  }

  const constant_int2t &thesize = to_constant_int2t(size);
  unsigned int sz = thesize.value.to_uint64();

  // Repeatedly store things into this.
  smt_astt newsym_ast = convert_ast(newsym);
  for(unsigned int i = 0; i < sz; i++)
  {
    expr2tc init = members[i];

    // Workaround for bools-in-arrays
    if(
      is_bool_type(members[i]->type) && !int_encoding &&
      !array_api->supports_bools_in_arrays)
      init = typecast2tc(type2tc(new unsignedbv_type2t(1)), init);

    newsym_ast = newsym_ast->update(this, convert_ast(init), i);
  }

  return newsym_ast;
}

smt_astt smt_convt::array_create(const constant_vector2tc &expr)
{
  const vector_type2t &arr_type = to_vector_type(expr->type);
  return array_create(
    expr,
    arr_type.size_is_infinite,
    arr_type.array_size,
    expr->datatype_members);
}

smt_astt smt_convt::array_create(const expr2tc &expr)
{
  if(is_constant_array_of2t(expr))
    return convert_array_of_prep(expr);
  // Check size
  const array_type2t &arr_type = to_array_type(expr->type);

  assert(is_constant_array2t(expr));
  const constant_array2t &array = to_constant_array2t(expr);
  return array_create(
    expr,
    arr_type.size_is_infinite,
    arr_type.array_size,
    array.datatype_members);
}

smt_astt smt_convt::convert_array_of_prep(const expr2tc &expr)
{
  const constant_array_of2t &arrof = to_constant_array_of2t(expr);
  const array_type2t &arrtype = to_array_type(arrof.type);
  expr2tc base_init;
  unsigned long array_size = 0;

  // So: we have an array_of, that we have to convert into a bunch of stores.
  // However, it might be a nested array. If that's the case, then we're
  // guarenteed to have another array_of in the initializer which we can flatten
  // to a single array of whatever's at the bottom of the array_of. Or, it's
  // a constant_array, in which case we can just copy the contents.
  if(is_array_type(arrtype.subtype))
  {
    expr2tc rec_expr = expr;

    if(is_constant_array_of2t(to_constant_array_of2t(rec_expr).initializer))
    {
      type2tc flat_type = flatten_array_type(expr->type);
      const array_type2t &arrtype2 = to_array_type(flat_type);
      array_size = calculate_array_domain_width(arrtype2);

      while(is_constant_array_of2t(rec_expr))
        rec_expr = to_constant_array_of2t(rec_expr).initializer;

      base_init = rec_expr;
    }
    else
    {
      const constant_array_of2t &arrof = to_constant_array_of2t(rec_expr);
      assert(is_constant_array2t(arrof.initializer));
      const constant_array2t &constarray =
        to_constant_array2t(arrof.initializer);
      const array_type2t &constarray_type = to_array_type(constarray.type);

      // Duplicate contents repeatedly.
      assert(
        is_constant_int2t(arrtype.array_size) &&
        "Cannot have complex nondet-sized array_of initializers");
      const BigInt &size = to_constant_int2t(arrtype.array_size).value;

      std::vector<expr2tc> new_contents;
      for(uint64_t i = 0; i < size.to_uint64(); i++)
        new_contents.insert(
          new_contents.end(),
          constarray.datatype_members.begin(),
          constarray.datatype_members.end());

      // Create new expression, convert and return that.
      mul2tc newsize(
        arrtype.array_size->type,
        arrtype.array_size,
        constarray_type.array_size);
      simplify(newsize);

      type2tc new_arr_type(
        new array_type2t(constarray_type.subtype, newsize, false));
      constant_array2tc new_const_array(new_arr_type, new_contents);
      return convert_ast(new_const_array);
    }
  }
  else
  {
    base_init = arrof.initializer;
    array_size = calculate_array_domain_width(arrtype);
  }

  if(is_structure_type(base_init->type))
    return tuple_api->tuple_array_of(base_init, array_size);
  if(is_pointer_type(base_init->type))
    return pointer_array_of(base_init, array_size);
  else
    return array_api->convert_array_of(convert_ast(base_init), array_size);
}

smt_astt array_iface::default_convert_array_of(
  smt_astt init_val,
  unsigned long array_size,
  smt_convt *ctx)
{
  // We now an initializer, and a size of array to build. So:
  // Repeatedly store things into this.
  // XXX int mode

  if(init_val->sort->id == SMT_SORT_BOOL && !supports_bools_in_arrays)
  {
    smt_astt zero = ctx->mk_smt_bv(BigInt(0), 1);
    smt_astt one = ctx->mk_smt_bv(BigInt(0), 1);
    init_val = ctx->mk_ite(init_val, one, zero);
  }

  smt_sortt domwidth = ctx->mk_int_bv_sort(array_size);
  smt_sortt arrsort = ctx->mk_array_sort(domwidth, init_val->sort);
  smt_astt newsym_ast =
    ctx->mk_fresh(arrsort, "default_array_of::", init_val->sort);

  unsigned long sz = 1ULL << array_size;
  for(unsigned long i = 0; i < sz; i++)
  {
    newsym_ast = newsym_ast->update(ctx, init_val, i);
  }

  return newsym_ast;
}

smt_astt smt_convt::pointer_array_of(
  const expr2tc &init_val [[gnu::unused]],
  unsigned long array_width)
{
  // Actually a tuple, but the operand is going to be a symbol, null.
  assert(
    is_symbol2t(init_val) &&
    "Pointer type'd array_of can only be an "
    "array of null");

#ifndef NDEBUG
  const symbol2t &sym = to_symbol2t(init_val);
  assert(
    sym.thename == "NULL" &&
    "Pointer type'd array_of can only be an "
    "array of null");
#endif

  // Well known value; zero and zero.
  constant_int2tc zero_val(machine_ptr, BigInt(0));
  std::vector<expr2tc> operands;
  operands.reserve(2);
  operands.push_back(zero_val);
  operands.push_back(zero_val);

  constant_struct2tc strct(pointer_struct, operands);
  return tuple_api->tuple_array_of(strct, array_width);
}

smt_astt
smt_convt::tuple_array_create_despatch(const expr2tc &expr, smt_sortt domain)
{
  // Take a constant_array2t or an array_of, and format the data from them into
  // a form palatable to tuple_array_create.

  // Strip out any pointers
  type2tc arr_type = expr->type;
  rewrite_ptrs_to_structs(arr_type);

  if(is_constant_array_of2t(expr))
  {
    const constant_array_of2t &arr = to_constant_array_of2t(expr);
    smt_astt arg = convert_ast(arr.initializer);

    return tuple_api->tuple_array_create(arr_type, &arg, true, domain);
  }

  assert(is_constant_array2t(expr));
  const constant_array2t &arr = to_constant_array2t(expr);
  std::vector<smt_astt> args(arr.datatype_members.size());
  unsigned int i = 0;
  for(auto const &it : arr.datatype_members)
  {
    args[i] = convert_ast(it);
    i++;
  }

  return tuple_api->tuple_array_create(arr_type, args.data(), false, domain);
}

void smt_convt::rewrite_ptrs_to_structs(type2tc &type)
{
  // Type may contain pointers; replace those with the structure equivalent.
  // Ideally the real solver will never see pointer types.
  // Create a delegate that recurses over all subtypes, replacing pointers
  // as we go. Extra scaffolding is to work around the fact we can't refer
  // to replace_w_ptr until after it's been defined, ho hum.
  type2t::subtype_delegate *delegate = nullptr;
  auto replace_w_ptr = [this, &delegate](type2tc &e) {
    if(is_pointer_type(e))
    {
      // Replace this field of the expr with a pointer struct :O:O:O:O
      e = pointer_struct;
    }
    else
    {
      // Recurse
      e->Foreach_subtype(*delegate);
    }
  };

  type2t::subtype_delegate del_wrap(std::ref(replace_w_ptr));
  delegate = &del_wrap;
  type->Foreach_subtype(replace_w_ptr);
}

// Default behaviours for SMT AST's

void smt_ast::assign(smt_convt *ctx, smt_astt sym) const
{
  ctx->assert_ast(eq(ctx, sym));
}

smt_astt smt_ast::ite(smt_convt *ctx, smt_astt cond, smt_astt falseop) const
{
  return ctx->mk_ite(cond, this, falseop);
}

smt_astt smt_ast::eq(smt_convt *ctx, smt_astt other) const
{
  // Simple approach: this is a leaf piece of SMT, compute a basic equality.
  return ctx->mk_eq(this, other);
}

smt_astt smt_ast::update(
  smt_convt *ctx,
  smt_astt value,
  unsigned int idx,
  expr2tc idx_expr) const
{
  // If we're having an update applied to us, then the only valid situation
  // this can occur in is if we're an array.
  assert(sort->id == SMT_SORT_ARRAY);

  // We're an array; just generate a 'with' operation.
  expr2tc index;
  if(is_nil_expr(idx_expr))
  {
    size_t dom_width =
      ctx->int_encoding ? config.ansi_c.int_width : sort->get_domain_width();
    index = constant_int2tc(unsignedbv_type2tc(dom_width), BigInt(idx));
  }
  else
  {
    index = idx_expr;
  }

  return ctx->mk_store(this, ctx->convert_ast(index), value);
}

smt_astt smt_ast::select(smt_convt *ctx, const expr2tc &idx) const
{
  assert(
    sort->id == SMT_SORT_ARRAY &&
    "Select operation applied to non-array scalar AST");

  smt_astt args[2];
  args[0] = this;
  args[1] = ctx->convert_ast(idx);
  return ctx->mk_select(args[0], args[1]);
}

smt_astt smt_ast::project(
  smt_convt *ctx [[gnu::unused]],
  unsigned int idx [[gnu::unused]]) const
{
  std::cerr << "Projecting from non-tuple based AST\n";
  abort();
}

void smt_convt::dump_smt()
{
  std::cerr << "SMT dump not implemented for " << solver_text() << "\n";
}

void smt_convt::print_model()
{
  std::cerr << "SMT model printing not implemented for " << solver_text()
            << "\n";
}

tvt smt_convt::l_get(smt_astt a)
{
  return get_bool(a) ? tvt(true) : tvt(false);
}

expr2tc smt_convt::get_by_value(const type2tc &type, BigInt value)
{
  switch(type->type_id)
  {
  case type2t::bool_id:
    return value.is_zero() ? gen_false_expr() : gen_true_expr();

  case type2t::unsignedbv_id:
  case type2t::signedbv_id:
    return constant_int2tc(type, value);

  case type2t::fixedbv_id:
  {
    fixedbvt fbv(constant_exprt(
      integer2binary(value, type->get_width()),
      integer2string(value),
      migrate_type_back(type)));
    return constant_fixedbv2tc(fbv);
  }

  case type2t::floatbv_id:
  {
    ieee_floatt f(constant_exprt(
      integer2binary(value, type->get_width()),
      integer2string(value),
      migrate_type_back(type)));
    return constant_floatbv2tc(f);
  }

  default:;
  }

  std::cerr << "Can't generate one for type " << get_type_id(type) << '\n';
  abort();
}

smt_sortt smt_convt::mk_bool_sort()
{
  std::cerr << "Chosen solver doesn't support boolean sorts\n";
  abort();
}

smt_sortt smt_convt::mk_real_sort()
{
  std::cerr << "Chosen solver doesn't support real sorts\n";
  abort();
}

smt_sortt smt_convt::mk_int_sort()
{
  std::cerr << "Chosen solver doesn't support integer sorts\n";
  abort();
}

smt_sortt smt_convt::mk_bv_sort(std::size_t width)
{
  std::cerr << "Chosen solver doesn't support bit vector sorts\n";
  (void)width;
  abort();
}

smt_sortt smt_convt::mk_fbv_sort(std::size_t width)
{
  std::cerr << "Chosen solver doesn't support bit vector sorts\n";
  (void)width;
  abort();
}

smt_sortt smt_convt::mk_array_sort(smt_sortt domain, smt_sortt range)
{
  std::cerr << "Chosen solver doesn't support array sorts\n";
  (void)domain;
  (void)range;
  abort();
}

smt_sortt smt_convt::mk_bvfp_sort(std::size_t ew, std::size_t sw)
{
  std::cerr << "Chosen solver doesn't support bit vector sorts\n";
  (void)ew;
  (void)sw;
  abort();
}

smt_sortt smt_convt::mk_bvfp_rm_sort()
{
  std::cerr << "Chosen solver doesn't support bit vector sorts\n";
  abort();
}

smt_astt smt_convt::mk_bvredor(smt_astt op)
{
  // bvredor = bvnot(bvcomp(x,0)) ? bv1 : bv0;

  smt_astt comp = mk_eq(op, mk_smt_bv(BigInt(0), op->sort->get_data_width()));

  smt_astt ncomp = mk_not(comp);

  // If it's true, return 1. Return 0, othewise.
  return mk_ite(ncomp, mk_smt_bv(1, 1), mk_smt_bv(BigInt(0), 1));
}

smt_astt smt_convt::mk_bvredand(smt_astt op)
{
  // bvredand = bvcomp(x,-1) ? bv1 : bv0;

  smt_astt comp =
    mk_eq(op, mk_smt_bv(BigInt(ULLONG_MAX), op->sort->get_data_width()));

  // If it's true, return 1. Return 0, othewise.
  return mk_ite(comp, mk_smt_bv(1, 1), mk_smt_bv(BigInt(0), 1));
}

smt_astt smt_convt::mk_add(smt_astt a, smt_astt b)
{
  (void)a;
  (void)b;
  abort();
}

smt_astt smt_convt::mk_bvadd(smt_astt a, smt_astt b)
{
  (void)a;
  (void)b;
  abort();
}

smt_astt smt_convt::mk_sub(smt_astt a, smt_astt b)
{
  (void)a;
  (void)b;
  abort();
}

smt_astt smt_convt::mk_bvsub(smt_astt a, smt_astt b)
{
  (void)a;
  (void)b;
  abort();
}

smt_astt smt_convt::mk_mul(smt_astt a, smt_astt b)
{
  (void)a;
  (void)b;
  abort();
}

smt_astt smt_convt::mk_bvmul(smt_astt a, smt_astt b)
{
  (void)a;
  (void)b;
  abort();
}

smt_astt smt_convt::mk_mod(smt_astt a, smt_astt b)
{
  (void)a;
  (void)b;
  abort();
}

smt_astt smt_convt::mk_bvsmod(smt_astt a, smt_astt b)
{
  (void)a;
  (void)b;
  abort();
}

smt_astt smt_convt::mk_bvumod(smt_astt a, smt_astt b)
{
  (void)a;
  (void)b;
  abort();
}

smt_astt smt_convt::mk_div(smt_astt a, smt_astt b)
{
  (void)a;
  (void)b;
  abort();
}

smt_astt smt_convt::mk_bvsdiv(smt_astt a, smt_astt b)
{
  (void)a;
  (void)b;
  abort();
}

smt_astt smt_convt::mk_bvudiv(smt_astt a, smt_astt b)
{
  (void)a;
  (void)b;
  abort();
}

smt_astt smt_convt::mk_shl(smt_astt a, smt_astt b)
{
  (void)a;
  (void)b;
  abort();
}

smt_astt smt_convt::mk_bvshl(smt_astt a, smt_astt b)
{
  (void)a;
  (void)b;
  abort();
}

smt_astt smt_convt::mk_bvashr(smt_astt a, smt_astt b)
{
  (void)a;
  (void)b;
  abort();
}

smt_astt smt_convt::mk_bvlshr(smt_astt a, smt_astt b)
{
  (void)a;
  (void)b;
  abort();
}

smt_astt smt_convt::mk_neg(smt_astt a)
{
  (void)a;
  abort();
}

smt_astt smt_convt::mk_bvneg(smt_astt a)
{
  (void)a;
  abort();
}

smt_astt smt_convt::mk_bvnot(smt_astt a)
{
  (void)a;
  abort();
}

smt_astt smt_convt::mk_bvnxor(smt_astt a, smt_astt b)
{
  (void)a;
  (void)b;
  abort();
}

smt_astt smt_convt::mk_bvnor(smt_astt a, smt_astt b)
{
  (void)a;
  (void)b;
  abort();
}

smt_astt smt_convt::mk_bvnand(smt_astt a, smt_astt b)
{
  (void)a;
  (void)b;
  abort();
}

smt_astt smt_convt::mk_bvxor(smt_astt a, smt_astt b)
{
  (void)a;
  (void)b;
  abort();
}

smt_astt smt_convt::mk_bvor(smt_astt a, smt_astt b)
{
  (void)a;
  (void)b;
  abort();
}

smt_astt smt_convt::mk_bvand(smt_astt a, smt_astt b)
{
  (void)a;
  (void)b;
  abort();
}

smt_astt smt_convt::mk_implies(smt_astt a, smt_astt b)
{
  (void)a;
  (void)b;
  abort();
}

smt_astt smt_convt::mk_xor(smt_astt a, smt_astt b)
{
  (void)a;
  (void)b;
  abort();
}

smt_astt smt_convt::mk_or(smt_astt a, smt_astt b)
{
  (void)a;
  (void)b;
  abort();
}

smt_astt smt_convt::mk_and(smt_astt a, smt_astt b)
{
  (void)a;
  (void)b;
  abort();
}

smt_astt smt_convt::mk_not(smt_astt a)
{
  (void)a;
  abort();
}

smt_astt smt_convt::mk_lt(smt_astt a, smt_astt b)
{
  (void)a;
  (void)b;
  abort();
}

smt_astt smt_convt::mk_bvult(smt_astt a, smt_astt b)
{
  (void)a;
  (void)b;
  abort();
}

smt_astt smt_convt::mk_bvslt(smt_astt a, smt_astt b)
{
  (void)a;
  (void)b;
  abort();
}

smt_astt smt_convt::mk_gt(smt_astt a, smt_astt b)
{
  assert(a->sort->id == SMT_SORT_INT || a->sort->id == SMT_SORT_REAL);
  assert(b->sort->id == SMT_SORT_INT || b->sort->id == SMT_SORT_REAL);
  return mk_lt(b, a);
}

smt_astt smt_convt::mk_bvugt(smt_astt a, smt_astt b)
{
  assert(a->sort->id != SMT_SORT_INT && a->sort->id != SMT_SORT_REAL);
  assert(b->sort->id != SMT_SORT_INT && b->sort->id != SMT_SORT_REAL);
  assert(a->sort->get_data_width() == b->sort->get_data_width());
  return mk_not(mk_bvule(a, b));
}

smt_astt smt_convt::mk_bvsgt(smt_astt a, smt_astt b)
{
  assert(a->sort->id != SMT_SORT_INT && a->sort->id != SMT_SORT_REAL);
  assert(b->sort->id != SMT_SORT_INT && b->sort->id != SMT_SORT_REAL);
  assert(a->sort->get_data_width() == b->sort->get_data_width());
  return mk_not(mk_bvsle(a, b));
}

smt_astt smt_convt::mk_le(smt_astt a, smt_astt b)
{
  (void)a;
  (void)b;
  abort();
}

smt_astt smt_convt::mk_bvule(smt_astt a, smt_astt b)
{
  (void)a;
  (void)b;
  abort();
}

smt_astt smt_convt::mk_bvsle(smt_astt a, smt_astt b)
{
  (void)a;
  (void)b;
  abort();
}

smt_astt smt_convt::mk_ge(smt_astt a, smt_astt b)
{
  assert(a->sort->id != SMT_SORT_INT && a->sort->id != SMT_SORT_REAL);
  assert(b->sort->id != SMT_SORT_INT && b->sort->id != SMT_SORT_REAL);
  assert(a->sort->get_data_width() == b->sort->get_data_width());
  return mk_not(mk_lt(a, b));
}

smt_astt smt_convt::mk_bvuge(smt_astt a, smt_astt b)
{
  assert(a->sort->id != SMT_SORT_INT && a->sort->id != SMT_SORT_REAL);
  assert(b->sort->id != SMT_SORT_INT && b->sort->id != SMT_SORT_REAL);
  assert(a->sort->get_data_width() == b->sort->get_data_width());
  return mk_not(mk_bvult(a, b));
}

smt_astt smt_convt::mk_bvsge(smt_astt a, smt_astt b)
{
  assert(a->sort->id != SMT_SORT_INT && a->sort->id != SMT_SORT_REAL);
  assert(b->sort->id != SMT_SORT_INT && b->sort->id != SMT_SORT_REAL);
  assert(a->sort->get_data_width() == b->sort->get_data_width());
  return mk_not(mk_bvslt(a, b));
}

smt_astt smt_convt::mk_eq(smt_astt a, smt_astt b)
{
  (void)a;
  (void)b;
  abort();
}

smt_astt smt_convt::mk_neq(smt_astt a, smt_astt b)
{
  return mk_not(mk_eq(a, b));
}

smt_astt smt_convt::mk_store(smt_astt a, smt_astt b, smt_astt c)
{
  (void)a;
  (void)b;
  (void)c;
  abort();
}

smt_astt smt_convt::mk_select(smt_astt a, smt_astt b)
{
  (void)a;
  (void)b;
  abort();
}

smt_astt smt_convt::mk_real2int(smt_astt a)
{
  (void)a;
  abort();
}

smt_astt smt_convt::mk_int2real(smt_astt a)
{
  (void)a;
  abort();
}

smt_astt smt_convt::mk_isint(smt_astt a)
{
  (void)a;
  abort();
}<|MERGE_RESOLUTION|>--- conflicted
+++ resolved
@@ -1198,34 +1198,6 @@
     result = mk_array_sort(d, r);
     break;
   }
-<<<<<<< HEAD
-  case type2t::vector_id:
-  {
-    // Index arrays by the smallest integer required to represent its size.
-    // Unless it's either infinite or dynamic in size, in which case use the
-    // machine int size. Also, faff about if it's an array of arrays, extending
-    // the domain.
-    type2tc t = make_array_domain_type(to_array_type(flatten_array_type(type)));
-    smt_sortt d = mk_int_bv_sort(t->get_width());
-    type2tc range = get_flattened_array_subtype(type);
-
-    if(is_tuple_ast_type(range))
-    {
-      type2tc thetype = flatten_array_type(type);
-      rewrite_ptrs_to_structs(thetype);
-      result = tuple_api->mk_struct_sort(thetype);
-      break;
-    }
-
-    // Work around QF_AUFBV demanding arrays of bitvectors.
-    smt_sortt r;
-    r = convert_sort(range);
-    result = mk_array_sort(d, r);
-    //abort();
-    break;
-  }
-=======
->>>>>>> 97469895
 
   default:
     std::cerr << "Unexpected type ID " << get_type_id(type);
