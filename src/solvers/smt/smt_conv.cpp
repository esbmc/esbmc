--- conflicted
+++ resolved
@@ -222,23 +222,18 @@
 
 smt_astt smt_convt::convert_assign(const expr2tc &expr)
 {
-  log_debug("Converting assignment {} {}", __FILE__, __LINE__);
   const equality2t &eq = to_equality2t(expr);
   smt_astt side1 = convert_ast(eq.side_1); // LHS
-  log_debug("Converted LHS {}", __LINE__);
   smt_astt side2 = convert_ast(eq.side_2); // RHS
-  log_debug("Converted RHS {}", __LINE__);
   side2->assign(this, side1);
-  log_debug("Applied assignment {}", __LINE__);
-
+ 
   // Put that into the smt cache, thus preserving the value of the assigned symbols.
   // IMPORTANT: the cache is now a fundamental part of how some flatteners work,
   // in that one can choose to create a set of expressions and their ASTs, then
   // store them in the cache, rather than have a more sophisticated conversion.
   smt_cache_entryt e = {eq.side_1, side2, ctx_level};
   smt_cache.insert(e);
-  log_debug("Cached assignment {}", __LINE__);
-
+ 
   auto cpy = side2;
   //cpy->dump();
   return cpy;
@@ -345,38 +340,8 @@
     break;
   }
   case expr2t::constant_union_id:
-<<<<<<< HEAD
     log_error("Post-parse union literals are deprecated and broken, sorry");
     abort();
-=======
-  {
-    // Get size
-    const constant_union2t &cu = to_constant_union2t(expr);
-    const std::vector<expr2tc> &dt_memb = cu.datatype_members;
-    expr2tc src_expr =
-      dt_memb.empty() ? gen_zero(get_uint_type(0)) : dt_memb[0];
-#ifndef NDEBUG
-    if(!cu.init_field.empty())
-    {
-      const union_type2t &ut = to_union_type(expr->type);
-      unsigned c = ut.get_component_number(cu.init_field);
-      /* Can only initialize unions by expressions of same type as init_field */
-      assert(src_expr->type->type_id == ut.members[c]->type_id);
-    }
-#endif
-    a = convert_ast(typecast2tc(
-      get_uint_type(type_byte_size_bits(expr->type).to_uint64()),
-      bitcast2tc(
-        get_uint_type(type_byte_size_bits(src_expr->type).to_uint64()),
-        src_expr)));
-    break;
-  }
-  case expr2t::constant_vector_id:
-  {
-    a = array_create(expr);
-    break;
-  }
->>>>>>> cc22810a
   case expr2t::constant_array_id:
   case expr2t::constant_array_of_id:
   {
@@ -1662,28 +1627,8 @@
 
 smt_astt smt_convt::convert_member(const expr2tc &expr)
 {
-  log_debug("[{}, {}] Creating member", __FILE__, __LINE__);
   const member2t &member = to_member2t(expr);
-<<<<<<< HEAD
   unsigned int idx = -1;
-=======
-
-  // Special case unions: bitcast it to bv then convert it back to the
-  // requested member type
-  if(is_union_type(member.source_value))
-  {
-    BigInt size = type_byte_size_bits(member.source_value->type);
-    expr2tc to_bv =
-      bitcast2tc(get_uint_type(size.to_uint64()), member.source_value);
-    type2tc type = expr->type;
-    if(is_multi_dimensional_array(type))
-      type = flatten_array_type(type);
-    return convert_ast(bitcast2tc(
-      type,
-      typecast2tc(
-        get_uint_type(type_byte_size_bits(type).to_uint64()), to_bv)));
-  }
->>>>>>> cc22810a
 
   assert(
     is_struct_type(member.source_value) ||
@@ -2375,35 +2320,6 @@
   case type2t::pointer_id:
     return tuple_api->tuple_get(type, a);
 
-<<<<<<< HEAD
-=======
-  case type2t::union_id:
-  {
-    expr2tc uint_rep =
-      get_by_ast(get_uint_type(type_byte_size_bits(type).to_uint64()), a);
-    std::vector<expr2tc> members;
-    /* TODO: this violates the assumption in the rest of ESBMC that
-     *       constant_union2t only have at most 1 member initializer.
-     *       Maybe it makes sense to go for one of the largest ones instead of
-     *       all members? */
-    for(const type2tc &member_type : to_union_type(type).members)
-    {
-      expr2tc cast = bitcast2tc(
-        member_type,
-        typecast2tc(
-          get_uint_type(type_byte_size_bits(member_type).to_uint64()),
-          uint_rep));
-      simplify(cast);
-      members.push_back(cast);
-    }
-    return constant_union2tc(
-      type, "" /* TODO: which field assigned last? */, members);
-  }
-
-  case type2t::array_id:
-    return get_array(type, a);
-
->>>>>>> cc22810a
   default:
     if(!options.get_bool_option("non-supported-models-as-zero"))
     {
@@ -2468,15 +2384,9 @@
   if(w > 10)
     w = 10;
 
-<<<<<<< HEAD
-  const array_type2t &ar = to_array_type(flatten_array_type(expr->type));
-  constant_int2tc arr_size(index_type2(), BigInt(1 << w));
-  type2tc arr_type = type2tc(new array_type2t(ar.subtype, arr_size, false));
-=======
-  array_type2t ar = to_array_type(flatten_array_type(type));
-  expr2tc arr_size = constant_int2tc(index_type2(), BigInt(1 << w));
+  const array_type2t &ar = to_array_type(flatten_array_type(type));
+  auto arr_size = constant_int2tc(index_type2(), BigInt(1 << w));
   type2tc arr_type = array_type2tc(ar.subtype, arr_size, false);
->>>>>>> cc22810a
   std::vector<expr2tc> fields;
 
   bool uses_tuple_api = is_tuple_array_ast_type(type);
