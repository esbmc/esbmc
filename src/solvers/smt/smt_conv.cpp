--- conflicted
+++ resolved
@@ -602,7 +602,7 @@
   {
     assert(is_floatbv_type(expr));
     assert(expr->get_num_sub_exprs() == 2);
-    a = mk_smt_bvfloat_arith_ops(expr);
+    a = fp_api->mk_smt_fpbv_fma(expr);
     break;
   }
   case expr2t::modulus_id:
@@ -2271,7 +2271,6 @@
 {
   switch(expr->expr_id)
   {
-<<<<<<< HEAD
     case expr2t::constant_int_id:
     case expr2t::constant_fixedbv_id:
     case expr2t::constant_floatbv_id:
@@ -2373,22 +2372,6 @@
     }
 
     default:;
-=======
-    // XXX -- again, another candidate for refactoring.
-    expr2tc tmp = get_bv(expr->type, convert_ast(expr));
-    if (is_nil_expr(tmp))
-      return tmp;
-
-    const constant_int2t &intval = to_constant_int2t(tmp);
-    uint64_t val = intval.value.to_ulong();
-    std::stringstream ss;
-    ss << val;
-    constant_exprt value_expr(migrate_type_back(expr->type));
-    value_expr.set_value(get_fixed_point(expr->type->get_width(), ss.str()));
-    fixedbvt fbv;
-    fbv.from_expr(value_expr);
-    return constant_fixedbv2tc(fbv);
->>>>>>> b261e1b1
   }
 
   return expr2tc();
