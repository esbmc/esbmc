--- conflicted
+++ resolved
@@ -2334,11 +2334,7 @@
   return array_create(
     expr,
     arr_type.size_is_infinite,
-<<<<<<< HEAD
-    arr_type.vector_size,
-=======
     arr_type.array_size,
->>>>>>> 2817984f
     expr->datatype_members);
 }
 
