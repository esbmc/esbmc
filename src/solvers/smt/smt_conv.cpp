#include <iomanip>
#include <set>
#include <solvers/prop/literal.h>
#include <solvers/smt/smt_conv.h>
#include <sstream>
#include <util/arith_tools.h>
#include <util/base_type.h>
#include <util/c_types.h>
#include <util/expr_util.h>

// Helpers extracted from z3_convt.

static std::string extract_magnitude(const std::string &v, unsigned width)
{
  return integer2string(binary2integer(v.substr(0, width / 2), true), 10);
}

static std::string extract_fraction(const std::string &v, unsigned width)
{
  return integer2string(binary2integer(v.substr(width / 2, width), false), 10);
}

static std::string double2string(double d)
{
  std::ostringstream format_message;
  format_message << std::setprecision(12) << d;
  return format_message.str();
}

static std::string itos(int64_t i)
{
  std::stringstream ss;
  ss << i;
  return ss.str();
}

unsigned int
smt_convt::get_member_name_field(const type2tc &t, const irep_idt &name) const
{
  unsigned int idx = 0;
  const struct_union_data &data_ref = get_type_def(t);

  for(auto const &it : data_ref.member_names)
  {
    if(it == name)
      break;
    idx++;
  }
  assert(
    idx != data_ref.member_names.size() &&
    "Member name of with expr not found in struct type");

  return idx;
}

unsigned int
smt_convt::get_member_name_field(const type2tc &t, const expr2tc &name) const
{
  const constant_string2t &str = to_constant_string2t(name);
  return get_member_name_field(t, str.value);
}

smt_convt::smt_convt(bool intmode, const namespacet &_ns)
  : ctx_level(0), boolean_sort(nullptr), int_encoding(intmode), ns(_ns)
{
  tuple_api = nullptr;
  array_api = nullptr;
  fp_api = nullptr;

  std::vector<type2tc> members;
  std::vector<irep_idt> names;

  members.push_back(type_pool.get_uint(config.ansi_c.pointer_width));
  members.push_back(type_pool.get_uint(config.ansi_c.pointer_width));
  names.emplace_back("pointer_object");
  names.emplace_back("pointer_offset");

  struct_type2t *tmp =
    new struct_type2t(members, names, names, "pointer_struct");
  pointer_type_data = tmp;
  pointer_struct = type2tc(tmp);

  pointer_logic.emplace_back();

  addr_space_sym_num.push_back(0);

  renumber_map.emplace_back();

  members.clear();
  names.clear();
  members.push_back(type_pool.get_uint(config.ansi_c.pointer_width));
  members.push_back(type_pool.get_uint(config.ansi_c.pointer_width));
  names.emplace_back("start");
  names.emplace_back("end");
  tmp = new struct_type2t(members, names, names, "addr_space_type");
  addr_space_type_data = tmp;
  addr_space_type = type2tc(tmp);

  addr_space_arr_type =
    type2tc(new array_type2t(addr_space_type, expr2tc(), true));

  addr_space_data.emplace_back();

  machine_int = type2tc(new signedbv_type2t(config.ansi_c.int_width));
  machine_uint = type2tc(new unsignedbv_type2t(config.ansi_c.int_width));
  machine_ptr = type2tc(new unsignedbv_type2t(config.ansi_c.pointer_width));

  // Pick a modelling array to shoehorn initialization data into. Because
  // we don't yet have complete data for whether pointers are dynamic or not,
  // this is the one modelling array that absolutely _has_ to be initialized
  // to false for each element, which is going to be shoved into
  // convert_identifier_pointer.
  dyn_info_arr_name = "__ESBMC_is_dynamic&0#1";

  ptr_foo_inited = false;
}

void smt_convt::set_tuple_iface(tuple_iface *iface)
{
  assert(tuple_api == nullptr && "set_tuple_iface should only be called once");
  tuple_api = iface;
}

void smt_convt::set_array_iface(array_iface *iface)
{
  assert(array_api == nullptr && "set_array_iface should only be called once");
  array_api = iface;
}

void smt_convt::set_fp_conv(fp_convt *iface)
{
  assert(fp_api == NULL && "set_fp_iface should only be called once");
  fp_api = iface;
}

void smt_convt::delete_all_asts()
{
  // Erase all the remaining asts in the live ast vector.
  for(auto *ast : live_asts)
    delete ast;
  live_asts.clear();
}

void smt_convt::smt_post_init()
{
  machine_int_sort = mk_int_bv_sort(config.ansi_c.int_width);
  machine_uint_sort = mk_int_bv_sort(config.ansi_c.int_width);

  boolean_sort = mk_bool_sort();

  init_addr_space_array();

  if(int_encoding)
  {
    std::vector<expr2tc> power_array_data;
    uint64_t pow;
    unsigned int count = 0;
    type2tc powarr_elemt = get_uint_type(64);
    for(pow = 1ULL; count < 64; pow <<= 1, count++)
      power_array_data.push_back(constant_int2tc(powarr_elemt, BigInt(pow)));

    type2tc power_array_type(
      new array_type2t(powarr_elemt, gen_ulong(64), false));

    constant_array2tc power_array(power_array_type, power_array_data);
    int_shift_op_array = convert_ast(power_array);
  }

  ptr_foo_inited = true;
}

void smt_convt::push_ctx()
{
  tuple_api->push_tuple_ctx();
  array_api->push_array_ctx();

  addr_space_data.push_back(addr_space_data.back());
  addr_space_sym_num.push_back(addr_space_sym_num.back());
  pointer_logic.push_back(pointer_logic.back());
  renumber_map.push_back(renumber_map.back());

  live_asts_sizes.push_back(live_asts.size());

  ctx_level++;
}

void smt_convt::pop_ctx()
{
  // Erase everything in caches added in the current context level. Everything
  // before the push is going to disappear.
  smt_cachet::nth_index<1>::type &cache_numindex = smt_cache.get<1>();
  cache_numindex.erase(ctx_level);
  pointer_logic.pop_back();
  addr_space_sym_num.pop_back();
  addr_space_data.pop_back();
  renumber_map.pop_back();

  ctx_level--;

  // Go through all the asts created since the last push and delete them.

  for(unsigned int idx = live_asts_sizes.back(); idx < live_asts.size(); idx++)
    delete live_asts[idx];

  // And reset the storage back to that point.
  live_asts.resize(live_asts_sizes.back());
  live_asts_sizes.pop_back();

  array_api->pop_array_ctx();
  tuple_api->pop_tuple_ctx();
}

smt_astt smt_convt::invert_ast(smt_astt a)
{
  assert(a->sort->id == SMT_SORT_BOOL);
  return mk_not(a);
}

smt_astt smt_convt::imply_ast(smt_astt a, smt_astt b)
{
  assert(a->sort->id == SMT_SORT_BOOL && b->sort->id == SMT_SORT_BOOL);
  return mk_implies(a, b);
}

void smt_convt::set_to(const expr2tc &expr, bool value)
{
  smt_astt a = convert_ast(expr);
  if(value == false)
    a = invert_ast(a);
  assert_ast(a);
}

smt_astt smt_convt::convert_assign(const expr2tc &expr)
{
  const equality2t &eq = to_equality2t(expr);
  smt_astt side1 = convert_ast(eq.side_1);
  smt_astt side2 = convert_ast(eq.side_2);
  side2->assign(this, side1);

  // Put that into the smt cache, thus preserving the assigned symbols value.
  // IMPORTANT: the cache is now a fundemental part of how some flatteners work,
  // in that one can chose to create a set of expressions and their ASTs, then
  // store them in the cache, rather than have a more sophisticated conversion.
  smt_cache_entryt e = {eq.side_1, side1, ctx_level};
  smt_cache.insert(e);

  return side2;
}

smt_astt smt_convt::convert_ast(const expr2tc &expr)
{
  smt_cachet::const_iterator cache_result = smt_cache.find(expr);
  if(cache_result != smt_cache.end())
    return (cache_result->ast);
  std::vector<smt_astt> args;
  args.reserve(expr->get_num_sub_exprs());

  switch(expr->expr_id)
  {
  case expr2t::with_id:
  case expr2t::constant_array_id:
  case expr2t::constant_array_of_id:
  case expr2t::index_id:
  case expr2t::address_of_id:
  case expr2t::ieee_add_id:
  case expr2t::ieee_sub_id:
  case expr2t::ieee_mul_id:
  case expr2t::ieee_div_id:
  case expr2t::ieee_fma_id:
  case expr2t::ieee_sqrt_id:
    break; // Don't convert their operands

  default:
  {
    // Convert /all the arguments/. Via magical delegates.
    unsigned int i = 0;
    expr->foreach_operand(
      [this, &args, &i](const expr2tc &e) { args[i++] = convert_ast(e); });
  }
  }

  smt_astt a;
  switch(expr->expr_id)
  {
  case expr2t::constant_int_id:
  case expr2t::constant_fixedbv_id:
  case expr2t::constant_floatbv_id:
  case expr2t::constant_bool_id:
  case expr2t::symbol_id:
    a = convert_terminal(expr);
    break;
  case expr2t::constant_string_id:
  {
    const constant_string2t &str = to_constant_string2t(expr);
    expr2tc newarr = str.to_array();
    a = convert_ast(newarr);
    break;
  }
  case expr2t::constant_struct_id:
  {
    a = tuple_api->tuple_create(expr);
    break;
  }
  case expr2t::constant_union_id:
    std::cerr << "Post-parse union literals are deprecated and broken, sorry\n";
    abort();
  case expr2t::constant_array_id:
  case expr2t::constant_array_of_id:
  {
    const array_type2t &arr = to_array_type(expr->type);
    if(!array_api->can_init_infinite_arrays && arr.size_is_infinite)
    {
      smt_sortt sort = convert_sort(expr->type);

      // Don't honour inifinite sized array initializers. Modelling only.
      // If we have an array of tuples and no tuple support, use tuple_fresh.
      // Otherwise, mk_fresh.
      if(is_tuple_ast_type(arr.subtype))
        a = tuple_api->tuple_fresh(sort);
      else
        a = mk_fresh(
          sort,
          "inf_array",
          convert_sort(get_flattened_array_subtype(expr->type)));
      break;
    }

    // Domain sort may be mesed with:
    smt_sortt domain;
    if(int_encoding)
    {
      domain = machine_int_sort;
    }
    else
    {
      domain = mk_int_bv_sort(calculate_array_domain_width(arr));
    }

    expr2tc flat_expr = expr;
    if(
      is_array_type(get_array_subtype(expr->type)) && is_constant_array2t(expr))
      flat_expr = flatten_array_body(expr);

    if(is_struct_type(arr.subtype) || is_pointer_type(arr.subtype))
      a = tuple_array_create_despatch(flat_expr, domain);
    else
      a = array_create(flat_expr);
    break;
  }
  case expr2t::add_id:
  {
    const add2t &add = to_add2t(expr);
    if(
      is_pointer_type(expr->type) || is_pointer_type(add.side_1) ||
      is_pointer_type(add.side_2))
    {
      a = convert_pointer_arith(expr, expr->type);
    }
    else if(int_encoding)
    {
      a = mk_add(args[0], args[1]);
    }
    else
    {
      a = mk_bvadd(args[0], args[1]);
    }
    break;
  }
  case expr2t::sub_id:
  {
    const sub2t &sub = to_sub2t(expr);
    if(
      is_pointer_type(expr->type) || is_pointer_type(sub.side_1) ||
      is_pointer_type(sub.side_2))
    {
      a = convert_pointer_arith(expr, expr->type);
    }
    else if(int_encoding)
    {
      a = mk_sub(args[0], args[1]);
    }
    else
    {
      a = mk_bvsub(args[0], args[1]);
    }
    break;
  }
  case expr2t::mul_id:
  {
    // Fixedbvs are handled separately
    if(is_fixedbv_type(expr) && !int_encoding)
    {
      auto mul = to_mul2t(expr);
      auto fbvt = to_fixedbv_type(mul.type);

      unsigned int fraction_bits = fbvt.width - fbvt.integer_bits;

      args[0] = mk_sign_ext(convert_ast(mul.side_1), fraction_bits);
      args[1] = mk_sign_ext(convert_ast(mul.side_2), fraction_bits);

      a = mk_bvmul(args[0], args[1]);
      a = mk_extract(a, fbvt.width + fraction_bits - 1, fraction_bits);
    }
    else if(int_encoding)
    {
      a = mk_mul(args[0], args[1]);
    }
    else
    {
      a = mk_bvmul(args[0], args[1]);
    }
    break;
  }
  case expr2t::div_id:
  {
    auto d = to_div2t(expr);

    // Fixedbvs are handled separately
    if(is_fixedbv_type(expr) && !int_encoding)
    {
      auto fbvt = to_fixedbv_type(d.type);

      unsigned int fraction_bits = fbvt.width - fbvt.integer_bits;

      args[1] = mk_sign_ext(convert_ast(d.side_2), fraction_bits);

      smt_astt zero = mk_smt_bv(BigInt(0), fraction_bits);
      smt_astt op0 = convert_ast(d.side_1);

      args[0] = mk_concat(op0, zero);

      // Sorts.
      a = mk_bvsdiv(args[0], args[1]);
      a = mk_extract(a, fbvt.width - 1, 0);
    }
    else if(int_encoding)
    {
      a = mk_div(args[0], args[1]);
    }
    else if(is_unsignedbv_type(d.side_1) && is_unsignedbv_type(d.side_2))
    {
      a = mk_bvudiv(args[0], args[1]);
    }
    else
    {
      assert(is_signedbv_type(d.side_1) && is_signedbv_type(d.side_2));
      a = mk_bvsdiv(args[0], args[1]);
    }
    break;
  }
  case expr2t::ieee_add_id:
  {
    if(int_encoding)
    {
      a = mk_add(
        convert_ast(to_ieee_mul2t(expr).side_1),
        convert_ast(to_ieee_mul2t(expr).side_2));
    }
    else
    {
      assert(is_floatbv_type(expr));
      a = fp_api->mk_smt_fpbv_add(
        convert_ast(to_ieee_add2t(expr).side_1),
        convert_ast(to_ieee_add2t(expr).side_2),
        convert_rounding_mode(to_ieee_add2t(expr).rounding_mode));
    }
    break;
  }
  case expr2t::ieee_sub_id:
  {
    assert(is_floatbv_type(expr));
    if(int_encoding)
    {
      a = mk_sub(
        convert_ast(to_ieee_mul2t(expr).side_1),
        convert_ast(to_ieee_mul2t(expr).side_2));
    }
    else
    {
      a = fp_api->mk_smt_fpbv_sub(
        convert_ast(to_ieee_sub2t(expr).side_1),
        convert_ast(to_ieee_sub2t(expr).side_2),
        convert_rounding_mode(to_ieee_sub2t(expr).rounding_mode));
    }
    break;
  }
  case expr2t::ieee_mul_id:
  {
    assert(is_floatbv_type(expr));
    if(int_encoding)
    {
      a = mk_mul(
        convert_ast(to_ieee_mul2t(expr).side_1),
        convert_ast(to_ieee_mul2t(expr).side_2));
    }
    else
    {
      a = fp_api->mk_smt_fpbv_mul(
        convert_ast(to_ieee_mul2t(expr).side_1),
        convert_ast(to_ieee_mul2t(expr).side_2),
        convert_rounding_mode(to_ieee_mul2t(expr).rounding_mode));
    }
    break;
  }
  case expr2t::ieee_div_id:
  {
    assert(is_floatbv_type(expr));
    if(int_encoding)
    {
      a = mk_div(
        convert_ast(to_ieee_fma2t(expr).value_1),
        convert_ast(to_ieee_fma2t(expr).value_2));
    }
    else
    {
      a = fp_api->mk_smt_fpbv_div(
        convert_ast(to_ieee_div2t(expr).side_1),
        convert_ast(to_ieee_div2t(expr).side_2),
        convert_rounding_mode(to_ieee_div2t(expr).rounding_mode));
    }
    break;
  }
  case expr2t::ieee_fma_id:
  {
    assert(is_floatbv_type(expr));
    if(int_encoding)
    {
      a = mk_add(
        mk_mul(
          convert_ast(to_ieee_fma2t(expr).value_1),
          convert_ast(to_ieee_fma2t(expr).value_2)),
        convert_ast(to_ieee_fma2t(expr).value_3));
    }
    else
    {
      a = fp_api->mk_smt_fpbv_fma(
        convert_ast(to_ieee_fma2t(expr).value_1),
        convert_ast(to_ieee_fma2t(expr).value_2),
        convert_ast(to_ieee_fma2t(expr).value_3),
        convert_rounding_mode(to_ieee_fma2t(expr).rounding_mode));
    }
    break;
  }
  case expr2t::ieee_sqrt_id:
  {
    assert(is_floatbv_type(expr));
    // TODO: no integer mode implementation
    a = fp_api->mk_smt_fpbv_sqrt(
      convert_ast(to_ieee_sqrt2t(expr).value),
      convert_rounding_mode(to_ieee_sqrt2t(expr).rounding_mode));
    break;
  }
  case expr2t::modulus_id:
  {
    auto m = to_modulus2t(expr);

    if(int_encoding)
    {
      a = mk_mod(args[0], args[1]);
    }
    else if(is_fixedbv_type(m.side_1) && is_fixedbv_type(m.side_2))
    {
      a = mk_bvsmod(args[0], args[1]);
    }
    else if(is_unsignedbv_type(m.side_1) && is_unsignedbv_type(m.side_2))
    {
      a = mk_bvumod(args[0], args[1]);
    }
    else
    {
      assert(is_signedbv_type(m.side_1) || is_signedbv_type(m.side_2));
      a = mk_bvsmod(args[0], args[1]);
    }
    break;
  }
  case expr2t::index_id:
  {
    a = convert_array_index(expr);
    break;
  }
  case expr2t::with_id:
  {
    const with2t &with = to_with2t(expr);

    // We reach here if we're with'ing a struct, not an array. Or a bool.
    if(is_struct_type(expr) || is_pointer_type(expr))
    {
      unsigned int idx = get_member_name_field(expr->type, with.update_field);
      smt_astt srcval = convert_ast(with.source_value);

#ifndef NDEBUG
      const struct_union_data &data = get_type_def(with.type);
      assert(idx < data.members.size() && "Out of bounds with expression");
      // Base type eq examines pointer types to closely
      assert(
        (base_type_eq(data.members[idx], with.update_value->type, ns) ||
         (is_pointer_type(data.members[idx]) &&
          is_pointer_type(with.update_value))) &&
        "Assigned tuple member has type mismatch");
#endif

      a = srcval->update(this, convert_ast(with.update_value), idx);
    }
    else
    {
      a = convert_array_store(expr);
    }
    break;
  }
  case expr2t::member_id:
  {
    a = convert_member(expr);
    break;
  }
  case expr2t::same_object_id:
  {
    // Two projects, then comparison.
    args[0] = args[0]->project(this, 0);
    args[1] = args[1]->project(this, 0);
    a = mk_eq(args[0], args[1]);
    break;
  }
  case expr2t::pointer_offset_id:
  {
    const pointer_offset2t &obj = to_pointer_offset2t(expr);
    // Potentially walk through some typecasts
    const expr2tc *ptr = &obj.ptr_obj;
    while(is_typecast2t(*ptr) && !is_pointer_type((*ptr)))
      ptr = &to_typecast2t(*ptr).from;

    args[0] = convert_ast(*ptr);
    a = args[0]->project(this, 1);
    break;
  }
  case expr2t::pointer_object_id:
  {
    const pointer_object2t &obj = to_pointer_object2t(expr);
    // Potentially walk through some typecasts
    const expr2tc *ptr = &obj.ptr_obj;
    while(is_typecast2t(*ptr) && !is_pointer_type((*ptr)))
      ptr = &to_typecast2t(*ptr).from;

    args[0] = convert_ast(*ptr);
    a = args[0]->project(this, 0);
    break;
  }
  case expr2t::typecast_id:
  {
    a = convert_typecast(expr);
    break;
  }
  case expr2t::nearbyint_id:
  {
    assert(is_floatbv_type(expr));
    a = fp_api->mk_smt_nearbyint_from_float(
      convert_ast(to_nearbyint2t(expr).from),
      convert_rounding_mode(to_nearbyint2t(expr).rounding_mode));
    break;
  }
  case expr2t::if_id:
  {
    // Only attempt to handle struct.s
    const if2t &if_ref = to_if2t(expr);
    args[0] = convert_ast(if_ref.cond);
    args[1] = convert_ast(if_ref.true_value);
    args[2] = convert_ast(if_ref.false_value);
    a = args[1]->ite(this, args[0], args[2]);
    break;
  }
  case expr2t::isnan_id:
  {
    a = convert_is_nan(expr);
    break;
  }
  case expr2t::isinf_id:
  {
    a = convert_is_inf(expr);
    break;
  }
  case expr2t::isnormal_id:
  {
    a = convert_is_normal(expr);
    break;
  }
  case expr2t::isfinite_id:
  {
    a = convert_is_finite(expr);
    break;
  }
  case expr2t::signbit_id:
  {
    a = convert_signbit(expr);
    break;
  }
  case expr2t::popcount_id:
  {
    a = convert_popcount(expr);
    break;
  }
  case expr2t::bswap_id:
  {
    a = convert_bswap(expr);
    break;
  }
  case expr2t::overflow_id:
  {
    a = overflow_arith(expr);
    break;
  }
  case expr2t::overflow_cast_id:
  {
    a = overflow_cast(expr);
    break;
  }
  case expr2t::overflow_neg_id:
  {
    a = overflow_neg(expr);
    break;
  }
  case expr2t::byte_extract_id:
  {
    a = convert_byte_extract(expr);
    break;
  }
  case expr2t::byte_update_id:
  {
    a = convert_byte_update(expr);
    break;
  }
  case expr2t::address_of_id:
  {
    a = convert_addr_of(expr);
    break;
  }
  case expr2t::equality_id:
  {
    auto eq = to_equality2t(expr);

    if(
      is_floatbv_type(eq.side_1) && is_floatbv_type(eq.side_2) && !int_encoding)
      a = fp_api->mk_smt_fpbv_eq(args[0], args[1]);
    else
      a = args[0]->eq(this, args[1]);
    break;
  }
  case expr2t::notequal_id:
  {
    // Handle all kinds of structs by inverted equality. The only that's really
    // going to turn up is pointers though.

    auto neq = to_notequal2t(expr);

    if(
      is_floatbv_type(neq.side_1) && is_floatbv_type(neq.side_2) &&
      !int_encoding)
      a = fp_api->mk_smt_fpbv_eq(args[0], args[1]);
    else
      a = args[0]->eq(this, args[1]);
    a = mk_not(a);
    break;
  }
  case expr2t::shl_id:
  {
    const shl2t &shl = to_shl2t(expr);

    if(int_encoding)
    {
      // Raise 2^shift, then multiply first operand by that value. If it's
      // negative, what to do? FIXME.
      smt_astt powval = int_shift_op_array->select(this, shl.side_2);
      args[1] = powval;
      a = mk_mul(args[0], args[1]);
    }
    else
    {
      a = mk_bvshl(args[0], args[1]);
    }
    break;
  }
  case expr2t::ashr_id:
  {
    const ashr2t &ashr = to_ashr2t(expr);

    if(int_encoding)
    {
      // Raise 2^shift, then divide first operand by that value. If it's
      // negative, I suspect the correct operation is to latch to -1,
      smt_astt powval = int_shift_op_array->select(this, ashr.side_2);
      args[1] = powval;
      a = mk_div(args[0], args[1]);
    }
    else
    {
      a = mk_bvashr(args[0], args[1]);
    }
    break;
  }
  case expr2t::lshr_id:
  {
    // Like ashr. Haven't got around to cleaning this up yet.
    const lshr2t &lshr = to_lshr2t(expr);

    if(int_encoding)
    {
      // Raise 2^shift, then divide first operand by that value. If it's
      // negative, I suspect the correct operation is to latch to -1,
      smt_astt powval = int_shift_op_array->select(this, lshr.side_2);
      args[1] = powval;
      a = mk_div(args[0], args[1]);
    }
    else
    {
      a = mk_bvlshr(args[0], args[1]);
    }
    break;
  }
  case expr2t::abs_id:
  {
    const abs2t &abs = to_abs2t(expr);
    if(is_unsignedbv_type(abs.value))
    {
      // No need to do anything.
      a = args[0];
    }
    else if(is_floatbv_type(abs.value) && !int_encoding)
    {
      a = fp_api->mk_smt_fpbv_abs(args[0]);
    }
    else
    {
      lessthan2tc lt(abs.value, gen_zero(abs.value->type));
      neg2tc neg(abs.value->type, abs.value);
      if2tc ite(abs.type, lt, neg, abs.value);

      a = convert_ast(ite);
    }
    break;
  }
  case expr2t::lessthan_id:
  {
    const lessthan2t &lt = to_lessthan2t(expr);
    // Pointer relation:
    if(is_pointer_type(lt.side_1))
    {
      a = convert_ptr_cmp(lt.side_1, lt.side_2, expr);
    }
    else if(int_encoding)
    {
      a = mk_lt(args[0], args[1]);
    }
    else if(is_floatbv_type(lt.side_1) && is_floatbv_type(lt.side_2))
    {
      a = fp_api->mk_smt_fpbv_lt(args[0], args[1]);
    }
    else if(is_fixedbv_type(lt.side_1) && is_fixedbv_type(lt.side_2))
    {
      a = mk_bvslt(args[0], args[1]);
    }
    else if(is_unsignedbv_type(lt.side_1) && is_unsignedbv_type(lt.side_2))
    {
      a = mk_bvult(args[0], args[1]);
    }
    else
    {
      assert(is_signedbv_type(lt.side_1) && is_signedbv_type(lt.side_2));
      a = mk_bvslt(args[0], args[1]);
    }
    break;
  }
  case expr2t::lessthanequal_id:
  {
    const lessthanequal2t &lte = to_lessthanequal2t(expr);
    // Pointer relation:
    if(is_pointer_type(lte.side_1))
    {
      a = convert_ptr_cmp(lte.side_1, lte.side_2, expr);
    }
    else if(int_encoding)
    {
      a = mk_le(args[0], args[1]);
    }
    else if(is_floatbv_type(lte.side_1) && is_floatbv_type(lte.side_2))
    {
      a = fp_api->mk_smt_fpbv_lte(args[0], args[1]);
    }
    else if(is_fixedbv_type(lte.side_1) && is_fixedbv_type(lte.side_2))
    {
      a = mk_bvsle(args[0], args[1]);
    }
    else if(is_unsignedbv_type(lte.side_1) && is_unsignedbv_type(lte.side_2))
    {
      a = mk_bvule(args[0], args[1]);
    }
    else
    {
      assert(is_signedbv_type(lte.side_1) && is_signedbv_type(lte.side_2));
      a = mk_bvsle(args[0], args[1]);
    }
    break;
  }
  case expr2t::greaterthan_id:
  {
    const greaterthan2t &gt = to_greaterthan2t(expr);
    // Pointer relation:
    if(is_pointer_type(gt.side_1))
    {
      a = convert_ptr_cmp(gt.side_1, gt.side_2, expr);
    }
    else if(int_encoding)
    {
      a = mk_gt(args[0], args[1]);
    }
    else if(is_floatbv_type(gt.side_1) && is_floatbv_type(gt.side_2))
    {
      a = fp_api->mk_smt_fpbv_gt(args[0], args[1]);
    }
    else if(is_fixedbv_type(gt.side_1) && is_fixedbv_type(gt.side_2))
    {
      a = mk_bvsgt(args[0], args[1]);
    }
    else if(is_unsignedbv_type(gt.side_1) && is_unsignedbv_type(gt.side_2))
    {
      a = mk_bvugt(args[0], args[1]);
    }
    else
    {
      assert(is_signedbv_type(gt.side_1) && is_signedbv_type(gt.side_2));
      a = mk_bvsgt(args[0], args[1]);
    }
    break;
  }
  case expr2t::greaterthanequal_id:
  {
    const greaterthanequal2t &gte = to_greaterthanequal2t(expr);
    // Pointer relation:
    if(is_pointer_type(gte.side_1))
    {
      a = convert_ptr_cmp(gte.side_1, gte.side_2, expr);
    }
    else if(int_encoding)
    {
      a = mk_ge(args[0], args[1]);
    }
    else if(is_floatbv_type(gte.side_1) && is_floatbv_type(gte.side_2))
    {
      a = fp_api->mk_smt_fpbv_gte(args[0], args[1]);
    }
    else if(is_fixedbv_type(gte.side_1) && is_fixedbv_type(gte.side_2))
    {
      a = mk_bvsge(args[0], args[1]);
    }
    else if(is_unsignedbv_type(gte.side_1) && is_unsignedbv_type(gte.side_2))
    {
      a = mk_bvuge(args[0], args[1]);
    }
    else
    {
      assert(is_signedbv_type(gte.side_1) && is_signedbv_type(gte.side_2));
      a = mk_bvsge(args[0], args[1]);
    }
    break;
  }
  case expr2t::concat_id:
  {
    assert(
      !int_encoding &&
      "Concatonate encountered in integer mode; unimplemented (and funky)");
    a = mk_concat(args[0], args[1]);
    break;
  }
  case expr2t::implies_id:
  {
    a = mk_implies(args[0], args[1]);
    break;
  }
  case expr2t::bitand_id:
  {
    assert(!int_encoding);
    a = mk_bvand(args[0], args[1]);
    break;
  }
  case expr2t::bitor_id:
  {
    assert(!int_encoding);
    a = mk_bvor(args[0], args[1]);
    break;
  }
  case expr2t::bitxor_id:
  {
    assert(!int_encoding);
    a = mk_bvxor(args[0], args[1]);
    break;
  }
  case expr2t::bitnand_id:
  {
    assert(!int_encoding);
    a = mk_bvnand(args[0], args[1]);
    break;
  }
  case expr2t::bitnor_id:
  {
    assert(!int_encoding);
    a = mk_bvnor(args[0], args[1]);
    break;
  }
  case expr2t::bitnxor_id:
  {
    assert(!int_encoding);
    a = mk_bvnxor(args[0], args[1]);
    break;
  }
  case expr2t::bitnot_id:
  {
    assert(!int_encoding);
    a = mk_bvnot(args[0]);
    break;
  }
  case expr2t::not_id:
  {
    assert(is_bool_type(expr));
    a = mk_not(args[0]);
    break;
  }
  case expr2t::neg_id:
  {
    const neg2t &neg = to_neg2t(expr);
    if(int_encoding)
    {
      a = mk_neg(args[0]);
    }
    else if(is_floatbv_type(neg.value))
    {
      a = fp_api->mk_smt_fpbv_neg(args[0]);
    }
    else
    {
      a = mk_bvneg(args[0]);
    }
    break;
  }
  case expr2t::and_id:
  {
    a = mk_and(args[0], args[1]);
    break;
  }
  case expr2t::or_id:
  {
    a = mk_or(args[0], args[1]);
    break;
  }
  case expr2t::xor_id:
  {
    a = mk_xor(args[0], args[1]);
    break;
  }
  case expr2t::bitcast_id:
  {
    const bitcast2t &cast = to_bitcast2t(expr);
    assert(is_scalar_type(cast.type) && is_scalar_type(cast.from));

    // As it stands, the only circusmtance where bitcast can make a difference
    // is where we're casting to or from a float, where casting by value means
    // something different. Filter that case out, pass everything else to normal
    // cast.
    bool to_float = is_floatbv_type(cast.type);
    bool from_float = is_floatbv_type(cast.from);

    if((to_float && !from_float) || (!to_float && from_float))
    {
      a = to_float ? fp_api->mk_from_bv_to_fp(args[0], convert_sort(cast.type))
                   : fp_api->mk_from_fp_to_bv(args[0]);
    }
    else
    {
      // Cast by value is fine
      typecast2tc tcast(cast.type, cast.from);
      a = convert_ast(tcast);
    }
    break;
  }
  case expr2t::extract_id:
  {
    const extract2t &ex = to_extract2t(expr);
    a = convert_ast(ex.from);
    a = mk_extract(a, ex.upper, ex.lower);
    break;
  }
  default:
    std::cerr << "Couldn't convert expression in unrecognised format\n";
    expr->dump();
    abort();
  }

  struct smt_cache_entryt entry = {expr, a, ctx_level};
  smt_cache.insert(entry);

  return a;
}

void smt_convt::assert_expr(const expr2tc &e)
{
  assert_ast(convert_ast(e));
}

smt_sortt smt_convt::convert_sort(const type2tc &type)
{
  smt_sort_cachet::const_iterator it = sort_cache.find(type);
  if(it != sort_cache.end())
  {
    return it->second;
  }

  smt_sortt result = nullptr;
  switch(type->type_id)
  {
  case type2t::bool_id:
    result = boolean_sort;
    break;
  case type2t::struct_id:
    result = tuple_api->mk_struct_sort(type);
    break;
  case type2t::code_id:
  case type2t::pointer_id:
    result = tuple_api->mk_struct_sort(pointer_struct);
    break;
  case type2t::unsignedbv_id:
  {
    result = mk_int_bv_sort(type->get_width());
    break;
  }
  case type2t::signedbv_id:
  {
    result = mk_int_bv_sort(type->get_width());
    break;
  }
  case type2t::fixedbv_id:
  {
    unsigned int int_bits = to_fixedbv_type(type).integer_bits;
    unsigned int width = type->get_width();
    result = mk_real_fp_sort(int_bits, width - int_bits);
    break;
  }
  case type2t::floatbv_id:
  {
    unsigned int sw = to_floatbv_type(type).fraction;
    unsigned int ew = to_floatbv_type(type).exponent;
    result = mk_real_fp_sort(ew, sw);
    break;
  }
  case type2t::string_id:
  {
    const string_type2t &str_type = to_string_type(type);
    constant_int2tc width(
      get_uint_type(config.ansi_c.int_width), BigInt(str_type.width));
    type2tc new_type(new array_type2t(get_uint8_type(), width, false));
    result = convert_sort(new_type);
    break;
  }
  case type2t::array_id:
  {
    // Index arrays by the smallest integer required to represent its size.
    // Unless it's either infinite or dynamic in size, in which case use the
    // machine int size. Also, faff about if it's an array of arrays, extending
    // the domain.
    type2tc t = make_array_domain_type(to_array_type(flatten_array_type(type)));
    smt_sortt d = mk_int_bv_sort(t->get_width());

    // Determine the range if we have arrays of arrays.
    type2tc range = get_flattened_array_subtype(type);

    if(is_tuple_ast_type(range))
    {
      type2tc thetype = flatten_array_type(type);
      rewrite_ptrs_to_structs(thetype);
      result = tuple_api->mk_struct_sort(thetype);
      break;
    }

    // Work around QF_AUFBV demanding arrays of bitvectors.
    smt_sortt r;
    if(is_bool_type(range) && !array_api->supports_bools_in_arrays)
    {
      r = mk_int_bv_sort(1);
    }
    else
    {
      r = convert_sort(range);
    }

    result = mk_array_sort(d, r);
    break;
  }
  default:
    std::cerr << "Unexpected type ID " << get_type_id(type);
    std::cerr << " reached SMT conversion\n";
    abort();
  }

  sort_cache.insert(smt_sort_cachet::value_type(type, result));
  return result;
}

static std::string fixed_point(const std::string &v, unsigned width)
{
  const int precision = 1000000;
  std::string i, f, b, result;
  double integer, fraction, base;

  i = extract_magnitude(v, width);
  f = extract_fraction(v, width);
  b = integer2string(power(2, width / 2), 10);

  integer = atof(i.c_str());
  fraction = atof(f.c_str());
  base = (atof(b.c_str()));

  fraction = (fraction / base);

  if(fraction < 0)
    fraction = -fraction;

  fraction = fraction * precision;

  if(fraction == 0)
    result = double2string(integer);
  else
  {
    int64_t numerator = (integer * precision + fraction);
    result = itos(numerator) + "/" + double2string(precision);
  }

  return result;
}

smt_astt smt_convt::convert_terminal(const expr2tc &expr)
{
  switch(expr->expr_id)
  {
  case expr2t::constant_int_id:
  {
    const constant_int2t &theint = to_constant_int2t(expr);
    unsigned int width = expr->type->get_width();
    if(int_encoding)
      return mk_smt_int(theint.value);

    return mk_smt_bv(theint.value, width);
  }
  case expr2t::constant_fixedbv_id:
  {
    const constant_fixedbv2t &thereal = to_constant_fixedbv2t(expr);
    if(int_encoding)
    {
      std::string val = thereal.value.to_expr().value().as_string();
      std::string result = fixed_point(val, thereal.value.spec.width);
      return mk_smt_real(result);
    }

    assert(
      thereal.type->get_width() <= 64 &&
      "Converting fixedbv constant to"
      " SMT, too large to fit into a uint64_t");

    uint64_t magnitude, fraction, fin;
    unsigned int bitwidth = thereal.type->get_width();
    std::string m, f, c;
    std::string theval = thereal.value.to_expr().value().as_string();

    m = extract_magnitude(theval, bitwidth);
    f = extract_fraction(theval, bitwidth);
    magnitude = strtoll(m.c_str(), nullptr, 10);
    fraction = strtoll(f.c_str(), nullptr, 10);

    magnitude <<= (bitwidth / 2);
    fin = magnitude | fraction;

    return mk_smt_bv(BigInt(fin), bitwidth);
  }
  case expr2t::constant_floatbv_id:
  {
    const constant_floatbv2t &thereal = to_constant_floatbv2t(expr);
    if(int_encoding)
    {
      std::string val = thereal.value.to_expr().value().as_string();
      std::string result = fixed_point(val, thereal.value.spec.width());
      return mk_smt_real(result);
    }

    unsigned int fraction_width = to_floatbv_type(thereal.type).fraction;
    unsigned int exponent_width = to_floatbv_type(thereal.type).exponent;
    if(thereal.value.is_NaN())
      return fp_api->mk_smt_fpbv_nan(
        thereal.value.get_sign(), exponent_width, fraction_width + 1);

    bool sign = thereal.value.get_sign();
    if(thereal.value.is_infinity())
      return fp_api->mk_smt_fpbv_inf(sign, exponent_width, fraction_width + 1);

    return fp_api->mk_smt_fpbv(thereal.value);
  }
  case expr2t::constant_bool_id:
  {
    const constant_bool2t &thebool = to_constant_bool2t(expr);
    return mk_smt_bool(thebool.value);
  }
  case expr2t::symbol_id:
  {
    // Special case for tuple symbols
    if(is_tuple_ast_type(expr))
    {
      const symbol2t &sym = to_symbol2t(expr);
      return tuple_api->mk_tuple_symbol(
        sym.get_symbol_name(), convert_sort(sym.type));
    }

    if(is_array_type(expr))
    {
      // Determine the range if we have arrays of arrays.
      type2tc range = get_flattened_array_subtype(expr->type);

      // If this is an array of structs, we have a tuple array sym.
      if(is_structure_type(range) || is_pointer_type(range))
        return tuple_api->mk_tuple_array_symbol(expr);
    }

    // Just a normal symbol. Possibly an array symbol.
    const symbol2t &sym = to_symbol2t(expr);
    std::string name = sym.get_symbol_name();

    smt_sortt sort = convert_sort(sym.type);

    if(is_array_type(expr))
    {
      smt_sortt subtype = convert_sort(get_flattened_array_subtype(sym.type));
      return array_api->mk_array_symbol(name, sort, subtype);
    }

    return mk_smt_symbol(name, sort);
  }

  default:
    std::cerr << "Converting unrecognized terminal expr to SMT\n";
    expr->dump();
    abort();
  }
}

std::string smt_convt::mk_fresh_name(const std::string &tag)
{
  std::string new_name = "smt_conv::" + tag;
  std::stringstream ss;
  ss << new_name << fresh_map[new_name]++;
  return ss.str();
}

smt_astt smt_convt::mk_fresh(
  smt_sortt s,
  const std::string &tag,
  smt_sortt array_subtype)
{
  std::string newname = mk_fresh_name(tag);

  if(s->id == SMT_SORT_STRUCT)
    return tuple_api->mk_tuple_symbol(newname, s);

  if(s->id == SMT_SORT_ARRAY)
  {
    assert(
      array_subtype != nullptr &&
      "Must call mk_fresh for arrays with a subtype");
    return array_api->mk_array_symbol(newname, s, array_subtype);
  }

  return mk_smt_symbol(newname, s);
}

smt_astt smt_convt::convert_is_nan(const expr2tc &expr)
{
  const isnan2t &isnan = to_isnan2t(expr);

  // Anything other than floats will never be NaNs
  if(!is_floatbv_type(isnan.value) || int_encoding)
    return mk_smt_bool(false);

  smt_astt operand = convert_ast(isnan.value);
  return fp_api->mk_smt_fpbv_is_nan(operand);
}

smt_astt smt_convt::convert_is_inf(const expr2tc &expr)
{
  const isinf2t &isinf = to_isinf2t(expr);

  // Anything other than floats will never be infs
  if(!is_floatbv_type(isinf.value) || int_encoding)
    return mk_smt_bool(false);

  smt_astt operand = convert_ast(isinf.value);
  return fp_api->mk_smt_fpbv_is_inf(operand);
}

smt_astt smt_convt::convert_is_normal(const expr2tc &expr)
{
  const isnormal2t &isnormal = to_isnormal2t(expr);

  // Anything other than floats will always be normal
  if(!is_floatbv_type(isnormal.value) || int_encoding)
    return mk_smt_bool(true);

  smt_astt operand = convert_ast(isnormal.value);
  return fp_api->mk_smt_fpbv_is_normal(operand);
}

smt_astt smt_convt::convert_is_finite(const expr2tc &expr)
{
  const isfinite2t &isfinite = to_isfinite2t(expr);

  // Anything other than floats will always be finite
  if(!is_floatbv_type(isfinite.value) || int_encoding)
    return mk_smt_bool(true);

  smt_astt value = convert_ast(isfinite.value);

  // isfinite = !(isinf || isnan)
  smt_astt isinf = fp_api->mk_smt_fpbv_is_inf(value);
  smt_astt isnan = fp_api->mk_smt_fpbv_is_nan(value);

  smt_astt or_op = mk_or(isinf, isnan);
  return mk_not(or_op);
}

smt_astt smt_convt::convert_signbit(const expr2tc &expr)
{
  const signbit2t &signbit = to_signbit2t(expr);

  // Extract the top bit
  auto value = convert_ast(signbit.operand);

  const auto width = value->sort->get_data_width();
  smt_astt is_neg =
    mk_eq(mk_extract(value, width - 1, width - 1), mk_smt_bv(BigInt(1), 1));

  // If it's true, return 1. Return 0, othewise.
  return mk_ite(
    is_neg,
    convert_ast(gen_one(signbit.type)),
    convert_ast(gen_zero(signbit.type)));
}

smt_astt smt_convt::convert_popcount(const expr2tc &expr)
{
  expr2tc op = to_popcount2t(expr).operand;

  // repeatedly compute x = (x & bitmask) + ((x >> shift) & bitmask)
  auto const width = op->type->get_width();
  for(std::size_t shift = 1; shift < width; shift <<= 1)
  {
    // x >> shift
    lshr2tc shifted_x(op->type, op, from_integer(shift, op->type));

    // bitmask is a string of alternating shift-many bits starting from lsb set
    // to 1
    std::string bitstring;
    bitstring.reserve(width);
    for(std::size_t i = 0; i < width / (2 * shift); ++i)
      bitstring += std::string(shift, '0') + std::string(shift, '1');
    const constant_int2tc bitmask(op->type, binary2integer(bitstring, false));

    // build the expression
    op = add2tc(
      op->type,
      bitand2tc(op->type, op, bitmask),
      bitand2tc(op->type, shifted_x, bitmask));
  }
  // the result is restricted to the result type
  op = typecast2tc(expr->type, op);

  // Try to simplify the expression before encoding it
  simplify(op);

  return convert_ast(op);
}

smt_astt smt_convt::convert_bswap(const expr2tc &expr)
{
  expr2tc op = to_bswap2t(expr).value;

  const std::size_t bits_per_byte = 8;
  const std::size_t width = expr->type->get_width();

  const std::size_t bytes = width / bits_per_byte;
  if(bytes <= 1)
    return convert_ast(op);

  std::vector<expr2tc> thebytes;
  for(std::size_t byte = 0; byte < bytes; byte++)
  {
    thebytes.emplace_back(new extract2t(
      get_uint8_type(),
      op,
      (byte * bits_per_byte + (bits_per_byte - 1)),
      (byte * bits_per_byte)));
  }

  expr2tc swap = thebytes[0];
  for(std::size_t i = 1; i < thebytes.size(); i++)
    swap = concat2tc(get_uint_type((i + 1) * 8), swap, thebytes[i]);

  return convert_ast(swap);
}

smt_astt smt_convt::convert_rounding_mode(const expr2tc &expr)
{
  // We don't actually care about rounding mode when in integer/real mode, as
  // it is discarded when encoding it in SMT
  if(int_encoding)
    return nullptr;

  // Easy case, we know the rounding mode
  if(is_constant_int2t(expr))
  {
    ieee_floatt::rounding_modet rm = static_cast<ieee_floatt::rounding_modet>(
      to_constant_int2t(expr).value.to_int64());
    return fp_api->mk_smt_fpbv_rm(rm);
  }

  assert(is_symbol2t(expr));
  // 0 is round to Nearest/even
  // 2 is round to +oo
  // 3 is round to -oo
  // 4 is round to zero

  smt_astt symbol = convert_ast(expr);

  smt_astt is_0 =
    mk_eq(symbol, mk_smt_bv(BigInt(0), symbol->sort->get_data_width()));

  smt_astt is_2 =
    mk_eq(symbol, mk_smt_bv(BigInt(2), symbol->sort->get_data_width()));

  smt_astt is_3 =
    mk_eq(symbol, mk_smt_bv(BigInt(3), symbol->sort->get_data_width()));

  smt_astt ne = fp_api->mk_smt_fpbv_rm(ieee_floatt::ROUND_TO_EVEN);
  smt_astt mi = fp_api->mk_smt_fpbv_rm(ieee_floatt::ROUND_TO_MINUS_INF);
  smt_astt pi = fp_api->mk_smt_fpbv_rm(ieee_floatt::ROUND_TO_PLUS_INF);
  smt_astt ze = fp_api->mk_smt_fpbv_rm(ieee_floatt::ROUND_TO_ZERO);

  smt_astt ite2 = mk_ite(is_3, mi, ze);
  smt_astt ite1 = mk_ite(is_2, pi, ite2);
  smt_astt ite0 = mk_ite(is_0, ne, ite1);

  return ite0;
}

smt_astt smt_convt::convert_member(const expr2tc &expr)
{
  const member2t &member = to_member2t(expr);
  unsigned int idx = -1;

  assert(
    is_struct_type(member.source_value) ||
    is_pointer_type(member.source_value));
  idx = get_member_name_field(member.source_value->type, member.member);

  smt_astt src = convert_ast(member.source_value);
  return src->project(this, idx);
}

smt_astt smt_convt::round_real_to_int(smt_astt a)
{
  // SMT truncates downwards; however C truncates towards zero, which is not
  // the same. (Technically, it's also platform dependant). To get around this,
  // add one to the result in all circumstances, except where the value was
  // already an integer.
  smt_astt is_lt_zero = mk_lt(a, mk_smt_real("0"));

  // The actual conversion
  smt_astt as_int = mk_real2int(a);

  smt_astt one = mk_smt_int(BigInt(1));
  smt_astt plus_one = mk_add(one, as_int);

  // If it's an integer, just keep it's untruncated value.
  smt_astt is_int = mk_isint(a);
  smt_astt selected = mk_ite(is_int, as_int, plus_one);

  // Switch on whether it's > or < 0.
  return mk_ite(is_lt_zero, selected, as_int);
}

smt_astt smt_convt::round_fixedbv_to_int(
  smt_astt a,
  unsigned int fromwidth,
  unsigned int towidth)
{
  // Perform C rounding: just truncate towards zero. Annoyingly, this isn't
  // that simple for negative numbers, because they're represented as a negative
  // integer _plus_ a positive fraction. So we need to round up if there's a
  // nonzero fraction, and not if there's not.
  unsigned int frac_width = fromwidth / 2;

  // Determine whether the source is signed from its topmost bit.
  smt_astt is_neg_bit = mk_extract(a, fromwidth - 1, fromwidth - 1);
  smt_astt true_bit = mk_smt_bv(BigInt(1), 1);

  // Also collect data for dealing with the magnitude.
  smt_astt magnitude = mk_extract(a, fromwidth - 1, frac_width);
  smt_astt intvalue = mk_sign_ext(magnitude, frac_width);

  // Data for inspecting fraction part
  smt_astt frac_part = mk_extract(a, frac_width - 1, 0);
  smt_astt zero = mk_smt_bv(BigInt(0), frac_width);
  smt_astt is_zero_frac = mk_eq(frac_part, zero);

  // So, we have a base number (the magnitude), and need to decide whether to
  // round up or down. If it's positive, round down towards zero. If it's neg
  // and the fraction is zero, leave it, otherwise round towards zero.

  // We may need a value + 1.
  smt_astt one = mk_smt_bv(BigInt(1), towidth);
  smt_astt intvalue_plus_one = mk_bvadd(intvalue, one);

  smt_astt neg_val = mk_ite(is_zero_frac, intvalue, intvalue_plus_one);

  smt_astt is_neg = mk_eq(true_bit, is_neg_bit);

  // final switch
  return mk_ite(is_neg, neg_val, intvalue);
}

smt_astt smt_convt::make_bool_bit(smt_astt a)
{
  assert(
    a->sort->id == SMT_SORT_BOOL &&
    "Wrong sort fed to "
    "smt_convt::make_bool_bit");
  smt_astt one =
    (int_encoding) ? mk_smt_int(BigInt(1)) : mk_smt_bv(BigInt(1), 1);
  smt_astt zero =
    (int_encoding) ? mk_smt_int(BigInt(0)) : mk_smt_bv(BigInt(0), 1);
  return mk_ite(a, one, zero);
}

smt_astt smt_convt::make_bit_bool(smt_astt a)
{
  assert(
    ((!int_encoding && a->sort->id == SMT_SORT_BV) ||
     (int_encoding && a->sort->id == SMT_SORT_INT)) &&
    "Wrong sort fed to smt_convt::make_bit_bool");

  smt_astt one =
    (int_encoding) ? mk_smt_int(BigInt(1)) : mk_smt_bv(BigInt(1), 1);
  return mk_eq(a, one);
}

expr2tc smt_convt::fix_array_idx(const expr2tc &idx, const type2tc &arr_sort)
{
  if(int_encoding)
    return idx;

  smt_sortt s = convert_sort(arr_sort);
  size_t domain_width = s->get_domain_width();
  if(domain_width == config.ansi_c.int_width)
    return idx;

  // Otherwise, we need to extract the lower bits out of this.
  return typecast2tc(
    get_uint_type(domain_width), idx, gen_zero(get_int32_type()));
}

unsigned long smt_convt::size_to_bit_width(unsigned long sz)
{
  uint64_t domwidth = 2;
  unsigned int dombits = 1;

  // Shift domwidth up until it's either larger or equal to sz, or we risk
  // overflowing.
  while(domwidth != 0x8000000000000000ULL && domwidth < sz)
  {
    domwidth <<= 1;
    dombits++;
  }

  if(domwidth == 0x8000000000000000ULL)
    dombits = 64;

  return dombits;
}

unsigned long smt_convt::calculate_array_domain_width(const array_type2t &arr)
{
  // Index arrays by the smallest integer required to represent its size.
  // Unless it's either infinite or dynamic in size, in which case use the
  // machine word size.
  if(!is_nil_expr(arr.array_size) && is_constant_int2t(arr.array_size))
  {
    constant_int2tc thesize = arr.array_size;
    return size_to_bit_width(thesize->value.to_uint64());
  }

  return config.ansi_c.word_size;
}

type2tc smt_convt::make_array_domain_type(const array_type2t &arr)
{
  // Start special casing if this is an array of arrays.
  if(!is_array_type(arr.subtype))
  {
    // Normal array, work out what the domain sort is.
    if(int_encoding)
      return get_uint_type(config.ansi_c.int_width);

    return get_uint_type(calculate_array_domain_width(arr));
  }

  // This is an array of arrays -- we're going to convert this into a single
  // array that has an extended domain. Work out that width.

  unsigned int domwidth = calculate_array_domain_width(arr);

  type2tc subarr = arr.subtype;
  while(is_array_type(subarr))
  {
    domwidth += calculate_array_domain_width(to_array_type(subarr));
    subarr = to_array_type(subarr).subtype;
  }

  return get_uint_type(domwidth);
}

expr2tc smt_convt::array_domain_to_width(const type2tc &type)
{
  const unsignedbv_type2t &uint = to_unsignedbv_type(type);
  uint64_t sz = 1ULL << uint.width;
  return constant_int2tc(index_type2(), BigInt(sz));
}

static expr2tc gen_additions(const type2tc &type, std::vector<expr2tc> &exprs)
{
  // Reached end of recursion
  if(exprs.size() == 2)
    return add2tc(type, exprs[0], exprs[1]);

  // Remove last two exprs
  expr2tc side1 = exprs.back();
  exprs.pop_back();

  expr2tc side2 = exprs.back();
  exprs.pop_back();

  // Add them together, push back to the vector and recurse
  exprs.push_back(add2tc(type, side1, side2));

  return gen_additions(type, exprs);
}

expr2tc smt_convt::decompose_select_chain(const expr2tc &expr, expr2tc &base)
{
  index2tc idx = expr;

  // First we need to find the flatten_array_type, to cast symbols/constants
  // with different types during the addition and multiplication. They'll be
  // casted to the flattened array index type
  while(is_index2t(idx->source_value))
    idx = idx->source_value;

  type2tc subtype = make_array_domain_type(
    to_array_type(flatten_array_type(idx->source_value->type)));

  // Rewrite the store chain as additions and multiplications
  idx = expr;

  // Multiplications will hold of the mult2tc terms, we have to
  // add them together in the end
  std::vector<expr2tc> multiplications;
  multiplications.push_back(typecast2tc(subtype, idx->index));

  while(is_index2t(idx->source_value))
  {
    idx = idx->source_value;

    type2tc t = flatten_array_type(idx->type);
    assert(is_array_type(t));

    multiplications.push_back(mul2tc(
      subtype,
      typecast2tc(subtype, to_array_type(t).array_size),
      typecast2tc(subtype, idx->index)));
  }

  // We should only enter this method when handling multidimensional arrays
  assert(multiplications.size() != 1);

  // Add them together
  expr2tc output = gen_additions(subtype, multiplications);

  // Try to simplify the expression
  simplify(output);

  // Give the caller the base array object / thing. So that it can actually
  // select out of the right piece of data.
  base = idx->source_value;
  return output;
}

expr2tc
smt_convt::decompose_store_chain(const expr2tc &expr, expr2tc &update_val)
{
  with2tc with = expr;

  // First we need to find the flatten_array_type, to cast symbols/constants
  // with different types during the addition and multiplication. They'll be
  // casted to the flattened array index type
  type2tc subtype = make_array_domain_type(
    to_array_type(flatten_array_type(with->source_value->type)));

  // Multiplications will hold of the mult2tc terms, we have to
  // add them together in the end
  std::vector<expr2tc> multiplications;

  assert(is_array_type(with->update_value));
  multiplications.push_back(mul2tc(
    subtype,
    typecast2tc(
      subtype,
      to_array_type(flatten_array_type(with->update_value->type)).array_size),
    typecast2tc(subtype, with->update_field)));

  while(is_with2t(with->update_value) && is_array_type(with->update_value))
  {
    with = with->update_value;

    type2tc t = flatten_array_type(with->update_value->type);

    multiplications.push_back(mul2tc(
      subtype,
      typecast2tc(subtype, to_array_type(t).array_size),
      typecast2tc(subtype, with->update_field)));
  }

  // We should only enter this method when handling multidimensional arrays
  assert(multiplications.size() != 1);

  // Add them together
  expr2tc output = gen_additions(subtype, multiplications);

  // Try to simplify the expression
  simplify(output);

  // Fix base expr
  update_val = with->update_value;
  return output;
}

smt_astt smt_convt::convert_array_index(const expr2tc &expr)
{
  smt_astt a;
  const index2t &index = to_index2t(expr);
  expr2tc src_value = index.source_value;

  expr2tc newidx;
  if(is_index2t(index.source_value))
  {
    newidx = decompose_select_chain(expr, src_value);
  }
  else
  {
    newidx = fix_array_idx(index.index, index.source_value->type);
  }

  // Firstly, if it's a string, shortcircuit.
  if(is_string_type(index.source_value))
  {
    smt_astt tmp = convert_ast(src_value);
    return tmp->select(this, newidx);
  }

  a = convert_ast(src_value);
  a = a->select(this, newidx);

  const array_type2t &arrtype = to_array_type(index.source_value->type);
  if(is_bool_type(arrtype.subtype) && !array_api->supports_bools_in_arrays)
    return make_bit_bool(a);

  return a;
}

smt_astt smt_convt::convert_array_store(const expr2tc &expr)
{
  const with2t &with = to_with2t(expr);
  expr2tc update_val = with.update_value;
  expr2tc newidx;

  if(
    is_array_type(with.type) && is_array_type(to_array_type(with.type).subtype))
  {
    newidx = decompose_store_chain(expr, update_val);
  }
  else
  {
    newidx = fix_array_idx(with.update_field, with.type);
  }

  assert(is_array_type(expr->type));
  smt_astt src, update;
  const array_type2t &arrtype = to_array_type(expr->type);

  // Workaround for bools-in-arrays.
  if(is_bool_type(arrtype.subtype) && !array_api->supports_bools_in_arrays)
  {
    typecast2tc cast(get_uint_type(1), update_val);
    update = convert_ast(cast);
  }
  else
  {
    update = convert_ast(update_val);
  }

  src = convert_ast(with.source_value);
  return src->update(this, update, 0, newidx);
}

type2tc smt_convt::flatten_array_type(const type2tc &type)
{
  // If this is not an array, we return an array of size 1
  if(!is_array_type(type))
    return array_type2tc(type, gen_one(int_type2()), false);

  // Don't touch these
  if(to_array_type(type).size_is_infinite)
    return type;

  // No need to handle one dimensional arrays
  if(!is_array_type(to_array_type(type).subtype))
    return type;

  type2tc subtype = get_flattened_array_subtype(type);
  assert(is_array_type(to_array_type(type).subtype));

  type2tc type_rec = type;
  expr2tc arr_size1 = to_array_type(type_rec).array_size;

  type_rec = to_array_type(type_rec).subtype;
  expr2tc arr_size2 = to_array_type(type_rec).array_size;

  if(arr_size1->type != arr_size2->type)
    arr_size1 = typecast2tc(arr_size2->type, arr_size1);

  expr2tc arr_size = mul2tc(arr_size1->type, arr_size1, arr_size2);

  while(is_array_type(to_array_type(type_rec).subtype))
  {
    arr_size =
      mul2tc(arr_size1->type, to_array_type(type_rec).array_size, arr_size);
    type_rec = to_array_type(type_rec).subtype;
  }
  simplify(arr_size);
  return array_type2tc(subtype, arr_size, false);
}

expr2tc smt_convt::flatten_array_body(const expr2tc &expr)
{
  assert(is_constant_array2t(expr));
  const constant_array2t &the_array = to_constant_array2t(expr);
  const array_type2t &arr_type = to_array_type(the_array.type);

  // inner most level, just return the array
  if(!is_array_type(arr_type.subtype))
    return expr;

// This should be an array of arrays, glue the sub arrays together
#ifndef NDEBUG
  for(auto const &elem : the_array.datatype_members)
    // Must only contain constant arrays, for now. No indirection should be
    // expressable at this level.
    assert(
      is_constant_array2t(elem) &&
      "Sub-member of constant array must be "
      "constant array");
#endif

  std::vector<expr2tc> sub_expr_list;
  for(auto const &elem : the_array.datatype_members)
  {
    expr2tc flatten_elem = flatten_array_body(elem);

    sub_expr_list.insert(
      sub_expr_list.end(),
      to_constant_array2t(flatten_elem).datatype_members.begin(),
      to_constant_array2t(flatten_elem).datatype_members.end());
  }

  return constant_array2tc(flatten_array_type(expr->type), sub_expr_list);
}

type2tc smt_convt::get_flattened_array_subtype(const type2tc &type)
{
  // Get the subtype of an array, ensuring that any intermediate arrays have
  // been flattened.

  type2tc type_rec = type;
  while(is_array_type(type_rec))
  {
    type_rec = to_array_type(type_rec).subtype;
  }

  // type_rec is now the base type.
  return type_rec;
}

void smt_convt::pre_solve()
{
  // NB: always perform tuple constraint adding first, as it covers tuple
  // arrays too, and might end up generating more ASTs to be encoded in
  // the array api class.
  tuple_api->add_tuple_constraints_for_solving();
  array_api->add_array_constraints_for_solving();
}

expr2tc smt_convt::get(const expr2tc &expr)
{
  if(is_constant_number(expr))
    return expr;

  if(is_symbol2t(expr) && to_symbol2t(expr).thename == "NULL")
    return expr;

  expr2tc res = expr;

  // Special cases:
  switch(res->expr_id)
  {
  case expr2t::index_id:
  {
    // If we try to get an index from the solver, it will first
    // return the whole array and then get the index, we can
    // do better and call get_array_element directly
    index2t index = to_index2t(res);
    expr2tc src_value = index.source_value;

    expr2tc newidx;
    if(is_index2t(index.source_value))
    {
      newidx = decompose_select_chain(expr, src_value);
    }
    else
    {
      newidx = fix_array_idx(index.index, index.source_value->type);
    }

    // if the source value is a constant, there's no need to
    // call the array api
    if(is_constant_number(src_value))
      return src_value;

    // Convert the idx, it must be an integer
    expr2tc idx = get(newidx);
    if(is_constant_int2t(idx))
    {
      // Convert the array so we can call the array api
      smt_astt array = convert_ast(src_value);

      // Retrieve the element
      res = array_api->get_array_elem(
        array,
        to_constant_int2t(idx).value.to_uint64(),
        get_flattened_array_subtype(res->type));
    }

    // TODO: Give up, then what?
    break;
  }

  case expr2t::with_id:
  {
    // This will be converted
    with2t with = to_with2t(res);
    expr2tc update_val = with.update_value;

    if(
      is_array_type(with.type) &&
      is_array_type(to_array_type(with.type).subtype))
    {
      decompose_store_chain(expr, update_val);
    }

    return get(update_val);
  }

  case expr2t::address_of_id:
    return res;

  case expr2t::pointer_offset_id:
  case expr2t::same_object_id:
  case expr2t::symbol_id:
    return get_by_type(res);

  case expr2t::if_id:
  {
    // Special case for ternary if, for cases when we are updating the member
    // of a struct (SSA indexes are omitted):
    //
    // d2 == (!(SAME-OBJECT(pd, &d1)) ? (d2 WITH [a:=0]) : d2)
    //
    // i.e., update the field 'a' of 'd2', if a given condition holds,
    // otherwise, do nothing.

    // The problem of relying on the simplification code is because the type of
    // the ternary is a struct, and if the condition holds, we extract the
    // update value from the WITH expression, in this case '0', and cast it to
    // struct. So now we try to query the solver for which side is used and
    // we return it, without casting to the ternary if type.
    if2t i = to_if2t(res);

    expr2tc c = get(i.cond);
    if(is_true(c))
      return get(i.true_value);

    if(is_false(c))
      return get(i.false_value);
  }

  default:;
  }

  if(is_array_type(expr->type))
  {
    expr2tc &arr_size = to_array_type(res->type).array_size;
    if(!is_nil_expr(arr_size) && is_symbol2t(arr_size))
      arr_size = get(arr_size);

    res->type->Foreach_subtype([this](type2tc &t) {
      if(!is_array_type(t))
        return;

      expr2tc &arr_size = to_array_type(t).array_size;
      if(!is_nil_expr(arr_size) && is_symbol2t(arr_size))
        arr_size = get(arr_size);
    });
  }

  // Recurse on operands
  res->Foreach_operand([this](expr2tc &e) {
    expr2tc new_e = get(e);
    e = new_e;
  });

  // And simplify
  simplify(res);
  return res;
}

expr2tc smt_convt::get_by_ast(const type2tc &type, smt_astt a)
{
  switch(type->type_id)
  {
  case type2t::bool_id:
    return get_bool(a) ? gen_true_expr() : gen_false_expr();

  case type2t::unsignedbv_id:
  case type2t::signedbv_id:
  case type2t::fixedbv_id:
    return build_bv(type, get_bv(a));

  case type2t::floatbv_id:
    return constant_floatbv2tc(fp_api->get_fpbv(a));

  default:
    std::cerr << "Unimplemented type'd expression (" << type->type_id
              << ") in smt get\n";
    abort();
  }
}

expr2tc smt_convt::get_by_type(const expr2tc &expr)
{
  switch(expr->type->type_id)
  {
  case type2t::bool_id:
  case type2t::unsignedbv_id:
  case type2t::signedbv_id:
  case type2t::fixedbv_id:
  case type2t::floatbv_id:
    return get_by_ast(expr->type, convert_ast(expr));

  case type2t::array_id:
    return get_array(expr);

  case type2t::struct_id:
  case type2t::pointer_id:
    return tuple_api->tuple_get(expr);

  default:
    std::cerr << "Unimplemented type'd expression (" << expr->type->type_id
              << ") in smt get\n";
    abort();
  }
}

expr2tc smt_convt::get_array(const expr2tc &expr)
{
  // XXX -- printing multidimensional arrays?

  smt_astt array = convert_ast(expr);

  // Fetch the array bounds, if it's huge then assume this is a 1024 element
  // array. Then fetch all elements and formulate a constant_array.
  size_t w = array->sort->get_domain_width();
  if(w > 10)
    w = 10;

  const array_type2t &ar = to_array_type(flatten_array_type(expr->type));
  constant_int2tc arr_size(index_type2(), BigInt(1 << w));
  type2tc arr_type = type2tc(new array_type2t(ar.subtype, arr_size, false));
  std::vector<expr2tc> fields;

  for(size_t i = 0; i < (1ULL << w); i++)
  {
    fields.push_back(array_api->get_array_elem(array, i, ar.subtype));
  }

  return constant_array2tc(arr_type, fields);
}

const struct_union_data &smt_convt::get_type_def(const type2tc &type) const
{
  return (is_pointer_type(type))
           ? *pointer_type_data
           : dynamic_cast<const struct_union_data &>(*type.get());
}

smt_astt smt_convt::array_create(const expr2tc &expr)
{
  if(is_constant_array_of2t(expr))
    return convert_array_of_prep(expr);

  // Handle constant array expressions: these don't have tuple type and so
  // don't need funky handling, but we need to create a fresh new symbol and
  // repeatedly store the desired data into it, to create an SMT array
  // representing the expression we're converting.
  std::string name = mk_fresh_name("array_create::") + ".";
  expr2tc newsym = symbol2tc(expr->type, name);

  // Check size
  const array_type2t &arr_type = to_array_type(expr->type);

  // Guarentee nothing, this is modelling only.
  if(arr_type.size_is_infinite)
    return convert_ast(newsym);

  if(!is_constant_int2t(arr_type.array_size))
  {
    std::cerr << "Non-constant sized array of type constant_array_of2t\n";
    abort();
  }

  const constant_int2t &thesize = to_constant_int2t(arr_type.array_size);
  unsigned int sz = thesize.value.to_uint64();

  assert(is_constant_array2t(expr));
  const constant_array2t &array = to_constant_array2t(expr);

  // Repeatedly store things into this.
  smt_astt newsym_ast = convert_ast(newsym);
  for(unsigned int i = 0; i < sz; i++)
  {
    expr2tc init = array.datatype_members[i];

    // Workaround for bools-in-arrays
    if(
      is_bool_type(array.datatype_members[i]->type) && !int_encoding &&
      !array_api->supports_bools_in_arrays)
      init = typecast2tc(type2tc(new unsignedbv_type2t(1)), init);

    newsym_ast = newsym_ast->update(this, convert_ast(init), i);
  }

  return newsym_ast;
}

smt_astt smt_convt::convert_array_of_prep(const expr2tc &expr)
{
  const constant_array_of2t &arrof = to_constant_array_of2t(expr);
  const array_type2t &arrtype = to_array_type(arrof.type);
  expr2tc base_init;
  unsigned long array_size = 0;

  // So: we have an array_of, that we have to convert into a bunch of stores.
  // However, it might be a nested array. If that's the case, then we're
  // guarenteed to have another array_of in the initializer which we can flatten
  // to a single array of whatever's at the bottom of the array_of. Or, it's
  // a constant_array, in which case we can just copy the contents.
  if(is_array_type(arrtype.subtype))
  {
    expr2tc rec_expr = expr;

    if(is_constant_array_of2t(to_constant_array_of2t(rec_expr).initializer))
    {
      type2tc flat_type = flatten_array_type(expr->type);
      const array_type2t &arrtype2 = to_array_type(flat_type);
      array_size = calculate_array_domain_width(arrtype2);

      while(is_constant_array_of2t(rec_expr))
        rec_expr = to_constant_array_of2t(rec_expr).initializer;

      base_init = rec_expr;
    }
    else
    {
      const constant_array_of2t &arrof = to_constant_array_of2t(rec_expr);
      assert(is_constant_array2t(arrof.initializer));
      const constant_array2t &constarray =
        to_constant_array2t(arrof.initializer);
      const array_type2t &constarray_type = to_array_type(constarray.type);

      // Duplicate contents repeatedly.
      assert(
        is_constant_int2t(arrtype.array_size) &&
        "Cannot have complex nondet-sized array_of initializers");
      const BigInt &size = to_constant_int2t(arrtype.array_size).value;

      std::vector<expr2tc> new_contents;
      for(uint64_t i = 0; i < size.to_uint64(); i++)
        new_contents.insert(
          new_contents.end(),
          constarray.datatype_members.begin(),
          constarray.datatype_members.end());

      // Create new expression, convert and return that.
      mul2tc newsize(
        arrtype.array_size->type,
        arrtype.array_size,
        constarray_type.array_size);
      simplify(newsize);

      type2tc new_arr_type(
        new array_type2t(constarray_type.subtype, newsize, false));
      constant_array2tc new_const_array(new_arr_type, new_contents);
      return convert_ast(new_const_array);
    }
  }
  else
  {
    base_init = arrof.initializer;
    array_size = calculate_array_domain_width(arrtype);
  }

  if(is_structure_type(base_init->type))
    return tuple_api->tuple_array_of(base_init, array_size);
  if(is_pointer_type(base_init->type))
    return pointer_array_of(base_init, array_size);
  else
    return array_api->convert_array_of(convert_ast(base_init), array_size);
}

smt_astt array_iface::default_convert_array_of(
  smt_astt init_val,
  unsigned long array_size,
  smt_convt *ctx)
{
  // We now an initializer, and a size of array to build. So:
  // Repeatedly store things into this.
  // XXX int mode

  if(init_val->sort->id == SMT_SORT_BOOL && !supports_bools_in_arrays)
  {
    smt_astt zero = ctx->mk_smt_bv(BigInt(0), 1);
    smt_astt one = ctx->mk_smt_bv(BigInt(0), 1);
    init_val = ctx->mk_ite(init_val, one, zero);
  }

  smt_sortt domwidth = ctx->mk_int_bv_sort(array_size);
  smt_sortt arrsort = ctx->mk_array_sort(domwidth, init_val->sort);
  smt_astt newsym_ast =
    ctx->mk_fresh(arrsort, "default_array_of::", init_val->sort);

  unsigned long sz = 1ULL << array_size;
  for(unsigned long i = 0; i < sz; i++)
  {
    newsym_ast = newsym_ast->update(ctx, init_val, i);
  }

  return newsym_ast;
}

smt_astt smt_convt::pointer_array_of(
  const expr2tc &init_val [[maybe_unused]],
  unsigned long array_width)
{
  // Actually a tuple, but the operand is going to be a symbol, null.
  assert(
    is_symbol2t(init_val) &&
    "Pointer type'd array_of can only be an "
    "array of null");

#ifndef NDEBUG
  const symbol2t &sym = to_symbol2t(init_val);
  assert(
    sym.thename == "NULL" &&
    "Pointer type'd array_of can only be an "
    "array of null");
#endif

  // Well known value; zero and zero.
  constant_int2tc zero_val(machine_ptr, BigInt(0));
  std::vector<expr2tc> operands;
  operands.reserve(2);
  operands.push_back(zero_val);
  operands.push_back(zero_val);

  constant_struct2tc strct(pointer_struct, operands);
  return tuple_api->tuple_array_of(strct, array_width);
}

smt_astt
smt_convt::tuple_array_create_despatch(const expr2tc &expr, smt_sortt domain)
{
  // Take a constant_array2t or an array_of, and format the data from them into
  // a form palatable to tuple_array_create.

  // Strip out any pointers
  type2tc arr_type = expr->type;
  rewrite_ptrs_to_structs(arr_type);

  if(is_constant_array_of2t(expr))
  {
    const constant_array_of2t &arr = to_constant_array_of2t(expr);
    smt_astt arg = convert_ast(arr.initializer);

    return tuple_api->tuple_array_create(arr_type, &arg, true, domain);
  }

  assert(is_constant_array2t(expr));
  const constant_array2t &arr = to_constant_array2t(expr);
<<<<<<< HEAD
#ifdef _MSC_VER
#pragma message("MSVC does not support VLA's and probably never will.")
  smt_astt *args = (smt_astt *)_malloca(arr.datatype_members.size());
#else
  smt_astt args[arr.datatype_members.size()];
#endif
=======
  std::vector<smt_astt> args(arr.datatype_members.size());
>>>>>>> 6e27ff65
  unsigned int i = 0;
  for(auto const &it : arr.datatype_members)
  {
    args[i] = convert_ast(it);
    i++;
  }

<<<<<<< HEAD
#ifdef _MSC_VER
  auto _result = tuple_api->tuple_array_create(arr_type, args, false, domain);
  _freea(args);
  return _result;
#else
  return tuple_api->tuple_array_create(arr_type, args, false, domain);
#endif
=======
  return tuple_api->tuple_array_create(arr_type, args.data(), false, domain);
>>>>>>> 6e27ff65
}

void smt_convt::rewrite_ptrs_to_structs(type2tc &type)
{
  // Type may contain pointers; replace those with the structure equivalent.
  // Ideally the real solver will never see pointer types.
  // Create a delegate that recurses over all subtypes, replacing pointers
  // as we go. Extra scaffolding is to work around the fact we can't refer
  // to replace_w_ptr until after it's been defined, ho hum.
  type2t::subtype_delegate *delegate = nullptr;
  auto replace_w_ptr = [this, &delegate](type2tc &e) {
    if(is_pointer_type(e))
    {
      // Replace this field of the expr with a pointer struct :O:O:O:O
      e = pointer_struct;
    }
    else
    {
      // Recurse
      e->Foreach_subtype(*delegate);
    }
  };

  type2t::subtype_delegate del_wrap(std::ref(replace_w_ptr));
  delegate = &del_wrap;
  type->Foreach_subtype(replace_w_ptr);
}

// Default behaviours for SMT AST's

void smt_ast::assign(smt_convt *ctx, smt_astt sym) const
{
  ctx->assert_ast(eq(ctx, sym));
}

smt_astt smt_ast::ite(smt_convt *ctx, smt_astt cond, smt_astt falseop) const
{
  return ctx->mk_ite(cond, this, falseop);
}

smt_astt smt_ast::eq(smt_convt *ctx, smt_astt other) const
{
  // Simple approach: this is a leaf piece of SMT, compute a basic equality.
  return ctx->mk_eq(this, other);
}

smt_astt smt_ast::update(
  smt_convt *ctx,
  smt_astt value,
  unsigned int idx,
  expr2tc idx_expr) const
{
  // If we're having an update applied to us, then the only valid situation
  // this can occur in is if we're an array.
  assert(sort->id == SMT_SORT_ARRAY);

  // We're an array; just generate a 'with' operation.
  expr2tc index;
  if(is_nil_expr(idx_expr))
  {
    size_t dom_width =
      ctx->int_encoding ? config.ansi_c.int_width : sort->get_domain_width();
    index = constant_int2tc(unsignedbv_type2tc(dom_width), BigInt(idx));
  }
  else
  {
    index = idx_expr;
  }

  return ctx->mk_store(this, ctx->convert_ast(index), value);
}

smt_astt smt_ast::select(smt_convt *ctx, const expr2tc &idx) const
{
  assert(
    sort->id == SMT_SORT_ARRAY &&
    "Select operation applied to non-array scalar AST");

  smt_astt args[2];
  args[0] = this;
  args[1] = ctx->convert_ast(idx);
  return ctx->mk_select(args[0], args[1]);
}

smt_astt smt_ast::project(
  smt_convt *ctx [[maybe_unused]],
  unsigned int idx [[maybe_unused]]) const
{
  std::cerr << "Projecting from non-tuple based AST\n";
  abort();
}

void smt_convt::dump_smt()
{
  std::cerr << "SMT dump not implemented for " << solver_text() << "\n";
}

void smt_convt::print_model()
{
  std::cerr << "SMT model printing not implemented for " << solver_text()
            << "\n";
}

tvt smt_convt::l_get(smt_astt a)
{
  return get_bool(a) ? tvt(true) : tvt(false);
}

expr2tc smt_convt::build_bv(const type2tc &type, BigInt value)
{
  if(is_fixedbv_type(type))
  {
    fixedbvt fbv(constant_exprt(
      integer2binary(value, type->get_width()),
      integer2string(value),
      migrate_type_back(type)));
    return constant_fixedbv2tc(fbv);
  }
  return constant_int2tc(type, value);
}

smt_sortt smt_convt::mk_bool_sort()
{
  std::cerr << "Chosen solver doesn't support boolean sorts\n";
  abort();
}

smt_sortt smt_convt::mk_real_sort()
{
  std::cerr << "Chosen solver doesn't support real sorts\n";
  abort();
}

smt_sortt smt_convt::mk_int_sort()
{
  std::cerr << "Chosen solver doesn't support integer sorts\n";
  abort();
}

smt_sortt smt_convt::mk_bv_sort(std::size_t width)
{
  std::cerr << "Chosen solver doesn't support bit vector sorts\n";
  (void)width;
  abort();
}

smt_sortt smt_convt::mk_fbv_sort(std::size_t width)
{
  std::cerr << "Chosen solver doesn't support bit vector sorts\n";
  (void)width;
  abort();
}

smt_sortt smt_convt::mk_array_sort(smt_sortt domain, smt_sortt range)
{
  std::cerr << "Chosen solver doesn't support array sorts\n";
  (void)domain;
  (void)range;
  abort();
}

smt_sortt smt_convt::mk_bvfp_sort(std::size_t ew, std::size_t sw)
{
  std::cerr << "Chosen solver doesn't support bit vector sorts\n";
  (void)ew;
  (void)sw;
  abort();
}

smt_sortt smt_convt::mk_bvfp_rm_sort()
{
  std::cerr << "Chosen solver doesn't support bit vector sorts\n";
  abort();
}

smt_astt smt_convt::mk_bvredor(smt_astt op)
{
  // bvredor = bvnot(bvcomp(x,0)) ? bv1 : bv0;

  smt_astt comp = mk_eq(op, mk_smt_bv(BigInt(0), op->sort->get_data_width()));

  smt_astt ncomp = mk_not(comp);

  // If it's true, return 1. Return 0, othewise.
  return mk_ite(ncomp, mk_smt_bv(1, 1), mk_smt_bv(BigInt(0), 1));
}

smt_astt smt_convt::mk_bvredand(smt_astt op)
{
  // bvredand = bvcomp(x,-1) ? bv1 : bv0;

  smt_astt comp =
    mk_eq(op, mk_smt_bv(BigInt(ULLONG_MAX), op->sort->get_data_width()));

  // If it's true, return 1. Return 0, othewise.
  return mk_ite(comp, mk_smt_bv(1, 1), mk_smt_bv(BigInt(0), 1));
}

smt_astt smt_convt::mk_add(smt_astt a, smt_astt b)
{
  (void)a;
  (void)b;
  abort();
}

smt_astt smt_convt::mk_bvadd(smt_astt a, smt_astt b)
{
  (void)a;
  (void)b;
  abort();
}

smt_astt smt_convt::mk_sub(smt_astt a, smt_astt b)
{
  (void)a;
  (void)b;
  abort();
}

smt_astt smt_convt::mk_bvsub(smt_astt a, smt_astt b)
{
  (void)a;
  (void)b;
  abort();
}

smt_astt smt_convt::mk_mul(smt_astt a, smt_astt b)
{
  (void)a;
  (void)b;
  abort();
}

smt_astt smt_convt::mk_bvmul(smt_astt a, smt_astt b)
{
  (void)a;
  (void)b;
  abort();
}

smt_astt smt_convt::mk_mod(smt_astt a, smt_astt b)
{
  (void)a;
  (void)b;
  abort();
}

smt_astt smt_convt::mk_bvsmod(smt_astt a, smt_astt b)
{
  (void)a;
  (void)b;
  abort();
}

smt_astt smt_convt::mk_bvumod(smt_astt a, smt_astt b)
{
  (void)a;
  (void)b;
  abort();
}

smt_astt smt_convt::mk_div(smt_astt a, smt_astt b)
{
  (void)a;
  (void)b;
  abort();
}

smt_astt smt_convt::mk_bvsdiv(smt_astt a, smt_astt b)
{
  (void)a;
  (void)b;
  abort();
}

smt_astt smt_convt::mk_bvudiv(smt_astt a, smt_astt b)
{
  (void)a;
  (void)b;
  abort();
}

smt_astt smt_convt::mk_shl(smt_astt a, smt_astt b)
{
  (void)a;
  (void)b;
  abort();
}

smt_astt smt_convt::mk_bvshl(smt_astt a, smt_astt b)
{
  (void)a;
  (void)b;
  abort();
}

smt_astt smt_convt::mk_bvashr(smt_astt a, smt_astt b)
{
  (void)a;
  (void)b;
  abort();
}

smt_astt smt_convt::mk_bvlshr(smt_astt a, smt_astt b)
{
  (void)a;
  (void)b;
  abort();
}

smt_astt smt_convt::mk_neg(smt_astt a)
{
  (void)a;
  abort();
}

smt_astt smt_convt::mk_bvneg(smt_astt a)
{
  (void)a;
  abort();
}

smt_astt smt_convt::mk_bvnot(smt_astt a)
{
  (void)a;
  abort();
}

smt_astt smt_convt::mk_bvnxor(smt_astt a, smt_astt b)
{
  (void)a;
  (void)b;
  abort();
}

smt_astt smt_convt::mk_bvnor(smt_astt a, smt_astt b)
{
  (void)a;
  (void)b;
  abort();
}

smt_astt smt_convt::mk_bvnand(smt_astt a, smt_astt b)
{
  (void)a;
  (void)b;
  abort();
}

smt_astt smt_convt::mk_bvxor(smt_astt a, smt_astt b)
{
  (void)a;
  (void)b;
  abort();
}

smt_astt smt_convt::mk_bvor(smt_astt a, smt_astt b)
{
  (void)a;
  (void)b;
  abort();
}

smt_astt smt_convt::mk_bvand(smt_astt a, smt_astt b)
{
  (void)a;
  (void)b;
  abort();
}

smt_astt smt_convt::mk_implies(smt_astt a, smt_astt b)
{
  (void)a;
  (void)b;
  abort();
}

smt_astt smt_convt::mk_xor(smt_astt a, smt_astt b)
{
  (void)a;
  (void)b;
  abort();
}

smt_astt smt_convt::mk_or(smt_astt a, smt_astt b)
{
  (void)a;
  (void)b;
  abort();
}

smt_astt smt_convt::mk_and(smt_astt a, smt_astt b)
{
  (void)a;
  (void)b;
  abort();
}

smt_astt smt_convt::mk_not(smt_astt a)
{
  (void)a;
  abort();
}

smt_astt smt_convt::mk_lt(smt_astt a, smt_astt b)
{
  (void)a;
  (void)b;
  abort();
}

smt_astt smt_convt::mk_bvult(smt_astt a, smt_astt b)
{
  (void)a;
  (void)b;
  abort();
}

smt_astt smt_convt::mk_bvslt(smt_astt a, smt_astt b)
{
  (void)a;
  (void)b;
  abort();
}

smt_astt smt_convt::mk_gt(smt_astt a, smt_astt b)
{
  assert(a->sort->id == SMT_SORT_INT || a->sort->id == SMT_SORT_REAL);
  assert(b->sort->id == SMT_SORT_INT || b->sort->id == SMT_SORT_REAL);
  return mk_lt(b, a);
}

smt_astt smt_convt::mk_bvugt(smt_astt a, smt_astt b)
{
  assert(a->sort->id != SMT_SORT_INT && a->sort->id != SMT_SORT_REAL);
  assert(b->sort->id != SMT_SORT_INT && b->sort->id != SMT_SORT_REAL);
  assert(a->sort->get_data_width() == b->sort->get_data_width());
  return mk_not(mk_bvule(a, b));
}

smt_astt smt_convt::mk_bvsgt(smt_astt a, smt_astt b)
{
  assert(a->sort->id != SMT_SORT_INT && a->sort->id != SMT_SORT_REAL);
  assert(b->sort->id != SMT_SORT_INT && b->sort->id != SMT_SORT_REAL);
  assert(a->sort->get_data_width() == b->sort->get_data_width());
  return mk_not(mk_bvsle(a, b));
}

smt_astt smt_convt::mk_le(smt_astt a, smt_astt b)
{
  (void)a;
  (void)b;
  abort();
}

smt_astt smt_convt::mk_bvule(smt_astt a, smt_astt b)
{
  (void)a;
  (void)b;
  abort();
}

smt_astt smt_convt::mk_bvsle(smt_astt a, smt_astt b)
{
  (void)a;
  (void)b;
  abort();
}

smt_astt smt_convt::mk_ge(smt_astt a, smt_astt b)
{
  assert(a->sort->id != SMT_SORT_INT && a->sort->id != SMT_SORT_REAL);
  assert(b->sort->id != SMT_SORT_INT && b->sort->id != SMT_SORT_REAL);
  assert(a->sort->get_data_width() == b->sort->get_data_width());
  return mk_not(mk_lt(a, b));
}

smt_astt smt_convt::mk_bvuge(smt_astt a, smt_astt b)
{
  assert(a->sort->id != SMT_SORT_INT && a->sort->id != SMT_SORT_REAL);
  assert(b->sort->id != SMT_SORT_INT && b->sort->id != SMT_SORT_REAL);
  assert(a->sort->get_data_width() == b->sort->get_data_width());
  return mk_not(mk_bvult(a, b));
}

smt_astt smt_convt::mk_bvsge(smt_astt a, smt_astt b)
{
  assert(a->sort->id != SMT_SORT_INT && a->sort->id != SMT_SORT_REAL);
  assert(b->sort->id != SMT_SORT_INT && b->sort->id != SMT_SORT_REAL);
  assert(a->sort->get_data_width() == b->sort->get_data_width());
  return mk_not(mk_bvslt(a, b));
}

smt_astt smt_convt::mk_eq(smt_astt a, smt_astt b)
{
  (void)a;
  (void)b;
  abort();
}

smt_astt smt_convt::mk_neq(smt_astt a, smt_astt b)
{
  return mk_not(mk_eq(a, b));
}

smt_astt smt_convt::mk_store(smt_astt a, smt_astt b, smt_astt c)
{
  (void)a;
  (void)b;
  (void)c;
  abort();
}

smt_astt smt_convt::mk_select(smt_astt a, smt_astt b)
{
  (void)a;
  (void)b;
  abort();
}

smt_astt smt_convt::mk_real2int(smt_astt a)
{
  (void)a;
  abort();
}

smt_astt smt_convt::mk_int2real(smt_astt a)
{
  (void)a;
  abort();
}

smt_astt smt_convt::mk_isint(smt_astt a)
{
  (void)a;
  abort();
}<|MERGE_RESOLUTION|>--- conflicted
+++ resolved
@@ -2431,16 +2431,8 @@
 
   assert(is_constant_array2t(expr));
   const constant_array2t &arr = to_constant_array2t(expr);
-<<<<<<< HEAD
-#ifdef _MSC_VER
-#pragma message("MSVC does not support VLA's and probably never will.")
-  smt_astt *args = (smt_astt *)_malloca(arr.datatype_members.size());
-#else
-  smt_astt args[arr.datatype_members.size()];
-#endif
-=======
+
   std::vector<smt_astt> args(arr.datatype_members.size());
->>>>>>> 6e27ff65
   unsigned int i = 0;
   for(auto const &it : arr.datatype_members)
   {
@@ -2448,17 +2440,7 @@
     i++;
   }
 
-<<<<<<< HEAD
-#ifdef _MSC_VER
-  auto _result = tuple_api->tuple_array_create(arr_type, args, false, domain);
-  _freea(args);
-  return _result;
-#else
-  return tuple_api->tuple_array_create(arr_type, args, false, domain);
-#endif
-=======
   return tuple_api->tuple_array_create(arr_type, args.data(), false, domain);
->>>>>>> 6e27ff65
 }
 
 void smt_convt::rewrite_ptrs_to_structs(type2tc &type)
