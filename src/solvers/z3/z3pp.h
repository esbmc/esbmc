/*++
Copyright (c) 2012 Microsoft Corporation

    Thin C++ layer on top of the Z3 C API.
    Main features:
      - Smart pointers for all Z3 objects.
      - Object-Oriented interface.
      - Operator overloading.
      - Exceptions for signining Z3 errors

    The C API can be used simultaneously with the C++ layer.
    However, if you use the C API directly, you will have to check the error conditions manually.
    Of course, you can invoke the method check_error() of the context object.
Author:

    Leonardo (leonardo) 2012-03-28

Notes:
    Imported into ESBMC with Z3 4.0 release, so that I can hack in a series of
    compilation fixes so that GCC with -Wall -Wextra -Werror will accept this
    file. If z3++.h is updated in future releases, create a diff against the
    initial version (see ff69f41f) and then apply that diff to the current
    version.

--*/
#ifndef __Z3PP_H_
#define __Z3PP_H_

#include <stdarg.h>
#include <stdint.h>

#include<cassert>
#include<iostream>
#include<string>
#include<sstream>
#include<z3.h>
#include<limits.h>

// jmorse
#include <config.h>

/**
   \defgroup cppapi C++ API

*/
/*@{*/

/**
   @name C++ API classes and functions
*/
/*@{*/

/**
   \brief Z3 C++ namespace
*/
namespace z3 {

    class exception;
    class config;
    class context;
    class symbol;
    class params;
    class ast;
    class sort;
    class func_decl;
    class expr;
    class solver;
    class goal;
    class tactic;
    class probe;
    class model;
    class func_interp;
    class func_entry;
    class statistics;
    class apply_result;
    class fixedpoint;
    template<typename T> class ast_vector_tpl;
    typedef ast_vector_tpl<ast>       ast_vector;
    typedef ast_vector_tpl<expr>      expr_vector;
    typedef ast_vector_tpl<sort>      sort_vector;
    typedef ast_vector_tpl<func_decl> func_decl_vector;

    inline void set_param(char const * param, char const * value) { Z3_global_param_set(param, value); }
    inline void set_param(char const * param, bool value) { Z3_global_param_set(param, value ? "true" : "false"); }
    inline void set_param(char const * param, int value) { std::ostringstream oss; oss << value; Z3_global_param_set(param, oss.str().c_str()); }
    inline void reset_params() { Z3_global_param_reset_all(); }

    /**
       \brief Exception used to sign API usage errors.
    */
    class exception {
        std::string m_msg;
    public:
        exception(char const * msg):m_msg(msg) {}
        char const * msg() const { return m_msg.c_str(); }
        friend std::ostream & operator<<(std::ostream & out, exception const & e);
    };
    inline std::ostream & operator<<(std::ostream & out, exception const & e) { out << e.msg(); return out; }



    /**
       \brief Z3 global configuration object.
    */
    class config {
        Z3_config    m_cfg;
        config(config const & s);
        config & operator=(config const & s);
    public:
        config() { m_cfg = Z3_mk_config(); }
        ~config() { Z3_del_config(m_cfg); }
        operator Z3_config() const { return m_cfg; }
        /**
           \brief Set global parameter \c param with string \c value.
        */
        void set(char const * param, char const * value) { Z3_set_param_value(m_cfg, param, value); }
        /**
           \brief Set global parameter \c param with Boolean \c value.
        */
        void set(char const * param, bool value) { Z3_set_param_value(m_cfg, param, value ? "true" : "false"); }
        /**
           \brief Set global parameter \c param with integer \c value.
        */
        void set(char const * param, int value) {
            std::ostringstream oss;
            oss << value;
            Z3_set_param_value(m_cfg, param, oss.str().c_str());
        }
    };

    enum check_result {
        unsat, sat, unknown
    };

    /**
       \brief A Context manages all other Z3 objects, global configuration options, etc.
    */
    class context {
        Z3_context m_ctx;
        sort *m_esbmc_int_sort; // Added by jmorse
        bool int_encoding;

        static void error_handler(Z3_context c, Z3_error_code e) {
            std::cerr << "Z3 error " << e << " encountered" << std::endl;
            std::cerr << Z3_get_error_msg_ex(c, e) << std::endl;
            abort();
        }
        void init(config & c) {
            m_ctx = Z3_mk_context_rc(c);
            Z3_set_error_handler(m_ctx, error_handler);
            Z3_set_ast_print_mode(m_ctx, Z3_PRINT_SMTLIB2_COMPLIANT);
        }

        void init_interp(config & c) {
            m_ctx = Z3_mk_interpolation_context(c);
            Z3_set_error_handler(m_ctx, error_handler);
            Z3_set_ast_print_mode(m_ctx, Z3_PRINT_SMTLIB2_COMPLIANT);
        }

        context(context const & s);
        context & operator=(context const & s);
    public:
        struct interpolation {};
        context() { config c; init(c); }
        context(config & c) { init(c); }
	context(config & c, interpolation) { init_interp(c); }
        void init(config & c, bool use_ints);
        context(bool dummy __attribute__((unused))) : m_ctx(NULL), m_esbmc_int_sort(NULL), int_encoding(false) { }
        context(config & c, bool use_ints) : int_encoding(use_ints) { init(c, use_ints); }
        ~context() { Z3_del_context(m_ctx); }
        operator Z3_context() const { return m_ctx; }

        /**
           \brief Auxiliary method used to check for API usage errors.
        */
        void check_error() const {
            Z3_error_code e = Z3_get_error_code(m_ctx);
            if (e != Z3_OK)
                throw exception(Z3_get_error_msg_ex(m_ctx, e));
        }

        /**
           \brief Update global parameter \c param with string \c value.
        */
        void set(char const * param, char const * value) { Z3_update_param_value(m_ctx, param, value); }
        /**
           \brief Update global parameter \c param with Boolean \c value.
        */
        void set(char const * param, bool value) { Z3_update_param_value(m_ctx, param, value ? "true" : "false"); }
        /**
           \brief Update global parameter \c param with Integer \c value.
        */
        void set(char const * param, int value) {
            std::ostringstream oss;
            oss << value;
            Z3_update_param_value(m_ctx, param, oss.str().c_str());
        }

        /**
           \brief Interrupt the current procedure being executed by any object managed by this context.
           This is a soft interruption: there is no guarantee the object will actualy stop.
        */
        void interrupt() { Z3_interrupt(m_ctx); }

        /**
           \brief Create a Z3 symbol based on the given string.
        */
        symbol str_symbol(char const * s);
        /**
           \brief Create a Z3 symbol based on the given integer.
        */
        symbol int_symbol(int n);

        sort esbmc_int_sort();

        /**
           \brief Return the Boolean sort.
        */
        sort bool_sort();
        /**
           \brief Return the integer sort.
        */
        sort int_sort();
        /**
           \brief Return the Real sort.
        */
        sort real_sort();
        /**
           \brief Return the Bit-vector sort of size \c sz. That is, the sort for bit-vectors of size \c sz.
        */
        sort bv_sort(unsigned sz);
        /**
           \brief Return the floating point Bit-vector sort of size \c ew + sw + 1.
        */
        sort fpa_sort(unsigned ew, unsigned sw);
        /**
           \brief Return the floating point rounding mode sort.
        */
        sort fpa_rm_sort();
        /**
           \brief Return the sort for ASCII strings.
         */
        sort string_sort();
        /**
           \brief Return a sequence sort over base sort \c s.
         */
        sort seq_sort(sort& s);
        /**
           \brief Return a regular expression sort over sequences \c seq_sort.
         */
        sort re_sort(sort& seq_sort);
        /**
           \brief Return an array sort for arrays from \c d to \c r.

           Example: Given a context \c c, <tt>c.array_sort(c.int_sort(), c.bool_sort())</tt> is an array sort from integer to Boolean.
        */
        sort array_sort(sort d, sort r);
        /**
           \brief Return an enumeration sort: enum_names[0], ..., enum_names[n-1].
           \c cs and \c ts are output parameters. The method stores in \c cs the constants corresponding to the enumerated elements,
           and in \c ts the predicates for testing if terms of the enumeration sort correspond to an enumeration.
        */
        sort enumeration_sort(char const * name, unsigned n, char const * const * enum_names, func_decl_vector & cs, func_decl_vector & ts);
        /**
           \brief create an uninterpreted sort with the name given by the string or symbol.
         */
        sort uninterpreted_sort(char const* name);
        sort uninterpreted_sort(symbol const& name);

        func_decl function(symbol const & name, unsigned arity, sort const * domain, sort const & range);
        func_decl function(char const * name, unsigned arity, sort const * domain, sort const & range);
        func_decl function(symbol const&  name, sort_vector const& domain, sort const& range);
        func_decl function(char const * name, sort_vector const& domain, sort const& range);
        func_decl function(char const * name, sort const & domain, sort const & range);
        func_decl function(char const * name, sort const & d1, sort const & d2, sort const & range);
        func_decl function(char const * name, sort const & d1, sort const & d2, sort const & d3, sort const & range);
        func_decl function(char const * name, sort const & d1, sort const & d2, sort const & d3, sort const & d4, sort const & range);
        func_decl function(char const * name, sort const & d1, sort const & d2, sort const & d3, sort const & d4, sort const & d5, sort const & range);

        expr constant(symbol const & name, sort const & s);
        expr constant(char const * name, sort const & s);
        expr bool_const(char const * name);
        expr int_const(char const * name);
        expr real_const(char const * name);
        expr bv_const(char const * name, unsigned sz);

        expr fresh_const(symbol const & name, sort const & s);
        expr fresh_const(char const * name, sort const & s);

        expr bool_val(bool b);

        expr int_val(int n);
        expr int_val(unsigned n);
        expr int_val(int64_t n);
        expr int_val(uint64_t n);
        expr int_val(char const * n);

        expr real_val(int n, int d);
        expr real_val(int n);
        expr real_val(unsigned n);
        expr real_val(int64_t n);
        expr real_val(uint64_t n);
        expr real_val(char const * n);

        expr bv_val(int n, unsigned sz);
        expr bv_val(unsigned n, unsigned sz);
        expr bv_val(int64_t n, unsigned sz);
        expr bv_val(uint64_t n, unsigned sz);
        expr bv_val(char const * n, unsigned sz);

        expr fpa_val(z3::expr sgn, z3::expr exp, z3::expr sig);
        expr fpa_nan(sort const & sort);
        expr fpa_inf(int sgn, sort const & sort);

        expr fpa_rm_ne();
        expr fpa_rm_mi();
        expr fpa_rm_pi();
        expr fpa_rm_ze();

        expr fpa_to_ubv(z3::expr rm, z3::expr const t, unsigned sz);
        expr fpa_to_sbv(z3::expr rm, z3::expr t, unsigned sz);
        expr fpa_to_fpa(z3::expr rm, z3::expr t, sort sort);
        expr fpa_to_integral(z3::expr rm, z3::expr t);

        expr fpa_from_unsigned(z3::expr rm, z3::expr t, sort sort);
        expr fpa_from_signed(z3::expr rm, z3::expr t, sort sort);

        expr fpa_add(z3::expr rm, z3::expr s1, z3::expr s2);
        expr fpa_sub(z3::expr rm, z3::expr s1, z3::expr s2);
        expr fpa_mul(z3::expr rm, z3::expr s1, z3::expr s2);
        expr fpa_div(z3::expr rm, z3::expr s1, z3::expr s2);
        expr fpa_fma(z3::expr rm, z3::expr v1, z3::expr v2, z3::expr v3);

        expr fpa_from_bv(z3::expr t, sort sort);
        expr fpa_to_ieeebv(z3::expr fp);

        expr string_val(char const* s);
        expr string_val(std::string const& s);

        expr num_val(int n, sort const & s);

        /**
           \brief Interpolation support
        */
        check_result compute_interpolant(expr const& pat, params const& p, expr_vector& interp, model& m);
        expr_vector  get_interpolant(expr const& proof, expr const& pat, params const& p);

    };

    template<typename T>
    class array {
        T *      m_array;
        unsigned m_size;
        array(array const & s);
        array & operator=(array const & s);
    public:
        array(unsigned sz):m_size(sz) { m_array = new T[sz]; }
        template<typename T2>
        array(ast_vector_tpl<T2> const & v);
        ~array() { delete[] m_array; }
        unsigned size() const { return m_size; }
        T & operator[](int i) { assert(0 <= i); assert(static_cast<unsigned>(i) < m_size); return m_array[i]; }
        T const & operator[](int i) const { assert(0 <= i); assert(static_cast<unsigned>(i) < m_size); return m_array[i]; }
        T const * ptr() const { return m_array; }
        T * ptr() { return m_array; }
    };

    class object {
    protected:
        context * m_ctx;
    public:
        object(void) : m_ctx(NULL) { }  // jmorse - uninitialized cons
        object(context & c):m_ctx(&c) {}
        object(object const & s):m_ctx(s.m_ctx) {}
        context & ctx() const { return *m_ctx; }
        void check_error() const { m_ctx->check_error(); }
        friend void check_context(object const & a, object const & b);
    };

    inline void check_context(object const & a, object const & b) {
        assert(a.m_ctx == b.m_ctx);
        (void) a;
        (void) b;
    }

    class symbol : public object {
        Z3_symbol m_sym;
    public:
        symbol(void) : object(), m_sym(NULL) { }
        symbol(context & c, const char *s):object(c), m_sym(NULL) {
          m_sym = Z3_mk_string_symbol(*m_ctx, s);
        }
        symbol(context & c, Z3_symbol s):object(c), m_sym(s) {}
        symbol(symbol const & s):object(s), m_sym(s.m_sym) {}
        symbol & operator=(symbol const & s) { m_ctx = s.m_ctx; m_sym = s.m_sym; return *this; }
        operator Z3_symbol() const { return m_sym; }
        Z3_symbol_kind kind() const { return Z3_get_symbol_kind(ctx(), m_sym); }
        std::string str() const { assert(kind() == Z3_STRING_SYMBOL); return Z3_get_symbol_string(ctx(), m_sym); }
        int to_int() const { assert(kind() == Z3_INT_SYMBOL); return Z3_get_symbol_int(ctx(), m_sym); }
        friend std::ostream & operator<<(std::ostream & out, symbol const & s);
    };

    inline std::ostream & operator<<(std::ostream & out, symbol const & s) {
        if (s.kind() == Z3_INT_SYMBOL)
            out << "k!" << s.to_int();
        else
            out << s.str().c_str();
        return out;
    }

<<<<<<< HEAD

    class param_descrs : public object {
        Z3_param_descrs m_descrs;
    public:
        param_descrs(context& c, Z3_param_descrs d): object(c), m_descrs(d) { Z3_param_descrs_inc_ref(c, d); }
        param_descrs(param_descrs const& o): object(o.ctx()), m_descrs(o.m_descrs) { Z3_param_descrs_inc_ref(ctx(), m_descrs); }
        param_descrs& operator=(param_descrs const& o) {
            Z3_param_descrs_inc_ref(o.ctx(), o.m_descrs);
            Z3_param_descrs_dec_ref(ctx(), m_descrs);
            m_descrs = o.m_descrs;
            m_ctx = o.m_ctx;
            return *this;
        }
        ~param_descrs() { Z3_param_descrs_dec_ref(ctx(), m_descrs); }
        static param_descrs simplify_param_descrs(context& c) { return param_descrs(c, Z3_simplify_get_param_descrs(c)); }

        unsigned size() { return Z3_param_descrs_size(ctx(), m_descrs); }
        symbol name(unsigned i) { return symbol(ctx(), Z3_param_descrs_get_name(ctx(), m_descrs, i)); }
        Z3_param_kind kind(symbol const& s) { return Z3_param_descrs_get_kind(ctx(), m_descrs, s); }
//        std::string documentation(symbol const& s) { char const* r = Z3_param_descrs_get_documentation(ctx(), m_descrs, s); check_error(); return r; }
        std::string to_string() const { return Z3_param_descrs_to_string(ctx(), m_descrs); }
    };

    inline std::ostream& operator<<(std::ostream & out, param_descrs const & d) { return out << d.to_string(); }

=======
>>>>>>> d1022a24
    class params : public object {
        Z3_params m_params;
    public:
        params(context & c):object(c) { m_params = Z3_mk_params(c); Z3_params_inc_ref(ctx(), m_params); }
        params(params const & s):object(s), m_params(s.m_params) { Z3_params_inc_ref(ctx(), m_params); }
        ~params() { Z3_params_dec_ref(ctx(), m_params); }
        operator Z3_params() const { return m_params; }
        params & operator=(params const & s) {
            Z3_params_inc_ref(s.ctx(), s.m_params);
            Z3_params_dec_ref(ctx(), m_params);
            m_ctx = s.m_ctx;
            m_params = s.m_params;
            return *this;
        }
        void set(char const * k, bool b) { Z3_params_set_bool(ctx(), m_params, ctx().str_symbol(k), b); }
        void set(char const * k, unsigned n) { Z3_params_set_uint(ctx(), m_params, ctx().str_symbol(k), n); }
        void set(char const * k, double n) { Z3_params_set_double(ctx(), m_params, ctx().str_symbol(k), n); }
        void set(char const * k, symbol const & s) { Z3_params_set_symbol(ctx(), m_params, ctx().str_symbol(k), s); }
        friend std::ostream & operator<<(std::ostream & out, params const & p);
    };

    inline std::ostream & operator<<(std::ostream & out, params const & p) {
        out << Z3_params_to_string(p.ctx(), p); return out;
    }

    class ast : public object {
    protected:
        Z3_ast    m_ast;
    public:
        ast(void) : object(), m_ast(NULL) { } // jmorse: uninitialized cons
        ast(context & c):object(c), m_ast(0) {}
        ast(context & c, Z3_ast n):object(c), m_ast(n) { Z3_inc_ref(ctx(), m_ast); }
        ast(ast const & s):object(s), m_ast(s.m_ast) { Z3_inc_ref(ctx(), m_ast); }
        ~ast() { if (m_ast) Z3_dec_ref(*m_ctx, m_ast); }
        operator Z3_ast() const { return m_ast; }
        operator bool() const { return m_ast != 0; }
        ast & operator=(ast const & s) { Z3_inc_ref(s.ctx(), s.m_ast); if (m_ast) Z3_dec_ref(ctx(), m_ast); m_ctx = s.m_ctx; m_ast = s.m_ast; return *this; }
        Z3_ast_kind kind() const { Z3_ast_kind r = Z3_get_ast_kind(ctx(), m_ast); check_error(); return r; }
        unsigned hash() const { unsigned r = Z3_get_ast_hash(ctx(), m_ast); check_error(); return r; }
        friend std::ostream & operator<<(std::ostream & out, ast const & n);
        void dump(void) const;

        /**
           \brief Return true if the ASTs are structurally identical.
        */
        friend bool eq(ast const & a, ast const & b);
    };
    inline std::ostream & operator<<(std::ostream & out, ast const & n) {
        out << Z3_ast_to_string(n.ctx(), n.m_ast); return out;
    }

    inline bool eq(ast const & a, ast const & b) { return Z3_is_eq_ast(a.ctx(), a, b) != 0; }


    /**
       \brief A Z3 sort (aka type). Every expression (i.e., formula or term) in Z3 has a sort.
    */
    class sort : public ast {
    public:
        sort(void) : ast() { } // jmorse - uninitialized cons
        sort(context & c):ast(c) {}
        sort(context & c, Z3_sort s):ast(c, reinterpret_cast<Z3_ast>(s)) {}
        sort(sort const & s):ast(s) {}
        operator Z3_sort() const { return reinterpret_cast<Z3_sort>(m_ast); }
        /**
           \brief Return true if this sort and \c s are equal.
        */
        sort & operator=(sort const & s) { return static_cast<sort&>(ast::operator=(s)); }
        /**
           \brief Return the internal sort kind.
        */
        Z3_sort_kind sort_kind() const { return Z3_get_sort_kind(*m_ctx, *this); }

        /**
            \brief Return true if this sort is the Boolean sort.
        */
        bool is_bool() const { return sort_kind() == Z3_BOOL_SORT; }
        /**
            \brief Return true if this sort is the Integer sort.
        */
        bool is_int() const { return sort_kind() == Z3_INT_SORT; }
        /**
            \brief Return true if this sort is the Real sort.
        */
        bool is_real() const { return sort_kind() == Z3_REAL_SORT; }
        /**
            \brief Return true if this sort is the Integer or Real sort.
        */
        bool is_arith() const { return is_int() || is_real(); }
        /**
            \brief Return true if this sort is a Bit-vector sort.
        */
        bool is_bv() const { return sort_kind() == Z3_BV_SORT; }
        /**
            \brief Return true if this sort is a Floating point sort.
         */
        bool is_fpa() const { return sort_kind() == Z3_FLOATING_POINT_SORT; }
        /**
            \brief Return true if this sort is a Array sort.
        */
        bool is_array() const { return sort_kind() == Z3_ARRAY_SORT; }
        /**
            \brief Return true if this sort is a Datatype sort.
        */
        bool is_datatype() const { return sort_kind() == Z3_DATATYPE_SORT; }
        /**
            \brief Return true if this sort is a Relation sort.
        */
        bool is_relation() const { return sort_kind() == Z3_RELATION_SORT; }
        /**
            \brief Return true if this sort is a Finite domain sort.
        */
        bool is_finite_domain() const { return sort_kind() == Z3_FINITE_DOMAIN_SORT; }

        /**
            \brief Return the size of this Bit-vector sort.

            \pre is_bv()
        */
        unsigned bv_size() const { assert(is_bv()); unsigned r = Z3_get_bv_sort_size(ctx(), *this); check_error(); return r; }

        /**
            \brief Return the domain of this Array sort.

            \pre is_array()
        */
        sort array_domain() const { assert(is_array()); Z3_sort s = Z3_get_array_sort_domain(ctx(), *this); check_error(); return sort(ctx(), s); }
        /**
            \brief Return the range of this Array sort.

            \pre is_array()
        */
        sort array_range() const { assert(is_array()); Z3_sort s = Z3_get_array_sort_range(ctx(), *this); check_error(); return sort(ctx(), s); }
    };

    /**
       \brief Function declaration (aka function definition). It is the signature of interpreted and uninterpreted functions in Z3.
       The basic building block in Z3 is the function application.
    */
    class func_decl : public ast {
    public:
        func_decl() : ast() {} // jmorse - uninitialized cons
        func_decl(context & c):ast(c) {}
        func_decl(context & c, Z3_func_decl n):ast(c, reinterpret_cast<Z3_ast>(n)) {}
        func_decl(func_decl const & s):ast(s) {}
        operator Z3_func_decl() const { return reinterpret_cast<Z3_func_decl>(m_ast); }
        func_decl & operator=(func_decl const & s) { return static_cast<func_decl&>(ast::operator=(s)); }

        unsigned arity() const { return Z3_get_arity(ctx(), *this); }
        sort domain(unsigned i) const { assert(i < arity()); Z3_sort r = Z3_get_domain(ctx(), *this, i); check_error(); return sort(ctx(), r); }
        sort range() const { Z3_sort r = Z3_get_range(ctx(), *this); check_error(); return sort(ctx(), r); }
        symbol name() const { Z3_symbol s = Z3_get_decl_name(ctx(), *this); check_error(); return symbol(ctx(), s); }
        Z3_decl_kind decl_kind() const { return Z3_get_decl_kind(ctx(), *this); }

        bool is_const() const { return arity() == 0; }

        expr make_tuple(const char *dummy, ...) const;
        expr make_tuple_from_array(unsigned int n, const expr *exprs) const;
        expr operator()() const;
        expr operator()(unsigned n, expr const * args) const;
        expr operator()(expr_vector const& v) const;
        expr operator()(expr const & a) const;
        expr operator()(int a) const;
        expr operator()(expr const & a1, expr const & a2) const;
        expr operator()(expr const & a1, int a2) const;
        expr operator()(int a1, expr const & a2) const;
        expr operator()(expr const & a1, expr const & a2, expr const & a3) const;
        expr operator()(expr const & a1, expr const & a2, expr const & a3, expr const & a4) const;
        expr operator()(expr const & a1, expr const & a2, expr const & a3, expr const & a4, expr const & a5) const;
    };

    expr mk_xor(expr const &a, expr const &b);
    expr mk_lt(expr const &a, expr const &b, bool _unsigned);
    expr mk_gt(expr const &a, expr const &b, bool _unsigned);
    expr mk_le(expr const &a, expr const &b, bool _unsigned);
    expr mk_ge(expr const &a, expr const &b, bool _unsigned);
    expr mk_div(expr const &a, expr const &b, bool _unsigned);

    /**
       \brief A Z3 expression is used to represent formulas and terms. For Z3, a formula is any expression of sort Boolean.
       Every expression has a sort.
    */
    class expr : public ast {
    public:
        expr(void) : ast() { } // jmorse - uninitialized cons
        expr(context & c):ast(c) {}
        expr(context & c, Z3_ast n):ast(c, reinterpret_cast<Z3_ast>(n)) {}
        expr(expr const & n):ast(n) {}
        expr & operator=(expr const & n) { return static_cast<expr&>(ast::operator=(n)); }

        /**
           \brief Return the sort of this expression.
        */
        sort get_sort() const { Z3_sort s = Z3_get_sort(*m_ctx, m_ast); check_error(); return sort(*m_ctx, s); }

        /**
           \brief Return true if this is a Boolean expression.
        */
        bool is_bool() const { return get_sort().is_bool(); }
        /**
           \brief Return true if this is an integer expression.
        */
        bool is_int() const { return get_sort().is_int(); }
        /**
           \brief Return true if this is a real expression.
        */
        bool is_real() const { return get_sort().is_real(); }
        /**
           \brief Return true if this is an integer or real expression.
        */
        bool is_arith() const { return get_sort().is_arith(); }
        /**
           \brief Return true if this is a Bit-vector expression.
        */
        bool is_bv() const { return get_sort().is_bv(); }
        /**
           \brief Return true if this is a Floating point expression.
         */
        bool is_fpa() const { return get_sort().is_fpa(); }
        /**
           \brief Return true if this is a Array expression.
        */
        bool is_array() const { return get_sort().is_array(); }
        /**
           \brief Return true if this is a Datatype expression.
        */
        bool is_datatype() const { return get_sort().is_datatype(); }
        /**
           \brief Return true if this is a Relation expression.
        */
        bool is_relation() const { return get_sort().is_relation(); }
        /**
           \brief Return true if this is a Finite-domain expression.

           \remark Finite-domain is special kind of interpreted sort:
           is_bool(), is_bv() and is_finite_domain() are mutually
           exclusive.

        */
        bool is_finite_domain() const { return get_sort().is_finite_domain(); }

        /**
           \brief Return true if this expression is a numeral.
        */
        bool is_numeral() const { return kind() == Z3_NUMERAL_AST; }
        /**
           \brief Return true if this expression is an application.
        */
        bool is_app() const { return kind() == Z3_APP_AST || kind() == Z3_NUMERAL_AST; }
        /**
           \brief Return true if this expression is a constant (i.e., an application with 0 arguments).
        */
        bool is_const() const { return is_app() && num_args() == 0; }
        /**
           \brief Return true if this expression is a quantifier.
        */
        bool is_quantifier() const { return kind() == Z3_QUANTIFIER_AST; }
        /**
           \brief Return true if this expression is a variable.
        */
        bool is_var() const { return kind() == Z3_VAR_AST; }

        /**
           \brief Return true if this expression is well sorted (aka type correct).
        */
        bool is_well_sorted() const { bool r = Z3_is_well_sorted(ctx(), m_ast) != 0; check_error(); return r; }

        operator Z3_app() const { assert(is_app()); return reinterpret_cast<Z3_app>(m_ast); }

        /**
           \brief Return the declaration associated with this application.
           This method assumes the expression is an application.

           \pre is_app()
        */
        func_decl decl() const { Z3_func_decl f = Z3_get_app_decl(ctx(), *this); check_error(); return func_decl(ctx(), f); }
        /**
           \brief Return the number of arguments in this application.
           This method assumes the expression is an application.

           \pre is_app()
        */
        unsigned num_args() const { unsigned r = Z3_get_app_num_args(ctx(), *this); check_error(); return r; }
        /**
           \brief Return the i-th argument of this application.
           This method assumes the expression is an application.

           \pre is_app()
           \pre i < num_args()
        */
        expr arg(unsigned i) const { Z3_ast r = Z3_get_app_arg(ctx(), *this, i); check_error(); return expr(ctx(), r); }

        /**
           \brief Return the 'body' of this quantifier.

           \pre is_quantifier()
        */
        expr body() const { assert(is_quantifier()); Z3_ast r = Z3_get_quantifier_body(ctx(), *this); check_error(); return expr(ctx(), r); }

        /**
           \brief Return an expression representing <tt>not(a)</tt>.

           \pre a.is_bool()
        */
        friend expr operator!(expr const & a);


        /**
           \brief Return an expression representing <tt>a and b</tt>.

           \pre a.is_bool()
           \pre b.is_bool()
        */
        friend expr operator&&(expr const & a, expr const & b);


        /**
           \brief Return an expression representing <tt>a and b</tt>.
           The C++ Boolean value \c b is automatically converted into a Z3 Boolean constant.

           \pre a.is_bool()
        */
        friend expr operator&&(expr const & a, bool b);
        /**
           \brief Return an expression representing <tt>a and b</tt>.
           The C++ Boolean value \c a is automatically converted into a Z3 Boolean constant.

           \pre b.is_bool()
        */
        friend expr operator&&(bool a, expr const & b);

        /**
           \brief Return an expression representing <tt>a or b</tt>.

           \pre a.is_bool()
           \pre b.is_bool()
        */
        friend expr operator||(expr const & a, expr const & b);
        /**
           \brief Return an expression representing <tt>a or b</tt>.
           The C++ Boolean value \c b is automatically converted into a Z3 Boolean constant.

           \pre a.is_bool()
        */
        friend expr operator||(expr const & a, bool b);

        /**
           \brief Return an expression representing <tt>a or b</tt>.
           The C++ Boolean value \c a is automatically converted into a Z3 Boolean constant.

           \pre b.is_bool()
        */
        friend expr operator||(bool a, expr const & b);

        friend expr implies(expr const & a, expr const & b);
        friend expr implies(expr const & a, bool b);
        friend expr implies(bool a, expr const & b);

        friend expr ite(expr const & c, expr const & t, expr const & e);

        friend expr distinct(expr_vector const& args);
        friend expr concat(expr const& a, expr const& b);
        friend expr concat(expr_vector const& args);

        friend expr operator==(expr const & a, expr const & b);
        friend expr operator==(expr const & a, int b);
        friend expr operator==(int a, expr const & b);

        friend expr operator!=(expr const & a, expr const & b);
        friend expr operator!=(expr const & a, int b);
        friend expr operator!=(int a, expr const & b);

        friend expr operator+(expr const & a, expr const & b);
        friend expr operator+(expr const & a, int b);
        friend expr operator+(int a, expr const & b);

        friend expr operator*(expr const & a, expr const & b);
        friend expr operator*(expr const & a, int b);
        friend expr operator*(int a, expr const & b);

        /**
           \brief Power operator
        */
        friend expr pw(expr const & a, expr const & b);
        friend expr pw(expr const & a, int b);
        friend expr pw(int a, expr const & b);

        friend expr operator/(expr const & a, expr const & b);
        friend expr operator/(expr const & a, int b);
        friend expr operator/(int a, expr const & b);

        friend expr operator-(expr const & a);

        friend expr operator-(expr const & a, expr const & b);
        friend expr operator-(expr const & a, int b);
        friend expr operator-(int a, expr const & b);

        friend expr operator<=(expr const & a, expr const & b);
        friend expr operator<=(expr const & a, int b);
        friend expr operator<=(int a, expr const & b);


        friend expr operator>=(expr const & a, expr const & b);
        friend expr wasoperator(expr const & a, expr const & b);
        friend expr operator>=(expr const & a, int b);
        friend expr operator>=(int a, expr const & b);

        friend expr operator<(expr const & a, expr const & b);
        friend expr operator<(expr const & a, int b);
        friend expr operator<(int a, expr const & b);

        friend expr operator>(expr const & a, expr const & b);
        friend expr operator>(expr const & a, int b);
        friend expr operator>(int a, expr const & b);

        friend expr operator&(expr const & a, expr const & b);
        friend expr operator&(expr const & a, int b);
        friend expr operator&(int a, expr const & b);

        friend expr operator^(expr const & a, expr const & b);
        friend expr operator^(expr const & a, int b);
        friend expr operator^(int a, expr const & b);

        friend expr operator|(expr const & a, expr const & b);
        friend expr operator|(expr const & a, int b);
        friend expr operator|(int a, expr const & b);

        friend expr operator~(expr const & a);
        expr extract(unsigned hi, unsigned lo) const { Z3_ast r = Z3_mk_extract(ctx(), hi, lo, *this); ctx().check_error(); return expr(ctx(), r); }
        unsigned lo() const { assert (is_app() && Z3_get_decl_num_parameters(ctx(), decl()) == 2); return static_cast<unsigned>(Z3_get_decl_int_parameter(ctx(), decl(), 1)); }
        unsigned hi() const { assert (is_app() && Z3_get_decl_num_parameters(ctx(), decl()) == 2); return static_cast<unsigned>(Z3_get_decl_int_parameter(ctx(), decl(), 0)); }

        friend expr mk_xor(expr const &a, expr const &b) {
	      check_context(a, b);
	      assert(a.is_bool() && b.is_bool());
	      Z3_ast r = Z3_mk_xor(a.ctx(), a, b);
	      a.check_error();
	      return expr(a.ctx(), r);
	    }

     friend inline expr mk_gt(expr const &a, expr const &b, bool is_unsigned) {
       check_context(a, b);
       Z3_ast r;
       if (a.is_arith() && b.is_arith()) {
         r = Z3_mk_gt(a.ctx(), a, b);
       }
       else if (a.is_bv() && b.is_bv()) {
         if (is_unsigned) {
           r = Z3_mk_bvugt(a.ctx(), a, b);
         } else {
           r = Z3_mk_bvsgt(a.ctx(), a, b);
         }
       }
       else if (a.is_fpa() && b.is_fpa()) {
         r = Z3_mk_fpa_gt(a.ctx(), a, b);
       }
       else {
           // operator is not supported by given arguments.
           abort();
       }
       a.check_error();
       return expr(a.ctx(), r);
    }

    friend inline expr mk_lt(expr const &a, expr const &b, bool is_unsigned) {
      check_context(a, b);
      Z3_ast r;
      if (a.is_arith() && b.is_arith()) {
        r = Z3_mk_lt(a.ctx(), a, b);
      }
      else if (a.is_bv() && b.is_bv()) {
        if (is_unsigned) {
          r = Z3_mk_bvult(a.ctx(), a, b);
        } else {
          r = Z3_mk_bvslt(a.ctx(), a, b);
        }
      }
      else if (a.is_fpa() && b.is_fpa()) {
        r = Z3_mk_fpa_lt(a.ctx(), a, b);
      }
      else {
          // operator is not supported by given arguments.
          abort();
      }
      a.check_error();
      return expr(a.ctx(), r);
    }

    friend inline expr mk_le(expr const &a, expr const &b, bool is_unsigned) {
      check_context(a, b);
      Z3_ast r;
      if (a.is_arith() && b.is_arith()) {
        r = Z3_mk_le(a.ctx(), a, b);
      }
      else if (a.is_bv() && b.is_bv()) {
        if (is_unsigned) {
          r = Z3_mk_bvule(a.ctx(), a, b);
        } else {
          r = Z3_mk_bvsle(a.ctx(), a, b);
        }
      }
      else if (a.is_fpa() && b.is_fpa()) {
        r = Z3_mk_fpa_leq(a.ctx(), a, b);
      }
      else {
          // operator is not supported by given arguments.
          abort();
      }
      a.check_error();
      return expr(a.ctx(), r);
    }

    friend inline expr mk_ge(expr const &a, expr const &b, bool is_unsigned) {
      check_context(a, b);
      Z3_ast r;
      if (a.is_arith() && b.is_arith()) {
        r = Z3_mk_ge(a.ctx(), a, b);
      }
      else if (a.is_bv() && b.is_bv()) {
        if (is_unsigned) {
          r = Z3_mk_bvuge(a.ctx(), a, b);
        } else {
          r = Z3_mk_bvsge(a.ctx(), a, b);
        }
      }
      else if (a.is_fpa() && b.is_fpa()) {
        r = Z3_mk_fpa_geq(a.ctx(), a, b);
      }
      else {
          // operator is not supported by given arguments.
          abort();
      }
      a.check_error();
      return expr(a.ctx(), r);
    }
        /**
           \brief Return a simplified version of this expression.
        */
        expr simplify() const { Z3_ast r = Z3_simplify(ctx(), m_ast); check_error(); return expr(ctx(), r); }
        /**
           \brief Return a simplified version of this expression. The parameter \c p is a set of parameters for the Z3 simplifier.
        */
        expr simplify(params const & p) const { Z3_ast r = Z3_simplify_ex(ctx(), m_ast, p); check_error(); return expr(ctx(), r); }

        /**
           \brief Apply substitution. Replace src expressions by dst.
        */
        expr substitute(expr_vector const& src, expr_vector const& dst);

        /**
           \brief Apply substitution. Replace bound variables by expressions.
        */
        expr substitute(expr_vector const& dst);

   };

    inline expr implies(expr const & a, expr const & b) {
        check_context(a, b);
        assert(a.is_bool() && b.is_bool());
        Z3_ast r = Z3_mk_implies(a.ctx(), a, b);
        a.check_error();
        return expr(a.ctx(), r);
    }
    inline expr implies(expr const & a, bool b) { return implies(a, a.ctx().bool_val(b)); }
    inline expr implies(bool a, expr const & b) { return implies(b.ctx().bool_val(a), b); }

    inline expr pw(expr const & a, expr const & b) {
        assert(a.is_arith() && b.is_arith());
        check_context(a, b);
        Z3_ast r = Z3_mk_power(a.ctx(), a, b);
        a.check_error();
        return expr(a.ctx(), r);
    }
    inline expr pw(expr const & a, int b) { return pw(a, a.ctx().num_val(b, a.get_sort())); }
    inline expr pw(int a, expr const & b) { return pw(b.ctx().num_val(a, b.get_sort()), b); }


    inline expr operator!(expr const & a) {
        assert(a.is_bool());
        Z3_ast r = Z3_mk_not(a.ctx(), a);
        a.check_error();
        return expr(a.ctx(), r);
    }

    inline expr operator&&(expr const & a, expr const & b) {
        check_context(a, b);
        assert(a.is_bool() && b.is_bool());
        Z3_ast args[2] = { a, b };
        Z3_ast r = Z3_mk_and(a.ctx(), 2, args);
        a.check_error();
        return expr(a.ctx(), r);
    }

    inline expr operator&&(expr const & a, bool b) { return a && a.ctx().bool_val(b); }
    inline expr operator&&(bool a, expr const & b) { return b.ctx().bool_val(a) && b; }

    inline expr operator||(expr const & a, expr const & b) {
        check_context(a, b);
        assert(a.is_bool() && b.is_bool());
        Z3_ast args[2] = { a, b };
        Z3_ast r = Z3_mk_or(a.ctx(), 2, args);
        a.check_error();
        return expr(a.ctx(), r);
    }

    inline expr operator||(expr const & a, bool b) { return a || a.ctx().bool_val(b); }

    inline expr operator||(bool a, expr const & b) { return b.ctx().bool_val(a) || b; }

    inline expr operator==(expr const & a, expr const & b) {
        check_context(a, b);
        Z3_ast r = Z3_mk_eq(a.ctx(), a, b);
        a.check_error();
        return expr(a.ctx(), r);
    }
    inline expr operator==(expr const & a, int b) { assert(a.is_arith() || a.is_bv()); return a == a.ctx().num_val(b, a.get_sort()); }
    inline expr operator==(int a, expr const & b) { assert(b.is_arith() || b.is_bv()); return b.ctx().num_val(a, b.get_sort()) == b; }

    inline expr operator!=(expr const & a, expr const & b) {
        check_context(a, b);
        Z3_ast args[2] = { a, b };
        Z3_ast r = 0;
        if(a.is_fpa() && b.is_fpa())
          r = Z3_mk_not(a.ctx(), Z3_mk_fpa_eq(a.ctx(), a, b));
        else
          r = Z3_mk_distinct(a.ctx(), 2, args);
        a.check_error();
        return expr(a.ctx(), r);
    }
    inline expr operator!=(expr const & a, int b) { assert(a.is_arith() || a.is_bv()); return a != a.ctx().num_val(b, a.get_sort()); }
    inline expr operator!=(int a, expr const & b) { assert(b.is_arith() || b.is_bv()); return b.ctx().num_val(a, b.get_sort()) != b; }

    inline expr operator+(expr const & a, expr const & b) {
        check_context(a, b);
        Z3_ast r = 0;
        if (a.is_arith() && b.is_arith()) {
            Z3_ast args[2] = { a, b };
            r = Z3_mk_add(a.ctx(), 2, args);
        }
        else if (a.is_bv() && b.is_bv()) {
            r = Z3_mk_bvadd(a.ctx(), a, b);
        }
        else {
            // operator is not supported by given arguments.
            abort();
        }
        a.check_error();
        return expr(a.ctx(), r);
    }
    inline expr operator+(expr const & a, int b) { return a + a.ctx().num_val(b, a.get_sort()); }
    inline expr operator+(int a, expr const & b) { return b.ctx().num_val(a, b.get_sort()) + b; }

    inline expr operator*(expr const & a, expr const & b) {
        check_context(a, b);
        Z3_ast r = 0;
        if (a.is_arith() && b.is_arith()) {
            Z3_ast args[2] = { a, b };
            r = Z3_mk_mul(a.ctx(), 2, args);
        }
        else if (a.is_bv() && b.is_bv()) {
            r = Z3_mk_bvmul(a.ctx(), a, b);
        }
        else {
            // operator is not supported by given arguments.
            abort();
        }
        a.check_error();
        return expr(a.ctx(), r);
    }
    inline expr operator*(expr const & a, int b) { return a * a.ctx().num_val(b, a.get_sort()); }
    inline expr operator*(int a, expr const & b) { return b.ctx().num_val(a, b.get_sort()) * b; }


    inline expr operator>=(expr const & a, expr const & b) {
        check_context(a, b);
        Z3_ast r = 0;
        if (a.is_arith() && b.is_arith()) {
            r = Z3_mk_ge(a.ctx(), a, b);
        }
        else if (a.is_bv() && b.is_bv()) {
            r = Z3_mk_bvsge(a.ctx(), a, b);
        }
        else {
            // operator is not supported by given arguments.
            abort();
        }
        a.check_error();
        return expr(a.ctx(), r);
    }

// XXXjmorse - another disabled operator, again because it too easily leads to
// ambiguity about sign. See comment around operator<= for more detail.
#if 0
    inline expr operator/(expr const & a, expr const & b) {
        check_context(a, b);
        Z3_ast r = 0;
        if (a.is_arith() && b.is_arith()) {
            r = Z3_mk_div(a.ctx(), a, b);
        }
        else if (a.is_bv() && b.is_bv()) {
            r = Z3_mk_bvsdiv(a.ctx(), a, b);
        }
        else {
            // operator is not supported by given arguments.
            abort();
        }
        a.check_error();
        return expr(a.ctx(), r);
    }
    inline expr operator/(expr const & a, int b) { return a / a.ctx().num_val(b, a.get_sort()); }
    inline expr operator/(int a, expr const & b) { return b.ctx().num_val(a, b.get_sort()) / b; }
#endif

    inline expr operator-(expr const & a) {
        Z3_ast r = 0;
        if (a.is_arith()) {
            r = Z3_mk_unary_minus(a.ctx(), a);
        }
        else if (a.is_bv()) {
            r = Z3_mk_bvneg(a.ctx(), a);
        }
        else if (a.is_fpa()) {
            r = Z3_mk_fpa_neg(a.ctx(), a);
        }
        else {
            // operator is not supported by given arguments.
            abort();
        }
        a.check_error();
        return expr(a.ctx(), r);
    }

    inline expr operator-(expr const & a, expr const & b) {
        check_context(a, b);
        Z3_ast r = 0;
        if (a.is_arith() && b.is_arith()) {
            Z3_ast args[2] = { a, b };
            r = Z3_mk_sub(a.ctx(), 2, args);
        }
        else if (a.is_bv() && b.is_bv()) {
            r = Z3_mk_bvsub(a.ctx(), a, b);
        }
        else {
            // operator is not supported by given arguments.
            abort();
        }
        a.check_error();
        return expr(a.ctx(), r);
    }
    inline expr operator-(expr const & a, int b) { return a - a.ctx().num_val(b, a.get_sort()); }
    inline expr operator-(int a, expr const & b) { return b.ctx().num_val(a, b.get_sort()) - b; }

// jmorse: don't re-enable these operators. There's no way for anything in the
// Z3 api to detect whether or not a signed or unsigned BV comparison is
// desired. And there's no way of detecting when a programmer accidentally uses
// this without knowing that. Only way to fix that is to not use them.
//
// Instead, use methods provided further below.

#if 0
    inline expr operator<=(expr const & a, expr const & b) {
        check_context(a, b);
        Z3_ast r = 0;
        if (a.is_arith() && b.is_arith()) {
            r = Z3_mk_le(a.ctx(), a, b);
        }
        else if (a.is_bv() && b.is_bv()) {
            r = Z3_mk_bvsle(a.ctx(), a, b);
        }
        else {
            // operator is not supported by given arguments.
            abort();
        }
        a.check_error();
        return expr(a.ctx(), r);
    }
    inline expr operator<=(expr const & a, int b) { return a <= a.ctx().num_val(b, a.get_sort()); }
    inline expr operator<=(int a, expr const & b) { return b.ctx().num_val(a, b.get_sort()) <= b; }

    inline expr operator>=(expr const & a, int b) { return a >= a.ctx().num_val(b, a.get_sort()); }
    inline expr operator>=(int a, expr const & b) { return b.ctx().num_val(a, b.get_sort()) >= b; }

    inline expr operator<(expr const & a, expr const & b) {
        check_context(a, b);
        Z3_ast r = 0;
        if (a.is_arith() && b.is_arith()) {
            r = Z3_mk_lt(a.ctx(), a, b);
        }
        else if (a.is_bv() && b.is_bv()) {
            r = Z3_mk_bvslt(a.ctx(), a, b);
        }
        else {
            // operator is not supported by given arguments.
            abort();
        }
        a.check_error();
        return expr(a.ctx(), r);
    }
    inline expr operator<(expr const & a, int b) { return a < a.ctx().num_val(b, a.get_sort()); }
    inline expr operator<(int a, expr const & b) { return b.ctx().num_val(a, b.get_sort()) < b; }

    inline expr operator>(expr const & a, expr const & b) {
        check_context(a, b);
        Z3_ast r = 0;
        if (a.is_arith() && b.is_arith()) {
            r = Z3_mk_gt(a.ctx(), a, b);
        }
        else if (a.is_bv() && b.is_bv()) {
            r = Z3_mk_bvsgt(a.ctx(), a, b);
        }
        else {
            // operator is not supported by given arguments.
            abort();
        }
        a.check_error();
        return expr(a.ctx(), r);
    }
    inline expr operator>(expr const & a, int b) { return a > a.ctx().num_val(b, a.get_sort()); }
    inline expr operator>(int a, expr const & b) { return b.ctx().num_val(a, b.get_sort()) > b; }
#endif

    inline expr operator&(expr const & a, expr const & b) { check_context(a, b); Z3_ast r = Z3_mk_bvand(a.ctx(), a, b); return expr(a.ctx(), r); }
    inline expr operator&(expr const & a, int b) { return a & a.ctx().num_val(b, a.get_sort()); }
    inline expr operator&(int a, expr const & b) { return b.ctx().num_val(a, b.get_sort()) & b; }

    inline expr operator^(expr const & a, expr const & b) { check_context(a, b); Z3_ast r = Z3_mk_bvxor(a.ctx(), a, b); return expr(a.ctx(), r); }
    inline expr operator^(expr const & a, int b) { return a ^ a.ctx().num_val(b, a.get_sort()); }
    inline expr operator^(int a, expr const & b) { return b.ctx().num_val(a, b.get_sort()) ^ b; }

    inline expr operator|(expr const & a, expr const & b) { check_context(a, b); Z3_ast r = Z3_mk_bvor(a.ctx(), a, b); return expr(a.ctx(), r); }
    inline expr operator|(expr const & a, int b) { return a | a.ctx().num_val(b, a.get_sort()); }
    inline expr operator|(int a, expr const & b) { return b.ctx().num_val(a, b.get_sort()) | b; }

    inline expr operator~(expr const & a) { Z3_ast r = Z3_mk_bvnot(a.ctx(), a); return expr(a.ctx(), r); }



    /**
       \brief Create the if-then-else expression <tt>ite(c, t, e)</tt>

       \pre c.is_bool()
    */

    inline expr ite(expr const & c, expr const & t, expr const & e) {
        check_context(c, t); check_context(c, e);
        assert(c.is_bool());
        Z3_ast r = Z3_mk_ite(c.ctx(), c, t, e);
        c.check_error();
        return expr(c.ctx(), r);
    }


    /**
       \brief Wraps a Z3_ast as an expr object. It also checks for errors.
       This function allows the user to use the whole C API with the C++ layer defined in this file.
    */
    inline expr to_expr(context & c, Z3_ast a) {
        c.check_error();
        assert(Z3_get_ast_kind(c, a) == Z3_APP_AST ||
               Z3_get_ast_kind(c, a) == Z3_NUMERAL_AST ||
               Z3_get_ast_kind(c, a) == Z3_VAR_AST ||
               Z3_get_ast_kind(c, a) == Z3_QUANTIFIER_AST);
        return expr(c, a);
    }

    inline sort to_sort(context & c, Z3_sort s) {
        c.check_error();
        return sort(c, s);
    }

    inline func_decl to_func_decl(context & c, Z3_func_decl f) {
        c.check_error();
        return func_decl(c, f);
    }

    /**
       \brief unsigned less than or equal to operator for bitvectors.
    */
    inline expr ule(expr const & a, expr const & b) { return to_expr(a.ctx(), Z3_mk_bvule(a.ctx(), a, b)); }
    inline expr ule(expr const & a, int b) { return ule(a, a.ctx().num_val(b, a.get_sort())); }
    inline expr ule(int a, expr const & b) { return ule(b.ctx().num_val(a, b.get_sort()), b); }
    /**
       \brief unsigned less than operator for bitvectors.
    */
    inline expr ult(expr const & a, expr const & b) { return to_expr(a.ctx(), Z3_mk_bvult(a.ctx(), a, b)); }
    inline expr ult(expr const & a, int b) { return ult(a, a.ctx().num_val(b, a.get_sort())); }
    inline expr ult(int a, expr const & b) { return ult(b.ctx().num_val(a, b.get_sort()), b); }
    /**
       \brief unsigned greater than or equal to operator for bitvectors.
    */
    inline expr uge(expr const & a, expr const & b) { return to_expr(a.ctx(), Z3_mk_bvuge(a.ctx(), a, b)); }
    inline expr uge(expr const & a, int b) { return uge(a, a.ctx().num_val(b, a.get_sort())); }
    inline expr uge(int a, expr const & b) { return uge(b.ctx().num_val(a, b.get_sort()), b); }
    /**
       \brief unsigned greater than operator for bitvectors.
    */
    inline expr ugt(expr const & a, expr const & b) { return to_expr(a.ctx(), Z3_mk_bvugt(a.ctx(), a, b)); }
    inline expr ugt(expr const & a, int b) { return ugt(a, a.ctx().num_val(b, a.get_sort())); }
    inline expr ugt(int a, expr const & b) { return ugt(b.ctx().num_val(a, b.get_sort()), b); }
    /**
       \brief unsigned division operator for bitvectors.
    */
    inline expr udiv(expr const & a, expr const & b) { return to_expr(a.ctx(), Z3_mk_bvudiv(a.ctx(), a, b)); }
    inline expr udiv(expr const & a, int b) { return udiv(a, a.ctx().num_val(b, a.get_sort())); }
    inline expr udiv(int a, expr const & b) { return udiv(b.ctx().num_val(a, b.get_sort()), b); }

    template<typename T> class cast_ast;

    template<> class cast_ast<ast> {
    public:
        ast operator()(context & c, Z3_ast a) { return ast(c, a); }
    };

    template<> class cast_ast<expr> {
    public:
        expr operator()(context & c, Z3_ast a) {
            assert(Z3_get_ast_kind(c, a) == Z3_NUMERAL_AST ||
                   Z3_get_ast_kind(c, a) == Z3_APP_AST ||
                   Z3_get_ast_kind(c, a) == Z3_QUANTIFIER_AST ||
                   Z3_get_ast_kind(c, a) == Z3_VAR_AST);
            return expr(c, a);
        }
    };

    template<> class cast_ast<sort> {
    public:
        sort operator()(context & c, Z3_ast a) {
            assert(Z3_get_ast_kind(c, a) == Z3_SORT_AST);
            return sort(c, reinterpret_cast<Z3_sort>(a));
        }
    };

    template<> class cast_ast<func_decl> {
    public:
        func_decl operator()(context & c, Z3_ast a) {
            assert(Z3_get_ast_kind(c, a) == Z3_FUNC_DECL_AST);
            return func_decl(c, reinterpret_cast<Z3_func_decl>(a));
        }
    };

    template<typename T>
    class ast_vector_tpl : public object {
        Z3_ast_vector m_vector;
        void init(Z3_ast_vector v) { Z3_ast_vector_inc_ref(ctx(), v); m_vector = v; }
    public:
        ast_vector_tpl(context & c):object(c) { init(Z3_mk_ast_vector(c)); }
        ast_vector_tpl(context & c, Z3_ast_vector v):object(c) { init(v); }
        ast_vector_tpl(ast_vector_tpl const & s):object(s), m_vector(s.m_vector) { Z3_ast_vector_inc_ref(ctx(), m_vector); }
        ~ast_vector_tpl() { Z3_ast_vector_dec_ref(ctx(), m_vector); }
        operator Z3_ast_vector() const { return m_vector; }
        unsigned size() const { return Z3_ast_vector_size(ctx(), m_vector); }
        T operator[](int i) const { assert(0 <= i); Z3_ast r = Z3_ast_vector_get(ctx(), m_vector, i); check_error(); return cast_ast<T>()(ctx(), r); }
        void push_back(T const & e) { Z3_ast_vector_push(ctx(), m_vector, e); check_error(); }
        void resize(unsigned sz) { Z3_ast_vector_resize(ctx(), m_vector, sz); check_error(); }
        T back() const { return operator[](size() - 1); }
        void pop_back() { assert(size() > 0); resize(size() - 1); }
        bool empty() const { return size() == 0; }
        ast_vector_tpl & operator=(ast_vector_tpl const & s) {
            Z3_ast_vector_inc_ref(s.ctx(), s.m_vector);
            Z3_ast_vector_dec_ref(ctx(), m_vector);
            m_ctx = s.m_ctx;
            m_vector = s.m_vector;
            return *this;
        }
        friend std::ostream & operator<<(std::ostream & out, ast_vector_tpl const & v) { out << Z3_ast_vector_to_string(v.ctx(), v); return out; }
    };


    template<typename T>
    template<typename T2>
    array<T>::array(ast_vector_tpl<T2> const & v) {
        m_array = new T[v.size()];
        m_size  = v.size();
        for (unsigned i = 0; i < m_size; i++) {
            m_array[i] = v[i];
        }
    }

    // Basic functions for creating quantified formulas.
    // The C API should be used for creating quantifiers with patterns, weights, many variables, etc.
    inline expr forall(expr const & x, expr const & b) {
        check_context(x, b);
        Z3_app vars[] = {(Z3_app) x};
        Z3_ast r = Z3_mk_forall_const(b.ctx(), 0, 1, vars, 0, 0, b); b.check_error(); return expr(b.ctx(), r);
    }
    inline expr forall(expr const & x1, expr const & x2, expr const & b) {
        check_context(x1, b); check_context(x2, b);
        Z3_app vars[] = {(Z3_app) x1, (Z3_app) x2};
        Z3_ast r = Z3_mk_forall_const(b.ctx(), 0, 2, vars, 0, 0, b); b.check_error(); return expr(b.ctx(), r);
    }
    inline expr forall(expr const & x1, expr const & x2, expr const & x3, expr const & b) {
        check_context(x1, b); check_context(x2, b); check_context(x3, b);
        Z3_app vars[] = {(Z3_app) x1, (Z3_app) x2, (Z3_app) x3 };
        Z3_ast r = Z3_mk_forall_const(b.ctx(), 0, 3, vars, 0, 0, b); b.check_error(); return expr(b.ctx(), r);
    }
    inline expr forall(expr const & x1, expr const & x2, expr const & x3, expr const & x4, expr const & b) {
        check_context(x1, b); check_context(x2, b); check_context(x3, b); check_context(x4, b);
        Z3_app vars[] = {(Z3_app) x1, (Z3_app) x2, (Z3_app) x3, (Z3_app) x4 };
        Z3_ast r = Z3_mk_forall_const(b.ctx(), 0, 4, vars, 0, 0, b); b.check_error(); return expr(b.ctx(), r);
    }
    inline expr forall(expr_vector const & xs, expr const & b) {
        array<Z3_app> vars(xs);
        Z3_ast r = Z3_mk_forall_const(b.ctx(), 0, vars.size(), vars.ptr(), 0, 0, b); b.check_error(); return expr(b.ctx(), r);
    }
    inline expr exists(expr const & x, expr const & b) {
        check_context(x, b);
        Z3_app vars[] = {(Z3_app) x};
        Z3_ast r = Z3_mk_exists_const(b.ctx(), 0, 1, vars, 0, 0, b); b.check_error(); return expr(b.ctx(), r);
    }
    inline expr exists(expr const & x1, expr const & x2, expr const & b) {
        check_context(x1, b); check_context(x2, b);
        Z3_app vars[] = {(Z3_app) x1, (Z3_app) x2};
        Z3_ast r = Z3_mk_exists_const(b.ctx(), 0, 2, vars, 0, 0, b); b.check_error(); return expr(b.ctx(), r);
    }
    inline expr exists(expr const & x1, expr const & x2, expr const & x3, expr const & b) {
        check_context(x1, b); check_context(x2, b); check_context(x3, b);
        Z3_app vars[] = {(Z3_app) x1, (Z3_app) x2, (Z3_app) x3 };
        Z3_ast r = Z3_mk_exists_const(b.ctx(), 0, 3, vars, 0, 0, b); b.check_error(); return expr(b.ctx(), r);
    }
    inline expr exists(expr const & x1, expr const & x2, expr const & x3, expr const & x4, expr const & b) {
        check_context(x1, b); check_context(x2, b); check_context(x3, b); check_context(x4, b);
        Z3_app vars[] = {(Z3_app) x1, (Z3_app) x2, (Z3_app) x3, (Z3_app) x4 };
        Z3_ast r = Z3_mk_exists_const(b.ctx(), 0, 4, vars, 0, 0, b); b.check_error(); return expr(b.ctx(), r);
    }
    inline expr exists(expr_vector const & xs, expr const & b) {
        array<Z3_app> vars(xs);
        Z3_ast r = Z3_mk_exists_const(b.ctx(), 0, vars.size(), vars.ptr(), 0, 0, b); b.check_error(); return expr(b.ctx(), r);
    }


    inline expr distinct(expr_vector const& args) {
        assert(args.size() > 0);
        context& ctx = args[0].ctx();
        array<Z3_ast> _args(args);
        Z3_ast r = Z3_mk_distinct(ctx, _args.size(), _args.ptr());
        ctx.check_error();
        return expr(ctx, r);
    }

    inline expr concat(expr const& a, expr const& b) {
        check_context(a, b);
        Z3_ast r = Z3_mk_concat(a.ctx(), a, b);
        a.ctx().check_error();
        return expr(a.ctx(), r);
    }

    class func_entry : public object {
        Z3_func_entry m_entry;
        void init(Z3_func_entry e) {
            m_entry = e;
            Z3_func_entry_inc_ref(ctx(), m_entry);
        }
    public:
        func_entry(context & c, Z3_func_entry e):object(c) { init(e); }
        func_entry(func_entry const & s):object(s) { init(s.m_entry); }
        ~func_entry() { Z3_func_entry_dec_ref(ctx(), m_entry); }
        operator Z3_func_entry() const { return m_entry; }
        func_entry & operator=(func_entry const & s) {
            Z3_func_entry_inc_ref(s.ctx(), s.m_entry);
            Z3_func_entry_dec_ref(ctx(), m_entry);
            m_ctx = s.m_ctx;
            m_entry = s.m_entry;
            return *this;
        }
        expr value() const { Z3_ast r = Z3_func_entry_get_value(ctx(), m_entry); check_error(); return expr(ctx(), r); }
        unsigned num_args() const { unsigned r = Z3_func_entry_get_num_args(ctx(), m_entry); check_error(); return r; }
        expr arg(unsigned i) const { Z3_ast r = Z3_func_entry_get_arg(ctx(), m_entry, i); check_error(); return expr(ctx(), r); }
    };

    class func_interp : public object {
        Z3_func_interp m_interp;
        void init(Z3_func_interp e) {
            m_interp = e;
            Z3_func_interp_inc_ref(ctx(), m_interp);
        }
    public:
        func_interp(context & c, Z3_func_interp e):object(c) { init(e); }
        func_interp(func_interp const & s):object(s) { init(s.m_interp); }
        ~func_interp() { Z3_func_interp_dec_ref(ctx(), m_interp); }
        operator Z3_func_interp() const { return m_interp; }
        func_interp & operator=(func_interp const & s) {
            Z3_func_interp_inc_ref(s.ctx(), s.m_interp);
            Z3_func_interp_dec_ref(ctx(), m_interp);
            m_ctx = s.m_ctx;
            m_interp = s.m_interp;
            return *this;
        }
        expr else_value() const { Z3_ast r = Z3_func_interp_get_else(ctx(), m_interp); check_error(); return expr(ctx(), r); }
        unsigned num_entries() const { unsigned r = Z3_func_interp_get_num_entries(ctx(), m_interp); check_error(); return r; }
        func_entry entry(unsigned i) const { Z3_func_entry e = Z3_func_interp_get_entry(ctx(), m_interp, i); check_error(); return func_entry(ctx(), e); }
    };

    class model : public object {
        Z3_model m_model;
        void init(Z3_model m) {
            m_model = m;
            Z3_model_inc_ref(ctx(), m);
        }
    public:
        model(void) : object(), m_model(NULL) { } // jmorse - uninitialized cons
        model(context & c, Z3_model m):object(c) { init(m); }
        model(model const & s):object(s) { init(s.m_model); }
        ~model() { if (m_model) Z3_model_dec_ref(ctx(), m_model); }
        operator Z3_model() const { return m_model; }
        model & operator=(model const & s) {
            if (s.m_model)
              Z3_model_inc_ref(s.ctx(), s.m_model);
            if (m_model)
              Z3_model_dec_ref(ctx(), m_model);
            m_ctx = s.m_ctx;
            m_model = s.m_model;
            return *this;
        }

        expr eval(expr const & n, bool model_completion=false) const {
            check_context(*this, n);
            Z3_ast r = 0;
            Z3_bool status = Z3_model_eval(ctx(), m_model, n, model_completion, &r);
            check_error();
            if (status == Z3_FALSE)
                throw exception("failed to evaluate expression");
            return expr(ctx(), r);
        }

        unsigned num_consts() const { return Z3_model_get_num_consts(ctx(), m_model); }
        unsigned num_funcs() const { return Z3_model_get_num_funcs(ctx(), m_model); }
        func_decl get_const_decl(unsigned i) const { Z3_func_decl r = Z3_model_get_const_decl(ctx(), m_model, i); check_error(); return func_decl(ctx(), r); }
        func_decl get_func_decl(unsigned i) const { Z3_func_decl r = Z3_model_get_func_decl(ctx(), m_model, i); check_error(); return func_decl(ctx(), r); }
        unsigned size() const { return num_consts() + num_funcs(); }
        func_decl operator[](int i) const {
	    assert(0 <= i);
	    return static_cast<unsigned>(i) < num_consts() ? get_const_decl(i) : get_func_decl(i - num_consts());
	}

        expr get_const_interp(func_decl c) const {
            check_context(*this, c);
            Z3_ast r = Z3_model_get_const_interp(ctx(), m_model, c);
            check_error();
            return expr(ctx(), r);
        }
        func_interp get_func_interp(func_decl f) const {
            check_context(*this, f);
            Z3_func_interp r = Z3_model_get_func_interp(ctx(), m_model, f);
            check_error();
            return func_interp(ctx(), r);
        }

        friend std::ostream & operator<<(std::ostream & out, model const & m);
    };
    inline std::ostream & operator<<(std::ostream & out, model const & m) { out << Z3_model_to_string(m.ctx(), m); return out; }

    class stats : public object {
        Z3_stats m_stats;
        void init(Z3_stats e) {
            m_stats = e;
            Z3_stats_inc_ref(ctx(), m_stats);
        }
    public:
        stats(context & c):object(c), m_stats(0) {}
        stats(context & c, Z3_stats e):object(c) { init(e); }
        stats(stats const & s):object(s) { init(s.m_stats); }
        ~stats() { if (m_stats) Z3_stats_dec_ref(ctx(), m_stats); }
        operator Z3_stats() const { return m_stats; }
        stats & operator=(stats const & s) {
            Z3_stats_inc_ref(s.ctx(), s.m_stats);
            if (m_stats) Z3_stats_dec_ref(ctx(), m_stats);
            m_ctx = s.m_ctx;
            m_stats = s.m_stats;
            return *this;
        }
        unsigned size() const { return Z3_stats_size(ctx(), m_stats); }
        std::string key(unsigned i) const { Z3_string s = Z3_stats_get_key(ctx(), m_stats, i); check_error(); return s; }
        bool is_uint(unsigned i) const { Z3_bool r = Z3_stats_is_uint(ctx(), m_stats, i); check_error(); return r != 0; }
        bool is_double(unsigned i) const { Z3_bool r = Z3_stats_is_double(ctx(), m_stats, i); check_error(); return r != 0; }
        unsigned uint_value(unsigned i) const { unsigned r = Z3_stats_get_uint_value(ctx(), m_stats, i); check_error(); return r; }
        double double_value(unsigned i) const { double r = Z3_stats_get_double_value(ctx(), m_stats, i); check_error(); return r; }
        friend std::ostream & operator<<(std::ostream & out, stats const & s);
    };
    inline std::ostream & operator<<(std::ostream & out, stats const & s) { out << Z3_stats_to_string(s.ctx(), s); return out; }


    inline std::ostream & operator<<(std::ostream & out, check_result r) {
        if (r == unsat) out << "unsat";
        else if (r == sat) out << "sat";
        else out << "unknown";
        return out;
    }

    inline check_result to_check_result(Z3_lbool l) {
        if (l == Z3_L_TRUE) return sat;
        else if (l == Z3_L_FALSE) return unsat;
        return unknown;
    }

    class solver : public object {
        Z3_solver m_solver;
        void init(Z3_solver s) {
            m_solver = s;
            Z3_solver_inc_ref(ctx(), s);
        }
    public:
        struct simple {};
        struct translate {};
        solver(void) : object(), m_solver(NULL) { } // jmorse - uninitialized cons
        solver(context & c):object(c) { init(Z3_mk_solver(c)); }
        solver(context & c, simple):object(c) { init(Z3_mk_simple_solver(c)); }
        solver(context & c, Z3_solver s):object(c) { init(s); }
        solver(context & c, char const * logic):object(c) { init(Z3_mk_solver_for_logic(c, c.str_symbol(logic))); }
        solver(solver const & s):object(s) { init(s.m_solver); }
        ~solver() { Z3_solver_dec_ref(ctx(), m_solver); }
        operator Z3_solver() const { return m_solver; }
        solver & operator=(solver const & s) {
            Z3_solver_inc_ref(s.ctx(), s.m_solver);
            if (m_solver)
              Z3_solver_dec_ref(ctx(), m_solver);
            m_ctx = s.m_ctx;
            m_solver = s.m_solver;
            return *this;
        }
        void set(params const & p) { Z3_solver_set_params(ctx(), m_solver, p); check_error(); }
        void push() { Z3_solver_push(ctx(), m_solver); check_error(); }
        void pop(unsigned n = 1) { Z3_solver_pop(ctx(), m_solver, n); check_error(); }
        void reset() { Z3_solver_reset(ctx(), m_solver); check_error(); }
        void add(expr const & e) { assert(e.is_bool()); Z3_solver_assert(ctx(), m_solver, e); check_error(); }
        void add(expr const & e, expr const & p) {
            assert(e.is_bool()); assert(p.is_bool()); assert(p.is_const());
            Z3_solver_assert_and_track(ctx(), m_solver, e, p);
            check_error();
        }
        void add(expr const & e, char const * p) {
            add(e, ctx().bool_const(p));
        }
        check_result check() { Z3_lbool r = Z3_solver_check(ctx(), m_solver); check_error(); return to_check_result(r); }
        check_result check(unsigned n, expr * const assumptions) {
            array<Z3_ast> _assumptions(n);
            for (unsigned i = 0; i < n; i++) {
                check_context(*this, assumptions[i]);
                _assumptions[i] = assumptions[i];
            }
            Z3_lbool r = Z3_solver_check_assumptions(ctx(), m_solver, n, _assumptions.ptr());
            check_error();
            return to_check_result(r);
        }
        check_result check(expr_vector assumptions) {
            unsigned n = assumptions.size();
            array<Z3_ast> _assumptions(n);
            for (unsigned i = 0; i < n; i++) {
                check_context(*this, assumptions[i]);
                _assumptions[i] = assumptions[i];
            }
            Z3_lbool r = Z3_solver_check_assumptions(ctx(), m_solver, n, _assumptions.ptr());
            check_error();
            return to_check_result(r);
        }
        model get_model() const { Z3_model m = Z3_solver_get_model(ctx(), m_solver); check_error(); return model(ctx(), m); }
        std::string reason_unknown() const { Z3_string r = Z3_solver_get_reason_unknown(ctx(), m_solver); check_error(); return r; }
        stats statistics() const { Z3_stats r = Z3_solver_get_statistics(ctx(), m_solver); check_error(); return stats(ctx(), r); }
        expr_vector unsat_core() const { Z3_ast_vector r = Z3_solver_get_unsat_core(ctx(), m_solver); check_error(); return expr_vector(ctx(), r); }
        expr_vector assertions() const { Z3_ast_vector r = Z3_solver_get_assertions(ctx(), m_solver); check_error(); return expr_vector(ctx(), r); }
        expr proof() const { Z3_ast r = Z3_solver_get_proof(ctx(), m_solver); check_error(); return expr(ctx(), r); }
        friend std::ostream & operator<<(std::ostream & out, solver const & s);

        std::string to_smt2(char const* status = "unknown") {
            array<Z3_ast> es(assertions());
            Z3_ast const* fmls = es.ptr();
            Z3_ast fml = 0;
            unsigned sz = es.size();
            if (sz > 0) {
                --sz;
                fml = fmls[sz];
            }
            else {
                fml = ctx().bool_val(true);
            }
            return std::string(Z3_benchmark_to_smtlib_string(
                                   ctx(),
                                   "", "", status, "",
                                   sz,
                                   fmls,
                                   fml));
        }

    };
    inline std::ostream & operator<<(std::ostream & out, solver const & s) { out << Z3_solver_to_string(s.ctx(), s); return out; }

    class goal : public object {
        Z3_goal m_goal;
        void init(Z3_goal s) {
            m_goal = s;
            Z3_goal_inc_ref(ctx(), s);
        }
    public:
        goal(context & c, bool models=true, bool unsat_cores=false, bool proofs=false):object(c) { init(Z3_mk_goal(c, models, unsat_cores, proofs)); }
        goal(context & c, Z3_goal s):object(c) { init(s); }
        goal(goal const & s):object(s) { init(s.m_goal); }
        ~goal() { Z3_goal_dec_ref(ctx(), m_goal); }
        operator Z3_goal() const { return m_goal; }
        goal & operator=(goal const & s) {
            Z3_goal_inc_ref(s.ctx(), s.m_goal);
            Z3_goal_dec_ref(ctx(), m_goal);
            m_ctx = s.m_ctx;
            m_goal = s.m_goal;
            return *this;
        }
        void add(expr const & f) { check_context(*this, f); Z3_goal_assert(ctx(), m_goal, f); check_error(); }
        unsigned size() const { return Z3_goal_size(ctx(), m_goal); }
        expr operator[](int i) const { assert(0 <= i); Z3_ast r = Z3_goal_formula(ctx(), m_goal, i); check_error(); return expr(ctx(), r); }
        Z3_goal_prec precision() const { return Z3_goal_precision(ctx(), m_goal); }
        bool inconsistent() const { return Z3_goal_inconsistent(ctx(), m_goal) != 0; }
        unsigned depth() const { return Z3_goal_depth(ctx(), m_goal); }
        void reset() { Z3_goal_reset(ctx(), m_goal); }
        unsigned num_exprs() const { return Z3_goal_num_exprs(ctx(), m_goal); }
        bool is_decided_sat() const { return Z3_goal_is_decided_sat(ctx(), m_goal) != 0; }
        bool is_decided_unsat() const { return Z3_goal_is_decided_unsat(ctx(), m_goal) != 0; }
        expr as_expr() const {
            unsigned n = size();
            if (n == 0)
                return ctx().bool_val(true);
            else if (n == 1)
                return operator[](0);
            else {
                array<Z3_ast> args(n);
                for (unsigned i = 0; i < n; i++)
                    args[i] = operator[](i);
                return expr(ctx(), Z3_mk_and(ctx(), n, args.ptr()));
            }
        }
        friend std::ostream & operator<<(std::ostream & out, goal const & g);
    };
    inline std::ostream & operator<<(std::ostream & out, goal const & g) { out << Z3_goal_to_string(g.ctx(), g); return out; }

    class apply_result : public object {
        Z3_apply_result m_apply_result;
        void init(Z3_apply_result s) {
            m_apply_result = s;
            Z3_apply_result_inc_ref(ctx(), s);
        }
    public:
        apply_result(context & c, Z3_apply_result s):object(c) { init(s); }
        apply_result(apply_result const & s):object(s) { init(s.m_apply_result); }
        ~apply_result() { Z3_apply_result_dec_ref(ctx(), m_apply_result); }
        operator Z3_apply_result() const { return m_apply_result; }
        apply_result & operator=(apply_result const & s) {
            Z3_apply_result_inc_ref(s.ctx(), s.m_apply_result);
            Z3_apply_result_dec_ref(ctx(), m_apply_result);
            m_ctx = s.m_ctx;
            m_apply_result = s.m_apply_result;
            return *this;
        }
        unsigned size() const { return Z3_apply_result_get_num_subgoals(ctx(), m_apply_result); }
        goal operator[](int i) const { assert(0 <= i); Z3_goal r = Z3_apply_result_get_subgoal(ctx(), m_apply_result, i); check_error(); return goal(ctx(), r); }
        model convert_model(model const & m, unsigned i = 0) const {
            check_context(*this, m);
            Z3_model new_m = Z3_apply_result_convert_model(ctx(), m_apply_result, i, m);
            check_error();
            return model(ctx(), new_m);
        }
        friend std::ostream & operator<<(std::ostream & out, apply_result const & r);
    };
    inline std::ostream & operator<<(std::ostream & out, apply_result const & r) { out << Z3_apply_result_to_string(r.ctx(), r); return out; }

    class tactic : public object {
        Z3_tactic m_tactic;
        void init(Z3_tactic s) {
            m_tactic = s;
            Z3_tactic_inc_ref(ctx(), s);
        }
    public:
        tactic(context & c, char const * name):object(c) { Z3_tactic r = Z3_mk_tactic(c, name); check_error(); init(r); }
        tactic(context & c, Z3_tactic s):object(c) { init(s); }
        tactic(tactic const & s):object(s) { init(s.m_tactic); }
        ~tactic() { Z3_tactic_dec_ref(ctx(), m_tactic); }
        operator Z3_tactic() const { return m_tactic; }
        tactic & operator=(tactic const & s) {
            Z3_tactic_inc_ref(s.ctx(), s.m_tactic);
            Z3_tactic_dec_ref(ctx(), m_tactic);
            m_ctx = s.m_ctx;
            m_tactic = s.m_tactic;
            return *this;
        }
        solver mk_solver() const { Z3_solver r = Z3_mk_solver_from_tactic(ctx(), m_tactic); check_error(); return solver(ctx(), r);  }
        apply_result apply(goal const & g) const {
            check_context(*this, g);
            Z3_apply_result r = Z3_tactic_apply(ctx(), m_tactic, g);
            check_error();
            return apply_result(ctx(), r);
        }
        apply_result operator()(goal const & g) const {
            return apply(g);
        }
        std::string help() const { char const * r = Z3_tactic_get_help(ctx(), m_tactic); check_error();  return r; }
        friend tactic operator&(tactic const & t1, tactic const & t2);
        friend tactic operator|(tactic const & t1, tactic const & t2);
        friend tactic repeat(tactic const & t, unsigned max);
        friend tactic with(tactic const & t, params const & p);
        friend tactic try_for(tactic const & t, unsigned ms);
    };

    inline tactic operator&(tactic const & t1, tactic const & t2) {
        check_context(t1, t2);
        Z3_tactic r = Z3_tactic_and_then(t1.ctx(), t1, t2);
        t1.check_error();
        return tactic(t1.ctx(), r);
    }

    inline tactic operator|(tactic const & t1, tactic const & t2) {
        check_context(t1, t2);
        Z3_tactic r = Z3_tactic_or_else(t1.ctx(), t1, t2);
        t1.check_error();
        return tactic(t1.ctx(), r);
    }

    inline tactic repeat(tactic const & t, unsigned max=UINT_MAX) {
        Z3_tactic r = Z3_tactic_repeat(t.ctx(), t, max);
        t.check_error();
        return tactic(t.ctx(), r);
    }

    inline tactic with(tactic const & t, params const & p) {
        Z3_tactic r = Z3_tactic_using_params(t.ctx(), t, p);
        t.check_error();
        return tactic(t.ctx(), r);
    }
    inline tactic try_for(tactic const & t, unsigned ms) {
        Z3_tactic r = Z3_tactic_try_for(t.ctx(), t, ms);
        t.check_error();
        return tactic(t.ctx(), r);
    }


    class probe : public object {
        Z3_probe m_probe;
        void init(Z3_probe s) {
            m_probe = s;
            Z3_probe_inc_ref(ctx(), s);
        }
    public:
        probe(context & c, char const * name):object(c) { Z3_probe r = Z3_mk_probe(c, name); check_error(); init(r); }
        probe(context & c, double val):object(c) { Z3_probe r = Z3_probe_const(c, val); check_error(); init(r); }
        probe(context & c, Z3_probe s):object(c) { init(s); }
        probe(probe const & s):object(s) { init(s.m_probe); }
        ~probe() { Z3_probe_dec_ref(ctx(), m_probe); }
        operator Z3_probe() const { return m_probe; }
        probe & operator=(probe const & s) {
            Z3_probe_inc_ref(s.ctx(), s.m_probe);
            Z3_probe_dec_ref(ctx(), m_probe);
            m_ctx = s.m_ctx;
            m_probe = s.m_probe;
            return *this;
        }
        double apply(goal const & g) const { double r = Z3_probe_apply(ctx(), m_probe, g); check_error(); return r; }
        double operator()(goal const & g) const { return apply(g); }
        friend probe operator<=(probe const & p1, probe const & p2);
        friend probe operator<=(probe const & p1, double p2);
        friend probe operator<=(double p1, probe const & p2);
        friend probe operator>=(probe const & p1, probe const & p2);
        friend probe operator>=(probe const & p1, double p2);
        friend probe operator>=(double p1, probe const & p2);
        friend probe operator<(probe const & p1, probe const & p2);
        friend probe operator<(probe const & p1, double p2);
        friend probe operator<(double p1, probe const & p2);
        friend probe operator>(probe const & p1, probe const & p2);
        friend probe operator>(probe const & p1, double p2);
        friend probe operator>(double p1, probe const & p2);
        friend probe operator==(probe const & p1, probe const & p2);
        friend probe operator==(probe const & p1, double p2);
        friend probe operator==(double p1, probe const & p2);
        friend probe operator&&(probe const & p1, probe const & p2);
        friend probe operator||(probe const & p1, probe const & p2);
        friend probe operator!(probe const & p);
    };

    inline probe operator<=(probe const & p1, probe const & p2) {
        check_context(p1, p2); Z3_probe r = Z3_probe_le(p1.ctx(), p1, p2); p1.check_error(); return probe(p1.ctx(), r);
    }
    inline probe operator<=(probe const & p1, double p2) { return p1 <= probe(p1.ctx(), p2); }
    inline probe operator<=(double p1, probe const & p2) { return probe(p2.ctx(), p1) <= p2; }
    inline probe operator>=(probe const & p1, probe const & p2) {
        check_context(p1, p2); Z3_probe r = Z3_probe_ge(p1.ctx(), p1, p2); p1.check_error(); return probe(p1.ctx(), r);
    }
    inline probe operator>=(probe const & p1, double p2) { return p1 >= probe(p1.ctx(), p2); }
    inline probe operator>=(double p1, probe const & p2) { return probe(p2.ctx(), p1) >= p2; }
    inline probe operator<(probe const & p1, probe const & p2) {
        check_context(p1, p2); Z3_probe r = Z3_probe_lt(p1.ctx(), p1, p2); p1.check_error(); return probe(p1.ctx(), r);
    }
    inline probe operator<(probe const & p1, double p2) { return p1 < probe(p1.ctx(), p2); }
    inline probe operator<(double p1, probe const & p2) { return probe(p2.ctx(), p1) < p2; }
    inline probe operator>(probe const & p1, probe const & p2) {
        check_context(p1, p2); Z3_probe r = Z3_probe_gt(p1.ctx(), p1, p2); p1.check_error(); return probe(p1.ctx(), r);
    }
    inline probe operator>(probe const & p1, double p2) { return p1 > probe(p1.ctx(), p2); }
    inline probe operator>(double p1, probe const & p2) { return probe(p2.ctx(), p1) > p2; }
    inline probe operator==(probe const & p1, probe const & p2) {
        check_context(p1, p2); Z3_probe r = Z3_probe_eq(p1.ctx(), p1, p2); p1.check_error(); return probe(p1.ctx(), r);
    }
    inline probe operator==(probe const & p1, double p2) { return p1 == probe(p1.ctx(), p2); }
    inline probe operator==(double p1, probe const & p2) { return probe(p2.ctx(), p1) == p2; }
    inline probe operator&&(probe const & p1, probe const & p2) {
        check_context(p1, p2); Z3_probe r = Z3_probe_and(p1.ctx(), p1, p2); p1.check_error(); return probe(p1.ctx(), r);
    }
    inline probe operator||(probe const & p1, probe const & p2) {
        check_context(p1, p2); Z3_probe r = Z3_probe_or(p1.ctx(), p1, p2); p1.check_error(); return probe(p1.ctx(), r);
    }
    inline probe operator!(probe const & p) {
        Z3_probe r = Z3_probe_not(p.ctx(), p); p.check_error(); return probe(p.ctx(), r);
    }

    class optimize : public object {
        Z3_optimize m_opt;
    public:
        class handle {
            unsigned m_h;
        public:
            handle(unsigned h): m_h(h) {}
            unsigned h() const { return m_h; }
        };
        optimize(context& c):object(c) { m_opt = Z3_mk_optimize(c); Z3_optimize_inc_ref(c, m_opt); }
        ~optimize() { Z3_optimize_dec_ref(ctx(), m_opt); }
        operator Z3_optimize() const { return m_opt; }
        void add(expr const& e) {
            assert(e.is_bool());
            Z3_optimize_assert(ctx(), m_opt, e);
        }
        handle add(expr const& e, unsigned weight) {
            assert(e.is_bool());
            std::stringstream strm;
            strm << weight;
            return handle(Z3_optimize_assert_soft(ctx(), m_opt, e, strm.str().c_str(), 0));
        }
        handle add(expr const& e, char const* weight) {
            assert(e.is_bool());
            return handle(Z3_optimize_assert_soft(ctx(), m_opt, e, weight, 0));
        }
        handle maximize(expr const& e) {
            return handle(Z3_optimize_maximize(ctx(), m_opt, e));
        }
        handle minimize(expr const& e) {
            return handle(Z3_optimize_minimize(ctx(), m_opt, e));
        }
        void push() {
            Z3_optimize_push(ctx(), m_opt);
        }
        void pop() {
            Z3_optimize_pop(ctx(), m_opt);
        }
        check_result check() { Z3_lbool r = Z3_optimize_check(ctx(), m_opt); check_error(); return to_check_result(r); }
        model get_model() const { Z3_model m = Z3_optimize_get_model(ctx(), m_opt); check_error(); return model(ctx(), m); }
        void set(params const & p) { Z3_optimize_set_params(ctx(), m_opt, p); check_error(); }
        expr lower(handle const& h) {
            Z3_ast r = Z3_optimize_get_lower(ctx(), m_opt, h.h());
            check_error();
            return expr(ctx(), r);
        }
        expr upper(handle const& h) {
            Z3_ast r = Z3_optimize_get_upper(ctx(), m_opt, h.h());
            check_error();
            return expr(ctx(), r);
        }
        stats statistics() const { Z3_stats r = Z3_optimize_get_statistics(ctx(), m_opt); check_error(); return stats(ctx(), r); }
        friend std::ostream & operator<<(std::ostream & out, optimize const & s);
        std::string help() const { char const * r = Z3_optimize_get_help(ctx(), m_opt); check_error();  return r; }
    };
    inline std::ostream & operator<<(std::ostream & out, optimize const & s) { out << Z3_optimize_to_string(s.ctx(), s.m_opt); return out; }

    inline tactic fail_if(probe const & p) {
        Z3_tactic r = Z3_tactic_fail_if(p.ctx(), p);
        p.check_error();
        return tactic(p.ctx(), r);
    }
    inline tactic when(probe const & p, tactic const & t) {
        check_context(p, t);
        Z3_tactic r = Z3_tactic_when(t.ctx(), p, t);
        t.check_error();
        return tactic(t.ctx(), r);
    }
    inline tactic cond(probe const & p, tactic const & t1, tactic const & t2) {
        check_context(p, t1); check_context(p, t2);
        Z3_tactic r = Z3_tactic_cond(t1.ctx(), p, t1, t2);
        t1.check_error();
        return tactic(t1.ctx(), r);
    }

    inline void context::init(config & c, bool use_ints) {
        int_encoding = use_ints;
        m_ctx = Z3_mk_context_rc(c);
        Z3_set_error_handler(m_ctx, error_handler);
        Z3_set_ast_print_mode(m_ctx, Z3_PRINT_SMTLIB2_COMPLIANT);

        // jmorse
        if (int_encoding) {
          Z3_sort s = Z3_mk_int_sort(m_ctx);
          check_error();
          m_esbmc_int_sort = new sort(*this, s);
        } else {
          Z3_sort s = Z3_mk_bv_sort(m_ctx, ::config.ansi_c.int_width);
          check_error();
          m_esbmc_int_sort = new sort(*this, s);
        }
    }


    inline symbol context::str_symbol(char const * s) { Z3_symbol r = Z3_mk_string_symbol(m_ctx, s); check_error(); return symbol(*this, r); }
    inline symbol context::int_symbol(int n) { Z3_symbol r = Z3_mk_int_symbol(m_ctx, n); check_error(); return symbol(*this, r); }

    inline sort context::esbmc_int_sort() { return *m_esbmc_int_sort; }
    inline sort context::bool_sort() { Z3_sort s = Z3_mk_bool_sort(m_ctx); check_error(); return sort(*this, s); }
    inline sort context::int_sort() { Z3_sort s = Z3_mk_int_sort(m_ctx); check_error(); return sort(*this, s); }
    inline sort context::real_sort() { Z3_sort s = Z3_mk_real_sort(m_ctx); check_error(); return sort(*this, s); }
    inline sort context::bv_sort(unsigned sz) { Z3_sort s = Z3_mk_bv_sort(m_ctx, sz); check_error(); return sort(*this, s); }
    inline sort context::fpa_sort(unsigned ew, unsigned sw) { Z3_sort s = Z3_mk_fpa_sort(m_ctx, ew, sw); check_error(); return sort(*this, s); }
    inline sort context::fpa_rm_sort() { Z3_sort s = Z3_mk_fpa_rounding_mode_sort(m_ctx); check_error(); return sort(*this, s); }

    inline sort context::array_sort(sort d, sort r) { Z3_sort s = Z3_mk_array_sort(m_ctx, d, r); check_error(); return sort(*this, s); }
    inline sort context::enumeration_sort(char const * name, unsigned n, char const * const * enum_names, func_decl_vector & cs, func_decl_vector & ts) {
        array<Z3_symbol> _enum_names(n);
        for (unsigned i = 0; i < n; i++) { _enum_names[i] = Z3_mk_string_symbol(*this, enum_names[i]); }
        array<Z3_func_decl> _cs(n);
        array<Z3_func_decl> _ts(n);
        Z3_symbol _name = Z3_mk_string_symbol(*this, name);
        sort s = to_sort(*this, Z3_mk_enumeration_sort(*this, _name, n, _enum_names.ptr(), _cs.ptr(), _ts.ptr()));
        check_error();
        for (unsigned i = 0; i < n; i++) { cs.push_back(func_decl(*this, _cs[i])); ts.push_back(func_decl(*this, _ts[i])); }
        return s;
    }
    inline sort context::uninterpreted_sort(char const* name) {
        Z3_symbol _name = Z3_mk_string_symbol(*this, name);
        return to_sort(*this, Z3_mk_uninterpreted_sort(*this, _name));
    }
    inline sort context::uninterpreted_sort(symbol const& name) {
        return to_sort(*this, Z3_mk_uninterpreted_sort(*this, name));
    }

    inline func_decl context::function(symbol const & name, unsigned arity, sort const * domain, sort const & range) {
        array<Z3_sort> args(arity);
        for (unsigned i = 0; i < arity; i++) {
            check_context(domain[i], range);
            args[i] = domain[i];
        }
        Z3_func_decl f = Z3_mk_func_decl(m_ctx, name, arity, args.ptr(), range);
        check_error();
        return func_decl(*this, f);
    }

    inline func_decl context::function(char const * name, unsigned arity, sort const * domain, sort const & range) {
        return function(range.ctx().str_symbol(name), arity, domain, range);
    }

    inline func_decl context::function(symbol const& name, sort_vector const& domain, sort const& range) {
        array<Z3_sort> args(domain.size());
        for (unsigned i = 0; i < domain.size(); i++) {
            check_context(domain[i], range);
            args[i] = domain[i];
        }
        Z3_func_decl f = Z3_mk_func_decl(m_ctx, name, domain.size(), args.ptr(), range);
        check_error();
        return func_decl(*this, f);
    }

    inline func_decl context::function(char const * name, sort_vector const& domain, sort const& range) {
        return function(range.ctx().str_symbol(name), domain, range);
    }


    inline func_decl context::function(char const * name, sort const & domain, sort const & range) {
        check_context(domain, range);
        Z3_sort args[1] = { domain };
        Z3_func_decl f = Z3_mk_func_decl(m_ctx, str_symbol(name), 1, args, range);
        check_error();
        return func_decl(*this, f);
    }

    inline func_decl context::function(char const * name, sort const & d1, sort const & d2, sort const & range) {
        check_context(d1, range); check_context(d2, range);
        Z3_sort args[2] = { d1, d2 };
        Z3_func_decl f = Z3_mk_func_decl(m_ctx, str_symbol(name), 2, args, range);
        check_error();
        return func_decl(*this, f);
    }

    inline func_decl context::function(char const * name, sort const & d1, sort const & d2, sort const & d3, sort const & range) {
        check_context(d1, range); check_context(d2, range); check_context(d3, range);
        Z3_sort args[3] = { d1, d2, d3 };
        Z3_func_decl f = Z3_mk_func_decl(m_ctx, str_symbol(name), 3, args, range);
        check_error();
        return func_decl(*this, f);
    }

    inline func_decl context::function(char const * name, sort const & d1, sort const & d2, sort const & d3, sort const & d4, sort const & range) {
        check_context(d1, range); check_context(d2, range); check_context(d3, range); check_context(d4, range);
        Z3_sort args[4] = { d1, d2, d3, d4 };
        Z3_func_decl f = Z3_mk_func_decl(m_ctx, str_symbol(name), 4, args, range);
        check_error();
        return func_decl(*this, f);
    }

    inline func_decl context::function(char const * name, sort const & d1, sort const & d2, sort const & d3, sort const & d4, sort const & d5, sort const & range) {
        check_context(d1, range); check_context(d2, range); check_context(d3, range); check_context(d4, range); check_context(d5, range);
        Z3_sort args[5] = { d1, d2, d3, d4, d5 };
        Z3_func_decl f = Z3_mk_func_decl(m_ctx, str_symbol(name), 5, args, range);
        check_error();
        return func_decl(*this, f);
    }

    inline expr context::constant(symbol const & name, sort const & s) {
        Z3_ast r = Z3_mk_const(m_ctx, name, s);
        check_error();
        return expr(*this, r);
    }
    inline expr context::constant(char const * name, sort const & s) { return constant(str_symbol(name), s); }
    inline expr context::bool_const(char const * name) { return constant(name, bool_sort()); }
    inline expr context::int_const(char const * name) { return constant(name, int_sort()); }
    inline expr context::real_const(char const * name) { return constant(name, real_sort()); }
    inline expr context::bv_const(char const * name, unsigned sz) { return constant(name, bv_sort(sz)); }

    inline expr context::fresh_const(symbol const & name, sort const & s) {
      Z3_ast r = Z3_mk_fresh_const(m_ctx, name.str().c_str(), s);
      check_error();
      return expr(*this, r);
    }
    inline expr context::fresh_const(char const * name, sort const & s) {
      Z3_ast r = Z3_mk_fresh_const(m_ctx, name, s);
      check_error();
      return expr(*this, r);
    }

    inline expr context::bool_val(bool b) { return b ? expr(*this, Z3_mk_true(m_ctx)) : expr(*this, Z3_mk_false(m_ctx)); }

    inline expr context::int_val(int n) { Z3_ast r = Z3_mk_int(m_ctx, n, int_sort()); check_error(); return expr(*this, r); }
    inline expr context::int_val(unsigned n) { Z3_ast r = Z3_mk_unsigned_int(m_ctx, n, int_sort()); check_error(); return expr(*this, r); }
    inline expr context::int_val(int64_t n) { Z3_ast r = Z3_mk_int64(m_ctx, n, int_sort()); check_error(); return expr(*this, r); }
    inline expr context::int_val(uint64_t n) { Z3_ast r = Z3_mk_unsigned_int64(m_ctx, n, int_sort()); check_error(); return expr(*this, r); }
    inline expr context::int_val(char const * n) { Z3_ast r = Z3_mk_numeral(m_ctx, n, int_sort()); check_error(); return expr(*this, r); }

    inline expr context::real_val(int n, int d) { Z3_ast r = Z3_mk_real(m_ctx, n, d); check_error(); return expr(*this, r); }
    inline expr context::real_val(int n) { Z3_ast r = Z3_mk_int(m_ctx, n, real_sort()); check_error(); return expr(*this, r); }
    inline expr context::real_val(unsigned n) { Z3_ast r = Z3_mk_unsigned_int(m_ctx, n, real_sort()); check_error(); return expr(*this, r); }
    inline expr context::real_val(int64_t n) { Z3_ast r = Z3_mk_int64(m_ctx, n, real_sort()); check_error(); return expr(*this, r); }
    inline expr context::real_val(uint64_t n) { Z3_ast r = Z3_mk_unsigned_int64(m_ctx, n, real_sort()); check_error(); return expr(*this, r); }
    inline expr context::real_val(char const * n) { Z3_ast r = Z3_mk_numeral(m_ctx, n, real_sort()); check_error(); return expr(*this, r); }

    inline expr context::bv_val(int n, unsigned sz) { Z3_ast r = Z3_mk_int(m_ctx, n, bv_sort(sz)); check_error(); return expr(*this, r); }
    inline expr context::bv_val(unsigned n, unsigned sz) { Z3_ast r = Z3_mk_unsigned_int(m_ctx, n, bv_sort(sz)); check_error(); return expr(*this, r); }
    inline expr context::bv_val(int64_t n, unsigned sz) { Z3_ast r = Z3_mk_int64(m_ctx, n, bv_sort(sz)); check_error(); return expr(*this, r); }
    inline expr context::bv_val(uint64_t n, unsigned sz) { Z3_ast r = Z3_mk_unsigned_int64(m_ctx, n, bv_sort(sz)); check_error(); return expr(*this, r); }
    inline expr context::bv_val(char const * n, unsigned sz) { Z3_ast r = Z3_mk_numeral(m_ctx, n, bv_sort(sz)); check_error(); return expr(*this, r); }

    inline expr context::fpa_val(z3::expr sgn, z3::expr exp, z3::expr sig)
    {
      Z3_ast r = Z3_mk_fpa_fp(m_ctx, sgn, exp, sig);
      check_error();
      return expr(*this, r);
    }

    inline expr context::fpa_nan(sort const & sort)
    {
      Z3_ast r = Z3_mk_fpa_nan(m_ctx, sort);
      check_error();
      return expr(*this, r);
    }

    inline expr context::fpa_inf(int sign, sort const & sort)
    {
      Z3_ast r = Z3_mk_fpa_inf(m_ctx, sort, sign);
      check_error();
      return expr(*this, r);
    }

    inline expr context::fpa_rm_ne()
    {
      Z3_ast r = Z3_mk_fpa_round_nearest_ties_to_even(m_ctx);
      check_error();
      return expr(*this, r);
    }

    inline expr context::fpa_rm_mi()
    {
      Z3_ast r = Z3_mk_fpa_round_toward_negative(m_ctx);
      check_error();
      return expr(*this, r);
    }

    inline expr context::fpa_rm_pi()
    {
      Z3_ast r = Z3_mk_fpa_round_toward_positive(m_ctx);
      check_error();
      return expr(*this, r);
    }

    inline expr context::fpa_rm_ze()
    {
      Z3_ast r = Z3_mk_fpa_round_toward_zero(m_ctx);
      check_error();
      return expr(*this, r);
    }

    expr context::fpa_to_ubv(z3::expr rm, z3::expr t, unsigned sz)
    {
      Z3_ast r = Z3_mk_fpa_to_ubv(m_ctx, rm, t, sz);
      check_error();
      return expr(*this, r);
    }

    expr context::fpa_to_sbv(z3::expr rm, z3::expr t, unsigned sz)
    {
      Z3_ast r = Z3_mk_fpa_to_sbv(m_ctx, rm, t, sz);
      check_error();
      return expr(*this, r);
    }

    expr context::fpa_to_fpa(z3::expr rm, z3::expr t, sort sort)
    {
      Z3_ast r = Z3_mk_fpa_to_fp_float(m_ctx, rm, t, sort);
      check_error();
      return expr(*this, r);
    }

    expr context::fpa_to_integral(z3::expr rm, z3::expr t)
    {
      Z3_ast r = Z3_mk_fpa_round_to_integral(m_ctx, rm, t);
      check_error();
      return expr(*this, r);
    }

    expr context::fpa_from_unsigned(z3::expr rm, z3::expr t, sort sort)
    {
      Z3_ast r = Z3_mk_fpa_to_fp_unsigned(m_ctx, rm, t, sort);
      check_error();
      return expr(*this, r);
    }

    expr context::fpa_from_signed(z3::expr rm, z3::expr t, sort sort)
    {
      Z3_ast r = Z3_mk_fpa_to_fp_signed(m_ctx, rm, t, sort);
      check_error();
      return expr(*this, r);
    }

    expr context::fpa_add(z3::expr rm, z3::expr s1, z3::expr s2)
    {
      Z3_ast r = Z3_mk_fpa_add(m_ctx, rm, s1, s2);
      check_error();
      return expr(*this, r);
    }

    expr context::fpa_sub(z3::expr rm, z3::expr s1, z3::expr s2)
    {
      Z3_ast r = Z3_mk_fpa_sub(m_ctx, rm, s1, s2);
      check_error();
      return expr(*this, r);
    }

    expr context::fpa_mul(z3::expr rm, z3::expr s1, z3::expr s2)
    {
      Z3_ast r = Z3_mk_fpa_mul(m_ctx, rm, s1, s2);
      check_error();
      return expr(*this, r);
    }

    expr context::fpa_div(z3::expr rm, z3::expr s1, z3::expr s2)
    {
      Z3_ast r = Z3_mk_fpa_div(m_ctx, rm, s1, s2);
      check_error();
      return expr(*this, r);
    }

    expr context::fpa_fma(z3::expr rm, z3::expr v1, z3::expr v2, z3::expr v3)
    {
      Z3_ast r = Z3_mk_fpa_fma(m_ctx, rm, v1, v2, v3);
      check_error();
      return expr(*this, r);
    }

    expr context::fpa_from_bv(z3::expr t, sort sort)
    {
      Z3_ast r = Z3_mk_fpa_to_fp_bv(m_ctx, t, sort);
      check_error();
      return expr(*this, r);
    }

    expr context::fpa_to_ieeebv(z3::expr fp)
    {
      Z3_ast r = Z3_mk_fpa_to_ieee_bv(m_ctx, fp);
      check_error();
      return expr(*this, r);
    }

    inline expr context::num_val(int n, sort const & s) { Z3_ast r = Z3_mk_int(m_ctx, n, s); check_error(); return expr(*this, r); }

    inline expr func_decl::make_tuple(const char *dummy, ...) const {
        va_list args;
        unsigned int i, num;

        // Count number of arguments
        va_start(args, dummy);
        for (num = 0;; num++) {
          const expr *a = va_arg(args, const expr*);
          if (a == NULL)
            break;
        }
        va_end(args);

        array<Z3_ast> _args(num);

        // Generate array of args
        va_start(args, dummy);
        for (i = 0; i < num; i++) {
          const expr *a = va_arg(args, const expr*);
          check_context(*this, *a);
          _args[i] = *a;
        }
        va_end(args);

        Z3_ast r = Z3_mk_app(ctx(), *this, num, _args.ptr());
        check_error();
        return expr(ctx(), r);
      }

    inline expr func_decl::make_tuple_from_array(unsigned int n,
                                                 const expr *exprs) const {
      array<Z3_ast> _args(n);
      for (unsigned i = 0; i < n; i++) {
          check_context(*this, exprs[i]);
          _args[i] = exprs[i];
      }
      Z3_ast r = Z3_mk_app(ctx(), *this, n, _args.ptr());
      check_error();
      return expr(ctx(), r);
    }

    inline expr func_decl::operator()(unsigned n, expr const * args) const {
        array<Z3_ast> _args(n);
        for (unsigned i = 0; i < n; i++) {
            check_context(*this, args[i]);
            _args[i] = args[i];
        }
        Z3_ast r = Z3_mk_app(ctx(), *this, n, _args.ptr());
        check_error();
        return expr(ctx(), r);

    }
    inline expr func_decl::operator()(expr_vector const& args) const {
        array<Z3_ast> _args(args.size());
        for (unsigned i = 0; i < args.size(); i++) {
            check_context(*this, args[i]);
            _args[i] = args[i];
        }
        Z3_ast r = Z3_mk_app(ctx(), *this, args.size(), _args.ptr());
        check_error();
        return expr(ctx(), r);
    }
    inline expr func_decl::operator()() const {
        Z3_ast r = Z3_mk_app(ctx(), *this, 0, 0);
        ctx().check_error();
        return expr(ctx(), r);
    }
    inline expr func_decl::operator()(expr const & a) const {
        check_context(*this, a);
        Z3_ast args[1] = { a };
        Z3_ast r = Z3_mk_app(ctx(), *this, 1, args);
        ctx().check_error();
        return expr(ctx(), r);
    }
    inline expr func_decl::operator()(int a) const {
        Z3_ast args[1] = { ctx().num_val(a, domain(0)) };
        Z3_ast r = Z3_mk_app(ctx(), *this, 1, args);
        ctx().check_error();
        return expr(ctx(), r);
    }
    inline expr func_decl::operator()(expr const & a1, expr const & a2) const {
        check_context(*this, a1); check_context(*this, a2);
        Z3_ast args[2] = { a1, a2 };
        Z3_ast r = Z3_mk_app(ctx(), *this, 2, args);
        ctx().check_error();
        return expr(ctx(), r);
    }
    inline expr func_decl::operator()(expr const & a1, int a2) const {
        check_context(*this, a1);
        Z3_ast args[2] = { a1, ctx().num_val(a2, domain(1)) };
        Z3_ast r = Z3_mk_app(ctx(), *this, 2, args);
        ctx().check_error();
        return expr(ctx(), r);
    }
    inline expr func_decl::operator()(int a1, expr const & a2) const {
        check_context(*this, a2);
        Z3_ast args[2] = { ctx().num_val(a1, domain(0)), a2 };
        Z3_ast r = Z3_mk_app(ctx(), *this, 2, args);
        ctx().check_error();
        return expr(ctx(), r);
    }
    inline expr func_decl::operator()(expr const & a1, expr const & a2, expr const & a3) const {
        check_context(*this, a1); check_context(*this, a2); check_context(*this, a3);
        Z3_ast args[3] = { a1, a2, a3 };
        Z3_ast r = Z3_mk_app(ctx(), *this, 3, args);
        ctx().check_error();
        return expr(ctx(), r);
    }
    inline expr func_decl::operator()(expr const & a1, expr const & a2, expr const & a3, expr const & a4) const {
        check_context(*this, a1); check_context(*this, a2); check_context(*this, a3); check_context(*this, a4);
        Z3_ast args[4] = { a1, a2, a3, a4 };
        Z3_ast r = Z3_mk_app(ctx(), *this, 4, args);
        ctx().check_error();
        return expr(ctx(), r);
    }
    inline expr func_decl::operator()(expr const & a1, expr const & a2, expr const & a3, expr const & a4, expr const & a5) const {
        check_context(*this, a1); check_context(*this, a2); check_context(*this, a3); check_context(*this, a4); check_context(*this, a5);
        Z3_ast args[5] = { a1, a2, a3, a4, a5 };
        Z3_ast r = Z3_mk_app(ctx(), *this, 5, args);
        ctx().check_error();
        return expr(ctx(), r);
    }

    inline expr to_real(expr const & a) { Z3_ast r = Z3_mk_int2real(a.ctx(), a); a.check_error(); return expr(a.ctx(), r); }

    inline func_decl function(symbol const & name, unsigned arity, sort const * domain, sort const & range) {
        return range.ctx().function(name, arity, domain, range);
    }
    inline func_decl function(char const * name, unsigned arity, sort const * domain, sort const & range) {
        return range.ctx().function(name, arity, domain, range);
    }
    inline func_decl function(char const * name, sort const & domain, sort const & range) {
        return range.ctx().function(name, domain, range);
    }
    inline func_decl function(char const * name, sort const & d1, sort const & d2, sort const & range) {
        return range.ctx().function(name, d1, d2, range);
    }
    inline func_decl function(char const * name, sort const & d1, sort const & d2, sort const & d3, sort const & range) {
        return range.ctx().function(name, d1, d2, d3, range);
    }
    inline func_decl function(char const * name, sort const & d1, sort const & d2, sort const & d3, sort const & d4, sort const & range) {
        return range.ctx().function(name, d1, d2, d3, d4, range);
    }
    inline func_decl function(char const * name, sort const & d1, sort const & d2, sort const & d3, sort const & d4, sort const & d5, sort const & range) {
        return range.ctx().function(name, d1, d2, d3, d4, d5, range);
    }

    inline expr select(expr const & a, expr const & i) {
        check_context(a, i);
        Z3_ast r = Z3_mk_select(a.ctx(), a, i);
        a.check_error();
        return expr(a.ctx(), r);
    }
    inline expr select(expr const & a, int i) { return select(a, a.ctx().num_val(i, a.get_sort().array_domain())); }
    inline expr store(expr const & a, expr const & i, expr const & v) {
        check_context(a, i); check_context(a, v);
        Z3_ast r = Z3_mk_store(a.ctx(), a, i, v);
        a.check_error();
        return expr(a.ctx(), r);
    }
    inline expr store(expr const & a, int i, expr const & v) { return store(a, a.ctx().num_val(i, a.get_sort().array_domain()), v); }
    inline expr store(expr const & a, expr i, int v) { return store(a, i, a.ctx().num_val(v, a.get_sort().array_range())); }
    inline expr store(expr const & a, int i, int v) {
        return store(a, a.ctx().num_val(i, a.get_sort().array_domain()), a.ctx().num_val(v, a.get_sort().array_range()));
    }
    inline expr const_array(sort const & d, expr const & v) {
        check_context(d, v);
        Z3_ast r = Z3_mk_const_array(d.ctx(), d, v);
        d.check_error();
        return expr(d.ctx(), r);
    }

    inline expr interpolant(expr const& a) {
        return expr(a.ctx(), Z3_mk_interpolant(a.ctx(), a));
    }

    inline check_result context::compute_interpolant(expr const& pat, params const& p, expr_vector& i, model& m) {
        Z3_ast_vector interp = 0;
        Z3_model mdl = 0;
        Z3_lbool r = Z3_compute_interpolant(*this, pat, p, &interp, &mdl);
        switch (r) {
        case Z3_L_FALSE:
            i = expr_vector(*this, interp);
            break;
        case Z3_L_TRUE:
            m = model(*this, mdl);
            break;
        case Z3_L_UNDEF:
            break;
        }
        return to_check_result(r);
    }

    inline expr_vector context::get_interpolant(expr const& proof, expr const& pat, params const& p) {
        return expr_vector(*this, Z3_get_interpolant(*this, proof, pat, p));
    }

    inline expr expr::substitute(expr_vector const& src, expr_vector const& dst) {
        assert(src.size() == dst.size());
        array<Z3_ast> _src(src.size());
        array<Z3_ast> _dst(dst.size());
        for (unsigned i = 0; i < src.size(); ++i) {
            _src[i] = src[i];
            _dst[i] = dst[i];
        }
        Z3_ast r = Z3_substitute(ctx(), m_ast, src.size(), _src.ptr(), _dst.ptr());
        check_error();
        return expr(ctx(), r);
    }

    inline expr expr::substitute(expr_vector const& dst) {
        array<Z3_ast> _dst(dst.size());
        for (unsigned i = 0; i < dst.size(); ++i) {
            _dst[i] = dst[i];
        }
        Z3_ast r = Z3_substitute_vars(ctx(), m_ast, dst.size(), _dst.ptr());
        check_error();
        return expr(ctx(), r);
    }



}

/*@}*/
/*@}*/

#endif
<|MERGE_RESOLUTION|>--- conflicted
+++ resolved
@@ -408,34 +408,6 @@
         return out;
     }
 
-<<<<<<< HEAD
-
-    class param_descrs : public object {
-        Z3_param_descrs m_descrs;
-    public:
-        param_descrs(context& c, Z3_param_descrs d): object(c), m_descrs(d) { Z3_param_descrs_inc_ref(c, d); }
-        param_descrs(param_descrs const& o): object(o.ctx()), m_descrs(o.m_descrs) { Z3_param_descrs_inc_ref(ctx(), m_descrs); }
-        param_descrs& operator=(param_descrs const& o) {
-            Z3_param_descrs_inc_ref(o.ctx(), o.m_descrs);
-            Z3_param_descrs_dec_ref(ctx(), m_descrs);
-            m_descrs = o.m_descrs;
-            m_ctx = o.m_ctx;
-            return *this;
-        }
-        ~param_descrs() { Z3_param_descrs_dec_ref(ctx(), m_descrs); }
-        static param_descrs simplify_param_descrs(context& c) { return param_descrs(c, Z3_simplify_get_param_descrs(c)); }
-
-        unsigned size() { return Z3_param_descrs_size(ctx(), m_descrs); }
-        symbol name(unsigned i) { return symbol(ctx(), Z3_param_descrs_get_name(ctx(), m_descrs, i)); }
-        Z3_param_kind kind(symbol const& s) { return Z3_param_descrs_get_kind(ctx(), m_descrs, s); }
-//        std::string documentation(symbol const& s) { char const* r = Z3_param_descrs_get_documentation(ctx(), m_descrs, s); check_error(); return r; }
-        std::string to_string() const { return Z3_param_descrs_to_string(ctx(), m_descrs); }
-    };
-
-    inline std::ostream& operator<<(std::ostream & out, param_descrs const & d) { return out << d.to_string(); }
-
-=======
->>>>>>> d1022a24
     class params : public object {
         Z3_params m_params;
     public:
