/*******************************************************************
   Module:

   Author: Lucas Cordeiro, lcc08r@ecs.soton.ac.uk

 \*******************************************************************/

#include <cassert>
#include <cctype>
#include <fstream>
#include <sstream>
#include <util/arith_tools.h>
#include <util/base_type.h>
#include <util/c_types.h>
#include <util/config.h>
#include <util/expr_util.h>
#include <util/fixedbv.h>
#include <util/i2string.h>
#include <util/irep2.h>
#include <util/migrate.h>
#include <util/prefix.h>
#include <util/std_expr.h>
#include <util/std_types.h>
#include <util/string2array.h>
#include <util/type_byte_size.h>
#include <z3_conv.h>

#ifdef DEBUG
#define DEBUGLOC std::cout << std::endl << __FUNCTION__ << \
                          "[" << __LINE__ << "]" << std::endl;
#else
#define DEBUGLOC
#endif

smt_convt *
create_new_z3_solver(bool int_encoding, const namespacet &ns,
                     const optionst &opts __attribute__((unused)),
                     tuple_iface **tuple_api, array_iface **array_api,
                     fp_convt **fp_api)
{
  z3_convt *conv = new z3_convt(int_encoding, ns);
  *tuple_api = static_cast<tuple_iface*>(conv);
  *array_api = static_cast<array_iface*>(conv);
  *fp_api = static_cast<fp_convt*>(conv);
  return conv;
}

z3_convt::z3_convt(bool int_encoding, const namespacet &_ns)
: smt_convt(int_encoding, _ns), array_iface(true, true), fp_convt(ctx), z3_ctx(false)
{
  assumpt_mode = false;

  z3::config conf;
  z3_ctx.init(conf, int_encoding);

  solver =
     (z3::tactic(z3_ctx, "simplify") &
      z3::tactic(z3_ctx, "solve-eqs") &
      z3::tactic(z3_ctx, "simplify") &
      z3::tactic(z3_ctx, "smt")).mk_solver();

  z3::params p(z3_ctx);
  p.set("relevancy", (unsigned int) 0);
  p.set("model", true);
  p.set("proof", false);
  solver.set(p);

  Z3_set_ast_print_mode(z3_ctx, Z3_PRINT_SMTLIB_COMPLIANT);

  setup_pointer_sort();

  assumpt_ctx_stack.push_back(assumpt.begin());

  z3_convt::init_addr_space_array();
}

z3_convt::~z3_convt()
{
}

void
z3_convt::push_ctx()
{

  smt_convt::push_ctx();
  intr_push_ctx();
  solver.push();
}

void
z3_convt::pop_ctx()
{

  solver.pop();
  intr_pop_ctx();
  smt_convt::pop_ctx();

  // Clear model if we have one.
  model = z3::model();
}

void
z3_convt::intr_push_ctx()
{

  // Also push/duplicate pointer logic state.
  pointer_logic.push_back(pointer_logic.back());
  addr_space_sym_num.push_back(addr_space_sym_num.back());
  addr_space_data.push_back(addr_space_data.back());

  // Store where we are in the list of assumpts.
  std::list<z3::expr>::iterator it = assumpt.end();
  it--;
  assumpt_ctx_stack.push_back(it);
}

void
z3_convt::intr_pop_ctx()
{

  // Erase everything on stack since last push_ctx
  std::list<z3::expr>::iterator it = assumpt_ctx_stack.back();
  ++it;
  assumpt.erase(it, assumpt.end());
  assumpt_ctx_stack.pop_back();
}

void
z3_convt::init_addr_space_array()
{

  convert_type(addr_space_type, addr_space_tuple_sort);
  Z3_func_decl tmp_addr_space_decl =
    Z3_get_tuple_sort_mk_decl(z3_ctx, addr_space_tuple_sort);
  addr_space_tuple_decl = z3::func_decl(z3_ctx, tmp_addr_space_decl);

  addr_space_arr_sort =
    z3_ctx.array_sort(z3_ctx.esbmc_int_sort(), addr_space_tuple_sort);
}

smt_convt::resultt
z3_convt::dec_solve()
{
  pre_solve();

  z3::check_result result = check2_z3_properties();

  if (result == z3::unsat)
    return smt_convt::P_UNSATISFIABLE;
  else if (result == z3::unknown)
    return smt_convt::P_ERROR;
  else
    return smt_convt::P_SATISFIABLE;
}

z3::check_result
z3_convt::check2_z3_properties()
{
  z3::check_result result;
  unsigned i;
  std::string literal;
  z3::expr_vector assumptions(z3_ctx);

  if (assumpt_mode) {
    std::list<z3::expr>::const_iterator it;
    for (it = assumpt.begin(), i = 0; it != assumpt.end(); it++, i++) {
      assumptions.push_back(*it);
    }
  }

  // XXX XXX XXX jmorse: as of 5dd8a432 running with --smt-during-symex on tests
  // like 03_exor_01 caused a significant performance hit for no known reason.
  // Solving got progressively slower as more interleavings were checked.
  // Profiling said a lot of time was spent in Z3's
  // bv_simplifier_plugin::bit2bool_simplify method. This doesn't happen if you
  // run with no additional options. No idea why, but the belief is that the
  // solver is caching something, bloats, and leads to a performance hit.
  //
  // So during debugging I added the following line to see whether some asserts
  // were being left in the solver accidentally leading to the bloat and... it
  // just stopped. Presumably this accidentally flushes some kind of internal
  // cache and kills bloatage; I've no idea why; but if you remove it there's
  // a significant performance hit.
  z3::expr_vector vec = solver.assertions();

  if (assumpt_mode) {
    result = solver.check(assumptions);
  } else {
    result = solver.check();
  }

  if (result == z3::sat)
    model = solver.get_model();

  if (config.options.get_bool_option("show-smt-model") && result == z3::sat)
    std::cout << Z3_model_to_string(z3_ctx, model);

  return result;
}

void
z3_convt::convert_struct_type(const std::vector<type2tc> &members,
                                    const std::vector<irep_idt> &member_names,
                                    const irep_idt &struct_name, z3::sort &sort)
{
  z3::symbol mk_tuple_name, *proj_names;
  z3::sort *proj_types;
  Z3_func_decl mk_tuple_decl, *proj_decls;
  std::string name;
  u_int num_elems;

  num_elems = members.size();

  proj_names = new z3::symbol[num_elems];
  proj_types = new z3::sort[num_elems];
  proj_decls = new Z3_func_decl[num_elems];

  name = "struct";
  name += "_type_" + struct_name.as_string();
  mk_tuple_name = z3::symbol(z3_ctx, name.c_str());

  if (!members.size()) {
    sort = z3::to_sort(z3_ctx, Z3_mk_tuple_sort(z3_ctx, mk_tuple_name, 0, nullptr, nullptr, &mk_tuple_decl, nullptr));
    return;
  }

  u_int i = 0;
  std::vector<irep_idt>::const_iterator mname = member_names.begin();
  for (std::vector<type2tc>::const_iterator it = members.begin();
       it != members.end(); it++, mname++, i++)
  {
    proj_names[i] = z3::symbol(z3_ctx, mname->as_string().c_str());
    const z3_smt_sort* tmp = z3_sort_downcast(convert_sort(*it));
    proj_types[i] = tmp->s;
  }

  // Unpack pointers from Z3++ objects.
  Z3_symbol *unpacked_symbols = new Z3_symbol[num_elems];
  Z3_sort *unpacked_sorts = new Z3_sort[num_elems];
  for (i = 0; i < num_elems; i++) {
    unpacked_symbols[i] = proj_names[i];
    unpacked_sorts[i] = proj_types[i];
  }

  sort = z3::to_sort(z3_ctx, Z3_mk_tuple_sort(z3_ctx, mk_tuple_name, num_elems,
                           unpacked_symbols, unpacked_sorts, &mk_tuple_decl,
                           proj_decls));

  delete[] unpacked_symbols;
  delete[] unpacked_sorts;
  delete[] proj_names;
  delete[] proj_types;
  delete[] proj_decls;
}

void
z3_convt::setup_pointer_sort()
{
  z3::sort s;
  convert_type(pointer_struct, s);
  pointer_sort = s;
  Z3_func_decl decl = Z3_get_tuple_sort_mk_decl(z3_ctx, s);
  pointer_decl = z3::func_decl(z3_ctx, decl);
}

void
z3_convt::convert_struct(const std::vector<expr2tc> &members,
                         const std::vector<type2tc> &member_types,
                         const type2tc &type, z3::expr &output)
{
  // Converts a static struct - IE, one that hasn't had any "with"
  // operations applied to it, perhaps due to initialization or constant
  // propagation.
  z3::sort sort;
  convert_type(type, sort);

  unsigned size = member_types.size();

  z3::expr *args = new z3::expr[size];

#ifndef NDEBUG
  unsigned int numoperands = members.size();
  assert(numoperands == member_types.size() &&
         "Too many / few struct fields for struct type");
#endif

  // Populate tuple with members of that struct
  for(unsigned int i = 0; i < member_types.size(); i++)
  {
    const z3_smt_ast *tmp = z3_smt_downcast(convert_ast(members[i]));
    args[i] = tmp->e;
  }

  // Create tuple itself, return to caller. This is a lump of data, we don't
  // need to bind it to a name or symbol.
  Z3_func_decl decl = Z3_get_tuple_sort_mk_decl(z3_ctx, sort);
  z3::func_decl d(z3_ctx, decl);
  output = d.make_tuple_from_array(size, args);
  delete[] args;
}

void
z3_convt::convert_type(const type2tc &type, z3::sort &sort)
{

  switch (type->type_id) {
  case type2t::bool_id:
    sort = z3_ctx.bool_sort();
    break;
  case type2t::struct_id:
  {
    const struct_type2t &strct = to_struct_type(type);
    convert_struct_type(strct.members, strct.member_names, strct.name, sort);
    break;
  }
  case type2t::array_id:
  {
    // Because of crazy domain sort rewriting, pass this via all the other smt
    // processing code.
    const array_type2t &arr = to_array_type(type);
    unsigned int domain_width = calculate_array_domain_width(arr);

    smt_sortt domain;
    if (int_encoding)
      domain = mk_sort(SMT_SORT_INT);
    else
      domain = mk_sort(SMT_SORT_UBV, domain_width);

    smt_sortt range = convert_sort(arr.subtype);
    sort = z3_sort_downcast(mk_sort(SMT_SORT_ARRAY, domain, range))->s;
    break;
  }
  case type2t::unsignedbv_id:
  case type2t::signedbv_id:
  {
    if (int_encoding) {
      sort = z3_ctx.esbmc_int_sort();
    } else {
      unsigned int width = type->get_width();
      sort = z3_ctx.bv_sort(width);
    }
    break;
  }
  case type2t::fixedbv_id:
  {
    unsigned int width = type->get_width();

    if (int_encoding)
      sort = z3_ctx.real_sort();
    else
      sort = z3_ctx.bv_sort(width);
    break;
  }
  case type2t::pointer_id:
    convert_type(pointer_struct, sort);
    break;
  case type2t::string_id:
  case type2t::code_id:
  default:
    std::cerr << "Invalid type ID being converted to Z3 sort" << std::endl;
    type->dump();
    abort();
  }
}

<<<<<<< HEAD
=======
tvt
z3_convt::l_get(const smt_ast *a)
{
  tvt result = tvt(tvt::TV_UNKNOWN);

  expr2tc res = get_bool(a);
  if(is_nil_expr(res))
    return result;

  if(is_true(res))
    return tvt(tvt::TV_TRUE);

  if (is_false(res))
    return tvt(tvt::TV_FALSE);

  return result;
}

>>>>>>> 0dbdbfef
void
z3_convt::assert_ast(const smt_ast *a)
{
  const z3_smt_ast *za = z3_smt_downcast(a);
  z3::expr theval = za->e;
  solver.add(theval);
  assumpt.push_back(theval);
}

void
z3_convt::assert_formula(const z3::expr &ast)
{

  // If we're not going to be using the assumptions (ie, for unwidening and for
  // smtlib) then just assert the fact to be true.
  if (!assumpt_mode) {
    solver.add(ast);
    return;
  }

  z3::expr newvar = z3_ctx.fresh_const("", z3_ctx.bool_sort());
  z3::expr formula = z3::to_expr(z3_ctx, Z3_mk_iff(z3_ctx, newvar, ast));
  solver.add(formula);

  assumpt.push_back(newvar);
}

z3::expr
z3_convt::mk_tuple_update(const z3::expr &t, unsigned i, const z3::expr &newval)
{
  z3::sort ty;
  unsigned num_fields, j;

  ty = t.get_sort();

  if (!ty.is_datatype()) {
    std::cerr << "argument must be a tuple";
    abort();
  }

  num_fields = Z3_get_tuple_sort_num_fields(z3_ctx, ty);

  if (i >= num_fields) {
    std::cerr << "invalid tuple update, index is too big";
    abort();
  }

  std::vector<z3::expr> new_fields;
  new_fields.resize(num_fields);
  for (j = 0; j < num_fields; j++) {
    if (i == j) {
      /* use new_val at position i */
      new_fields[j] = newval;
    } else   {
      /* use field j of t */
      z3::func_decl proj_decl =
        z3::to_func_decl(z3_ctx, Z3_get_tuple_sort_field_decl(z3_ctx, ty, j));
      new_fields[j] = proj_decl(t);
    }
  }

  z3::func_decl mk_tuple_decl =
    z3::to_func_decl(z3_ctx, Z3_get_tuple_sort_mk_decl(z3_ctx, ty));

  return mk_tuple_decl.make_tuple_from_array(num_fields, new_fields.data());
}

z3::expr
z3_convt::mk_tuple_select(const z3::expr &t, unsigned i)
{
  z3::sort ty;
  unsigned num_fields;

  ty = t.get_sort();

  if (!ty.is_datatype()) {
    std::cerr << "Z3 conversion: argument must be a tuple" << std::endl;
    abort();
  }

  num_fields = Z3_get_tuple_sort_num_fields(z3_ctx, ty);

  if (i >= num_fields) {
    std::cerr << "Z3 conversion: invalid tuple select, index is too large"
              << std::endl;
    abort();
  }

  z3::func_decl proj_decl =
    z3::to_func_decl(z3_ctx, Z3_get_tuple_sort_field_decl(z3_ctx, ty, i));
  return proj_decl(t);
}

// SMT-abstraction migration routines.

smt_astt
z3_convt::mk_func_app(const smt_sort *s, smt_func_kind k,
                      const smt_ast * const *args,
                      unsigned int numargs)
{
  const z3_smt_ast *asts[4];
  unsigned int i;

  assert(numargs <= 4);
  for (i = 0; i < numargs; i++)
    asts[i] = z3_smt_downcast(args[i]);

  switch (k) {
  case SMT_FUNC_ADD:
  case SMT_FUNC_BVADD:
    return new_ast((asts[0]->e + asts[1]->e), s);
  case SMT_FUNC_SUB:
  case SMT_FUNC_BVSUB:
    return new_ast((asts[0]->e - asts[1]->e), s);
  case SMT_FUNC_MUL:
  case SMT_FUNC_BVMUL:
    return new_ast((asts[0]->e * asts[1]->e), s);
  case SMT_FUNC_MOD:
    if(s->id == SMT_SORT_FLOATBV)
      return new_ast(z3::to_expr(z3_ctx, Z3_mk_fpa_rem(z3_ctx, asts[0]->e, asts[1]->e)), s);
    else
      return new_ast(z3::to_expr(z3_ctx, Z3_mk_mod(z3_ctx, asts[0]->e, asts[1]->e)), s);
  case SMT_FUNC_BVSMOD:
    return new_ast(
                 z3::to_expr(z3_ctx, Z3_mk_bvsrem(z3_ctx, asts[0]->e, asts[1]->e)),
                 s);
  case SMT_FUNC_BVUMOD:
    return new_ast(
                 z3::to_expr(z3_ctx, Z3_mk_bvurem(z3_ctx, asts[0]->e, asts[1]->e)),
                 s);
  case SMT_FUNC_DIV:
    return new_ast(
                 z3::to_expr(z3_ctx, Z3_mk_div(z3_ctx, asts[0]->e, asts[1]->e)),s);
  case SMT_FUNC_BVSDIV:
    return new_ast(
                 z3::to_expr(z3_ctx, Z3_mk_bvsdiv(z3_ctx, asts[0]->e, asts[1]->e)),
                 s);
  case SMT_FUNC_BVUDIV:
    return new_ast(
                 z3::to_expr(z3_ctx, Z3_mk_bvudiv(z3_ctx, asts[0]->e, asts[1]->e)),
                 s);
  case SMT_FUNC_SHL:
    return new_ast(asts[0]->e * pw(z3_ctx.int_val(2), asts[1]->e), s);
  case SMT_FUNC_BVSHL:
    return new_ast(
                 z3::to_expr(z3_ctx, Z3_mk_bvshl(z3_ctx, asts[0]->e, asts[1]->e)), s);
  case SMT_FUNC_BVASHR:
    return new_ast(
                 z3::to_expr(z3_ctx, Z3_mk_bvashr(z3_ctx, asts[0]->e, asts[1]->e)),s);
  case SMT_FUNC_NEG:
  case SMT_FUNC_BVNEG:
    return new_ast((-asts[0]->e), s);
  case SMT_FUNC_BVLSHR:
    return new_ast(
                 z3::to_expr(z3_ctx, Z3_mk_bvlshr(z3_ctx, asts[0]->e, asts[1]->e)),s);
  case SMT_FUNC_BVNOT:
    return new_ast((~asts[0]->e), s);
  case SMT_FUNC_BVNXOR:
    return new_ast(!(asts[0]->e ^ asts[1]->e), s);
  case SMT_FUNC_BVNOR:
    return new_ast(!(asts[0]->e | asts[1]->e), s);
  case SMT_FUNC_BVNAND:
    return new_ast(!(asts[0]->e & asts[1]->e), s);
  case SMT_FUNC_BVXOR:
    return new_ast((asts[0]->e ^ asts[1]->e), s);
  case SMT_FUNC_BVOR:
    return new_ast((asts[0]->e | asts[1]->e), s);
  case SMT_FUNC_BVAND:
    return new_ast((asts[0]->e & asts[1]->e), s);
  case SMT_FUNC_IMPLIES:
    return new_ast(implies(asts[0]->e, asts[1]->e), s);
  case SMT_FUNC_XOR:
    return new_ast(mk_xor(asts[0]->e, asts[1]->e), s);
  case SMT_FUNC_OR:
    return new_ast((asts[0]->e || asts[1]->e), s);
  case SMT_FUNC_AND:
    return new_ast((asts[0]->e && asts[1]->e), s);
  case SMT_FUNC_NOT:
    return new_ast(!asts[0]->e, s);
  // NB: mk_{l,g}t{,e} ignore unsigned arg in integer mode.
  case SMT_FUNC_LT:
  case SMT_FUNC_BVULT:
    return new_ast(mk_lt(asts[0]->e, asts[1]->e, true), s);
  case SMT_FUNC_BVSLT:
    return new_ast(mk_lt(asts[0]->e, asts[1]->e, false), s);
  case SMT_FUNC_GT:
  case SMT_FUNC_BVUGT:
    return new_ast(mk_gt(asts[0]->e, asts[1]->e, true), s);
  case SMT_FUNC_BVSGT:
    return new_ast(mk_gt(asts[0]->e, asts[1]->e, false), s);
  case SMT_FUNC_LTE:
  case SMT_FUNC_BVULTE:
    return new_ast(mk_le(asts[0]->e, asts[1]->e, true), s);
  case SMT_FUNC_BVSLTE:
    return new_ast(mk_le(asts[0]->e, asts[1]->e, false), s);
  case SMT_FUNC_GTE:
  case SMT_FUNC_BVUGTE:
    return new_ast(mk_ge(asts[0]->e, asts[1]->e, true), s);
  case SMT_FUNC_BVSGTE:
    return new_ast(mk_ge(asts[0]->e, asts[1]->e, false), s);
  case SMT_FUNC_EQ:
    return new_ast((asts[0]->e == asts[1]->e), s);
  case SMT_FUNC_NOTEQ:
    return new_ast((asts[0]->e != asts[1]->e), s);
  case SMT_FUNC_FABS:
    return new_ast(z3::to_expr(z3_ctx, Z3_mk_fpa_abs(z3_ctx, asts[0]->e)),s);
  case SMT_FUNC_ISNAN:
    return new_ast(z3::to_expr(z3_ctx, Z3_mk_fpa_is_nan(z3_ctx, asts[0]->e)),s);
  case SMT_FUNC_ISINF:
    return new_ast(z3::to_expr(z3_ctx, Z3_mk_fpa_is_infinite(z3_ctx, asts[0]->e)),s);
  case SMT_FUNC_ISNORMAL:
    return new_ast(z3::to_expr(z3_ctx, Z3_mk_fpa_is_normal(z3_ctx, asts[0]->e)),s);
  case SMT_FUNC_ISZERO:
    return new_ast(z3::to_expr(z3_ctx, Z3_mk_fpa_is_zero(z3_ctx, asts[0]->e)),s);
  case SMT_FUNC_ISNEG:
    return new_ast(z3::to_expr(z3_ctx, Z3_mk_fpa_is_negative(z3_ctx, asts[0]->e)),s);
  case SMT_FUNC_ISPOS:
    return new_ast(z3::to_expr(z3_ctx, Z3_mk_fpa_is_positive(z3_ctx, asts[0]->e)),s);
  case SMT_FUNC_IEEE_EQ:
    return new_ast(z3::to_expr(z3_ctx, Z3_mk_fpa_eq(z3_ctx, asts[0]->e, asts[1]->e)),s);
  case SMT_FUNC_ITE:
    return new_ast(ite(asts[0]->e, asts[1]->e, asts[2]->e), s);
  case SMT_FUNC_STORE:
    return new_ast(store(asts[0]->e, asts[1]->e, asts[2]->e), s);
  case SMT_FUNC_SELECT:
    return new_ast(select(asts[0]->e, asts[1]->e), s);
  case SMT_FUNC_CONCAT:
    return new_ast(
                   z3::to_expr(z3_ctx, Z3_mk_concat(z3_ctx, asts[0]->e, asts[1]->e)),
                   s);
  case SMT_FUNC_REAL2INT:
    return new_ast(z3::to_expr(z3_ctx, Z3_mk_real2int(z3_ctx, asts[0]->e)), s);
  case SMT_FUNC_INT2REAL:
    return new_ast(z3::to_expr(z3_ctx, Z3_mk_int2real(z3_ctx, asts[0]->e)), s);
  case SMT_FUNC_IS_INT:
    return new_ast(z3::to_expr(z3_ctx, Z3_mk_is_int(z3_ctx, asts[0]->e)), s);
  case SMT_FUNC_BV2FLOAT:
    return new_ast(z3_ctx.fpa_from_bv(asts[0]->e, z3_sort_downcast(s)->s), s);
  case SMT_FUNC_FLOAT2BV:
    return new_ast(z3_ctx.fpa_to_ieeebv(asts[0]->e), s);
  default:
    std::cerr << "Unhandled SMT func in z3 conversion" << std::endl;
    abort();
  }
}

smt_astt
z3_convt::mk_extract(const smt_ast *a, unsigned int high, unsigned int low,
                     const smt_sort *s)
{
  const z3_smt_ast *za = z3_smt_downcast(a);

  // If it's a floatbv, convert it to bv
  if(a->sort->id == SMT_SORT_FLOATBV)
  {
    smt_ast * bv = new_ast(z3_ctx.fpa_to_ieeebv(za->e), s);
    za = z3_smt_downcast(bv);
  }

  return new_ast(z3::to_expr(z3_ctx, Z3_mk_extract(z3_ctx, high, low, za->e)), s);
}

smt_astt
z3_convt::mk_smt_int(const mp_integer &theint, bool sign)
{
  smt_sortt s = mk_sort(SMT_SORT_INT, sign);
  if (theint.is_negative())
    return new_ast(z3_ctx.int_val(theint.to_int64()), s);
  else
    return new_ast(z3_ctx.int_val(theint.to_uint64()), s);
}

smt_astt
z3_convt::mk_smt_real(const std::string &str)
{
  smt_sortt s = mk_sort(SMT_SORT_REAL);
  return new_ast(z3_ctx.real_val(str.c_str()), s);
}

smt_astt
z3_convt::mk_smt_bvint(const mp_integer &theint, bool sign, unsigned int width)
{
  smt_sortt s = mk_sort(sign ? SMT_SORT_SBV : SMT_SORT_UBV, width);
  if (theint.is_negative())
    return new_ast(z3_ctx.bv_val(theint.to_int64(), width), s);
  else
    return new_ast(z3_ctx.bv_val(theint.to_uint64(), width), s);
}

smt_astt
z3_convt::mk_smt_fpbv(const ieee_floatt &thereal)
{
  smt_sortt s = mk_sort(SMT_SORT_FLOATBV, thereal.spec.e, thereal.spec.f);

  const mp_integer sig = thereal.get_fraction();

  // If the number is denormal, we set the exponent to -bias
  const mp_integer exp = thereal.is_normal() ?
    thereal.get_exponent() + thereal.spec.bias() : 0;

  smt_astt sgn_bv = mk_smt_bvint(BigInt(thereal.get_sign()), false, 1);
  smt_astt exp_bv = mk_smt_bvint(exp, false, thereal.spec.e);
  smt_astt sig_bv = mk_smt_bvint(sig, false, thereal.spec.f);

  return new_ast(
    z3_ctx.fpa_val(
      z3_smt_downcast(sgn_bv)->e,
      z3_smt_downcast(exp_bv)->e,
      z3_smt_downcast(sig_bv)->e), s);
}

smt_astt z3_convt::mk_smt_fpbv_nan(unsigned ew, unsigned sw)
{
  smt_sortt s = mk_sort(SMT_SORT_FLOATBV, ew, sw);
  const z3_smt_sort *zs = static_cast<const z3_smt_sort *>(s);

  return new_ast(z3_ctx.fpa_nan(zs->s), s);
}

smt_astt z3_convt::mk_smt_fpbv_inf(bool sgn, unsigned ew, unsigned sw)
{
  smt_sortt s = mk_sort(SMT_SORT_FLOATBV, ew, sw);
  const z3_smt_sort *zs = static_cast<const z3_smt_sort *>(s);

  return new_ast(z3_ctx.fpa_inf(sgn, zs->s), s);
}

smt_astt z3_convt::mk_smt_fpbv_rm(ieee_floatt::rounding_modet rm)
{
  smt_sortt s = mk_sort(SMT_SORT_FLOATBV_RM);

  switch(rm)
  {
    case ieee_floatt::ROUND_TO_EVEN:
      return new_ast(z3_ctx.fpa_rm_ne(), s);
    case ieee_floatt::ROUND_TO_MINUS_INF:
      return new_ast(z3_ctx.fpa_rm_mi(), s);
    case ieee_floatt::ROUND_TO_PLUS_INF:
      return new_ast(z3_ctx.fpa_rm_pi(), s);
    case ieee_floatt::ROUND_TO_ZERO:
      return new_ast(z3_ctx.fpa_rm_ze(), s);
    default:
      break;
  }

  abort();
}

smt_astt z3_convt::mk_smt_typecast_from_fpbv(const typecast2t &cast)
{
  // Rounding mode symbol
  smt_astt rm_const;

  smt_astt from = convert_ast(cast.from);
  const z3_smt_ast *mfrom = z3_smt_downcast(from);

  smt_sortt s;
  if(is_unsignedbv_type(cast.type)) {
    s = mk_sort(SMT_SORT_UBV, cast.type->get_width());

    // Conversion from float to integers always truncate, so we assume
    // the round mode to be toward zero
    rm_const = mk_smt_fpbv_rm(ieee_floatt::ROUND_TO_ZERO);
    const z3_smt_ast *mrm_const = z3_smt_downcast(rm_const);

    return new_ast(z3_ctx.fpa_to_ubv(mrm_const->e, mfrom->e, cast.type->get_width()), s);
  } else if(is_signedbv_type(cast.type)) {
    s = mk_sort(SMT_SORT_SBV, cast.type->get_width());

    // Conversion from float to integers always truncate, so we assume
    // the round mode to be toward zero
    rm_const = mk_smt_fpbv_rm(ieee_floatt::ROUND_TO_ZERO);
    const z3_smt_ast *mrm_const = z3_smt_downcast(rm_const);

    return new_ast(z3_ctx.fpa_to_sbv(mrm_const->e, mfrom->e, cast.type->get_width()), s);
  } else if(is_floatbv_type(cast.type)) {
    unsigned ew = to_floatbv_type(cast.type).exponent;
    unsigned sw = to_floatbv_type(cast.type).fraction;

    s = mk_sort(SMT_SORT_FLOATBV, ew, sw);
    const z3_smt_sort *zs = static_cast<const z3_smt_sort *>(s);

    // Use the round mode
    rm_const = convert_rounding_mode(cast.rounding_mode);
    const z3_smt_ast *mrm_const = z3_smt_downcast(rm_const);

    return new_ast(z3_ctx.fpa_to_fpa(mrm_const->e, mfrom->e, zs->s), s);
  }

  abort();
}

smt_astt z3_convt::mk_smt_typecast_to_fpbv(const typecast2t &cast)
{
  // Rounding mode symbol
  smt_astt rm_const = convert_rounding_mode(cast.rounding_mode);
  const z3_smt_ast *mrm_const = z3_smt_downcast(rm_const);

  // Convert the expr to be casted
  smt_astt from = convert_ast(cast.from);
  const z3_smt_ast *mfrom = z3_smt_downcast(from);

  // The target type
  unsigned ew = to_floatbv_type(cast.type).exponent;
  unsigned sw = to_floatbv_type(cast.type).fraction;

  smt_sortt s = mk_sort(SMT_SORT_FLOATBV, ew, sw);
  const z3_smt_sort *zs = static_cast<const z3_smt_sort *>(s);

  // Convert each type
  if(is_bool_type(cast.from))
  {
    // For bools, there is no direct conversion, so the cast is
    // transformed into fpa = b ? 1 : 0;
    const smt_ast *args[3];
    args[0] = from;
    args[1] = convert_ast(gen_one(cast.type));
    args[2] = convert_ast(gen_zero(cast.type));

    return mk_func_app(s, SMT_FUNC_ITE, args, 3);
  }

  if(is_unsignedbv_type(cast.from))
    return new_ast(z3_ctx.fpa_from_unsigned(mrm_const->e, mfrom->e, zs->s), s);

  if(is_signedbv_type(cast.from))
    return new_ast(z3_ctx.fpa_from_signed(mrm_const->e, mfrom->e, zs->s), s);

  if(is_floatbv_type(cast.from))
    return new_ast(z3_ctx.fpa_to_fpa(mrm_const->e, mfrom->e, zs->s), s);

  abort();
}

smt_astt z3_convt::mk_smt_nearbyint_from_float(const nearbyint2t& expr)
{
  // Rounding mode symbol
  smt_astt rm = convert_rounding_mode(expr.rounding_mode);
  const z3_smt_ast *mrm = z3_smt_downcast(rm);

  smt_astt from = convert_ast(expr.from);
  const z3_smt_ast *mfrom = z3_smt_downcast(from);

  smt_sortt s = convert_sort(expr.type);
  return new_ast(z3_ctx.fpa_to_integral(mrm->e, mfrom->e), s);
}

smt_astt z3_convt::mk_smt_fpbv_arith_ops(const expr2tc& expr)
{
  // Rounding mode symbol
  smt_astt rm = convert_rounding_mode(*expr->get_sub_expr(0));
  const z3_smt_ast *mrm = z3_smt_downcast(rm);

  unsigned ew = to_floatbv_type(expr->type).exponent;
  unsigned sw = to_floatbv_type(expr->type).fraction;
  smt_sortt s = mk_sort(SMT_SORT_FLOATBV, ew, sw);

  // Sides
  smt_astt s1 = convert_ast(*expr->get_sub_expr(1));
  const z3_smt_ast *ms1 = z3_smt_downcast(s1);

  if(is_ieee_sqrt2t(expr))
    return new_ast(z3_ctx.fpa_sqrt(mrm->e, ms1->e), s);

  smt_astt s2 = convert_ast(*expr->get_sub_expr(2));
  const z3_smt_ast *ms2 = z3_smt_downcast(s2);

  switch (expr->expr_id) {
    case expr2t::ieee_add_id:
      return new_ast(z3_ctx.fpa_add(mrm->e, ms1->e, ms2->e), s);
    case expr2t::ieee_sub_id:
      return new_ast(z3_ctx.fpa_sub(mrm->e, ms1->e, ms2->e), s);
    case expr2t::ieee_mul_id:
      return new_ast(z3_ctx.fpa_mul(mrm->e, ms1->e, ms2->e), s);
    case expr2t::ieee_div_id:
      return new_ast(z3_ctx.fpa_div(mrm->e, ms1->e, ms2->e), s);
    default:
      break;
  }

  abort();
}

smt_astt
z3_convt::mk_smt_bool(bool val)
{
  smt_sortt s = mk_sort(SMT_SORT_BOOL);
  return new_ast(z3_ctx.bool_val(val), s);
}

smt_astt
z3_convt::mk_array_symbol(const std::string &name, const smt_sort *s,
                          smt_sortt array_subtype __attribute__((unused)))
{
  return mk_smt_symbol(name, s);
}

smt_astt
z3_convt::mk_smt_symbol(const std::string &name, const smt_sort *s)
{
  const z3_smt_sort *zs = static_cast<const z3_smt_sort *>(s);
  return new_ast(z3_ctx.constant(name.c_str(), zs->s), s);
}

smt_sortt
z3_convt::mk_sort(const smt_sort_kind k, ...)
{
  va_list ap;
  z3_smt_sort *s = nullptr;

  va_start(ap, k);
  switch (k) {
  case SMT_SORT_INT:
    s = new z3_smt_sort(k, z3_ctx.int_sort(), 0);
    break;
  case SMT_SORT_REAL:
    s = new z3_smt_sort(k, z3_ctx.real_sort());
    break;
  case SMT_SORT_FIXEDBV:
  case SMT_SORT_UBV:
  case SMT_SORT_SBV:
  {
    unsigned long uint = va_arg(ap, unsigned long);
    s = new z3_smt_sort(k, z3_ctx.bv_sort(uint), uint);
    break;
  }
  case SMT_SORT_ARRAY:
  {
    z3_smt_sort *dom = va_arg(ap, z3_smt_sort *); // Consider constness?
    z3_smt_sort *range = va_arg(ap, z3_smt_sort *);
    assert(int_encoding || dom->get_data_width() != 0);

    // The range data width is allowed to be zero, which happens if the range
    // is not a bitvector / integer
    unsigned int data_width = range->get_data_width();
    if (range->id == SMT_SORT_STRUCT || range->id == SMT_SORT_BOOL || range->id == SMT_SORT_UNION)
      data_width = 1;

    s = new z3_smt_sort(k, z3_ctx.array_sort(dom->s, range->s),
                        data_width, dom->get_data_width(), range);
    break;
  }
  case SMT_SORT_BOOL:
    s = new z3_smt_sort(k, z3_ctx.bool_sort());
    break;
  case SMT_SORT_FLOATBV:
  {
    unsigned ew = va_arg(ap, unsigned long);
    unsigned sw = va_arg(ap, unsigned long) + 1; // significand width + hidden bit

    // We need to add an extra bit to the significand size,
    // as it has no hidden bit
    return mk_fpbv_sort(ew, sw);
    break;
  }
  case SMT_SORT_FLOATBV_RM:
    s = new z3_smt_sort(k, z3_ctx.fpa_rm_sort());
    break;
  default:
    assert(0);
  }

  return s;
}

smt_sort *
z3_convt::mk_struct_sort(const type2tc &type)
{
  z3::sort s;
  convert_type(type, s);

  if (is_array_type(type)) {
    const array_type2t &arrtype = to_array_type(type);
    unsigned int domain_width;
    if (int_encoding)
      domain_width = 0;
    else
      domain_width = s.array_domain().bv_size();

    // The '1' range is a dummy, seeing how smt_sortt has no representation of
    // tuple sort ranges
    return new z3_smt_sort(SMT_SORT_ARRAY, s, 1, domain_width,
                           convert_sort(arrtype.subtype));
  } else {
    return new z3_smt_sort(SMT_SORT_STRUCT, s, type);
  }
}

const smt_ast *
z3_smt_ast::update(smt_convt *conv, const smt_ast *value,
                   unsigned int idx, expr2tc idx_expr) const
{
  expr2tc index;

  if (sort->id == SMT_SORT_ARRAY)
  {
    return smt_ast::update(conv, value, idx, idx_expr);
  }
  else
  {
    assert(sort->id == SMT_SORT_STRUCT || sort->id == SMT_SORT_UNION);
    assert(is_nil_expr(idx_expr) &&
           "Can only update constant index tuple elems");

    z3_convt *z3_conv = static_cast<z3_convt*>(conv);
    const z3_smt_ast *updateval = z3_smt_downcast(value);
    return z3_conv->new_ast(z3_conv->mk_tuple_update(e, idx, updateval->e), sort);
  }
}

const smt_ast *
z3_smt_ast::select(smt_convt *ctx, const expr2tc &idx) const
{
  const smt_ast *args[2];
  args[0] = this;
  args[1] = ctx->convert_ast(idx);
  const smt_sort *rangesort = z3_sort_downcast(sort)->rangesort;
  return ctx->mk_func_app(rangesort, SMT_FUNC_SELECT, args, 2);
}

const smt_ast *
z3_smt_ast::project(smt_convt *conv, unsigned int elem) const
{
  z3_convt *z3_conv = static_cast<z3_convt*>(conv);

  const z3_smt_sort *thesort = z3_sort_downcast(sort);
  assert(!is_nil_type(thesort->tupletype));
  const struct_union_data &data = conv->get_type_def(thesort->tupletype);
  assert(elem < data.members.size());
  const smt_sort *idx_sort = conv->convert_sort(data.members[elem]);

  return z3_conv->new_ast(z3_conv->mk_tuple_select(e, elem), idx_sort);
}

smt_astt
z3_convt::tuple_create(const expr2tc &structdef)
{
  z3::expr e;
  const constant_struct2t &strct = to_constant_struct2t(structdef);
  const struct_union_data &type =
    static_cast<const struct_union_data &>(*strct.type);

  convert_struct(strct.datatype_members, type.members, strct.type, e);
  smt_sort *s = mk_struct_sort(structdef->type);
  return new_ast(e, s);
}

smt_astt
z3_convt::tuple_fresh(const smt_sort *s, std::string name)
{
  const z3_smt_sort *zs = static_cast<const z3_smt_sort*>(s);
  const char *n = (name == "") ? nullptr : name.c_str();
  z3::expr output = z3_ctx.fresh_const(n, zs->s);
  return new_ast(output, zs);
}

const smt_ast *
z3_convt::convert_array_of(smt_astt init_val, unsigned long domain_width)
{
  z3::sort dom_sort =
    (int_encoding)? z3_ctx.int_sort() : z3_ctx.bv_sort(domain_width);
  const z3_smt_sort *range = z3_sort_downcast(init_val->sort);
  z3::sort range_sort = range->s;
  z3::sort array_sort = z3_ctx.array_sort(dom_sort, range_sort);

  z3::expr val = z3_smt_downcast(init_val)->e;
  z3::expr output = z3::to_expr(z3_ctx, Z3_mk_const_array(z3_ctx, dom_sort, val));

  size_t range_width = range->get_data_width();
  if (range->id == SMT_SORT_STRUCT || range->id == SMT_SORT_BOOL || range->id == SMT_SORT_UNION)
    range_width = 1;

  size_t dom_width = (int_encoding) ? 0 : dom_sort.bv_size();
  smt_sort *s =
    new z3_smt_sort(SMT_SORT_ARRAY, array_sort, range_width, dom_width, range);
  return new_ast(output, s);
}

const smt_ast *
z3_convt::tuple_array_create(const type2tc &arr_type,
                              const smt_ast **input_args, bool const_array,
                              const smt_sort *domain)
{
  z3::expr output;
  const array_type2t &arrtype = to_array_type(arr_type);

  if (const_array) {
    z3::expr value, index;
    z3::sort array_type, dom_type;
    std::string tmp, identifier;

    array_type = z3_sort_downcast(convert_sort(arr_type))->s;
    dom_type = array_type.array_domain();

    const z3_smt_ast *tmpast = z3_smt_downcast(*input_args);
    value = tmpast->e;

    if (is_bool_type(arrtype.subtype)) {
      value = z3_ctx.bool_val(false);
    }

    output = z3::to_expr(z3_ctx, Z3_mk_const_array(z3_ctx, dom_type, value));
  } else {
    u_int i = 0;
    z3::sort z3_array_type;
    z3::expr int_cte, val_cte;
    z3::sort domain_sort;

    assert(!is_nil_expr(arrtype.array_size) && "Non-const array-of's can't be infinitely sized");
    const constant_int2t &sz = to_constant_int2t(arrtype.array_size);

    assert(is_constant_int2t(arrtype.array_size) &&
           "array_of sizes should be constant");

    int64_t size;
    size = sz.as_long();

    z3_array_type = z3_sort_downcast(convert_sort(arr_type))->s;
    domain_sort = z3_array_type.array_domain();

    output = z3_ctx.fresh_const(nullptr, z3_array_type);

    for (i = 0; i < size; i++) {
      int_cte = z3_ctx.num_val(i, domain_sort);
      const z3_smt_ast *tmpast = z3_smt_downcast(input_args[i]);
      output = z3::store(output, int_cte, tmpast->e);
    }
  }

  smt_sort *ssort = mk_struct_sort(arrtype.subtype);
  smt_sortt asort = mk_sort(SMT_SORT_ARRAY, domain, ssort);
  return new_ast(output, asort);
}

smt_astt
z3_convt::mk_tuple_symbol(const std::string &name, smt_sortt s)
{
  return mk_smt_symbol(name, s);
}

smt_astt
z3_convt::mk_tuple_array_symbol(const expr2tc &expr)
{
  const symbol2t &sym = to_symbol2t(expr);
  return mk_smt_symbol(sym.get_symbol_name(), convert_sort(sym.type));
}

smt_astt
z3_convt::tuple_array_of(const expr2tc &init, unsigned long domain_width)
{
  return convert_array_of(convert_ast(init), domain_width);
}

expr2tc
z3_convt::tuple_get(const expr2tc &expr)
{
  const struct_union_data &strct = get_type_def(expr->type);

  constant_struct2tc outstruct(expr->type, std::vector<expr2tc>());

  // Run through all fields and despatch to 'get' again.
  unsigned int i = 0;
  for(auto const &it : strct.members)
  {
    member2tc memb(it, expr, strct.member_names[i]);
    outstruct->datatype_members.push_back(get(memb));
    i++;
  }

  // If it's a pointer, rewrite.
  if (is_pointer_type(expr->type)) {
    uint64_t num = to_constant_int2t(outstruct->datatype_members[0])
                                    .value.to_uint64();
    uint64_t offs = to_constant_int2t(outstruct->datatype_members[1])
                                     .value.to_uint64();
    pointer_logict::pointert p(num, BigInt(offs));
    return pointer_logic.back().pointer_expr(p, expr->type);
  }

  return outstruct;
}

// ***************************** 'get' api *******************************

expr2tc
z3_convt::get_bool(const smt_ast *a)
{
  assert(a->sort->id == SMT_SORT_BOOL);

  const z3_smt_ast *za = z3_smt_downcast(a);
  z3::expr e = model.eval(za->e, false);

  if (Z3_get_bool_value(z3_ctx, e) == Z3_L_TRUE)
    return gen_true_expr();

  return gen_false_expr();
}

expr2tc
z3_convt::get_bv(const type2tc &type, smt_astt a)
{
  assert(a->sort->id >= SMT_SORT_SBV || a->sort->id <= SMT_SORT_FIXEDBV);

  const z3_smt_ast *za = z3_smt_downcast(a);
  z3::expr e = model.eval(za->e, false);

  // Not a numeral? Let's not try to convert it
  if(Z3_get_ast_kind(z3_ctx, e) != Z3_NUMERAL_AST)
    return expr2tc();

  BigInt val = string2integer(Z3_get_numeral_string(z3_ctx, e));
  return smt_convt::get_bv(type, val);
}

expr2tc z3_convt::get_fpbv(const type2tc& t, smt_astt a)
{
  assert(is_floatbv_type(t));

  const z3_smt_ast *za = z3_smt_downcast(a);
  z3::expr e = model.eval(za->e, false);

  assert(Z3_get_ast_kind(z3_ctx, e) == Z3_APP_AST);

  unsigned ew = Z3_fpa_get_ebits(z3_ctx, e.get_sort());

  // Remove an extra bit added when creating the sort,
  // because we represent the hidden bit like Z3 does
  unsigned sw = Z3_fpa_get_sbits(z3_ctx, e.get_sort()) - 1;

  ieee_float_spect spec(sw, ew);
  ieee_floatt number(spec);

  // TODO: The next version of Z3 provides new functions:
  // Z3_fpa_is_numeral_nan, Z3_fpa_is_numeral_inf and
  // Z3_fpa_is_numeral_positive. We can replace the following
  // code when the new version is released

  z3::expr v1;
  v1 = model.eval(z3::to_expr(z3_ctx, Z3_mk_fpa_is_nan(z3_ctx, e)));
  if(v1.is_bool() && Z3_get_bool_value(z3_ctx, v1) == Z3_L_TRUE)
  {
    number.make_NaN();
    return constant_floatbv2tc(number);
  }

  v1 = model.eval(z3::to_expr(z3_ctx, Z3_mk_fpa_is_infinite(z3_ctx, e)));
  if(v1.is_bool() && Z3_get_bool_value(z3_ctx, v1) == Z3_L_TRUE)
  {
    v1 = model.eval(z3::to_expr(z3_ctx, Z3_mk_fpa_is_positive(z3_ctx, e)));
    if(v1.is_bool() && Z3_get_bool_value(z3_ctx, v1) == Z3_L_TRUE)
      number.make_plus_infinity();
    else
      number.make_minus_infinity();

    return constant_floatbv2tc(number);
  }

  Z3_ast v;
  if(!Z3_model_eval(z3_ctx, model, Z3_mk_fpa_to_ieee_bv(z3_ctx, e), 1, &v))
    return expr2tc();

  number.unpack(BigInt(Z3_get_numeral_string(z3_ctx, v)));

  return constant_floatbv2tc(number);
}

expr2tc
z3_convt::get_array_elem(
  const smt_ast *array,
  uint64_t index,
  const type2tc &subtype)
{
  const z3_smt_ast *za = z3_smt_downcast(array);
  unsigned long array_bound = array->sort->get_domain_width();
  const z3_smt_ast *idx;
  if (int_encoding)
    idx = static_cast<const z3_smt_ast*>(mk_smt_int(BigInt(index), false));
  else
    idx = static_cast<const z3_smt_ast*>(mk_smt_bvint(BigInt(index), false, array_bound));

  z3::expr e = model.eval(select(za->e, idx->e), false);

  z3_smt_ast *value = new_ast(e, convert_sort(subtype));
  return get_by_ast(subtype, value);
}

void
z3_convt::debug_label_formula(const std::string&& name, const z3::expr &formula)
{
  std::stringstream ss;
  unsigned &num = debug_label_map[name];
  ss << "__ESBMC_" << name << num;
  std::string the_name = ss.str();
  num++;

  z3::expr sym = z3_ctx.constant(the_name.c_str(), formula.get_sort());
  z3::expr eq = sym == formula;
  assert_formula(eq);
}

const smt_ast *
z3_convt::make_disjunct(const ast_vec &v)
{
  // Make a gigantic 'or'.
  Z3_ast arr[v.size()];

  size_t i = 0;
  for (ast_vec::const_iterator it = v.begin(); it != v.end(); it++, i++)
    arr[i] = z3_smt_downcast(*it)->e;

  z3::expr e = z3::to_expr(z3_ctx, Z3_mk_or(z3_ctx, v.size(), arr));
  const smt_sort *s = mk_sort(SMT_SORT_BOOL);
  return new_ast(e, s);
}

const smt_ast *
z3_convt::make_conjunct(const ast_vec &v)
{
  // Make a gigantic 'and'.
  Z3_ast arr[v.size()];

  size_t i = 0;
  for (ast_vec::const_iterator it = v.begin(); it != v.end(); it++, i++)
    arr[i] = z3_smt_downcast(*it)->e;

  z3::expr e = z3::to_expr(z3_ctx, Z3_mk_and(z3_ctx, v.size(), arr));
  const smt_sort *s = mk_sort(SMT_SORT_BOOL);
  return new_ast(e, s);
}

smt_astt z3_convt::mk_smt_fpbv_fma(const expr2tc &expr)
{
  // Rounding mode symbol
  smt_astt rm = convert_rounding_mode(*expr->get_sub_expr(2));
  const z3_smt_ast *mrm = z3_smt_downcast(rm);

  unsigned ew = to_floatbv_type(expr->type).exponent;
  unsigned sw = to_floatbv_type(expr->type).fraction;
  smt_sortt s = mk_sort(SMT_SORT_FLOATBV, ew, sw);

  // Operands
  smt_astt s1 = convert_ast(*expr->get_sub_expr(0));
  const z3_smt_ast *ms1 = z3_smt_downcast(s1);

  smt_astt s2 = convert_ast(*expr->get_sub_expr(1));
  const z3_smt_ast *ms2 = z3_smt_downcast(s2);

  smt_astt s3 = convert_ast(*expr->get_sub_expr(3));
  const z3_smt_ast *mv3 = z3_smt_downcast(s3);

  return new_ast(z3_ctx.fpa_fma(mrm->e, ms1->e, ms2->e, mv3->e), s);
}

void
z3_convt::add_array_constraints_for_solving()
{
}

void
z3_convt::push_array_ctx()
{
}

void
z3_convt::pop_array_ctx()
{
}

void
z3_convt::add_tuple_constraints_for_solving()
{
}

void
z3_convt::push_tuple_ctx()
{
}

void
z3_convt::pop_tuple_ctx()
{
}

void z3_smt_ast::dump() const
{
  std::cout << Z3_ast_to_string(e.ctx(), e) << std::endl;
  std::cout << "sort is " << Z3_sort_to_string(e.ctx(), Z3_get_sort(e.ctx(), e)) << std::endl;
}

smt_sortt z3_convt::mk_fpbv_sort(const unsigned ew, const unsigned sw)
{
  // We need to add an extra bit to the significand size,
  // as it has no hidden bit
  return new z3_smt_sort(SMT_SORT_FLOATBV, z3_ctx.fpa_sort(ew, sw), ew + sw, sw);
}

void z3_convt::dump_smt()
{
  std::cout << solver << std::endl;
}<|MERGE_RESOLUTION|>--- conflicted
+++ resolved
@@ -363,27 +363,6 @@
   }
 }
 
-<<<<<<< HEAD
-=======
-tvt
-z3_convt::l_get(const smt_ast *a)
-{
-  tvt result = tvt(tvt::TV_UNKNOWN);
-
-  expr2tc res = get_bool(a);
-  if(is_nil_expr(res))
-    return result;
-
-  if(is_true(res))
-    return tvt(tvt::TV_TRUE);
-
-  if (is_false(res))
-    return tvt(tvt::TV_FALSE);
-
-  return result;
-}
-
->>>>>>> 0dbdbfef
 void
 z3_convt::assert_ast(const smt_ast *a)
 {
