--- conflicted
+++ resolved
@@ -368,27 +368,6 @@
   return;
 }
 
-<<<<<<< HEAD
-=======
-tvt
-z3_convt::l_get(const smt_ast *a)
-{
-  tvt result = tvt(tvt::TV_UNKNOWN);
-
-  expr2tc res = get_bool(a);
-
-  if (!is_nil_expr(res) && is_constant_bool2t(res)) {
-    result = (to_constant_bool2t(res).is_true())
-             ? tvt(tvt::TV_TRUE) : tvt(tvt::TV_FALSE);
-  } else {
-    result = tvt(tvt::TV_UNKNOWN);
-  }
-
-
-  return result;
-}
-
->>>>>>> b261e1b1
 void
 z3_convt::assert_ast(const smt_ast *a)
 {
@@ -811,26 +790,16 @@
     args[2] = convert_ast(gen_false_expr());
 
     return mk_func_app(s, SMT_FUNC_ITE, args, 3);
-<<<<<<< HEAD
-  } if(is_unsignedbv_type(cast.from)) {
+  }
+
+  if(is_unsignedbv_type(cast.from))
     return new_ast(z3_ctx.fpa_from_unsigned(mrm_const->e, mfrom->e, zs->s), s);
-  } else if(is_signedbv_type(cast.from)) {
+
+  if(is_signedbv_type(cast.from))
     return new_ast(z3_ctx.fpa_from_signed(mrm_const->e, mfrom->e, zs->s), s);
-  } else if(is_floatbv_type(cast.from)) {
+
+  if(is_floatbv_type(cast.from))
     return new_ast(z3_ctx.fpa_to_fpa(mrm_const->e, mfrom->e, zs->s), s);
-  }
-=======
-  }
-
-  if(is_unsignedbv_type(cast.from))
-    return new_ast(ctx.fpa_from_unsigned(mrm_const->e, mfrom->e, zs->s), s);
-
-  if(is_signedbv_type(cast.from))
-    return new_ast(ctx.fpa_from_signed(mrm_const->e, mfrom->e, zs->s), s);
-
-  if(is_floatbv_type(cast.from))
-    return new_ast(ctx.fpa_to_fpa(mrm_const->e, mfrom->e, zs->s), s);
->>>>>>> b261e1b1
 
   abort();
 }
@@ -863,9 +832,7 @@
   const z3_smt_ast *ms1 = z3_smt_downcast(s1);
 
   if(is_ieee_sqrt2t(expr))
-  {
-    return new_ast(ctx.fpa_sqrt(mrm->e, ms1->e), s);
-  }
+    return new_ast(z3_ctx.fpa_sqrt(mrm->e, ms1->e), s);
 
   smt_astt s2 = convert_ast(*expr->get_sub_expr(2));
   const z3_smt_ast *ms2 = z3_smt_downcast(s2);
@@ -1221,7 +1188,7 @@
         integer2binary(m, type->get_width()),
         integer2string(m),
         migrate_type_back(type)));
-    return constant_fixedbv2tc(type, fbv);
+    return constant_fixedbv2tc(fbv);
   }
   return constant_int2tc(type, m);
 }
@@ -1235,13 +1202,7 @@
 
   assert(Z3_get_ast_kind(z3_ctx, e) == Z3_APP_AST);
 
-<<<<<<< HEAD
   unsigned ew = Z3_fpa_get_ebits(z3_ctx, e.get_sort());
-=======
-      return constant_floatbv2tc(number);
-    }
-  }
->>>>>>> b261e1b1
 
   // Remove an extra bit added when creating the sort,
   // because we represent the hidden bit like Z3 does
@@ -1257,7 +1218,7 @@
   ieee_floatt number(spec);
   number.unpack(BigInt(Z3_get_numeral_string(z3_ctx, v)));
 
-  return constant_floatbv2tc(t, number);
+  return constant_floatbv2tc(number);
 }
 
 expr2tc
