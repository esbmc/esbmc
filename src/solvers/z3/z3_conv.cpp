--- conflicted
+++ resolved
@@ -135,13 +135,7 @@
   addr_space_tuple_decl = z3::func_decl(z3_ctx, tmp_addr_space_decl);
 
   addr_space_arr_sort =
-<<<<<<< HEAD
-                  z3_ctx.array_sort(z3_ctx.esbmc_int_sort(), addr_space_tuple_sort);
-
-  return;
-=======
-                  ctx.array_sort(ctx.esbmc_int_sort(), addr_space_tuple_sort);
->>>>>>> e1737c5d
+    z3_ctx.array_sort(z3_ctx.esbmc_int_sort(), addr_space_tuple_sort);
 }
 
 smt_convt::resultt
@@ -226,11 +220,7 @@
   mk_tuple_name = z3::symbol(z3_ctx, name.c_str());
 
   if (!members.size()) {
-<<<<<<< HEAD
-    sort = z3::to_sort(z3_ctx, Z3_mk_tuple_sort(z3_ctx, mk_tuple_name, 0, NULL, NULL, &mk_tuple_decl, NULL));
-=======
-    sort = z3::to_sort(ctx, Z3_mk_tuple_sort(ctx, mk_tuple_name, 0, nullptr, nullptr, &mk_tuple_decl, nullptr));
->>>>>>> e1737c5d
+    sort = z3::to_sort(z3_ctx, Z3_mk_tuple_sort(z3_ctx, mk_tuple_name, 0, nullptr, nullptr, &mk_tuple_decl, nullptr));
     return;
   }
 
@@ -269,14 +259,8 @@
   z3::sort s;
   convert_type(pointer_struct, s);
   pointer_sort = s;
-<<<<<<< HEAD
   Z3_func_decl decl = Z3_get_tuple_sort_mk_decl(z3_ctx, s);
   pointer_decl = z3::func_decl(z3_ctx, decl);
-  return;
-=======
-  Z3_func_decl decl = Z3_get_tuple_sort_mk_decl(ctx, s);
-  pointer_decl = z3::func_decl(ctx, decl);
->>>>>>> e1737c5d
 }
 
 void
@@ -379,26 +363,6 @@
   }
 }
 
-<<<<<<< HEAD
-=======
-tvt
-z3_convt::l_get(const smt_ast *a)
-{
-  tvt result = tvt(tvt::TV_UNKNOWN);
-
-  expr2tc res = get_bool(a);
-
-  if (!is_nil_expr(res) && is_constant_bool2t(res)) {
-    result = (to_constant_bool2t(res).is_true())
-             ? tvt(tvt::TV_TRUE) : tvt(tvt::TV_FALSE);
-  } else {
-    result = tvt(tvt::TV_UNKNOWN);
-  }
-
-  return result;
-}
-
->>>>>>> e1737c5d
 void
 z3_convt::assert_ast(const smt_ast *a)
 {
@@ -861,11 +825,7 @@
   const z3_smt_ast *ms1 = z3_smt_downcast(s1);
 
   if(is_ieee_sqrt2t(expr))
-<<<<<<< HEAD
     return new_ast(z3_ctx.fpa_sqrt(mrm->e, ms1->e), s);
-=======
-    return new_ast(ctx.fpa_sqrt(mrm->e, ms1->e), s);
->>>>>>> e1737c5d
 
   smt_astt s2 = convert_ast(*expr->get_sub_expr(2));
   const z3_smt_ast *ms2 = z3_smt_downcast(s2);
@@ -1054,13 +1014,8 @@
 z3_convt::tuple_fresh(const smt_sort *s, std::string name)
 {
   const z3_smt_sort *zs = static_cast<const z3_smt_sort*>(s);
-<<<<<<< HEAD
-  const char *n = (name == "") ? NULL : name.c_str();
+  const char *n = (name == "") ? nullptr : name.c_str();
   z3::expr output = z3_ctx.fresh_const(n, zs->s);
-=======
-  const char *n = (name == "") ? nullptr : name.c_str();
-  z3::expr output = ctx.fresh_const(n, zs->s);
->>>>>>> e1737c5d
   return new_ast(output, zs);
 }
 
@@ -1128,11 +1083,7 @@
     z3_array_type = z3_sort_downcast(convert_sort(arr_type))->s;
     domain_sort = z3_array_type.array_domain();
 
-<<<<<<< HEAD
-    output = z3_ctx.fresh_const(NULL, z3_array_type);
-=======
-    output = ctx.fresh_const(nullptr, z3_array_type);
->>>>>>> e1737c5d
+    output = z3_ctx.fresh_const(nullptr, z3_array_type);
 
     for (i = 0; i < size; i++) {
       int_cte = z3_ctx.num_val(i, domain_sort);
@@ -1242,7 +1193,6 @@
   const z3_smt_ast *za = z3_smt_downcast(a);
   z3::expr e = model.eval(za->e, false);
 
-<<<<<<< HEAD
   assert(Z3_get_ast_kind(z3_ctx, e) == Z3_APP_AST);
 
   unsigned ew = Z3_fpa_get_ebits(z3_ctx, e.get_sort());
@@ -1250,52 +1200,39 @@
   // Remove an extra bit added when creating the sort,
   // because we represent the hidden bit like Z3 does
   unsigned sw = Z3_fpa_get_sbits(z3_ctx, e.get_sort()) - 1;
-=======
-    ieee_float_spect spec(sw, ew);
-    ieee_floatt number(spec);
-
-    // TODO: The next version of Z3 provides new functions:
-    // Z3_fpa_is_numeral_nan, Z3_fpa_is_numeral_inf and
-    // Z3_fpa_is_numeral_positive. We can replace the following
-    // code when the new version is released
-
-    z3::expr v1;
-    v1 = model.eval(z3::to_expr(ctx, Z3_mk_fpa_is_nan(ctx, e)));
-    if(v1.is_bool() && Z3_get_bool_value(ctx, v1) == Z3_L_TRUE)
-    {
-      number.make_NaN();
-      return constant_floatbv2tc(number);
-    }
-
-    v1 = model.eval(z3::to_expr(ctx, Z3_mk_fpa_is_infinite(ctx, e)));
-    if(v1.is_bool() && Z3_get_bool_value(ctx, v1) == Z3_L_TRUE)
-    {
-      v1 = model.eval(z3::to_expr(ctx, Z3_mk_fpa_is_positive(ctx, e)));
-      if(v1.is_bool() && Z3_get_bool_value(ctx, v1) == Z3_L_TRUE)
-        number.make_plus_infinity();
-      else
-        number.make_minus_infinity();
-
-      return constant_floatbv2tc(number);
-    }
-
-    Z3_ast v;
-    if(Z3_model_eval(ctx, model, Z3_mk_fpa_to_ieee_bv(ctx, e), 1, &v))
-    {
-      number.unpack(BigInt(Z3_get_numeral_string(ctx, v)));
-      return constant_floatbv2tc(number);
-    }
-  }
->>>>>>> e1737c5d
 
   ieee_float_spect spec(sw, ew);
-  ieee_floatt value(spec);
+  ieee_floatt number(spec);
+
+  // TODO: The next version of Z3 provides new functions:
+  // Z3_fpa_is_numeral_nan, Z3_fpa_is_numeral_inf and
+  // Z3_fpa_is_numeral_positive. We can replace the following
+  // code when the new version is released
+
+  z3::expr v1;
+  v1 = model.eval(z3::to_expr(z3_ctx, Z3_mk_fpa_is_nan(z3_ctx, e)));
+  if(v1.is_bool() && Z3_get_bool_value(z3_ctx, v1) == Z3_L_TRUE)
+  {
+    number.make_NaN();
+    return constant_floatbv2tc(number);
+  }
+
+  v1 = model.eval(z3::to_expr(z3_ctx, Z3_mk_fpa_is_infinite(z3_ctx, e)));
+  if(v1.is_bool() && Z3_get_bool_value(z3_ctx, v1) == Z3_L_TRUE)
+  {
+    v1 = model.eval(z3::to_expr(z3_ctx, Z3_mk_fpa_is_positive(z3_ctx, e)));
+    if(v1.is_bool() && Z3_get_bool_value(z3_ctx, v1) == Z3_L_TRUE)
+      number.make_plus_infinity();
+    else
+      number.make_minus_infinity();
+
+    return constant_floatbv2tc(number);
+  }
 
   Z3_ast v;
   if(!Z3_model_eval(z3_ctx, model, Z3_mk_fpa_to_ieee_bv(z3_ctx, e), 1, &v))
     return expr2tc();
 
-  ieee_floatt number(spec);
   number.unpack(BigInt(Z3_get_numeral_string(z3_ctx, v)));
 
   return constant_floatbv2tc(number);
