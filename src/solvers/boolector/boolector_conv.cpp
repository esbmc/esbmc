--- conflicted
+++ resolved
@@ -1,14 +1,9 @@
 #include <boolector_conv.h>
 #include <cstring>
 
-<<<<<<< HEAD
-extern "C" {
+extern "C"
+{
 #include <boolector/boolector.h>
-=======
-extern "C"
-{
-#include <btorcore.h>
->>>>>>> 568ebfe2
 }
 
 smt_convt *create_new_boolector_solver(
