--- conflicted
+++ resolved
@@ -65,40 +65,6 @@
     return P_ERROR;
 }
 
-<<<<<<< HEAD
-=======
-tvt
-boolector_convt::l_get(const smt_ast *l)
-{
-  assert(l->sort->id == SMT_SORT_BOOL);
-  const btor_smt_ast *ast = btor_ast_downcast(l);
-  const char *result = boolector_bv_assignment(btor, ast->e);
-
-  assert(result != nullptr && "Boolector returned null bv assignment string");
-
-  tvt t;
-
-  switch (*result) {
-  case '1':
-    t = tvt(tvt::TV_TRUE);
-    break;
-  case '0':
-    t = tvt(tvt::TV_FALSE);
-    break;
-  case 'x':
-    t = tvt(tvt::TV_UNKNOWN);
-    break;
-  default:
-    std::cerr << "Boolector bv model string \"" << result << "\" not of the "
-              << "expected format" << std::endl;
-    abort();
-  }
-
-  boolector_free_bv_assignment(btor, result);
-  return t;
-}
-
->>>>>>> e1737c5d
 const std::string
 boolector_convt::solver_text()
 {
@@ -352,7 +318,6 @@
 
   BoolectorNode *node;
 
-<<<<<<< HEAD
   switch (s->id)
   {
     case SMT_SORT_SBV:
@@ -370,21 +335,7 @@
       break;
 
     default:
-      return NULL; // Hax.
-=======
-  switch(s->id) {
-  case SMT_SORT_BV:
-    node = boolector_var(btor, boolector_sort_downcast(s)->t, name.c_str());
-    break;
-  case SMT_SORT_BOOL:
-    node = boolector_var(btor, boolector_sort_downcast(s)->t, name.c_str());
-    break;
-  case SMT_SORT_ARRAY:
-    node = boolector_array(btor, boolector_sort_downcast(s)->t, name.c_str());
-    break;
-  default:
-    return nullptr; // Hax.
->>>>>>> e1737c5d
+      return nullptr; // Hax.
   }
 
   btor_smt_ast *ast = new_ast(s, node);
