--- conflicted
+++ resolved
@@ -6,14 +6,9 @@
 #include <util/irep2.h>
 #include <util/namespace.h>
 
-<<<<<<< HEAD
-extern "C" {
-#include <boolector/boolector.h>
-=======
 extern "C"
 {
-#include <boolector.h>
->>>>>>> 568ebfe2
+#include <boolector/boolector.h>
 }
 
 class btor_smt_ast : public solver_smt_ast<BoolectorNode *>
