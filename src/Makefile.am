--- conflicted
+++ resolved
@@ -1,13 +1,8 @@
 ACLOCAL_AMFLAGS = -I scripts/build-aux/m4
 
-<<<<<<< HEAD
 SUBDIRS = big-int util langapi clang-c-frontend ansi-c goto-programs \
-          c2goto clang-cpp-frontend  cpp solvers goto-symex \
+          c2goto clang-cpp-frontend cpp solvers goto-symex \
           pointer-analysis esbmc
-=======
-SUBDIRS = big-int util langapi @ESBMC_CLANG_SUBDIRS@ ansi-c cpp goto-programs \
-          c2goto solvers goto-symex pointer-analysis esbmc
->>>>>>> a493dc4a
 
 licensedir = $(prefix)/license
 license_DATA = scripts/licenses/BOOLECTOR_LICENSE.txt scripts/licenses/Z3_LICENSE.txt COPYING
