--- conflicted
+++ resolved
@@ -64,18 +64,8 @@
 void loopst::dump_loop_vars()
 {
   std::cout << "Loop variables:\n";
-<<<<<<< HEAD
-
   unsigned int i = 0;
   for (auto var : loop_vars)
     std::cout << ++i << ". \t" << to_symbol2t(var).thename << '\n';
-
-=======
-
-  unsigned int i = 0;
-  for (auto var : loop_vars)
-    std::cout << ++i << ". \t" << to_symbol2t(var).thename << '\n';
-
->>>>>>> d384d020
   std::cout << '\n';
 }