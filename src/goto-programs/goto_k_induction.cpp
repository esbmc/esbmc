--- conflicted
+++ resolved
@@ -136,12 +136,9 @@
   goto_programt::targett& loop_head,
   expr2tc &loop_cond)
 {
-<<<<<<< HEAD
   if(is_true(loop_cond))
     return;
 
-=======
->>>>>>> d384d020
   goto_programt dest;
   assume_cond(loop_cond, dest);
 
@@ -157,10 +154,10 @@
   make_not(neg_loop_cond);
   assume_cond(neg_loop_cond, dest);
 
-  goto_programt::targett _loop_exit = loop_exit;
-  ++_loop_exit;
-
-  goto_function.body.insert_swap(_loop_exit, dest);
+//  goto_programt::targett _loop_exit = loop_exit;
+//  ++_loop_exit;
+
+  goto_function.body.insert_swap(loop_exit, dest);
 }
 
 void goto_k_inductiont::adjust_loop_head_and_exit(
