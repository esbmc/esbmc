--- conflicted
+++ resolved
@@ -21,16 +21,6 @@
   echo -n "" >> $SFILE;
 else
   echo -n " (dirty tree)" >> $SFILE;
-<<<<<<< HEAD
-fi
-=======
 fi
 
-echo "0x00" | xxd -r >> $SFILE;
-
-OFILE="$1/buildiobj.o"
-
-cd $1;
-$LD $LDFLAGS -b binary -r ./buildidobj.s -o buildidobj.o
-rm buildidobj.s
->>>>>>> 257bf596
+echo "0x00" | xxd -r >> $SFILE;