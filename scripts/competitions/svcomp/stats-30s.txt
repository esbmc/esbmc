Statistics:          33569 Files
<<<<<<< HEAD
<<<<<<< HEAD
<<<<<<< HEAD
<<<<<<< HEAD
<<<<<<< HEAD
<<<<<<< HEAD
<<<<<<< HEAD
<<<<<<< HEAD
<<<<<<< HEAD
<<<<<<< HEAD
  correct:           18057
    correct true:    10735
    correct false:    7322
  incorrect:            36
    incorrect true:     13
    incorrect false:    23
  unknown:           15476
  Score:             28008 (max: 55885)

https://github.com/esbmc/esbmc/actions/runs/14159511896/
=======
  correct:           17683
    correct true:    10389
    correct false:    7294
=======
  correct:           17631
    correct true:    10354
    correct false:    7277
>>>>>>> 0f0ca59eb (Update stats-30s.txt)
=======
  correct:           17706
    correct true:    10404
    correct false:    7302
>>>>>>> 779e92ef9 (Update stats-30s.txt)
=======
  correct:           17705
    correct true:    10407
    correct false:    7298
>>>>>>> 1a8892020 (Update stats-30s.txt)
=======
  correct:           17632
    correct true:    10347
    correct false:    7285
>>>>>>> 73a8699fb (Update stats-30s.txt)
=======
  correct:           17618
    correct true:    10337
    correct false:    7281
>>>>>>> c3ba09a73 (Update stats-30s.txt)
=======
  correct:           17639
    correct true:    10350
    correct false:    7289
>>>>>>> f6ae4e953 (Update stats-30s.txt)
=======
  correct:           17705
    correct true:    10406
    correct false:    7299
>>>>>>> 42bb18921 (Update stats-30s.txt)
=======
  correct:           17662
    correct true:    10372
    correct false:    7290
>>>>>>> 067e7bf2d (Update stats-30s.txt)
=======
  correct:           17705
    correct true:    10400
    correct false:    7305
>>>>>>> 8f5b9d6ac (Update stats-30s.txt)
  incorrect:            35
    incorrect true:     14
    incorrect false:    21
  unknown:           15829
  Score:             27321 (max: 55885)

<<<<<<< HEAD
<<<<<<< HEAD
<<<<<<< HEAD
<<<<<<< HEAD
<<<<<<< HEAD
<<<<<<< HEAD
<<<<<<< HEAD
<<<<<<< HEAD
<<<<<<< HEAD
https://github.com/esbmc/esbmc/actions/runs/14591257253
>>>>>>> 485bafc14 (Update stats-30s.txt)
=======
>>>>>>> 0f0ca59eb (Update stats-30s.txt)
=======
https://github.com/esbmc/esbmc/actions/runs/14991281698
>>>>>>> 779e92ef9 (Update stats-30s.txt)
=======
https://github.com/esbmc/esbmc/actions/runs/15033843533
>>>>>>> 1a8892020 (Update stats-30s.txt)
=======
https://github.com/esbmc/esbmc/actions/runs/15083131192
>>>>>>> 73a8699fb (Update stats-30s.txt)
=======
https://github.com/esbmc/esbmc/actions/runs/15107109902
>>>>>>> c3ba09a73 (Update stats-30s.txt)
=======
https://github.com/esbmc/esbmc/actions/runs/15319973264
>>>>>>> f6ae4e953 (Update stats-30s.txt)
=======
https://github.com/esbmc/esbmc/actions/runs/15402119199
>>>>>>> 42bb18921 (Update stats-30s.txt)
=======
https://github.com/esbmc/esbmc/actions/runs/15429068267
>>>>>>> 067e7bf2d (Update stats-30s.txt)
=======
https://github.com/esbmc/esbmc/actions/runs/15709379929
>>>>>>> 8f5b9d6ac (Update stats-30s.txt)<|MERGE_RESOLUTION|>--- conflicted
+++ resolved
@@ -1,113 +1,11 @@
 Statistics:          33569 Files
-<<<<<<< HEAD
-<<<<<<< HEAD
-<<<<<<< HEAD
-<<<<<<< HEAD
-<<<<<<< HEAD
-<<<<<<< HEAD
-<<<<<<< HEAD
-<<<<<<< HEAD
-<<<<<<< HEAD
-<<<<<<< HEAD
-  correct:           18057
-    correct true:    10735
-    correct false:    7322
-  incorrect:            36
-    incorrect true:     13
-    incorrect false:    23
-  unknown:           15476
-  Score:             28008 (max: 55885)
-
-https://github.com/esbmc/esbmc/actions/runs/14159511896/
-=======
-  correct:           17683
-    correct true:    10389
-    correct false:    7294
-=======
-  correct:           17631
-    correct true:    10354
-    correct false:    7277
->>>>>>> 0f0ca59eb (Update stats-30s.txt)
-=======
-  correct:           17706
-    correct true:    10404
-    correct false:    7302
->>>>>>> 779e92ef9 (Update stats-30s.txt)
-=======
-  correct:           17705
-    correct true:    10407
-    correct false:    7298
->>>>>>> 1a8892020 (Update stats-30s.txt)
-=======
-  correct:           17632
-    correct true:    10347
-    correct false:    7285
->>>>>>> 73a8699fb (Update stats-30s.txt)
-=======
-  correct:           17618
-    correct true:    10337
-    correct false:    7281
->>>>>>> c3ba09a73 (Update stats-30s.txt)
-=======
-  correct:           17639
-    correct true:    10350
-    correct false:    7289
->>>>>>> f6ae4e953 (Update stats-30s.txt)
-=======
-  correct:           17705
-    correct true:    10406
-    correct false:    7299
->>>>>>> 42bb18921 (Update stats-30s.txt)
-=======
-  correct:           17662
-    correct true:    10372
-    correct false:    7290
->>>>>>> 067e7bf2d (Update stats-30s.txt)
-=======
   correct:           17705
     correct true:    10400
     correct false:    7305
->>>>>>> 8f5b9d6ac (Update stats-30s.txt)
   incorrect:            35
     incorrect true:     14
     incorrect false:    21
   unknown:           15829
   Score:             27321 (max: 55885)
 
-<<<<<<< HEAD
-<<<<<<< HEAD
-<<<<<<< HEAD
-<<<<<<< HEAD
-<<<<<<< HEAD
-<<<<<<< HEAD
-<<<<<<< HEAD
-<<<<<<< HEAD
-<<<<<<< HEAD
-https://github.com/esbmc/esbmc/actions/runs/14591257253
->>>>>>> 485bafc14 (Update stats-30s.txt)
-=======
->>>>>>> 0f0ca59eb (Update stats-30s.txt)
-=======
-https://github.com/esbmc/esbmc/actions/runs/14991281698
->>>>>>> 779e92ef9 (Update stats-30s.txt)
-=======
-https://github.com/esbmc/esbmc/actions/runs/15033843533
->>>>>>> 1a8892020 (Update stats-30s.txt)
-=======
-https://github.com/esbmc/esbmc/actions/runs/15083131192
->>>>>>> 73a8699fb (Update stats-30s.txt)
-=======
-https://github.com/esbmc/esbmc/actions/runs/15107109902
->>>>>>> c3ba09a73 (Update stats-30s.txt)
-=======
-https://github.com/esbmc/esbmc/actions/runs/15319973264
->>>>>>> f6ae4e953 (Update stats-30s.txt)
-=======
-https://github.com/esbmc/esbmc/actions/runs/15402119199
->>>>>>> 42bb18921 (Update stats-30s.txt)
-=======
-https://github.com/esbmc/esbmc/actions/runs/15429068267
->>>>>>> 067e7bf2d (Update stats-30s.txt)
-=======
-https://github.com/esbmc/esbmc/actions/runs/15709379929
->>>>>>> 8f5b9d6ac (Update stats-30s.txt)+https://github.com/esbmc/esbmc/actions/runs/15709379929