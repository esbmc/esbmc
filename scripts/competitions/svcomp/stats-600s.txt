--- conflicted
+++ resolved
@@ -1,16 +1,4 @@
 Statistics:          33569 Files
-<<<<<<< HEAD
-  correct:           21382
-    correct true:    13317
-    correct false:    8065
-  incorrect:            88
-    incorrect true:     47
-    incorrect false:    41
-  unknown:           12097
-  Score:             32539 (max: 55885)
-
-GitHub Actions: https://github.com/esbmc/esbmc/actions/runs/13948851603
-=======
   correct:           21234
     correct true:    13168
     correct false:    8066
@@ -20,5 +8,4 @@
   unknown:           12277
   Score:             33170 (max: 55885)
 
-https://github.com/esbmc/esbmc/actions/runs/15397901013
->>>>>>> 5aabeb5a6 (Update stats-600s.txt)+https://github.com/esbmc/esbmc/actions/runs/15397901013