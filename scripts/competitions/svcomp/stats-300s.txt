Statistics:          33569 Files
<<<<<<< HEAD
<<<<<<< HEAD
<<<<<<< HEAD
<<<<<<< HEAD
<<<<<<< HEAD
<<<<<<< HEAD
  correct:           20887
    correct true:    12977
    correct false:    7910
  incorrect:            66
    incorrect true:     29
    incorrect false:    37
  unknown:           12614
  Score:             32401 (max: 55885)

GitHub Actions: https://github.com/esbmc/esbmc/actions/runs/14020515479
=======
  correct:           20620
    correct true:    12715
    correct false:    7905
  incorrect:            51
=======
  correct:           20637
    correct true:    12729
    correct false:    7908
=======
  correct:           20583
    correct true:    12695
    correct false:    7888
>>>>>>> 558d1d965 (Update stats-300s.txt)
=======
  correct:           20616
    correct true:    12723
    correct false:    7893
>>>>>>> af6c31910 (Update stats-300s.txt)
  incorrect:            50
>>>>>>> 72a1e9c38 (Update stats-300s.txt)
    incorrect true:     19
=======
  correct:           20648
    correct true:    12746
    correct false:    7902
=======
  correct:           20636
    correct true:    12741
    correct false:    7895
>>>>>>> ed46f81d8 (Update stats-300s.txt)
  incorrect:            49
    incorrect true:     18
>>>>>>> cd0a486cb (Update stats-300s.txt)
    incorrect false:    31
  unknown:           12882
  Score:             32305 (max: 55885)

<<<<<<< HEAD
<<<<<<< HEAD
<<<<<<< HEAD
<<<<<<< HEAD
<<<<<<< HEAD
https://github.com/esbmc/esbmc/actions/runs/14239293820
>>>>>>> 58f7f9ca4 (Update stats-300s.txt)
=======
https://github.com/esbmc/esbmc/actions/runs/14578671591
>>>>>>> 72a1e9c38 (Update stats-300s.txt)
=======
https://github.com/esbmc/esbmc/actions/runs/14991285200
>>>>>>> 558d1d965 (Update stats-300s.txt)
=======
https://github.com/esbmc/esbmc/actions/runs/15147114960
>>>>>>> af6c31910 (Update stats-300s.txt)
=======
https://github.com/esbmc/esbmc/actions/runs/15327484136
>>>>>>> cd0a486cb (Update stats-300s.txt)
=======
https://github.com/esbmc/esbmc/actions/runs/15709383960
>>>>>>> ed46f81d8 (Update stats-300s.txt)<|MERGE_RESOLUTION|>--- conflicted
+++ resolved
@@ -1,77 +1,11 @@
 Statistics:          33569 Files
-<<<<<<< HEAD
-<<<<<<< HEAD
-<<<<<<< HEAD
-<<<<<<< HEAD
-<<<<<<< HEAD
-<<<<<<< HEAD
-  correct:           20887
-    correct true:    12977
-    correct false:    7910
-  incorrect:            66
-    incorrect true:     29
-    incorrect false:    37
-  unknown:           12614
-  Score:             32401 (max: 55885)
-
-GitHub Actions: https://github.com/esbmc/esbmc/actions/runs/14020515479
-=======
-  correct:           20620
-    correct true:    12715
-    correct false:    7905
-  incorrect:            51
-=======
-  correct:           20637
-    correct true:    12729
-    correct false:    7908
-=======
-  correct:           20583
-    correct true:    12695
-    correct false:    7888
->>>>>>> 558d1d965 (Update stats-300s.txt)
-=======
-  correct:           20616
-    correct true:    12723
-    correct false:    7893
->>>>>>> af6c31910 (Update stats-300s.txt)
-  incorrect:            50
->>>>>>> 72a1e9c38 (Update stats-300s.txt)
-    incorrect true:     19
-=======
-  correct:           20648
-    correct true:    12746
-    correct false:    7902
-=======
   correct:           20636
     correct true:    12741
     correct false:    7895
->>>>>>> ed46f81d8 (Update stats-300s.txt)
   incorrect:            49
     incorrect true:     18
->>>>>>> cd0a486cb (Update stats-300s.txt)
     incorrect false:    31
   unknown:           12882
   Score:             32305 (max: 55885)
 
-<<<<<<< HEAD
-<<<<<<< HEAD
-<<<<<<< HEAD
-<<<<<<< HEAD
-<<<<<<< HEAD
-https://github.com/esbmc/esbmc/actions/runs/14239293820
->>>>>>> 58f7f9ca4 (Update stats-300s.txt)
-=======
-https://github.com/esbmc/esbmc/actions/runs/14578671591
->>>>>>> 72a1e9c38 (Update stats-300s.txt)
-=======
-https://github.com/esbmc/esbmc/actions/runs/14991285200
->>>>>>> 558d1d965 (Update stats-300s.txt)
-=======
-https://github.com/esbmc/esbmc/actions/runs/15147114960
->>>>>>> af6c31910 (Update stats-300s.txt)
-=======
-https://github.com/esbmc/esbmc/actions/runs/15327484136
->>>>>>> cd0a486cb (Update stats-300s.txt)
-=======
-https://github.com/esbmc/esbmc/actions/runs/15709383960
->>>>>>> ed46f81d8 (Update stats-300s.txt)+https://github.com/esbmc/esbmc/actions/runs/15709383960