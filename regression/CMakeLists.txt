--- conflicted
+++ resolved
@@ -14,15 +14,9 @@
 endfunction(add_esbmc_regression mode folder)
 
 if(APPLE)
-<<<<<<< HEAD
-    set(REGRESSIONS esbmc cstd llvm floats floats-regression k-induction esbmc-unix esbmc-unix2 clang_builtins extensions)
-else()
-    set(REGRESSIONS esbmc cstd llvm floats floats-regression k-induction esbmc-cpp/cpp csmith esbmc-unix esbmc-unix2 clang_builtins extensions)
-=======
     set(REGRESSIONS esbmc cbmc cstd llvm floats floats-regression k-induction esbmc-unix esbmc-unix2 k-induction-parallel)
 else()
     set(REGRESSIONS esbmc cbmc cstd llvm floats floats-regression k-induction esbmc-cpp/cpp csmith esbmc-unix esbmc-unix2 k-induction-parallel)
->>>>>>> e2772962
 endif()
 
 foreach(regression IN LISTS REGRESSIONS)
