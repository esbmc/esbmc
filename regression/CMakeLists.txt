--- conflicted
+++ resolved
@@ -119,10 +119,7 @@
                       esbmc-cpp/vector
                       esbmc-cpp/try_catch
                       esbmc-cpp/functional
-<<<<<<< HEAD
-=======
                       esbmc-cpp/bitset
->>>>>>> 4abbd7e1
                       )
 # list of C++11 test suites
 set(REGRESSIONS_CPP11 esbmc-cpp11/cpp
