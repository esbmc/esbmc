# Adds tests as regression
include(CTest)
enable_testing()

find_package(Python)
# TODO: Use add dependency

set(ESBMC_REGRESSION_TOOL "${CMAKE_CURRENT_SOURCE_DIR}/testing_tool.py")

function(add_esbmc_regression folder mode)
    add_test(NAME "regression-${folder}-${mode}"
            COMMAND ${Python_EXECUTABLE} ${ESBMC_REGRESSION_TOOL}
            --tool=${ESBMC_BIN} --regression=${CMAKE_CURRENT_SOURCE_DIR}/${folder} --mode=${mode})
endfunction(add_esbmc_regression mode folder)

if(APPLE)
<<<<<<< HEAD
    set(REGRESSIONS esbmc cstd llvm floats floats-regression k-induction esbmc-unix esbmc-unix2 clang_builtins)
else()
    set(REGRESSIONS esbmc cstd llvm floats floats-regression k-induction esbmc-cpp/cpp csmith esbmc-unix esbmc-unix2 clang_builtins)
=======
    set(REGRESSIONS esbmc cstd llvm floats floats-regression k-induction esbmc-unix esbmc-unix2 k-induction-parallel extensions)
else()
    set(REGRESSIONS esbmc cstd llvm floats floats-regression k-induction esbmc-cpp/cpp csmith esbmc-unix esbmc-unix2 k-induction-parallel extensions)
>>>>>>> 493ea9ec
endif()

foreach(regression IN LISTS REGRESSIONS)
    add_esbmc_regression("${regression}" "CORE")
    add_esbmc_regression("${regression}" "KNOWNBUG")
    add_esbmc_regression("${regression}" "FUTURE")

    if(NOT APPLE)        
        add_esbmc_regression("${regression}" "THOROUGH")        
    endif()
endforeach()<|MERGE_RESOLUTION|>--- conflicted
+++ resolved
@@ -14,15 +14,9 @@
 endfunction(add_esbmc_regression mode folder)
 
 if(APPLE)
-<<<<<<< HEAD
-    set(REGRESSIONS esbmc cstd llvm floats floats-regression k-induction esbmc-unix esbmc-unix2 clang_builtins)
+    set(REGRESSIONS esbmc cstd llvm floats floats-regression k-induction esbmc-unix esbmc-unix2 clang_builtins extensions)
 else()
-    set(REGRESSIONS esbmc cstd llvm floats floats-regression k-induction esbmc-cpp/cpp csmith esbmc-unix esbmc-unix2 clang_builtins)
-=======
-    set(REGRESSIONS esbmc cstd llvm floats floats-regression k-induction esbmc-unix esbmc-unix2 k-induction-parallel extensions)
-else()
-    set(REGRESSIONS esbmc cstd llvm floats floats-regression k-induction esbmc-cpp/cpp csmith esbmc-unix esbmc-unix2 k-induction-parallel extensions)
->>>>>>> 493ea9ec
+    set(REGRESSIONS esbmc cstd llvm floats floats-regression k-induction esbmc-cpp/cpp csmith esbmc-unix esbmc-unix2 clang_builtins extensions)
 endif()
 
 foreach(regression IN LISTS REGRESSIONS)
