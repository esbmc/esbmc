<<<<<<< HEAD
<<<<<<< HEAD
CORE
main.cpp
--incremental-bmc
=======
KNOWNBUG
main.cpp

>>>>>>> 12457b33a ([c++] added test case for vector)
=======
CORE
main.cpp
--incremental-bmc
>>>>>>> bcb0dd214 ([cpp] add support for std::is_sorted and improve vector initialization (#2515))
^VERIFICATION SUCCESSFUL$<|MERGE_RESOLUTION|>--- conflicted
+++ resolved
@@ -1,16 +1,4 @@
-<<<<<<< HEAD
-<<<<<<< HEAD
 CORE
 main.cpp
 --incremental-bmc
-=======
-KNOWNBUG
-main.cpp
-
->>>>>>> 12457b33a ([c++] added test case for vector)
-=======
-CORE
-main.cpp
---incremental-bmc
->>>>>>> bcb0dd214 ([cpp] add support for std::is_sorted and improve vector initialization (#2515))
 ^VERIFICATION SUCCESSFUL$