--- conflicted
+++ resolved
@@ -18,10 +18,8 @@
 unordered_set := unordered_set
 unordered_map := unordered_map
 functional := functional
-<<<<<<< HEAD
-=======
 bitset := bitset
->>>>>>> 4abbd7e1
+
 
 # Clean
 ifneq ($(filter clean,$(MAKECMDGOALS)),)
@@ -36,7 +34,6 @@
 llvm: all
 
 # Make them all
-<<<<<<< HEAD
 all: $(algorithm) $(cpp) $(inheritance) $(stream)  $(trycatch) $(vector) $(deque) $(list) $(stack) $(queue) $(priority_queue) $(map) $(set) $(multimap) $(multiset) $(string) $(unordered_set) $(unordered_map) $(functional)
 
 $(algorithm) $(cpp) $(inheritance) $(stream) $(trycatch) $(vector) $(deque) $(list) $(stack) $(queue) $(priority_queue) $(map) $(set)  $(multimap) $(multiset) $(string) $(unordered_set) $(unordered_map) $(functional):
@@ -44,15 +41,7 @@
 
 #Make only STL directories
 stl: $(algorithm) $(vector) $(deque) $(list) $(stack) $(queue) $(priority_queue) $(map) $(set) $(multimap) $(multiset) $(unordered_set) $(unordered_map) $(functional)
-=======
-all: $(algorithm) $(cpp) $(inheritance) $(stream)  $(trycatch) $(vector) $(deque) $(list) $(stack) $(queue) $(priority_queue) $(map) $(set) $(multimap) $(multiset) $(string) $(unordered_set) $(unordered_map) $(functional) $(bitset)
 
-$(algorithm) $(cpp) $(inheritance) $(stream) $(trycatch) $(vector) $(deque) $(list) $(stack) $(queue) $(priority_queue) $(map) $(set)  $(multimap) $(multiset) $(string) $(unordered_set) $(unordered_map) $(functional) $(bitset):
-	$(MAKE) --directory=$@ $(TARGET)
-
-#Make only STL directories
-stl: $(algorithm) $(vector) $(deque) $(list) $(stack) $(queue) $(priority_queue) $(map) $(set) $(multimap) $(multiset) $(unordered_set) $(unordered_map) $(functional) $(bitset)
->>>>>>> 4abbd7e1
 
 # Make each directory
 algorithm: $(algorithm)
@@ -74,10 +63,7 @@
 unordered_set: $(unordered_set)
 unordered_map: $(unordered_map)
 functional : $(functional)
-<<<<<<< HEAD
-=======
 bitset : $(bitset)
->>>>>>> 4abbd7e1
 
 # Allow parallel make
 
