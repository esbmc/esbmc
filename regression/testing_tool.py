#!/usr/bin/env python3
# -*- coding: UTF-8 -*-

import os.path
import os
import sys
import unittest
from subprocess import Popen, PIPE, STDOUT
import argparse
import re
import xml.etree.ElementTree as ET
import time
import shlex
import subprocess

if sys.platform.startswith("linux"):
    from resource import *

#####################
# Testing Tool
#####################

# Summary
# - Dynamically generates unittest tests: https://docs.python.org/3/library/unittest.html
# - Support esbmc test description format
# - Sadly unittest does not provide any multiprocessing out-of-box. In the future we can change to a package that
#   extends unittest and adds multiprocessing e.g. nose, testtools. However, it will be an extra dependency on something
#   that is not maintained by python itself.

# Dependencies (install through pip)
# - unittest-xml-reporting

# TestModes
# CORE -> Essential tests that are fast
# THOROUGH -> Slower tests
# KNOWNBUG -> Tests that are known to fail due to bugs
# FUTURE -> Test that are known to fail due to missing implementation
# ALL -> Run all tests
SUPPORTED_TEST_MODES = ["CORE", "FUTURE", "THOROUGH", "KNOWNBUG", "ALL"]
FAIL_MODES = ["KNOWNBUG"]

# Bring up a single benchmark
BENCHMARK_BRINGUP = False


class TestCase:
    """This class is responsible to:
    (a) parse and validate test descriptions.
    (b) hold functions to manipulate and generate commands with test case"""

    def _initialize_test_case(self):
        """Reads test description and initialize this object"""
        with open(os.path.join(self.test_dir, "test.desc")) as fp:
            # First line - TEST MODE
            self.test_mode = fp.readline().strip()
            assert self.test_mode in SUPPORTED_TEST_MODES, (
                str(self.test_mode) + " is not supported"
            )

            # Second line - Test file
            self.test_file = fp.readline().strip()
            assert os.path.exists(self.test_dir + "/" + self.test_file)

            # Third line - Arguments of executable
            self.test_args = fp.readline().strip()

            # Fourth line and beyond
            # Regex of expected output
            self.test_regex = []
            for line in fp:
                self.test_regex.append(line.strip())

    def generate_run_argument_list(self, *tool):
        """Generates run command list to be used in Popen"""
        result = list(tool)
        for x in shlex.split(self.test_args):
            if x != "":
                p = os.path.join(self.test_dir, x)
                result.append(p if os.path.exists(p) else x)
        if TestCase.SMT_ONLY:
            result.append("--smtlib")
            result.append("--smt-formula-only")
            result.append("--output")
            result.append(f"{self.test_dir}.smt2")
            result.append("--array-flattener")

        for x in TestCase.UNSUPPORTED_OPTIONS:
            try:
                index = result.index(x)
                result.pop(index)
                result.pop(index)
            except ValueError:
                pass

        result.append(os.path.join(self.test_dir, self.test_file))
        return result

    def __str__(self):
        return f"[{self.name}]: {self.test_dir}, {self.test_mode}"

    def __init__(self, test_dir: str, name: str):
        assert os.path.exists(test_dir)
        assert os.path.exists(os.path.join(test_dir, "test.desc"))
        self.name = name
        self.test_dir = test_dir
        self.test_args = None
        self.test_file = None
        self.test_mode = "CORE"
        self._initialize_test_case()

    def save_test(self):
        """Replaces original test with the current configuration"""
        test_desc_path = os.path.join(self.test_dir, "test.desc")
        assert os.path.isfile(test_desc_path)
        with open(test_desc_path, "w") as f:
            f.write(f"{self.test_mode}\n")
            f.write(f"{self.test_file}\n")
            f.write(f"{self.test_args}\n")
            for re in self.test_regex:
                f.write(f"{re}\n")

    """Ignore regex and only check for crashes"""
    RUN_ONLY = False
    """SMT only test"""
    SMT_ONLY = False
    """Options that should be removed"""
    UNSUPPORTED_OPTIONS = ["--timeout", "--memlimit"]


class Executor:
    def __init__(self, tool="esbmc"):
        self.tool = shlex.split(tool)
        self.timeout = RegressionBase.TIMEOUT

    def run(self, test_case: TestCase):
        """Execute the test case with `executable`"""
        cmd = test_case.generate_run_argument_list(*self.tool)

        try:
            # use subprocess.run because we want to wait for the subprocess to finish
            p = subprocess.run(
                cmd,
                stdout=PIPE,
                stderr=PIPE,
                timeout=self.timeout,
                env=dict(os.environ, ESBMC_CONFIG_FILE=""),
            )

            # get the RSS (resident set size) of the subprocess that just terminated.
            # Save the output in a tmp.log and then use the command below
            # to get the total maximum RSS:
            #   egrep "mem_usage=[0-9]+" tmp.log -o | cut -d'=' -f2 | paste -sd+ - | bc
            # see https://docs.python.org/3/library/resource.html for more details
            if sys.platform.startswith("linux"):
                print(
                    "mem_usage={0} kilobytes".format(
                        getrusage(RUSAGE_CHILDREN).ru_maxrss
                    )
                )

        except subprocess.CalledProcessError:
            return None, None, 0

        return p.stdout, p.stderr, p.returncode


def get_test_objects(base_dir: str):
    """Generates a TestCase from a list of files"""
    assert os.path.exists(base_dir)
    listdir = os.listdir(base_dir)
    directories = [x for x in listdir if os.path.isdir(os.path.join(base_dir, x))]
    tests = [TestCase(os.path.join(base_dir, x), x) for x in directories]
    return tests


class RegressionBase(unittest.TestCase):
    """Base class to use for test generation"""

    longMessage = True

    FAIL_WITH_WORD: str = None
    TIMEOUT = None

    def setUp(self):
        self.startTime = time.time()

    def tearDown(self):
        t = time.time() - self.startTime
        if RegressionBase.TIMEOUT and t >= RegressionBase.TIMEOUT:
            print("TIMEOUT")
        else:
            print("%.3f" % t)


def _add_test(test_case, executor):
    """This method returns a function that defines a test"""

    def test(self):
        stdout, stderr, rc = executor.run(test_case)

        if stdout == None:
            timeout_message = "\nTIMEOUT TEST: " + str(test_case.test_dir)
            self.fail(timeout_message)

        if TestCase.RUN_ONLY:
            if rc != 0:
                self.fail(f"Wrong output for process. Bombed out with exit code {rc}")
            return

        output_to_validate = stdout.decode() + stderr.decode()
        error_message_prefix = (
            "\nTEST: "
            + str(test_case.test_dir)
            + "\nEXPECTED TO FIND: "
            + str(test_case.test_regex)
            + "\n\nPROGRAM OUTPUT\n"
        )
        error_message = (
            output_to_validate
            + "\n\nARGUMENTS: "
            + str(test_case.generate_run_argument_list(*executor.tool))
        )

        if BENCHMARK_BRINGUP:
            if os.environ.get("LOG_DIR") is None:
                raise RuntimeError("environment variable LOG_DIR is not defined")
            assert os.path.isdir(os.environ["LOG_DIR"])
            destination = os.environ["LOG_DIR"] + "/" + test_case.name
            f = open(destination, "a")
            f.write("ESBMC args: " + test_case.test_args + "\n\n")
            f.write(output_to_validate)
            f.close()

        matches_regex = True
        for regex in test_case.test_regex:
            match_regex = re.compile(regex, re.MULTILINE)
            if not match_regex.search(output_to_validate.replace("\r", "")):
                matches_regex = False

        if (test_case.test_mode in FAIL_MODES) and matches_regex:
            rel_path = os.path.relpath(test_case.test_dir, os.path.dirname(__file__))
            print(f"\033[33mERROR: Test '{rel_path}' passed but is marked as KNOWNBUG. Consider reclassifying it as CORE.\033[0m")
            sys.exit(77)
        elif (test_case.test_mode not in FAIL_MODES) and (not matches_regex):
            if RegressionBase.FAIL_WITH_WORD is not None:
                match_regex = re.compile(RegressionBase.FAIL_WITH_WORD, re.MULTILINE)
                if match_regex.search(output_to_validate):
                    test_case.mark_test_as_knownbug(RegressionBase.FAIL_WITH_WORD)
                    self.fail(error_message_prefix + error_message)
            else:
                self.fail(error_message_prefix + error_message)

    return test


def gen_one_test(base_dir: str, test: str, executor_path: str, modes):
    executor = Executor(executor_path)
    test_case = TestCase(os.path.join(base_dir, test), test)
    if test_case.test_mode not in modes:
        exit(10)
    test_func = _add_test(test_case, executor)
    setattr(RegressionBase, "test_{0}".format(test_case.name), test_func)


def _arg_parsing():
    parser = argparse.ArgumentParser()
    parser.add_argument(
        "--tool", required=False, help="tool executable path + optional args"
    )
    parser.add_argument("--timeout", required=False, help="timeout value")
    parser.add_argument("--modes", nargs="+", help="a list of modes that are supported")
    parser.add_argument("--regression", required=False, help="regression suite path")
    parser.add_argument(
        "--mode",
        required=False,
        help="tests to be executed [CORE, " "KNOWNBUG, FUTURE, THOROUGH",
    )
    parser.add_argument("--file", required=False, help="specific test to be executed")
    parser.add_argument(
        "--mark_knownbug_with_word",
        required=False,
        help="If test fails with word then mark it as a knownbug",
    )
    parser.add_argument(
        "--benchbringup",
        default=False,
        action="store_true",
        help="Flag to run a specific benchmark and collect logs in Github workflow",
    )

    parser.add_argument(
        "--smt_test",
        default=False,
        action="store_true",
        help="Replaces usual tests with crash check while producing formulas (adds --smt-formula-only).",
    )

    main_args = parser.parse_args()
    if main_args.timeout:
        RegressionBase.TIMEOUT = int(main_args.timeout)
    RegressionBase.FAIL_WITH_WORD = main_args.mark_knownbug_with_word

    regression_path = os.path.join(
        os.path.dirname(os.path.relpath(__file__)), main_args.regression
    )

    global BENCHMARK_BRINGUP
    if main_args.benchbringup:
        BENCHMARK_BRINGUP = True

    if main_args.smt_test:
        print("Checking SMT generation only")
        TestCase.RUN_ONLY = True
        TestCase.SMT_ONLY = True

    gen_one_test(regression_path, main_args.file, main_args.tool, main_args.modes)


def main():
    _arg_parsing()
    suite = unittest.TestLoader().loadTestsFromTestCase(RegressionBase)
    # run all test cases
    unittest.main(argv=[sys.argv[0], "-v"])


if __name__ == "__main__":
    main()

# Utilities for REPL. This helps us to do batch changes over all tests.
# Example:
# 1. Invoke python3 in shell
# 2. `import testing_tool`
# 3. `testing_tool.apply_transform_over_tests(testing_tool.print_test)`

# TODO We probably should obtain this from CMake somehow
TEST_SUITES = [
    "bitwuzla",
    "cbmc",
    "cheri-128",
    "cheri-c",
    "csmith",
    "cstd",
    "cuda/COM_sanity_checks",
    "cuda/Supported_long_time",
    "cuda/benchmarks",
    "cvc",
    "esbmc",
    "esbmc-cpp/algorithm",
    "esbmc-cpp/bug_fixes",
    "esbmc-cpp/cbmc",
    "esbmc-cpp/cpp",
    "esbmc-cpp/deque",
    "esbmc-cpp/gcc-template-tests",
    "esbmc-cpp/inheritance_bringup",
    "esbmc-cpp/list",
    "esbmc-cpp/map",
    "esbmc-cpp/unordered_map",
    "esbmc-cpp/multimap",
    "esbmc-cpp/multiset",
    "esbmc-cpp/unordered_set",
    "esbmc-cpp/OM_sanity_checks",
    "esbmc-cpp/polymorphism_bringup",
    "esbmc-cpp/priority_queue",
    "esbmc-cpp/queue",
    "esbmc-cpp/set",
    "esbmc-cpp/stack",
    "esbmc-cpp/stream",
    "esbmc-cpp/string",
    "esbmc-cpp/template",
    "esbmc-cpp/unix",
    "esbmc-cpp/vector",
    "esbmc-cpp/functional",
<<<<<<< HEAD
=======
    "esbmc-cpp/bitset",
>>>>>>> 4abbd7e1
    "esbmc-cpp11/constructors",
    "esbmc-cpp11/cpp",
    "esbmc-cpp11/new-delete",
    "esbmc-cpp11/reference",
    "esbmc-old",
    "esbmc-solidity",
    "esbmc-unix",
    "esbmc-unix2",
    "extensions",
    "floats",
    "floats-regression",
    "incremental-smt",
    "Interval-analysis-ibex-contractor",
    "jimple",
    "k-induction",
    "k-induction-parallel",
    "linux",
    "llvm",
    "mathsat",
    "nonz3",
    "python",
    "smtlib",
    "z3",
    "goto-coverage",
]


def apply_transform_over_tests(functor):
    # Always double check TEST_SUITE variable!
    script_dir_path = os.path.dirname(os.path.relpath(__file__))
    for base_dir in TEST_SUITES:
        test_cases = get_test_objects(os.path.join(script_dir_path, base_dir))
        for test_case in test_cases:
            functor(test_case)


def print_test(test: TestCase):
    print(str(test))<|MERGE_RESOLUTION|>--- conflicted
+++ resolved
@@ -370,10 +370,7 @@
     "esbmc-cpp/unix",
     "esbmc-cpp/vector",
     "esbmc-cpp/functional",
-<<<<<<< HEAD
-=======
     "esbmc-cpp/bitset",
->>>>>>> 4abbd7e1
     "esbmc-cpp11/constructors",
     "esbmc-cpp11/cpp",
     "esbmc-cpp11/new-delete",
