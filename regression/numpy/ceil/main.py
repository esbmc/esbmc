--- conflicted
+++ resolved
@@ -1,9 +1,5 @@
 import numpy as np
 
-<<<<<<< HEAD
-<<<<<<< HEAD
-=======
->>>>>>> 704536fad ([regression] added test cases for ceil in numpy)
 # Original test cases
 assert np.ceil(0.0) == 0.0
 assert np.ceil(1.2) == 2.0
@@ -61,11 +57,7 @@
 assert np.ceil(-1e-100) == 0.0
 
 print("All numpy.ceil edge cases passed!")
-<<<<<<< HEAD
-=======
+
 assert np.ceil(0.0) == 0.0
 assert np.ceil(1.2) == 2.0
-assert np.ceil(-1.8) == -1.0
->>>>>>> f86e3ad14 ([python] added test cases for numpy math functions (#2437))
-=======
->>>>>>> 704536fad ([regression] added test cases for ceil in numpy)+assert np.ceil(-1.8) == -1.0