--- conflicted
+++ resolved
@@ -1,17 +1,13 @@
 import numpy as np
 
-<<<<<<< HEAD
-<<<<<<< HEAD
 assert np.sin(0.0) >= 0.0
 assert np.sin(1.3591) <= 1.0
 assert np.sin(2.7182) >= 0.0
-=======
+
 assert np.sin(0.0) == 0.0
 assert np.sin(np.pi / 2) >= 1.0
 assert np.sin(np.pi) >= 0.0
->>>>>>> f86e3ad14 ([python] added test cases for numpy math functions (#2437))
-=======
+
 assert np.sin(0.0) >= 0.0
 assert np.sin(1.3591) <= 1.0
-assert np.sin(2.7182) >= 0.0
->>>>>>> 227449899 ([numpy] Add support for numpy.arccos() and some fixes (#2444))+assert np.sin(2.7182) >= 0.0