CORE
main.py
<<<<<<< HEAD
<<<<<<< HEAD
--multi-property
=======

>>>>>>> f86e3ad14 ([python] added test cases for numpy math functions (#2437))
=======
--multi-property
>>>>>>> 9adda6dfa ([numpy] enhance numpy math function verification coverage (#2445))
^VERIFICATION SUCCESSFUL$<|MERGE_RESOLUTION|>--- conflicted
+++ resolved
@@ -1,12 +1,4 @@
 CORE
 main.py
-<<<<<<< HEAD
-<<<<<<< HEAD
 --multi-property
-=======
-
->>>>>>> f86e3ad14 ([python] added test cases for numpy math functions (#2437))
-=======
---multi-property
->>>>>>> 9adda6dfa ([numpy] enhance numpy math function verification coverage (#2445))
 ^VERIFICATION SUCCESSFUL$