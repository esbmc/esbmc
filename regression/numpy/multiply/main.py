--- conflicted
+++ resolved
@@ -31,9 +31,6 @@
 assert result_10 == 1
 
 result_11 = np.multiply(9, -2)
-<<<<<<< HEAD
-assert result_11 == -18
-=======
 assert result_11 == -18
 
 result_12 = np.multiply([3,4],[1,3])
@@ -44,5 +41,4 @@
 d = np.array([2,2])
 result_13 = np.multiply(c, d)
 assert result_13[0] == 10
-assert result_13[1] == 8
->>>>>>> 3074bded
+assert result_13[1] == 8