--- conflicted
+++ resolved
@@ -1,7 +1,5 @@
 import numpy as np
 
-<<<<<<< HEAD
-<<<<<<< HEAD
 assert np.exp(1.0) >= 2.718
 assert np.exp(0.0) == 1.0
 assert np.exp(-1.0) <= 0.368 # e^-1 ≈ 0.3679
@@ -9,14 +7,4 @@
 assert np.exp(-0.1) < 1.0
 assert np.exp(-5.0) < 0.01
 assert np.exp(-10.0) < 5e-5
-assert np.exp(-20.0) < 2.1e-9
-<<<<<<< HEAD
-=======
-assert np.exp(1.0) >= np.e
-=======
-assert np.exp(1.0) >= 2.718
->>>>>>> 921e0757a ([regression] enabled test case for exp numpy function)
-assert np.exp(0.0) == 1.0
->>>>>>> f86e3ad14 ([python] added test cases for numpy math functions (#2437))
-=======
->>>>>>> 9adda6dfa ([numpy] enhance numpy math function verification coverage (#2445))+assert np.exp(-20.0) < 2.1e-9