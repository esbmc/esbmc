import numpy as np

<<<<<<< HEAD
<<<<<<< HEAD
# Basic rounding
=======
>>>>>>> f86e3ad14 ([python] added test cases for numpy math functions (#2437))
=======
# Basic rounding
>>>>>>> 9adda6dfa ([numpy] enhance numpy math function verification coverage (#2445))
assert np.round(1.2) == 1.0
assert np.round(1.8) == 2.0
assert np.round(-1.5) == -2.0
a = np.round(-1.8)
assert a == -2.0
<<<<<<< HEAD
<<<<<<< HEAD
=======
>>>>>>> 9adda6dfa ([numpy] enhance numpy math function verification coverage (#2445))

# Very small numbers
assert np.round(0.0000001) == 0.0
assert np.round(-0.0000001) == 0.0

# Large numbers
assert np.round(1234567.89) == 1234568.0
assert np.round(-1234567.89) == -1234568.0

# Already rounded
assert np.round(10.0) == 10.0
assert np.round(-10.0) == -10.0

<<<<<<< HEAD
=======
>>>>>>> f86e3ad14 ([python] added test cases for numpy math functions (#2437))
=======
>>>>>>> 9adda6dfa ([numpy] enhance numpy math function verification coverage (#2445))<|MERGE_RESOLUTION|>--- conflicted
+++ resolved
@@ -1,22 +1,11 @@
 import numpy as np
 
-<<<<<<< HEAD
-<<<<<<< HEAD
 # Basic rounding
-=======
->>>>>>> f86e3ad14 ([python] added test cases for numpy math functions (#2437))
-=======
-# Basic rounding
->>>>>>> 9adda6dfa ([numpy] enhance numpy math function verification coverage (#2445))
 assert np.round(1.2) == 1.0
 assert np.round(1.8) == 2.0
 assert np.round(-1.5) == -2.0
 a = np.round(-1.8)
 assert a == -2.0
-<<<<<<< HEAD
-<<<<<<< HEAD
-=======
->>>>>>> 9adda6dfa ([numpy] enhance numpy math function verification coverage (#2445))
 
 # Very small numbers
 assert np.round(0.0000001) == 0.0
@@ -28,10 +17,4 @@
 
 # Already rounded
 assert np.round(10.0) == 10.0
-assert np.round(-10.0) == -10.0
-
-<<<<<<< HEAD
-=======
->>>>>>> f86e3ad14 ([python] added test cases for numpy math functions (#2437))
-=======
->>>>>>> 9adda6dfa ([numpy] enhance numpy math function verification coverage (#2445))+assert np.round(-10.0) == -10.0