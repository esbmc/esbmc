CORE
main.py

<<<<<<< HEAD
<<<<<<< HEAD
^ERROR: '<=' not supported between instances of 'float' and 'str' at .*main\.py:1$
=======
^ERROR: '<=' not supported between instances of 'float' and 'str' at main.py:1$
>>>>>>> 8583563df ([regression] added test cases for casting)
=======
^ERROR: '<=' not supported between instances of 'float' and 'str' at .*main\.py:1$
>>>>>>> 1698df24f ([regression] fixed regular expression)<|MERGE_RESOLUTION|>--- conflicted
+++ resolved
@@ -1,12 +1,4 @@
 CORE
 main.py
 
-<<<<<<< HEAD
-<<<<<<< HEAD
-^ERROR: '<=' not supported between instances of 'float' and 'str' at .*main\.py:1$
-=======
-^ERROR: '<=' not supported between instances of 'float' and 'str' at main.py:1$
->>>>>>> 8583563df ([regression] added test cases for casting)
-=======
-^ERROR: '<=' not supported between instances of 'float' and 'str' at .*main\.py:1$
->>>>>>> 1698df24f ([regression] fixed regular expression)+^ERROR: '<=' not supported between instances of 'float' and 'str' at .*main\.py:1$