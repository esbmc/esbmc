--- conflicted
+++ resolved
@@ -1,8 +1,4 @@
 THOROUGH
 main.py
 --multi-property --force-malloc-success --unwind 3
-<<<<<<< HEAD
-^Properties\: 44 verified ✓ 42 passed, ✗ 2 failed$
-=======
-^Properties\:.*2 failed$
->>>>>>> 955d104b
+^Properties\:.*2 failed$