a = 2
b = 4

assert a is a
<<<<<<< HEAD
<<<<<<< HEAD
assert b is b
=======

>>>>>>> 42f154ce9 ([python] Fix unary negation (#2406))
=======
assert b is b
>>>>>>> 0ecf84c8c ([python] add support for Is and IsNot operators (#2480))<|MERGE_RESOLUTION|>--- conflicted
+++ resolved
@@ -2,12 +2,4 @@
 b = 4
 
 assert a is a
-<<<<<<< HEAD
-<<<<<<< HEAD
 assert b is b
-=======
-
->>>>>>> 42f154ce9 ([python] Fix unary negation (#2406))
-=======
-assert b is b
->>>>>>> 0ecf84c8c ([python] add support for Is and IsNot operators (#2480))