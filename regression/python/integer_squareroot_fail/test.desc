CORE
main.py
<<<<<<< HEAD
<<<<<<< HEAD
--incremental-bmc
=======
--function integer_squareroot --incremental-bmc
>>>>>>> e2b480c2a ([numpy] added integer_squareroot test case)
=======
--incremental-bmc
>>>>>>> 5b7dded0b ([numpy] added integer_squareroot test case)
^VERIFICATION FAILED$<|MERGE_RESOLUTION|>--- conflicted
+++ resolved
@@ -1,12 +1,4 @@
 CORE
 main.py
-<<<<<<< HEAD
-<<<<<<< HEAD
 --incremental-bmc
-=======
---function integer_squareroot --incremental-bmc
->>>>>>> e2b480c2a ([numpy] added integer_squareroot test case)
-=======
---incremental-bmc
->>>>>>> 5b7dded0b ([numpy] added integer_squareroot test case)
 ^VERIFICATION FAILED$