--- conflicted
+++ resolved
@@ -44,21 +44,10 @@
 
 l8 = [1.0]
 func2(l8)
-<<<<<<< HEAD
-<<<<<<< HEAD
-=======
->>>>>>> 9216cc719 ([python-frontend] Handling array literals (#2467))
 assert l8[0] == 2.0
 
 def bar(x:list[int]) -> None:
     assert x[0] == 1
 
 x = 0    
-<<<<<<< HEAD
-bar([1,2,3])
-=======
-assert l8[0] == 2.0
->>>>>>> f59fd87f9 ([python-frontend] Reuse C libm models for NumPy math functions (#2395))
-=======
-bar([1,2,3])
->>>>>>> 9216cc719 ([python-frontend] Handling array literals (#2467))+bar([1,2,3])