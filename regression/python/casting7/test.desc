--- conflicted
+++ resolved
@@ -1,16 +1,4 @@
 CORE
 main.py
 
-<<<<<<< HEAD
-<<<<<<< HEAD
-<<<<<<< HEAD
-^ERROR: '<' not supported between instances of 'float' and 'str' at .*main\.py:3$
-=======
-^ERROR: Unsupported ordered comparison between float and str$
->>>>>>> 8fc89cda7 ([python] check for float and str comparisons)
-=======
-^ERROR: '<' not supported between instances of 'float' and 'str' at main.py:3$
->>>>>>> e2a86215d ([python] improved report about the TypeError location)
-=======
-^ERROR: '<' not supported between instances of 'float' and 'str' at .*main\.py:3$
->>>>>>> be37252c6 ([regression] fixed regular expression)+^ERROR: '<' not supported between instances of 'float' and 'str' at .*main\.py:3$