CORE
main.py
<<<<<<< HEAD
<<<<<<< HEAD
--incremental-bmc
^VERIFICATION SUCCESSFUL$
=======

^VERIFICATION SUCCESSFUL$
>>>>>>> 9041d9851 ([python] improved support for power operator (**) (#2478))
=======
--incremental-bmc
^VERIFICATION SUCCESSFUL$
>>>>>>> 59fb1bf8f ([python] enhanced handling of true division (#2505))<|MERGE_RESOLUTION|>--- conflicted
+++ resolved
@@ -1,14 +1,4 @@
 CORE
 main.py
-<<<<<<< HEAD
-<<<<<<< HEAD
 --incremental-bmc
-^VERIFICATION SUCCESSFUL$
-=======
-
-^VERIFICATION SUCCESSFUL$
->>>>>>> 9041d9851 ([python] improved support for power operator (**) (#2478))
-=======
---incremental-bmc
-^VERIFICATION SUCCESSFUL$
->>>>>>> 59fb1bf8f ([python] enhanced handling of true division (#2505))+^VERIFICATION SUCCESSFUL$