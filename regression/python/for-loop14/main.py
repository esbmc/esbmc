word = ""
<<<<<<< HEAD
<<<<<<< HEAD
assert len(word) == 0
=======
>>>>>>> e7c955101 (Update stats-300s.txt)
=======
assert len(word) == 0
>>>>>>> a710fa95b (Improved memcpy function)
length = 0
for letter in word:
    length += 1
assert length == 0<|MERGE_RESOLUTION|>--- conflicted
+++ resolved
@@ -1,12 +1,5 @@
 word = ""
-<<<<<<< HEAD
-<<<<<<< HEAD
 assert len(word) == 0
-=======
->>>>>>> e7c955101 (Update stats-300s.txt)
-=======
-assert len(word) == 0
->>>>>>> a710fa95b (Improved memcpy function)
 length = 0
 for letter in word:
     length += 1
