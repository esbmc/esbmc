--- conflicted
+++ resolved
@@ -1,12 +1,4 @@
-<<<<<<< HEAD
-<<<<<<< HEAD
 KNOWNBUG
-=======
-CORE
->>>>>>> 8ce08b28a ([regression] added more test cases for chained comparisons)
-=======
-KNOWNBUG
->>>>>>> 59fb1bf8f ([python] enhanced handling of true division (#2505))
 main.py
 
 ^VERIFICATION FAILED$