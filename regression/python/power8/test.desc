KNOWNBUG
main.py
<<<<<<< HEAD
<<<<<<< HEAD
--incremental-bmc
=======

>>>>>>> 9041d9851 ([python] improved support for power operator (**) (#2478))
=======
--incremental-bmc
>>>>>>> 59fb1bf8f ([python] enhanced handling of true division (#2505))
^VERIFICATION SUCCESSFUL$<|MERGE_RESOLUTION|>--- conflicted
+++ resolved
@@ -1,12 +1,4 @@
 KNOWNBUG
 main.py
-<<<<<<< HEAD
-<<<<<<< HEAD
 --incremental-bmc
-=======
-
->>>>>>> 9041d9851 ([python] improved support for power operator (**) (#2478))
-=======
---incremental-bmc
->>>>>>> 59fb1bf8f ([python] enhanced handling of true division (#2505))
 ^VERIFICATION SUCCESSFUL$