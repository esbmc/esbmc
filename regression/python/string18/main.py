--- conflicted
+++ resolved
@@ -7,13 +7,6 @@
 
 def test_very_long_string():
     very_long = "x" * 1000  # 1000 character string
-<<<<<<< HEAD
-<<<<<<< HEAD
-=======
-    assert identity_string(very_long) == very_long
->>>>>>> 2b11dd71d ([python] enhanced string comparison handling (#2497))
-=======
->>>>>>> 928d8df54 ([python] avoid string comparison with sideeffects)
 
 def complex_identity(x: str) -> str:
     temp = x
@@ -33,14 +26,6 @@
 
 def test_multi_return():
     test_str = "multi_return"
-<<<<<<< HEAD
-<<<<<<< HEAD
-=======
-    assert multi_return_identity(test_str, True) == test_str
-    assert multi_return_identity(test_str, False) == test_str
->>>>>>> 2b11dd71d ([python] enhanced string comparison handling (#2497))
-=======
->>>>>>> 928d8df54 ([python] avoid string comparison with sideeffects)
 
 def fake_identity(x: str) -> str:
     if len(x) > 0:
@@ -59,13 +44,6 @@
 
 def test_recursive():
     test_str = "recursive"
-<<<<<<< HEAD
-<<<<<<< HEAD
-=======
-    assert recursive_identity(test_str, 0) == test_str
->>>>>>> 2b11dd71d ([python] enhanced string comparison handling (#2497))
-=======
->>>>>>> 928d8df54 ([python] avoid string comparison with sideeffects)
 
 def test_null_bytes():
     null_str = "test\0null"
