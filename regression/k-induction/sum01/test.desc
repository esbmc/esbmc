--- conflicted
+++ resolved
@@ -1,7 +1,3 @@
 main.c
-<<<<<<< HEAD
---k-induction-parallel  
-=======
 --k-induction-parallel --memlimit 12000000 --timeout 15m  
->>>>>>> d5df3d21
 ^VERIFICATION SUCCESSFUL$