--- conflicted
+++ resolved
@@ -54,12 +54,4 @@
             target.withdraw(msg.value);
         }
     }
-}
-
-<<<<<<< HEAD
-<<<<<<< HEAD
-=======
-
->>>>>>> 652ccf467 ([Solidity] function call with options (#2398))
-=======
->>>>>>> 7107ec709 ([solidity] improve overall performance (#2511))+}