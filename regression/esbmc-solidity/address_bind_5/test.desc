<<<<<<< HEAD
=======
CORE
contract.solast
--sol contract.sol --contract Base --k-induction --no-standard-check
^VERIFICATION FAILED$
>>>>>>> 0ad7495d4 ([Solidity] add support for several keywords and update modelling algorithm (#2405))<|MERGE_RESOLUTION|>--- conflicted
+++ resolved
@@ -1,7 +1,4 @@
-<<<<<<< HEAD
-=======
 CORE
 contract.solast
 --sol contract.sol --contract Base --k-induction --no-standard-check
-^VERIFICATION FAILED$
->>>>>>> 0ad7495d4 ([Solidity] add support for several keywords and update modelling algorithm (#2405))+^VERIFICATION FAILED$