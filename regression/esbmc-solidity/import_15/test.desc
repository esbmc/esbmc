--- conflicted
+++ resolved
@@ -1,22 +1,4 @@
-<<<<<<< HEAD
-<<<<<<< HEAD
 CORE
 contract.solast
-<<<<<<< HEAD
-<<<<<<< HEAD
 --sol contract.sol --incremental-bmc --no-standard-checks --contract A --base-k-step 2
-=======
-KNOWNBUG
-=======
-CORE
->>>>>>> 0f6d29c39 ([Solidity] Support Unit keywords && insufficient balance checks (#2393))
-contract.solast
---sol contract.sol --k-induction
->>>>>>> f27b28ce1 ([Solidity] Upgrade the AST merging algorithm for multiple files (#2392))
-=======
---sol contract.sol --k-induction --no-standard-checks
->>>>>>> 0ad7495d4 ([Solidity] add support for several keywords and update modelling algorithm (#2405))
-=======
---sol contract.sol --incremental-bmc --no-standard-checks --contract A --base-k-step 2
->>>>>>> 9aac25be5 ([solidity] fix reentry attack checks (#2422))
 ^VERIFICATION FAILED$