CORE
contract.solast
<<<<<<< HEAD
<<<<<<< HEAD
--function func_array_loop --sol contract.sol --k-induction
=======
--function func_array_loop --sol contract.sol
>>>>>>> f27b28ce1 ([Solidity] Upgrade the AST merging algorithm for multiple files (#2392))
=======
--function func_array_loop --sol contract.sol --k-induction
>>>>>>> 9aac25be5 ([solidity] fix reentry attack checks (#2422))
^VERIFICATION FAILED$<|MERGE_RESOLUTION|>--- conflicted
+++ resolved
@@ -1,12 +1,4 @@
 CORE
 contract.solast
-<<<<<<< HEAD
-<<<<<<< HEAD
 --function func_array_loop --sol contract.sol --k-induction
-=======
---function func_array_loop --sol contract.sol
->>>>>>> f27b28ce1 ([Solidity] Upgrade the AST merging algorithm for multiple files (#2392))
-=======
---function func_array_loop --sol contract.sol --k-induction
->>>>>>> 9aac25be5 ([solidity] fix reentry attack checks (#2422))
 ^VERIFICATION FAILED$