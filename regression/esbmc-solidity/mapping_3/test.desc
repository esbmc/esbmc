--- conflicted
+++ resolved
@@ -1,12 +1,4 @@
 CORE
 contract.solast
-<<<<<<< HEAD
-<<<<<<< HEAD
 --sol contract.sol --unwind 3 --no-unwinding-assertions   --contract Base --no-standard-checks
-=======
---sol contract.sol --unwind 3 --no-unwinding-assertions   --contract Base --no-pointer-check --no-standard-checks
->>>>>>> fa27ea0ea ([Cov & Sol] Coverage support for Solidity (#2389))
-=======
---sol contract.sol --unwind 3 --no-unwinding-assertions   --contract Base --no-standard-checks
->>>>>>> 7107ec709 ([solidity] improve overall performance (#2511))
 ^VERIFICATION SUCCESSFUL$