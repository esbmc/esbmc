CORE
contract.solast
<<<<<<< HEAD
<<<<<<< HEAD
--sol contract.sol --k-induction --no-standard-checks --contract Base
=======
--sol contract.sol --unwind 3 --no-unwinding-assertions   --no-pointer-check
>>>>>>> fa27ea0ea ([Cov & Sol] Coverage support for Solidity (#2389))
=======
--sol contract.sol --k-induction --no-standard-checks --contract Base
>>>>>>> 97c1e1f45 ([Solidity] Refactoring Mapping (#2468))
^VERIFICATION FAILED$<|MERGE_RESOLUTION|>--- conflicted
+++ resolved
@@ -1,12 +1,4 @@
 CORE
 contract.solast
-<<<<<<< HEAD
-<<<<<<< HEAD
 --sol contract.sol --k-induction --no-standard-checks --contract Base
-=======
---sol contract.sol --unwind 3 --no-unwinding-assertions   --no-pointer-check
->>>>>>> fa27ea0ea ([Cov & Sol] Coverage support for Solidity (#2389))
-=======
---sol contract.sol --k-induction --no-standard-checks --contract Base
->>>>>>> 97c1e1f45 ([Solidity] Refactoring Mapping (#2468))
 ^VERIFICATION FAILED$