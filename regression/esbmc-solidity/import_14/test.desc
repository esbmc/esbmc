--- conflicted
+++ resolved
@@ -1,12 +1,4 @@
-<<<<<<< HEAD
-<<<<<<< HEAD
 CORE
-=======
-KNOWNBUG
->>>>>>> f27b28ce1 ([Solidity] Upgrade the AST merging algorithm for multiple files (#2392))
-=======
-CORE
->>>>>>> 0f6d29c39 ([Solidity] Support Unit keywords && insufficient balance checks (#2393))
 contract.solast
 --sol contract.sol --k-induction
 ^VERIFICATION FAILED$