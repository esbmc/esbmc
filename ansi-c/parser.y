%{

/*
 * This parser is specified based on:
 *
 * c5.y, a ANSI-C grammar written by James A. Roskind.
 * "Portions Copyright (c) 1989, 1990 James A. Roskind".
 * (http://www.idiom.com/free-compilers/,
 * ftp://ftp.infoseek.com/ftp/pub/c++grammar/,
 * ftp://ftp.sra.co.jp/.a/pub/cmd/c++grammar2.0.tar.gz)
 */

#define PARSER ansi_c_parser

#include "ansi_c_parser.h"

int yyansi_clex();
extern char *yyansi_ctext;

#include "parser_static.inc"

#include "y.tab.h"

%}

%union {
  ansi_c_declarationt* decl;
  exprt *expr;
  exprt *loc;  // Might not be an exprt far in the future.
  typet *type;
  void *fake;
};

/*** token declaration **************************************************/

/*** ANSI-C keywords ***/

%token <loc> TOK_AUTO      "auto"
%token <loc> TOK_BOOL      "bool"
%token <loc> TOK_BREAK     "break"
%token <loc> TOK_CASE      "case"
%token <loc> TOK_CHAR      "char"
%token <loc> TOK_CONST     "const"
%token <loc> TOK_CONTINUE  "continue"
%token <loc> TOK_DEFAULT   "default"
%token <loc> TOK_DO        "do"
%token <loc> TOK_DOUBLE    "double"
%token <loc> TOK_ELSE      "else"
%token <loc> TOK_ENUM      "enum"
%token <loc> TOK_EXTERN    "extern"
%token <loc> TOK_FLOAT     "float"
%token <loc> TOK_FOR       "for"
%token <loc> TOK_GOTO      "goto"
%token <loc> TOK_IF        "if"
%token <loc> TOK_INLINE    "inline"
%token <loc> TOK_INT       "int"
%token <loc> TOK_LONG      "long"
%token <loc> TOK_REGISTER  "register"
%token <loc> TOK_RETURN    "return"
%token <loc> TOK_SHORT     "short"
%token <loc> TOK_SIGNED    "signed"
%token <loc> TOK_SIZEOF    "sizeof"
%token <loc> TOK_STATIC    "static"
%token <loc> TOK_STRUCT    "struct"
%token <loc> TOK_SWITCH    "switch"
%token <loc> TOK_TYPEDEF   "typedef"
%token <loc> TOK_UNION     "union"
%token <loc> TOK_UNSIGNED  "unsigned"
%token <loc> TOK_VOID      "void"
%token <loc> TOK_VOLATILE  "volatile"
%token <loc> TOK_WHILE     "while"

/*** multi-character operators ***/

<<<<<<< HEAD
%token <loc> TOK_ARROW
%token <loc> TOK_INCR
%token <loc> TOK_DECR
%token <loc> TOK_SHIFTLEFT
%token <loc> TOK_SHIFTRIGHT
%token <loc> TOK_LE
%token <loc> TOK_GE
%token <loc> TOK_EQ
%token <loc> TOK_NE
%token <loc> TOK_ANDAND
%token <loc> TOK_OROR
%token <loc> TOK_ELLIPSIS
=======
%token	TOK_ARROW
%token	TOK_INCR
%token	TOK_DECR
%token	TOK_SHIFTLEFT
%token	TOK_SHIFTRIGHT
%token	TOK_LE
%token	TOK_GE
%token	TOK_EQ
%token	TOK_NE
%token	TOK_ANDAND
%token	TOK_OROR
%token	TOK_ELLIPSIS
%token  TOK_ASM_STRING
%token  TOK_GCC_ASM_PAREN
>>>>>>> 9f5dcb86

/*** modifying assignment operators ***/

%token <loc> TOK_MULTASSIGN
%token <loc> TOK_DIVASSIGN
%token <loc> TOK_MODASSIGN
%token <loc> TOK_PLUSASSIGN
%token <loc> TOK_MINUSASSIGN
%token <loc> TOK_SLASSIGN
%token <loc> TOK_SRASSIGN
%token <loc> TOK_ANDASSIGN
%token <loc> TOK_EORASSIGN
%token <loc> TOK_ORASSIGN

/*** scanner parsed tokens (these have a value!) ***/

%token <expr> TOK_IDENTIFIER
%token <type> TOK_TYPEDEFNAME
%token <expr> TOK_INTEGER
%token <expr> TOK_FLOATING
%token <expr> TOK_CHARACTER
%token <expr> TOK_STRING

/*** extensions ***/

%token <loc> TOK_INT8
%token <loc> TOK_INT16
%token <loc> TOK_INT32
%token <loc> TOK_INT64
%token <loc> TOK_PTR32
%token <loc> TOK_PTR64
%token <loc> TOK_TYPEOF
%token <loc> TOK_GCC_ASM
%token <loc> TOK_MSC_ASM
%token <loc> TOK_BUILTIN_VA_ARG
%token <loc> TOK_BUILTIN_OFFSETOF

/*** special scanner reports ***/

%token <loc> TOK_SCANNER_ERROR	/* used by scanner to report errors */
%token <loc> TOK_SCANNER_EOF	/* used by scanner to report end of import */

/*** grammar selection ***/

%token <loc> TOK_PARSE_LANGUAGE
%token <loc> TOK_PARSE_EXPRESSION
%token <loc> TOK_PARSE_TYPE

/* Other single char terminals */
%token <loc> '(' ')' '[' ']' '.' '*' ',' '!' '~' '-' '+' '&' '/' '%' '>' '<'
%token <loc> '^' '|' '?' ':' '=' ';' '{' '}'

/*** priority, associativity, etc. definitions **************************/


%start	grammar

%expect 3	/* the famous "dangling `else'" ambiguity */
		/* results in one shift/reduce conflict   */
		/* that we don't want to be reported      */
		/* PLUS +2: KnR ambiguity */

/* Types */
%type <fake> grammar translation_unit external_definition_list
%type <fake> external_definition function_definition

%type <decl> function_head enumerator_declaration

%type <expr> string_literal_list primary_expression builtin_va_arg_expression
%type <expr> builtin_offsetof offsetof_member_designator statement_expression
%type <expr> postfix_expression member_name argument_expression_list
%type <expr> unary_expression cast_expression multiplicative_expression
%type <expr> additive_expression shift_expression relational_expression
%type <expr> equality_expression and_expression exclusive_or_expression
%type <expr> inclusive_or_expression logical_and_expression
%type <expr> logical_or_expression conditional_expression assignment_expression
%type <expr> comma_expression constant_expression comma_expression_opt
%type <expr> default_declaring_list declaring_list aggregate_key
%type <expr> member_declaration_list_opt member_declaration_list
%type <expr> member_declaration member_default_declaring_list
%type <expr> member_declaring_list member_declarator
%type <expr> member_identifier_declarator bit_field_size_opt bit_field_size
%type <expr> enum_key enumerator_list
%type <expr> enumerator_value_opt parameter_type_list KnR_parameter_list
%type <expr> KnR_parameter parameter_list parameter_declaration
%type <expr> identifier_or_typedef_name initializer_opt initializer
%type <expr> initializer_list designated_initializer designated_initializer_list
%type <expr> statement declaration_statement labeled_statement
%type <expr> compound_statement compound_scope statement_list
%type <expr> expression_statement selection_statement
%type <expr> declaration_or_expression_statement iteration_statement
%type <expr> jump_statement gcc_asm_statement msc_asm_statement
%type <expr> asm_commands asm_assembler_template
%type <expr> KnR_parameter_header_opt KnR_parameter_header
%type <expr> KnR_parameter_declaration
%type <expr> declarator identifier_declarator unary_identifier_declarator
%type <expr> postfix_identifier_declarator paren_identifier_declarator
%type <expr> identifier integer floating character string constant
%type <expr> declaration

%type <type> declaration_specifier type_specifier declaration_qualifier_list
%type <type> type_qualifier_list declaration_qualifier type_qualifier
%type <type> basic_declaration_specifier basic_type_specifier
%type <type> sue_declaration_specifier sue_type_specifier
%type <type> typedef_declaration_specifier typedef_type_specifier
%type <type> typeof_type_specifier ptr_type_specifier storage_class
%type <type> basic_type_name elaborated_type_name type_name
%type <type> typedef_declarator parameter_typedef_declarator
%type <type> clean_typedef_declarator clean_postfix_typedef_declarator
%type <type> paren_typedef_declarator paren_postfix_typedef_declarator
%type <type> simple_paren_typedef_declarator abstract_declarator
%type <type> parameter_abstract_declarator postfixing_abstract_declarator
%type <type> parameter_postfixing_abstract_declarator array_abstract_declarator
%type <type> unary_abstract_declarator parameter_unary_abstract_declarator
%type <type> postfix_abstract_declarator parameter_postfix_abstract_declarator
%type <type> typedef_name aggregate_name enum_name

%type <loc> volatile_opt asm_outputs asm_output
%type <loc> asm_output_list asm_inputs asm_input asm_input_list
%type <loc> asm_clobbered_registers asm_clobbered_registers_list

%{
/************************************************************************/
/*** rules **************************************************************/
/************************************************************************/
%}
%%

/*** Grammar selection **************************************************/

grammar: TOK_PARSE_LANGUAGE translation_unit {}
	| TOK_PARSE_EXPRESSION comma_expression
	{
	  PARSER.parse_tree.declarations.push_back(ansi_c_declarationt());
	  PARSER.parse_tree.declarations.back().swap(*$2);
	}
	| TOK_PARSE_TYPE type_name {}
	;

/*** Token with values **************************************************/


identifier:
	TOK_IDENTIFIER
	;

typedef_name:
	TOK_TYPEDEFNAME
	;

integer:
	TOK_INTEGER
	;

floating:
	TOK_FLOATING
	;

character:
	TOK_CHARACTER
	;

string:
	TOK_STRING
	;

/*** Constants **********************************************************/

/* note: the following has been changed from the ANSI-C grammar:	*/
/*	- constant includes string_literal_list (cleaner)		*/

constant:
	integer
	| floating
	| character
	| string_literal_list
	;

string_literal_list:
	string
	| string_literal_list string
	{ $$ = $1;
	  // do concatenation
	  $$->value($$->value().as_string()+$2->value().as_string());
	}
	;

/*** Expressions ********************************************************/

primary_expression:
	identifier
	| constant
	| '(' comma_expression ')'
	{ $$ = $2; }
	| statement_expression
	| builtin_va_arg_expression
	| builtin_offsetof
	;

builtin_va_arg_expression:
	TOK_BUILTIN_VA_ARG '(' assignment_expression ',' type_name ')'
	{
	  $$=$1;
	  $$->id("builtin_va_arg");
	  mto($$, $3);
	  $$->type().swap(*$5);
	}
	;

builtin_offsetof:
	TOK_BUILTIN_OFFSETOF '(' type_name ',' offsetof_member_designator ')'
	{
	  $$=$1;
	  $$->id("builtin_offsetof");
	  $$->offsetof_type(*$3);
	  $$->member_irep(*$5);
	}
	;

offsetof_member_designator:
          member_name
        | offsetof_member_designator '.' member_name
        | offsetof_member_designator '[' comma_expression ']'
        ;                  

statement_expression: '(' compound_statement ')'
	{ init(&$$, "sideeffect");
	  $$->statement("statement_expression");
          mto($$, $2);
	}
	;

postfix_expression:
	primary_expression
	| postfix_expression '[' comma_expression ']'
	{ binary($$, $1, $2, "index", $3); }
	| postfix_expression '(' ')'
	{ $$=$2;
	  set(*$$, "sideeffect");
	  $$->operands().resize(2);
	  $$->op0().swap(*$1);
	  $$->op1().clear();
	  $$->op1().id("arguments");
	  $$->statement("function_call");
	}
	| postfix_expression '(' argument_expression_list ')'
	{ $$=$2;
	  init(&$$, "sideeffect");
	  $$->statement("function_call");
	  $$->operands().resize(2);
	  $$->op0().swap(*$1);
	  $$->op1().swap(*$3);
	  $$->op1().id("arguments");
	}
	| postfix_expression '.' member_name
	{ $$=$2;
	  set(*$$, "member");
	  mto($$, $1);
	  $$->component_name($3->cmt_base_name());
	}
	| postfix_expression TOK_ARROW member_name
	{ $$=$2;
	  set(*$$, "ptrmember");
	  mto($$, $1);
	  $$->component_name($3->cmt_base_name());
	}
	| postfix_expression TOK_INCR
	{ $$=$2;
	  init(&$$, "sideeffect");
	  mto($$, $1);
	  $$->statement("postincrement");
	}
	| postfix_expression TOK_DECR
	{ $$=$2;
	  init(&$$, "sideeffect");
	  mto($$, $1);
	  $$->statement("postdecrement");
	}
	;

member_name:
	identifier
	| typedef_name
	{ $$ = (exprt *)$1; /* XXX typing */}
	;

argument_expression_list:
	assignment_expression
	{
	  init(&$$, "expression_list");
	  mto($$, $1);
	}
	| argument_expression_list ',' assignment_expression
	{
	  $$=$1;
	  mto($$, $3);
	}
	;

unary_expression:
	postfix_expression
	| TOK_INCR unary_expression
	{ $$=$1;
	  set(*$$, "sideeffect");
	  $$->statement("preincrement");
	  mto($$, $2);
	}
	| TOK_DECR unary_expression
	{ $$=$1;
	  set(*$$, "sideeffect");
	  $$->statement("predecrement");
	  mto($$, $2);
	}
	| '&' cast_expression
	{ $$=$1;
	  set(*$$, "address_of");
	  mto($$, $2);
	}
	| '*' cast_expression
	{ $$=$1;
	  set(*$$, "dereference");
	  mto($$, $2);
	}
	| '+' cast_expression
	{ $$=$1;
	  set(*$$, "unary+");
	  mto($$, $2);
	}
	| '-' cast_expression
	{ $$=$1;
	  set(*$$, "unary-");
	  mto($$, $2);
	}
	| '~' cast_expression
	{ $$=$1;
	  set(*$$, "bitnot");
	  mto($$, $2);
	}
	| '!' cast_expression
	{ $$=$1;
	  set(*$$, "not");
	  mto($$, $2);
	}
	| TOK_SIZEOF unary_expression
	{ $$=$1;
	  set(*$$, "sizeof");
	  mto($$, $2);
	}
	| TOK_SIZEOF '(' type_name ')'
	{ $$=$1;
	  set(*$$, "sizeof");
	  $$->sizeof_type(*$3);
	}
	;

cast_expression:
	unary_expression
	| '(' type_name ')' cast_expression
	{
	  $$=$1;
	  set(*$$, "typecast");
	  mto($$, $4);
	  $$->type().swap(*$2);
	}
	/* The following is a GCC extension
	   to allow a 'temporary union' */
	| '(' type_name ')' '{' designated_initializer_list '}'
	{
	  exprt tmp("designated_list");
	  tmp.operands().swap($5->operands());
	  $$=$1;
	  set(*$$, "typecast");
	  $$->move_to_operands(tmp);
	  $$->type().swap(*$2);
	}
	;

multiplicative_expression:
	cast_expression
	| multiplicative_expression '*' cast_expression
	{ binary($$, $1, $2, "*", $3); }
	| multiplicative_expression '/' cast_expression
	{ binary($$, $1, $2, "/", $3); }
	| multiplicative_expression '%' cast_expression
	{ binary($$, $1, $2, "mod", $3); }
	;

additive_expression:
	multiplicative_expression
	| additive_expression '+' multiplicative_expression
	{ binary($$, $1, $2, "+", $3); }
	| additive_expression '-' multiplicative_expression
	{ binary($$, $1, $2, "-", $3); }
	;

shift_expression:
	additive_expression
	| shift_expression TOK_SHIFTLEFT additive_expression
	{ binary($$, $1, $2, "shl", $3); }
	| shift_expression TOK_SHIFTRIGHT additive_expression
	{ binary($$, $1, $2, "shr", $3); }
	;

relational_expression:
	shift_expression
	| relational_expression '<' shift_expression
	{ binary($$, $1, $2, "<", $3); }
	| relational_expression '>' shift_expression
	{ binary($$, $1, $2, ">", $3); }
	| relational_expression TOK_LE shift_expression
	{ binary($$, $1, $2, "<=", $3); }
	| relational_expression TOK_GE shift_expression
	{ binary($$, $1, $2, ">=", $3); }
	;

equality_expression:
	relational_expression
	| equality_expression TOK_EQ relational_expression
	{ binary($$, $1, $2, "=", $3); }
	| equality_expression TOK_NE relational_expression
	{ binary($$, $1, $2, "notequal", $3); }
	;

and_expression:
	equality_expression
	| and_expression '&' equality_expression
	{ binary($$, $1, $2, "bitand", $3); }
	;

exclusive_or_expression:
	and_expression
	| exclusive_or_expression '^' and_expression
	{ binary($$, $1, $2, "bitxor", $3); }
	;

inclusive_or_expression:
	exclusive_or_expression
	| inclusive_or_expression '|' exclusive_or_expression
	{ binary($$, $1, $2, "bitor", $3); }
	;

logical_and_expression:
	inclusive_or_expression
	| logical_and_expression TOK_ANDAND inclusive_or_expression
	{ binary($$, $1, $2, "and", $3); }
	;

logical_or_expression:
	logical_and_expression
	| logical_or_expression TOK_OROR logical_and_expression
	{ binary($$, $1, $2, "or", $3); }
	;

conditional_expression:
	logical_or_expression
	| logical_or_expression '?' comma_expression ':' conditional_expression
	{ $$=$2;
	  init(&$$, "if");
	  mto($$, $1);
	  mto($$, $3);
	  mto($$, $5);
	}
	| logical_or_expression '?' ':' conditional_expression
	{ $$=$2;
	  init(&$$, "sideeffect");
	  $$->statement("gcc_conditional_expression");
	  mto($$, $1);
	  mto($$, $4);
	}
	;

assignment_expression:
	conditional_expression
	| cast_expression '=' assignment_expression
	{ binary($$, $1, $2, "sideeffect", $3); $$->statement("assign"); }
	| cast_expression TOK_MULTASSIGN assignment_expression
	{ binary($$, $1, $2, "sideeffect", $3); $$->statement("assign*"); }
	| cast_expression TOK_DIVASSIGN assignment_expression
	{ binary($$, $1, $2, "sideeffect", $3); $$->statement("assign_div"); }
	| cast_expression TOK_MODASSIGN assignment_expression
	{ binary($$, $1, $2, "sideeffect", $3); $$->statement("assign_mod"); }
	| cast_expression TOK_PLUSASSIGN assignment_expression
	{ binary($$, $1, $2, "sideeffect", $3); $$->statement("assign+"); }
	| cast_expression TOK_MINUSASSIGN assignment_expression
	{ binary($$, $1, $2, "sideeffect", $3); $$->statement("assign-"); }
	| cast_expression TOK_SLASSIGN assignment_expression
	{ binary($$, $1, $2, "sideeffect", $3); $$->statement("assign_shl"); }
	| cast_expression TOK_SRASSIGN assignment_expression
	{ binary($$, $1, $2, "sideeffect", $3); $$->statement("assign_shr"); }
	| cast_expression TOK_ANDASSIGN assignment_expression
	{ binary($$, $1, $2, "sideeffect", $3); $$->statement("assign_bitand"); }
	| cast_expression TOK_EORASSIGN assignment_expression
	{ binary($$, $1, $2, "sideeffect", $3); $$->statement("assign_bitxor"); }
	| cast_expression TOK_ORASSIGN assignment_expression
	{ binary($$, $1, $2, "sideeffect", $3); $$->statement("assign_bitor"); }
	;

comma_expression:
	assignment_expression
	| comma_expression ',' assignment_expression
	{ binary($$, $1, $2, "comma", $3); }
	;

constant_expression:
	assignment_expression
	;

comma_expression_opt:
	/* nothing */
	{ init(&$$); $$->make_nil(); }
	| comma_expression
	;

/*** Declarations *******************************************************/


declaration:
	declaration_specifier ';'
	{
	  $$ = (exprt*)$1;
	}
	| type_specifier ';'
	{
	  $$ = (exprt*)$1;
	}
	| declaring_list ';'
	{
	  $$ = $1;
	}
	| default_declaring_list ';'
	{
	  $$ = $1;
	}
	;

default_declaring_list:
	declaration_qualifier_list identifier_declarator
		{
		  init(&($<decl>$));
		  PARSER.new_declaration(*$1, *$2, *$<decl>$);
		}
	initializer_opt
		{
		  init(&($<expr>$));
		  $<expr>$->type()=*$1;
		  decl_statement(*$<expr>$, *$<decl>3, *$4);
		}
	| type_qualifier_list identifier_declarator
	{
	  init(&$<decl>$);
	  PARSER.new_declaration(*$1, *$2, *$<decl>$);
	}
	initializer_opt
	{
	  init(&$<expr>$);
	  $<expr>$->type()=*$1;
	  decl_statement(*$<expr>$, *$<decl>3, *$4);
	}
	| default_declaring_list ',' identifier_declarator
		{
		  init(&$<decl>$);
		  const irept &t=$1->type();
		  PARSER.new_declaration(t, *$3, *$<decl>$);
		}
		initializer_opt
	{
	  $<expr>$=$1;
	  decl_statement(*$<expr>$, *$<decl>4, *$5);
	}
	;

declaring_list:			/* DeclarationSpec */
	declaration_specifier declarator
		{
		  // the symbol has to be visible during initialization
		  init(&$<decl>$);
		  PARSER.new_declaration(*$1, *$2, *$<decl>$);
		}
		initializer_opt
	{
	  init(&$<expr>$);
	  $<expr>$->type()=*$1;
	  decl_statement(*$<expr>$, *$<decl>3, *$4);
	}
	| type_specifier declarator
		{
		  // the symbol has to be visible during initialization
		  init(&$<decl>$);
		  PARSER.new_declaration(*$1, *$2, *$<decl>$);
		}
		initializer_opt
	{
	  init(&$<expr>$);
	  $<expr>$->type()=*$1;
	  decl_statement(*$<expr>$, *$<decl>3, *$4);
	}
	| declaring_list ',' declarator
		{
		  init(&$<decl>$);
		  const irept &t=$1->type();
		  PARSER.new_declaration(t, *$3, *$<decl>$);
		}
		initializer_opt
	{
	  $<expr>$=$1;
	  decl_statement(*$<expr>$, *$<decl>4, *$5);
	}
	;

declaration_specifier:
	basic_declaration_specifier
	| sue_declaration_specifier
	| typedef_declaration_specifier
	;

type_specifier:
	basic_type_specifier
	| sue_type_specifier
	| typedef_type_specifier
	| typeof_type_specifier
	;

declaration_qualifier_list:
	storage_class
	| type_qualifier_list storage_class
	{
	  $$=$1;
	  merge_types($$, $2);
	}
	| declaration_qualifier_list declaration_qualifier
	{
	  $$=$1;
	  merge_types($$, $2);
	}
	;

type_qualifier_list:
	type_qualifier
	| type_qualifier_list type_qualifier
	{
	  $$=$1;
	  merge_types($$, $2);
	}
	;

declaration_qualifier:
	storage_class
	| type_qualifier
	;

type_qualifier:
	TOK_CONST      { $$=(typet*)$1; set(*$$, "const"); }
	| TOK_VOLATILE { $$=(typet*)$1; set(*$$, "volatile"); }
	;

basic_declaration_specifier:
	declaration_qualifier_list basic_type_name
	{
	  $$=$1;
	  merge_types($$, $2);
	}
	| basic_type_specifier storage_class
	{
	  $$=$1;
	  merge_types($$, $2);
	}
	| basic_declaration_specifier declaration_qualifier
	{
	  $$=$1;
	  merge_types($$, $2);
	}
	| basic_declaration_specifier basic_type_name
	{
	  $$=$1;
	  merge_types($$, $2);
	};

basic_type_specifier:
	basic_type_name
	| type_qualifier_list basic_type_name
	{
	  $$=$1;
	  merge_types($$, $2);
	}
	| basic_type_specifier type_qualifier
	{
	  $$=$1;
	  merge_types($$, $2);
	}
	| basic_type_specifier basic_type_name
	{
	  $$=$1;
	  merge_types($$, $2);
	};

sue_declaration_specifier:
	declaration_qualifier_list elaborated_type_name
	{
	  $$=$1;
	  merge_types($$, $2);
	}
	| sue_type_specifier storage_class
	{
	  $$=$1;
	  merge_types($$, $2);
	}
	| sue_declaration_specifier declaration_qualifier
	{
	  $$=$1;
	  merge_types($$, $2);
	}
	;

sue_type_specifier:
	elaborated_type_name
	| type_qualifier_list elaborated_type_name
	{
	  $$=$1;
	  merge_types($$, $2);
	}
	| sue_type_specifier type_qualifier
	{
	  $$=$1;
	  merge_types($$, $2);
	}
	;

typedef_declaration_specifier:	/* DeclarationSpec */
	typedef_type_specifier storage_class
	{
	  $$=$1;
	  merge_types($$, $2);
	}
	| declaration_qualifier_list typedef_name
	{
	  $$=$1;
	  merge_types($$, $2);
	}
	| typedef_declaration_specifier declaration_qualifier
	{
	  $$=$1;
	  merge_types($$, $2);
	}
	;

typedef_type_specifier:		/* Type */
	typedef_name
	| type_qualifier_list typedef_name
	{
	  $$=$1;
	  merge_types($$, $2);
	}
	| typedef_type_specifier type_qualifier
	{
	  $$=$1;
	  merge_types($$, $2);
	}
	;

typeof_type_specifier:
	TOK_TYPEOF '(' comma_expression ')'
	{ $$ = (typet*)$3;
	  locationt location=$$->location();
	  typet new_type("type_of");
	  new_type.subtype() = (typet &)*$$;
	  $$->swap(new_type);
	  $$->location()=location;
	  $$->is_expression(true);
	}
	| TOK_TYPEOF '(' ptr_type_specifier  ')'
	{ $$ = $3;
	  locationt location=$$->location();
	  typet new_type("type_of");
	  new_type.subtype() = (typet &)*$$;
	  $$->swap(new_type);
	  $$->location()=location;
	  $$->is_expression(false);
	}
	;

ptr_type_specifier:
	type_specifier
	| ptr_type_specifier '*'
	{ $$ = $1;
	  locationt location=$$->location();
	  typet new_type("pointer");
	  new_type.subtype() = *$$;
	  $$->swap(new_type);
	  $$->location()=location;
	}
	;

storage_class:
	TOK_TYPEDEF    { $$=(typet*)$1; set(*$$, "typedef"); }
	| TOK_EXTERN   { $$=(typet*)$1; set(*$$, "extern"); }
	| TOK_STATIC   { $$=(typet*)$1; set(*$$, "static"); }
	| TOK_AUTO     { $$=(typet*)$1; set(*$$, "auto"); }
	| TOK_REGISTER { $$=(typet*)$1; set(*$$, "register"); }
	| TOK_INLINE   { $$=(typet*)$1; set(*$$, "inline"); }
	;

basic_type_name:
	TOK_INT        { $$=(typet*)$1; set(*$$, "int"); }
	| TOK_INT8     { $$=(typet*)$1; set(*$$, "int8"); }
	| TOK_INT16    { $$=(typet*)$1; set(*$$, "int16"); }
	| TOK_INT32    { $$=(typet*)$1; set(*$$, "int32"); }
	| TOK_INT64    { $$=(typet*)$1; set(*$$, "int64"); }
	| TOK_PTR32    { $$=(typet*)$1; set(*$$, "ptr32"); }
	| TOK_PTR64    { $$=(typet*)$1; set(*$$, "ptr64"); }
	| TOK_CHAR     { $$=(typet*)$1; set(*$$, "char"); }
	| TOK_SHORT    { $$=(typet*)$1; set(*$$, "short"); }
	| TOK_LONG     { $$=(typet*)$1; set(*$$, "long"); }
	| TOK_FLOAT    { $$=(typet*)$1; set(*$$, "float"); }
	| TOK_DOUBLE   { $$=(typet*)$1; set(*$$, "double"); }
	| TOK_SIGNED   { $$=(typet*)$1; set(*$$, "signed"); }
	| TOK_UNSIGNED { $$=(typet*)$1; set(*$$, "unsigned"); }
	| TOK_VOID     { $$=(typet*)$1; set(*$$, "empty"); }
	| TOK_BOOL     { $$=(typet*)$1; set(*$$, "bool"); }
	;

elaborated_type_name:
	aggregate_name
	| enum_name
	;

aggregate_name:
	aggregate_key
		{
		  // an anon struct
		  exprt symbol("symbol");

		  symbol.cmt_base_name(PARSER.get_anon_name());

		  init(&$<expr>$);
		  PARSER.new_declaration(*$1, symbol, *$<expr>$, true);
		}
		'{' member_declaration_list_opt '}'
	{
	  typet &type=$<expr>2->type();
	  irept comp = type.components();
	  comp.get_sub() = (std::vector<irept> &)$4->operands();
	  type.components(comp);
          $4->operands().clear();

	  // grab symbol
	  init(&$$, "symbol");
	  $$->identifier($<expr>2->name());
	  $$->location()=$<expr>2->location();

	  PARSER.move_declaration(*$<expr>2);
	}
	| aggregate_key identifier_or_typedef_name
		{
		  PARSER.new_declaration(*$1, *$2, *$<expr>$, true);

		  exprt tmp(*$<expr>$);
		  tmp.type().id("incomplete_"+tmp.type().id_string());
		  PARSER.move_declaration(tmp);
		}
		'{' member_declaration_list_opt '}'
	{
	  typet &type=$<expr>3->type();
	  irept comp = type.components();
	  comp.get_sub() = (std::vector<irept> &)$5->operands();
	  type.components(comp);
          $5->operands().clear();

	  // grab symbol
	  init(&$$, "symbol");
	  $$->identifier($<expr>3->name());
	  $$->location()=$<expr>3->location();

	  PARSER.move_declaration(*$<expr>3);
	}
	| aggregate_key identifier_or_typedef_name
	{
	  do_tag((typet&)*$1, (typet&)*$2);
	  $$=(typet*)$2;
	}
	;

aggregate_key:
	TOK_STRUCT
	{ $$=$1; set(*$$, "struct"); }
	| TOK_UNION
	{ $$=$1; set(*$$, "union"); }
	;

member_declaration_list_opt:
		  /* Nothing */
	{
	  init(&$$, "declaration_list");
	}
	| member_declaration_list
	;

member_declaration_list:
	  member_declaration
	| member_declaration_list member_declaration
	{
	  assert($1->id()=="declaration_list");
	  assert($2->id()=="declaration_list");
	  $$=$1;
	  Forall_operands(it, *$2)
	    $$->move_to_operands(*it);
	  $2->clear();
	}
	;

member_declaration:
	member_declaring_list ';'
	| member_default_declaring_list ';'
	| ';' /* empty declaration */
	{
	  init(&$$, "declaration_list");
	}
	;

member_default_declaring_list:
	type_qualifier_list member_identifier_declarator
	{
	  init(&$$, "declaration_list");

	  exprt declaration;

	  PARSER.new_declaration(*$1, *$2, declaration, false, false);

	  $$->move_to_operands(declaration);
	}
	| member_default_declaring_list ',' member_identifier_declarator
	{
	  exprt declaration;

	  typet type;
	  PARSER.new_declaration(*$1, *$3, declaration, false, false);

	  $$=$1;
	  $$->move_to_operands(declaration);
	}
	;

member_declaring_list:
	type_specifier member_declarator
	{
	  init(&$$, "declaration_list");

	  // save the type_specifier
	  $$->declaration_type(*$1);

	  exprt declaration;
	  PARSER.new_declaration(*$1, *$2, declaration, false, false);

	  $$->move_to_operands(declaration);
	}
	| member_declaring_list ',' member_declarator
	{
	  exprt declaration;

	  irept declaration_type($1->declaration_type());
	  PARSER.new_declaration(declaration_type, *$3, declaration, false, false);

	  $$=$1;
	  $$->move_to_operands(declaration);
	}
	;

member_declarator:
	declarator bit_field_size_opt
	{
	  if(!$2->is_nil())
	  {
	    $$=$2;
	    // Shift name of member upwards
	    $$->decl_ident($1->decl_ident());
	    $1->remove("decl_ident");
	    ((typet*)$$)->subtype() = ((typet*)$1)->subtype();
	  }
	  else
	    $$=$1;
	}
	| /* empty */
	{
	  init(&$$);
	  $$->make_nil();
	}
	| bit_field_size
	{
	  $$=$1;
	  ((typet*)$$)->subtype().make_nil();
	}
	;

member_identifier_declarator:
	identifier_declarator
		{ /* note: this mid-rule action (suggested by the grammar) */
		  /*       is not used because we don't have direct access */
		  /*       to the declaration specifier; therefore the     */
		  /*       symbol table is not updated ASAP (which is only */
		  /*       a minor problem; bit_field_size_opt expression  */
		  /*       cannot use the identifier_declarator)           */
		 }
		bit_field_size_opt
	{
	  $$=$1;
	  if(!$3->is_nil())
	    merge_types((typet&)*$$, (typet&)*$3);
	}
	| bit_field_size
	{
	  // TODO
	  assert(0);
	}
	;

bit_field_size_opt:
	/* nothing */
	{
	  init(&$$);
	  $$->make_nil();
	}
	| bit_field_size
	;

bit_field_size:			/* Expression */
	':' constant_expression
	{
	  $$=$1; set(*$$, "c_bitfield");
	  $$->size(*$2);
	}
	;

/* note: although the grammar didn't suggest mid-rule actions here	*/
/*       we handle enum exactly like struct/union			*/
enum_name:			/* Type */
	enum_key
		{
		  // an anon enum
		  exprt symbol("symbol");
		  symbol.cmt_base_name(PARSER.get_anon_name());

		  init(&$<expr>$);
		  PARSER.new_declaration(*$1, symbol, *$<expr>$, true);

		  exprt tmp(*$<expr>$);
		  PARSER.move_declaration(tmp);
		}
		'{' enumerator_list '}'
	{
	  // grab symbol
	  init(&$$, "symbol");
	  $$->identifier($<expr>2->name());
	  $$->location()=$<expr>2->location();

	  do_enum_members(*$$, *$4);

	  PARSER.move_declaration(*$<expr>2);
	}
	| enum_key identifier_or_typedef_name
		{ /* !!! mid-rule action !!! */
		  init(&$<expr>$);
		  PARSER.new_declaration(*$1, *$2, *$<expr>$, true);

		  exprt tmp(*$<expr>$);
		  PARSER.move_declaration(tmp);
		}
		'{' enumerator_list '}'
	{
	  // grab symbol
	  init(&$$, "symbol");
	  $$->identifier($<expr>3->name());
	  $$->location()=$<expr>3->location();

	  do_enum_members(*$$, *$5);

	  PARSER.move_declaration(*$<expr>3);
	}
	| enum_key identifier_or_typedef_name
	{
	  do_tag((typet&)*$1, (typet&)*$2);
	  $$=(typet*)$2;
	}
	;

enum_key: TOK_ENUM
	{
	  $$=$1;
	  set(*$$, "c_enum");
	}
	;

enumerator_list:		/* MemberList */
	enumerator_declaration
	{
	  init(&$$);
	  mto($$, $1);
	}
	| enumerator_list ',' enumerator_declaration
	{
	  $$=$1;
	  mto($$, $3);
	}
	| enumerator_list ','
	{
	  $$=$1;
	}
	;

enumerator_declaration:
	  identifier_or_typedef_name enumerator_value_opt
	{
	  init(&$$);
	  irept type("enum");
	  PARSER.new_declaration(type, *$1, *$$);
	  $$->is_macro(true);
	  $$->decl_value() = *$2;
	}
	;

enumerator_value_opt:		/* Expression */
	/* nothing */
	{
	  init(&$$);
	  $$->make_nil();
	}
	| '=' constant_expression
	{
	  $$=$2;
	}
	;

parameter_type_list:		/* ParameterList */
	parameter_list
	| parameter_list ',' TOK_ELLIPSIS
	{
	  typet tmp("ansi_c_ellipsis");
	  $$=$1;
	  ((typet &)*$$).move_to_subtypes(tmp);
	}
	| KnR_parameter_list
	;

KnR_parameter_list:
	KnR_parameter
	{
          init(&$$, "arguments");
          mts((typet*)$$, (typet*)$1);
	}
	| KnR_parameter_list ',' KnR_parameter
	{
          $$=$1;
          mts((typet*)$$, (typet*)$3);
	}
	;

KnR_parameter: identifier
	{
          init(&$$);
	  irept type("KnR");
	  PARSER.new_declaration(type, *$1, *$$);
	}
	;

parameter_list:
	parameter_declaration
	{
	  init(&$$, "arguments");
	  mts((typet*)$$, (typet*)$1);
	}
	| parameter_list ',' parameter_declaration
	{
	  $$=$1;
	  mts((typet*)$$, (typet*)$3);
	}
	;

parameter_declaration:
	declaration_specifier
	{
	  init(&$$);
	  exprt nil;
	  nil.make_nil();
	  PARSER.new_declaration(*$1, nil, *$$);
	}
	| declaration_specifier parameter_abstract_declarator
	{
	  init(&$$);
	  PARSER.new_declaration(*$1, *$2, *$$);
	}
	| declaration_specifier identifier_declarator
	{
	  init(&$$);
	  PARSER.new_declaration(*$1, *$2, *$$);
	}
	| declaration_specifier parameter_typedef_declarator
	{
          // the second tree is really the argument -- not part
          // of the type!
	  init(&$$);
	  PARSER.new_declaration(*$1, *$2, *$$);
	}
	| declaration_qualifier_list
	{
	  init(&$$);
	  exprt nil;
	  nil.make_nil();
	  PARSER.new_declaration(*$1, nil, *$$);
	}
	| declaration_qualifier_list parameter_abstract_declarator
	{
	  init(&$$);
	  PARSER.new_declaration(*$1, *$2, *$$);
	}
	| declaration_qualifier_list identifier_declarator
	{
	  init(&$$);
	  PARSER.new_declaration(*$1, *$2, *$$);
	}
	| type_specifier
	{
	  init(&$$);
	  exprt nil;
	  nil.make_nil();
	  PARSER.new_declaration(*$1, nil, *$$);
	}
	| type_specifier parameter_abstract_declarator
	{
	  init(&$$);
	  PARSER.new_declaration(*$1, *$2, *$$);
	}
	| type_specifier identifier_declarator
	{
	  init(&$$);
	  PARSER.new_declaration(*$1, *$2, *$$);
	}
	| type_specifier parameter_typedef_declarator
	{
          // the second tree is really the argument -- not part
          // of the type!
	  init(&$$);
	  PARSER.new_declaration(*$1, *$2, *$$);
	}
	| type_qualifier_list
	{
	  init(&$$);
	  exprt nil;
	  nil.make_nil();
	  PARSER.new_declaration(*$1, nil, *$$);
	}
	| type_qualifier_list parameter_abstract_declarator
	{
	  init(&$$);
	  PARSER.new_declaration(*$1, *$2, *$$);
	}
	| type_qualifier_list identifier_declarator
	{
	  init(&$$);
	  PARSER.new_declaration(*$1, *$2, *$$);
	}
	;

identifier_or_typedef_name:
	identifier
	| typedef_name
	{ $$ = (exprt*)$1; /* XXX typing */}
	;

type_name:
	type_specifier
	| type_specifier abstract_declarator
	{
	  $$=$1;
	  make_subtype(*$$, *$2);
	}
	| type_qualifier_list
	| type_qualifier_list abstract_declarator
	{
	  $$=$1;
	  make_subtype(*$$, *$2);
	}
	;

initializer_opt:
	/* nothing */
	{
	  init(&$$);
	  $$->make_nil();
	}
	| '=' initializer
	{ $$ = $2; }
	;

/* note: the following has been changed from the ANSI-C grammar:	*/
/*	- an initializer is not an assignment_expression,		*/
/*	  but a constant_expression					*/
/*	  (which probably is the case anyway for 99.9% of C programs)	*/

initializer:
	'{' initializer_list '}'
	{
	  $$=$1;
	  set(*$$, "constant");
	  $$->type().id("incomplete_array");
	  $$->operands().swap($2->operands());
	}
	| '{' initializer_list ',' '}'
	{
	  $$=$1;
	  set(*$$, "constant");
	  $$->type().id("incomplete_array");
	  $$->operands().swap($2->operands());
	}
	| constant_expression	/* was: assignment_expression */
	| '{' designated_initializer_list '}'
	{
	  $$=$1;
	  set(*$$, "designated_list");
	  $$->operands().swap($2->operands());
	}
	;

initializer_list:
	initializer
	{
	  $$=$1;
	  exprt tmp;
	  tmp.swap(*$$);
	  $$->clear();
	  $$->move_to_operands(tmp);
	}
	| initializer_list ',' initializer
	{
	  $$=$1;
	  mto($$, $3);
	}
	;

/* GCC extension: designated initializer */
designated_initializer:
          /* empty */
        {
	  init(&$$);
	  $$->make_nil();
        }
        | '.' identifier '=' initializer
        {
          $$=$1;
          $$->id("designated_initializer");
          $$->component_name($2->cmt_base_name());
          $$->move_to_operands(*$4);
        }
        ;

designated_initializer_list:
	designated_initializer
	{
	  $$=$1;
	  exprt tmp;
	  tmp.swap(*$$);
	  $$->clear();

	  if(tmp.is_not_nil())
            $$->move_to_operands(tmp);
	}
	| designated_initializer_list ',' designated_initializer
	{
	  $$=$1;
	  if($3->is_not_nil())
	    mto($$, $3);
	}
	;

/*** Statements *********************************************************/

statement:
	  labeled_statement
	| compound_statement
	| declaration_statement
	| expression_statement
	| selection_statement
	| iteration_statement
	| jump_statement
	| gcc_asm_statement
	| msc_asm_statement
	;

declaration_statement:
	declaration
	{
	  init(&$$);
	  statement(*$$, "decl-block");
	  $$->operands().swap($1->operands());
	}
	;

labeled_statement:
	identifier_or_typedef_name ':' statement
	{
	  $$=$2;
	  statement(*$$, "label");
	  $$->label($1->cmt_base_name());
	  mto($$, $3);
	}
	| TOK_CASE constant_expression ':' statement
	{
	  $$=$1;
	  statement(*$$, "label");
	  mto($$, $4);
	  exprt tmp("");
	  tmp.move_to_operands(*$2);
	  $$->case_irep(tmp);
	}
	| TOK_DEFAULT ':' statement
	{
	  $$=$1;
	  statement(*$$, "label");
	  mto($$, $3);
	  $$->dfault(true);
	}
	;

/* note: the following has been changed from the ANSI-C grammar:	*/
/*	- rule compound_scope is used to prepare an inner scope for	*/
/*	  each compound_statement (and to obtain the line infos)	*/

compound_statement:
	compound_scope '{' '}'
	{
	  $$=$2;
	  statement(*$$, "block");
	  $$->end_location($3->location());
	  PARSER.pop_scope();
	}
	| compound_scope '{' statement_list '}'
	{
	  $$=$3;
	  $$->location()=$2->location();
	  $$->end_location($4->location());
	  PARSER.pop_scope();
	}
	;

compound_scope:
	/* nothing */
	{
	  unsigned prefix=++PARSER.current_scope().compound_counter;
	  PARSER.new_scope(i2string(prefix)+"::");
	}
	;

statement_list:
	statement
	{
	  $$=$1;
	  to_code(*$$).make_block();
	}
	| statement_list statement
	{
	  mto($$, $2);
	}
	;

expression_statement:
	comma_expression_opt ';'
	{
	  $$=$2;

	  if($1->is_nil())
	    statement(*$$, "skip");
	  else
	  {
	    statement(*$$, "expression");
	    mto($$, $1);
	  }
	}
	;

selection_statement:
	  TOK_IF '(' comma_expression ')' statement
	{
	  $$=$1;
	  statement(*$$, "ifthenelse");
	  mto($$, $3);
	  mto($$, $5);
	}
	| TOK_IF '(' comma_expression ')' statement TOK_ELSE statement
	{
	  $$=$1;
	  statement(*$$, "ifthenelse");
	  mto($$, $3);
	  mto($$, $5);
	  mto($$, $7);
	}
	| TOK_SWITCH '(' comma_expression ')' statement
	{
	  $$=$1;
	  statement(*$$, "switch");
	  mto($$, $3);
	  mto($$, $5);
	}
	;

declaration_or_expression_statement:
	  declaration_statement
	| expression_statement
	;

iteration_statement:
	TOK_WHILE '(' comma_expression_opt ')' statement
	{
	  $$=$1;
	  statement(*$$, "while");
	  mto($$, $3);
	  mto($$, $5);
	}
	| TOK_DO statement TOK_WHILE '(' comma_expression ')' ';'
	{
	  $$=$1;
	  statement(*$$, "dowhile");
	  mto($$, $5);
	  mto($$, $2);
	}
	| TOK_FOR '(' declaration_or_expression_statement
		comma_expression_opt ';' comma_expression_opt ')' statement
	{
	  $$=$1;
	  statement(*$$, "for");
	  mto($$, $3);
	  mto($$, $4);
	  mto($$, $6);
	  mto($$, $8);
	}
	;

jump_statement:
	TOK_GOTO identifier_or_typedef_name ';'
	{
	  $$=$1;
	  statement(*$$, "goto");
	  $$->destination($2->cmt_base_name());
	}
	| TOK_CONTINUE ';'
	{ $$=$1; statement(*$$, "continue"); }
	| TOK_BREAK ';'
	{ $$=$1; statement(*$$, "break"); }
	| TOK_RETURN ';'
	{ $$=$1; statement(*$$, "return"); }
	| TOK_RETURN comma_expression ';'
	{ $$=$1; statement(*$$, "return"); mto($$, $2); }
	;

gcc_asm_statement:
	TOK_GCC_ASM_PAREN volatile_opt '(' gcc_asm_commands ')' ';'
	{ $$=$1;
<<<<<<< HEAD
	  statement(*$$, "asm");
	  $$->flavor("gcc"); }
=======
	  statement($$, "asm");
	  stack($$).set("flavor", "gcc");
	  stack($$).operands().swap(stack($4).operands());
	}
	| TOK_GCC_ASM_PAREN '{' TOK_ASM_STRING '}'
	{
	  $$=$1;
	  statement($$, "asm");
	  stack($$).set("flavor", "gcc");
	  mto($$, $3);
	}
>>>>>>> 9f5dcb86
	;


msc_asm_statement:
	TOK_MSC_ASM '{' TOK_STRING '}'
	{ $$=$1;
	  statement(*$$, "asm");
	  $$->flavor("msc"); }
	| TOK_MSC_ASM TOK_STRING
	{ $$=$1;
	  statement(*$$, "asm");
	  $$->flavor("msc"); }
	;

volatile_opt:
	{ $$ = NULL; }
          /* nothing */
        | TOK_VOLATILE
        ;

/* asm ( assembler template
           : output operands                  // optional
           : input operands                   // optional
           : list of clobbered registers      // optional
           );
*/

gcc_asm_commands:
	gcc_asm_assembler_template
	  {
	    init($$);
	    mto($$, $1);
	  }
	| gcc_asm_assembler_template gcc_asm_outputs
	  {
	    init($$);
	    mto($$, $1);
	  }
	| gcc_asm_assembler_template gcc_asm_outputs gcc_asm_inputs
	  {
	    init($$);
	    mto($$, $1);
	  }
	| gcc_asm_assembler_template gcc_asm_outputs gcc_asm_inputs gcc_asm_clobbered_registers
	  {
	    init($$);
	    mto($$, $1);
	  }
	;

gcc_asm_assembler_template: string_literal_list
	  ;

gcc_asm_outputs:
	  ':' gcc_asm_output_list
	| ':'
	;

<<<<<<< HEAD
asm_output:
          string '(' comma_expression ')'
	{ }
        ;
=======
gcc_asm_output:
	  string_literal_list '(' comma_expression ')'
	| '[' identifier_or_typedef_name ']'
	  string_literal_list '(' comma_expression ')'
	;
>>>>>>> 9f5dcb86

gcc_asm_output_list:
	  gcc_asm_output
	| gcc_asm_output_list ',' gcc_asm_output
	;

gcc_asm_inputs:
	  ':' gcc_asm_input_list
	| ':'
	;

<<<<<<< HEAD
asm_input:
          string '(' comma_expression ')'
	{ }
        ;
=======
gcc_asm_input:
	  string_literal_list '(' comma_expression ')'
	| '[' identifier_or_typedef_name ']'
	  string_literal_list '(' comma_expression ')'
	;
>>>>>>> 9f5dcb86

gcc_asm_input_list:
	  gcc_asm_input
	| gcc_asm_input_list ',' gcc_asm_input

gcc_asm_clobbered_registers:
	  ':' gcc_asm_clobbered_registers_list
	| ':'
	;

<<<<<<< HEAD
asm_clobbered_registers_list:
          string
	{ }
        | asm_clobbered_registers_list ',' string
        ;
=======
gcc_asm_clobbered_register:
	  string_literal_list
	;

gcc_asm_clobbered_registers_list:
	  gcc_asm_clobbered_register
	| gcc_asm_clobbered_registers_list ',' gcc_asm_clobbered_register
	;
>>>>>>> 9f5dcb86

/*** External Definitions ***********************************************/


/* note: the following has been changed from the ANSI-C grammar:	*/
/*	- translation unit is allowed to be empty!			*/

translation_unit: { }
	/* nothing */
	| external_definition_list
	;

external_definition_list:
	external_definition
	| external_definition_list external_definition
	;

external_definition:
	function_definition
	| declaration
	{ }
	| ';' {} // empty declaration
	;

function_definition:
	function_head KnR_parameter_header_opt compound_statement
	{ 
          $1->decl_value() = *$3;
          PARSER.pop_scope();
          PARSER.move_declaration(*$1);
          PARSER.function="";
	}
	/* This is a GCC extension */
	| function_head KnR_parameter_header_opt gcc_asm_statement
	{ 
          // we ignore the value for now
          //$1->decl_value() = *$3;
          PARSER.pop_scope();
          PARSER.move_declaration(*$1);
          PARSER.function="";
	}
	;

KnR_parameter_header_opt:
          /* empty */
	{ $$ = NULL; }
	| KnR_parameter_header
	;

KnR_parameter_header:
	  KnR_parameter_declaration
	| KnR_parameter_header KnR_parameter_declaration
	;

KnR_parameter_declaration: declaring_list ';'
	;

function_head:
	identifier_declarator /* void */
	{
	  init(&$$);
	  irept type("int");
	  PARSER.new_declaration(type, *$1, *$$);
	  create_function_scope(*$$);
	}
	| declaration_specifier declarator
	{
	  init(&$$);
	  PARSER.new_declaration(*$1, *$2, *$$);
	  create_function_scope(*$$);
	}
	| type_specifier declarator
	{
	  init(&$$);
	  PARSER.new_declaration(*$1, *$2, *$$);
	  create_function_scope(*$$);
	}
	| declaration_qualifier_list identifier_declarator
	{
	  init(&$$);
	  PARSER.new_declaration(*$1, *$2, *$$);
	  create_function_scope(*$$);
	}
	| type_qualifier_list identifier_declarator
	{
	  init(&$$);
	  PARSER.new_declaration(*$1, *$2, *$$);
	  create_function_scope(*$$);
	}
	;

declarator:
	identifier_declarator
	| typedef_declarator
	{ $$ = (exprt*)$1; /* XXX typing */ }
	;

typedef_declarator:
	paren_typedef_declarator
	| parameter_typedef_declarator
	;

parameter_typedef_declarator:
	typedef_name
	| typedef_name postfixing_abstract_declarator
	{
	  $$=$1;
	  make_subtype(*$$, *$2);
	}
	| clean_typedef_declarator
	;

clean_typedef_declarator:	/* Declarator */
	clean_postfix_typedef_declarator
	| '*' parameter_typedef_declarator
	{
	  $$=$2;
	  do_pointer((typet&)*$1, (typet&)*$2);
	}
	| '*' type_qualifier_list parameter_typedef_declarator
	{
	  merge_types(*$2, *$3);
	  $$=$2;
	  do_pointer((typet&)*$1, (typet&)*$2);
	}
	;

clean_postfix_typedef_declarator:	/* Declarator */
	'(' clean_typedef_declarator ')'
	{ $$ = $2; }
	| '(' clean_typedef_declarator ')' postfixing_abstract_declarator
	{
	  /* note: this is a pointer ($2) to a function ($4) */
	  /* or an array ($4)! */
	  $$=$2;
	  make_subtype(*$$, *$4);
	}
	;

paren_typedef_declarator:	/* Declarator */
	paren_postfix_typedef_declarator
	| '*' '(' simple_paren_typedef_declarator ')'
	{
	  $$=$3;
	  do_pointer((typet&)*$1, (typet&)*$3);
	}
	| '*' type_qualifier_list '(' simple_paren_typedef_declarator ')'
	{
	  // not sure where the type qualifiers belong
	  merge_types(*$2, *$4);
	  $$=$2;
	  do_pointer((typet&)*$1, (typet&)*$2);
	}
	| '*' paren_typedef_declarator
	{
	  $$=$2;
	  do_pointer((typet&)*$1, (typet&)*$2);
	}
	| '*' type_qualifier_list paren_typedef_declarator
	{
	  merge_types(*$2, *$3);
	  $$=$2;
	  do_pointer((typet&)*$1, (typet&)*$2);
	}
	;

paren_postfix_typedef_declarator:	/* Declarator */
	'(' paren_typedef_declarator ')'
	{ $$ = $2; }
	| '(' simple_paren_typedef_declarator postfixing_abstract_declarator ')'
	{	/* note: this is a function ($3) with a typedef name ($2) */
	  $$=$2;
	  make_subtype(*$$, *$3);
	}
	| '(' paren_typedef_declarator ')' postfixing_abstract_declarator
	{
	  /* note: this is a pointer ($2) to a function ($4) */
	  /* or an array ($4)! */
	  $$=$2;
	  make_subtype(*$$, *$4);
	}
	;

simple_paren_typedef_declarator:
	typedef_name
	{
	  assert(0);
	}
	| '(' simple_paren_typedef_declarator ')'
	{ $$ = $2; }
	;

identifier_declarator:
	unary_identifier_declarator
	| paren_identifier_declarator
	;

unary_identifier_declarator:
	postfix_identifier_declarator
	| '*' identifier_declarator
	{
	  $$ = $2;
	  do_pointer((typet&)*$1, (typet&)*$2);
	}
	| '*' type_qualifier_list identifier_declarator
	{
	  if ($3->id() == "declarator") {
	    typet d = (typet&)*$3;
	    *$3 = (exprt&)d.subtype();
	    merge_types(*$2, (typet&)*$3);
	    d.subtype() = *$2;
	    *$2 = d;
	  } else  {
	    merge_types(*$2, (typet&)*$3);
	    move_decl_info_upwards((typet&)*$2, ((typet&)*$2).subtypes().back());
	  }
	  $$ = (exprt*)$2;
	  do_pointer((typet&)*$1, (typet&)*$2);
	}
	;

postfix_identifier_declarator:
	paren_identifier_declarator postfixing_abstract_declarator
	{
		// postfix will be {code,array,incomplete-array}, which we
		// wish to preserve. So discard the existing "declarator" name
		// and move its contents into $2.
		$$ = (exprt*)$2;
		$$->decl_ident($1->decl_ident());

		if ($1->id() == "declarator") {
			$1->remove("decl_ident");
			make_subtype((typet&)*$$, (typet&)((typet*)$1)->subtype());
		} else {
			$1->remove("decl_ident");
			make_subtype((typet&)*$$, (typet&)*$1);
		}
	}
	| '(' unary_identifier_declarator ')'
	{
		$$ = $2;
	}
	| '(' unary_identifier_declarator ')' postfixing_abstract_declarator
	{
		// Given the bracketing, we preserve the existing irep id and
		// just make $4 a subtype.

		$$ = $2;
		make_subtype((typet&)*$$, (typet&)*$4);
	}

paren_identifier_declarator:
	identifier
	{
	  // All identifier_declarators are based from this.
	  init(&$$);
	  $$->id("declarator");
	  $$->decl_ident(*$1);
	  ((typet*)$$)->subtype().make_nil();
	}
	| '(' paren_identifier_declarator ')'
	{
	  $$ = $2;
	}
	;

abstract_declarator:
	unary_abstract_declarator
	| postfix_abstract_declarator
	| postfixing_abstract_declarator
	;

parameter_abstract_declarator:
	parameter_unary_abstract_declarator
	| parameter_postfix_abstract_declarator
	;

postfixing_abstract_declarator:	/* AbstrDeclarator */
	array_abstract_declarator
	| '(' ')'
	{
	  $$=(typet*)$1;
	  set(*$$, "code");
	  $$->arguments(irept());
	  $$->subtype().make_nil();
	}
	| '('
	  {
		unsigned prefix=++PARSER.current_scope().compound_counter;
		PARSER.new_scope(i2string(prefix)+"::");
	  }
	  parameter_type_list ')'
	{
	  $$=(typet*)$1;
	  set(*$$, "code");
	  $$->subtype().make_nil();
	  exprt args("arguments");
	  args.get_sub() = (std::vector<irept>&)(((typet*)$3)->subtypes());
	  $$->arguments(args);
	  PARSER.pop_scope();
	}
	;

parameter_postfixing_abstract_declarator:
	array_abstract_declarator
	| '(' ')'
	{
	  $$=(typet*)$1;
	  set(*$$, "code");
	  $$->arguments(irept());
	  $$->subtype().make_nil();
	}
	| '('
	  {
		unsigned prefix=++PARSER.current_scope().compound_counter;
		PARSER.new_scope(i2string(prefix)+"::");
	  }
	  parameter_type_list ')'
	{
	  $$=(typet*)$1;
	  set(*$$, "code");
	  $$->subtype().make_nil();
	  exprt args("arguments");
	  args.get_sub() = (std::vector<irept> &)(((typet*)$3)->subtypes());
	  $$->arguments(args);
	  PARSER.pop_scope();
	}
	;

array_abstract_declarator:
	'[' ']'
	{
	  $$=(typet*)$1;
	  set(*$$, "incomplete_array");
	  $$->subtype().make_nil();
	}
	| '[' constant_expression ']'
	{
	  $$=(typet*)$1;
	  set(*$$, "array");
	  $$->size(*$2);
	  $$->subtype().make_nil();
	}
	| array_abstract_declarator '[' constant_expression ']'
	{
	  // we need to push this down
	  $$=$1;
	  set(*$2, "array");
	  $2->size(*$3);
	  ((typet*)$2)->subtype().make_nil();
	  make_subtype((typet&)*$1, (typet&)*$2);
	}
	;

unary_abstract_declarator:
	'*'
	{
	  $$=(typet*)$1;
	  set(*$$, "pointer");
	  $$->subtype().make_nil();
	}
	| '*' type_qualifier_list
	{
	  $$=$2;
	  typet nil_declarator(static_cast<const typet &>(get_nil_irep()));
	  merge_types(*$2, nil_declarator);
	  do_pointer((typet&)*$1, (typet&)*$2);
	}
	| '*' abstract_declarator
	{
	  $$=$2;
	  do_pointer((typet&)*$1, (typet&)*$2);
	}
	| '*' type_qualifier_list abstract_declarator
	{
	  $$=$2;
	  merge_types(*$2, *$3);
	  do_pointer((typet&)*$1, (typet&)*$2);
	}
	;

parameter_unary_abstract_declarator:
	'*'
	{
          $$=(typet*)$1;
          set(*$$, "pointer");
          $$->subtype().make_nil();
	}
	| '*' type_qualifier_list
	{
          $$=$2;
          typet nil_declarator(static_cast<const typet &>(get_nil_irep()));
          merge_types(*$2, nil_declarator);
          do_pointer((typet&)*$1, (typet&)*$2);
	}
	| '*' parameter_abstract_declarator
	{
          $$=$2;
          do_pointer((typet&)*$1, (typet&)*$2);
	}
	| '*' type_qualifier_list parameter_abstract_declarator
	{
          $$=$2;
          merge_types(*$2, *$3);
          do_pointer((typet&)*$1, (typet&)*$2);
	}
	;

postfix_abstract_declarator:
	'(' unary_abstract_declarator ')'
	{ $$ = $2; }
	| '(' postfix_abstract_declarator ')'
	{ $$ = $2; }
	| '(' postfixing_abstract_declarator ')'
	{ $$ = $2; }
	| '(' unary_abstract_declarator ')' postfixing_abstract_declarator
	{
	  /* note: this is a pointer ($2) to a function ($4) */
	  /* or an array ($4) of pointers with name ($2)! */
	  $$=$2;
	  make_subtype(*$$, *$4);
	}
	;

parameter_postfix_abstract_declarator:
	'(' parameter_unary_abstract_declarator ')'
	{ $$ = $2; }
	| '(' parameter_postfix_abstract_declarator ')'
	{ $$ = $2; }
	| parameter_postfixing_abstract_declarator
	| '(' parameter_unary_abstract_declarator ')' parameter_postfixing_abstract_declarator
	{
	  /* note: this is a pointer ($2) to a function ($4) */
	  /* or an array ($4) of pointers with name ($2)! */
	  $$=$2;
	  make_subtype(*$$, *$4);
	}
	;

%%<|MERGE_RESOLUTION|>--- conflicted
+++ resolved
@@ -72,7 +72,6 @@
 
 /*** multi-character operators ***/
 
-<<<<<<< HEAD
 %token <loc> TOK_ARROW
 %token <loc> TOK_INCR
 %token <loc> TOK_DECR
@@ -85,22 +84,9 @@
 %token <loc> TOK_ANDAND
 %token <loc> TOK_OROR
 %token <loc> TOK_ELLIPSIS
-=======
-%token	TOK_ARROW
-%token	TOK_INCR
-%token	TOK_DECR
-%token	TOK_SHIFTLEFT
-%token	TOK_SHIFTRIGHT
-%token	TOK_LE
-%token	TOK_GE
-%token	TOK_EQ
-%token	TOK_NE
-%token	TOK_ANDAND
-%token	TOK_OROR
-%token	TOK_ELLIPSIS
-%token  TOK_ASM_STRING
-%token  TOK_GCC_ASM_PAREN
->>>>>>> 9f5dcb86
+%token <loc> TOK_GCC_ASM_STRING
+%token <loc> TOK_GCC_ASM_PAREN
+%token <loc> TOK_ASM_STRING
 
 /*** modifying assignment operators ***/
 
@@ -193,7 +179,7 @@
 %type <expr> expression_statement selection_statement
 %type <expr> declaration_or_expression_statement iteration_statement
 %type <expr> jump_statement gcc_asm_statement msc_asm_statement
-%type <expr> asm_commands asm_assembler_template
+%type <expr> gcc_asm_commands gcc_asm_assembler_template
 %type <expr> KnR_parameter_header_opt KnR_parameter_header
 %type <expr> KnR_parameter_declaration
 %type <expr> declarator identifier_declarator unary_identifier_declarator
@@ -218,9 +204,10 @@
 %type <type> postfix_abstract_declarator parameter_postfix_abstract_declarator
 %type <type> typedef_name aggregate_name enum_name
 
-%type <loc> volatile_opt asm_outputs asm_output
-%type <loc> asm_output_list asm_inputs asm_input asm_input_list
-%type <loc> asm_clobbered_registers asm_clobbered_registers_list
+%type <loc> volatile_opt gcc_asm_outputs
+%type <loc> gcc_asm_inputs
+%type <loc> gcc_asm_clobbered_registers gcc_asm_clobbered_registers_list
+%type <expr> gcc_asm_input gcc_asm_input_list gcc_asm_output gcc_asm_output_list
 
 %{
 /************************************************************************/
@@ -1654,22 +1641,19 @@
 gcc_asm_statement:
 	TOK_GCC_ASM_PAREN volatile_opt '(' gcc_asm_commands ')' ';'
 	{ $$=$1;
-<<<<<<< HEAD
 	  statement(*$$, "asm");
-	  $$->flavor("gcc"); }
-=======
-	  statement($$, "asm");
-	  stack($$).set("flavor", "gcc");
-	  stack($$).operands().swap(stack($4).operands());
+	  $$->flavor("gcc");
+	  statement(*$$, "asm");
+	  $$->flavor("gcc");
+	  $$->operands().swap($4->operands());
 	}
 	| TOK_GCC_ASM_PAREN '{' TOK_ASM_STRING '}'
 	{
 	  $$=$1;
-	  statement($$, "asm");
-	  stack($$).set("flavor", "gcc");
+	  statement(*$$, "asm");
+	  $$->flavor("gcc");
 	  mto($$, $3);
 	}
->>>>>>> 9f5dcb86
 	;
 
 
@@ -1700,22 +1684,22 @@
 gcc_asm_commands:
 	gcc_asm_assembler_template
 	  {
-	    init($$);
+	    init(&$$);
 	    mto($$, $1);
 	  }
 	| gcc_asm_assembler_template gcc_asm_outputs
 	  {
-	    init($$);
+	    init(&$$);
 	    mto($$, $1);
 	  }
 	| gcc_asm_assembler_template gcc_asm_outputs gcc_asm_inputs
 	  {
-	    init($$);
+	    init(&$$);
 	    mto($$, $1);
 	  }
 	| gcc_asm_assembler_template gcc_asm_outputs gcc_asm_inputs gcc_asm_clobbered_registers
 	  {
-	    init($$);
+	    init(&$$);
 	    mto($$, $1);
 	  }
 	;
@@ -1728,18 +1712,12 @@
 	| ':'
 	;
 
-<<<<<<< HEAD
-asm_output:
-          string '(' comma_expression ')'
-	{ }
-        ;
-=======
 gcc_asm_output:
 	  string_literal_list '(' comma_expression ')'
 	| '[' identifier_or_typedef_name ']'
 	  string_literal_list '(' comma_expression ')'
-	;
->>>>>>> 9f5dcb86
+        { $$ = $2; /* XXXjmorse dummy */ }
+	;
 
 gcc_asm_output_list:
 	  gcc_asm_output
@@ -1751,18 +1729,12 @@
 	| ':'
 	;
 
-<<<<<<< HEAD
-asm_input:
-          string '(' comma_expression ')'
-	{ }
-        ;
-=======
 gcc_asm_input:
 	  string_literal_list '(' comma_expression ')'
 	| '[' identifier_or_typedef_name ']'
 	  string_literal_list '(' comma_expression ')'
-	;
->>>>>>> 9f5dcb86
+        { $$ = $2; /* XXXjmorse dummy */}
+	;
 
 gcc_asm_input_list:
 	  gcc_asm_input
@@ -1773,13 +1745,6 @@
 	| ':'
 	;
 
-<<<<<<< HEAD
-asm_clobbered_registers_list:
-          string
-	{ }
-        | asm_clobbered_registers_list ',' string
-        ;
-=======
 gcc_asm_clobbered_register:
 	  string_literal_list
 	;
@@ -1788,7 +1753,6 @@
 	  gcc_asm_clobbered_register
 	| gcc_asm_clobbered_registers_list ',' gcc_asm_clobbered_register
 	;
->>>>>>> 9f5dcb86
 
 /*** External Definitions ***********************************************/
 
