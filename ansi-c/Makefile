ESBMCDIR= $(shell pwd)/..
include $(ESBMCDIR)/config.inc

SRCS= c_typecast.cpp ansi_c_parser.cpp \
      expr2c.cpp ansi_c_language.cpp c_sizeof.cpp c_main.cpp \
      c_types.cpp c_final.cpp trans_unit.cpp ansi_c_typecheck.cpp \
      c_link.cpp c_preprocess.cpp \
      c_typecheck_base.cpp c_typecheck_initializer.cpp \
      c_typecheck_typecast.cpp c_typecheck_code.cpp \
      c_typecheck_expr.cpp c_typecheck_type.cpp ansi_c_expr.cpp \
      unescape_string.cpp parse_float.cpp convert_float_literal.cpp \
      convert_integer_literal.cpp c_qualifiers.cpp \
      c_typecheck_argc_argv.cpp ansi_c_parse_tree.cpp \
      preprocessor_line.cpp convert_character_literal.cpp \
      convert_string_literal.cpp ansi_c_convert.cpp ansi_c_convert_type.cpp \
      type2name.cpp fix_symbol.cpp printf_formatter.cpp \

OBJS= $(OBJDIR)/y.tab.o $(OBJDIR)/lex.yy.o
HOSTOBJS= $(HOSTOBJDIR)/y.tab.o $(HOSTOBJDIR)/lex.yy.o

INCLUDES= -I .. -I ../util

all: $(OBJDIR)/.deps
	$(MAKE) -C cpp
	$(MAKE) -C headers
	$(MAKE) $(OBJDIR)/ansi-c.o

###############################################################################

y.tab.cpp: parser.y
	$(YACC) $(YFLAGS) $$flags -pyyansi_c -d parser.y -o y.tab.cpp
	if [ -e y.tab.hpp ] ; then mv y.tab.hpp y.tab.h ; else \
        mv y.tab.cpp.h y.tab.h ; fi

lex.yy.cpp: scanner.l
	$(LEX) -Pyyansi_c -olex.yy.cpp scanner.l

# extra dependencies
$(OBJDIR)/y.tab.o: y.tab.cpp
# Blocking on y.tab.o ensures y.tab.h exists and has been moved.
$(OBJDIR)/lex.yy.o: lex.yy.cpp  $(OBJDIR)/y.tab.o

###############################################################################

<<<<<<< HEAD
C2GOTO_DEPS= $(OBJS) ../util/$(OBJDIR)/util.o ../langapi/$(OBJDIR)/langapi.o \
	     ../big-int/$(OBJDIR)/bigint.o \
	     ../big-int/$(OBJDIR)/bigint-func.o \
	     ../goto-programs/$(OBJDIR)/goto-programs.o \
	     ../pointer-analysis/$(OBJDIR)/pointer-analysis.o \
	     cpp/$(OBJDIR)/preproc.o headers/$(OBJDIR)/headers.o
=======
include $(ESBMCDIR)/common

###############################################################################

C2GOTO_OBJS= $(HOSTOBJS)

C2GOTO_DEPS= ../util/$(HOSTOBJDIR)/util.o ../langapi/$(HOSTOBJDIR)/langapi.o \
	     ../big-int/$(HOSTOBJDIR)/bigint.o \
	     ../goto-programs/$(HOSTOBJDIR)/goto-programs.o \
	     ../pointer-analysis/$(HOSTOBJDIR)/pointer-analysis.o \
	     cpp/$(HOSTOBJDIR)/preproc.o headers/$(HOSTOBJDIR)/headers.o
>>>>>>> c4e4695f

$(HOSTOBJDIR)/c2goto: c2goto.cpp $(HOSTOBJDIR)/cprover_blank_library.o | $(C2GOTO_OBJS)
	$(HOSTFINLINKBIN) $(HOSTCXXFLAGS) $^ $(HOSTFINLINKOUT) $@ $(C2GOTO_OBJS) $(C2GOTO_DEPS) $(HOSTFINLINKTAIL)

$(OBJDIR)/clib32.o: $(HOSTOBJDIR)/c2goto library/*.c
	./$(HOSTOBJDIR)/c2goto library/*.c $(CLIB32FLAG) --output clib32.goto --no-lock-check $(C2GOTO_INCS)
	$(BLOBGENLD) $(LDFLAGS) -b binary clib32.goto -o $(OBJDIR)/clib32.o -r

$(OBJDIR)/clib64.o: $(HOSTOBJDIR)/c2goto library/*.c
	./$(HOSTOBJDIR)/c2goto library/*.c $(CLIB64FLAG) --output clib64.goto --no-lock-check $(C2GOTO_INCS)
	$(BLOBGENLD) $(LDFLAGS) -b binary clib64.goto -o $(OBJDIR)/clib64.o -r

$(OBJDIR)/clib.o: $(HOSTOBJDIR)/c2goto $(OBJDIR)/clib32.o $(OBJDIR)/clib64.o
	$(PARTLINKLD) $(OBJDIR)/clib32.o $(OBJDIR)/clib64.o $(PARTLINKOUT)$(OBJDIR)/clib.o $(PARTLINKOPTS)

###############################################################################

$(OBJDIR)/ansi-c.o: $(OBJS) $(OBJDIR)/cprover_library.o $(OBJDIR)/clib.o cpp/$(OBJDIR)/preproc.o headers/$(OBJDIR)/headers.o
	$(PARTLINKLD) $(PARTLINKOUT)$@ $^ $(PARTLINKOPTS)

clean:
	$(MAKE) -C cpp clean
	$(MAKE) -C headers clean
	-rm -f $(OBJDIR)/ansi-c.o
	-rm -f $(OBJS) y.tab.h y.tab.cpp lex.yy.cpp y.tab.cpp.output y.output
	-rm -f $(OBJDIR)/c2goto
	-rm -f *.goto
	-rm -f $(OBJDIR)/clib32.o $(OBJDIR)/clib64.o $(OBJDIR)/clib.o
	-rm -f $(OBJDIR)/cprover_blank_library.o $(OBJDIR)/cprover_library.o
	-rm $(OBJDIR)/.deps<|MERGE_RESOLUTION|>--- conflicted
+++ resolved
@@ -42,14 +42,6 @@
 
 ###############################################################################
 
-<<<<<<< HEAD
-C2GOTO_DEPS= $(OBJS) ../util/$(OBJDIR)/util.o ../langapi/$(OBJDIR)/langapi.o \
-	     ../big-int/$(OBJDIR)/bigint.o \
-	     ../big-int/$(OBJDIR)/bigint-func.o \
-	     ../goto-programs/$(OBJDIR)/goto-programs.o \
-	     ../pointer-analysis/$(OBJDIR)/pointer-analysis.o \
-	     cpp/$(OBJDIR)/preproc.o headers/$(OBJDIR)/headers.o
-=======
 include $(ESBMCDIR)/common
 
 ###############################################################################
@@ -61,7 +53,6 @@
 	     ../goto-programs/$(HOSTOBJDIR)/goto-programs.o \
 	     ../pointer-analysis/$(HOSTOBJDIR)/pointer-analysis.o \
 	     cpp/$(HOSTOBJDIR)/preproc.o headers/$(HOSTOBJDIR)/headers.o
->>>>>>> c4e4695f
 
 $(HOSTOBJDIR)/c2goto: c2goto.cpp $(HOSTOBJDIR)/cprover_blank_library.o | $(C2GOTO_OBJS)
 	$(HOSTFINLINKBIN) $(HOSTCXXFLAGS) $^ $(HOSTFINLINKOUT) $@ $(C2GOTO_OBJS) $(C2GOTO_DEPS) $(HOSTFINLINKTAIL)
