--- conflicted
+++ resolved
@@ -57,13 +57,8 @@
 	$(LD) $(LDFLAGS) -b binary clib32.goto -o clib32.o -r
 
 clib64.o: c2goto library/*.c
-<<<<<<< HEAD
 	./c2goto library/*.c --32 --output clib64.goto --no-lock-check
-	$(LD) -b binary clib64.goto -o clib64.o -r
-=======
-	./c2goto library/*.c --64 --output clib64.goto --no-lock-check
 	$(LD) $(LDFLAGS) -b binary clib64.goto -o clib64.o -r
->>>>>>> b2d8e283
 
 clib.o: c2goto clib32.o clib64.o
 	$(LD) $(LDFLAGS) clib32.o clib64.o -o clib.o -r
