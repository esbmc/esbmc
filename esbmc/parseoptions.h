/*******************************************************************\

Module: Command Line Parsing

Author: Daniel Kroening, kroening@kroening.com

\*******************************************************************/

#ifndef CPROVER_CBMC_PARSEOPTIONS_H
#define CPROVER_CBMC_PARSEOPTIONS_H

#include <langapi/language_ui.h>
#include <ui_message.h>
#include <parseoptions.h>

#include <options.h>
#include <cmdline.h>

#include "bmc.h"

extern const struct opt_templ esbmc_options[];

class cbmc_parseoptionst:
  public parseoptions_baset,
  public language_uit
{
public:
  virtual int doit();
  virtual void help();

  cbmc_parseoptionst(int argc, const char **argv):
    parseoptions_baset(esbmc_options, argc, argv),
    language_uit(cmdline)
  {
  }

protected:
  virtual void get_command_line_options(optionst &options);
<<<<<<< HEAD
  virtual int do_bmc(bmct &bmc);
=======
  virtual bool do_bmc(bmct &bmc, const goto_functionst &goto_functions);
>>>>>>> 7e328c9e

  virtual bool get_goto_program(
    optionst &options,
    goto_functionst &goto_functions);

  virtual bool process_goto_program(
    optionst &options,
    goto_functionst &goto_functions);

  bool read_goto_binary(goto_functionst &goto_functions);

  bool set_claims(goto_functionst &goto_functions);

  void set_verbosity(messaget &message);

  // get any additional stuff before finalizing
  virtual bool get_modules()
  {
    return false;
  }

  void preprocessing();

  void add_property_monitors(goto_functionst &goto_functions);
  expr2tc calculate_a_property_monitor(std::string prefix, std::map<std::string, std::string> &strings, std::set<std::string> &used_syms);
  void add_monitor_exprs(goto_programt::targett insn, goto_programt::instructionst &insn_list, std::map<std::string, std::pair<std::set<std::string>, expr2tc> >monitors);

  void print_ileave_points(namespacet &ns, goto_functionst &goto_functions);

  // k-induction related
  int doit_k_induction();
};

#endif<|MERGE_RESOLUTION|>--- conflicted
+++ resolved
@@ -36,11 +36,7 @@
 
 protected:
   virtual void get_command_line_options(optionst &options);
-<<<<<<< HEAD
   virtual int do_bmc(bmct &bmc);
-=======
-  virtual bool do_bmc(bmct &bmc, const goto_functionst &goto_functions);
->>>>>>> 7e328c9e
 
   virtual bool get_goto_program(
     optionst &options,
