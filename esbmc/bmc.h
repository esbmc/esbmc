--- conflicted
+++ resolved
@@ -41,14 +41,9 @@
     messaget(_message_handler),
     options(opts),
     context(_context),
-<<<<<<< HEAD
-    ns(_context, new_context),
-    symex(funcs, ns, options, new symex_target_equationt(ns), new_context,
+    ns(_context),
+    symex(funcs, ns, options, new symex_target_equationt(ns), _context,
           _message_handler),
-=======
-    ns(_context),
-    symex(funcs, ns, options, new symex_target_equationt(ns), _context),
->>>>>>> 817fc740
     ui(ui_message_handlert::PLAIN)
   {
     _unsat_core=0;
