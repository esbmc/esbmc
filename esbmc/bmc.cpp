/*******************************************************************\

Module: Symbolic Execution of ANSI-C

Authors: Daniel Kroening, kroening@kroening.com
         Lucas Cordeiro, lcc08r@ecs.soton.ac.uk

\*******************************************************************/

#include <sys/types.h>

#include <signal.h>
#ifndef _WIN32
#include <unistd.h>
#else
#include <windows.h>
#include <winbase.h>
#undef ERROR
#undef small
#endif

#include <sstream>
#include <fstream>

#include <irep2.h>
#include <i2string.h>
#include <location.h>
#include <time_stopping.h>
#include <message_stream.h>
#include <migrate.h>

#include <langapi/mode.h>
#include <langapi/languages.h>
#include <langapi/language_util.h>

#include <goto-symex/goto_trace.h>
#include <goto-symex/build_goto_trace.h>
#include <goto-symex/slice.h>
#include <goto-symex/slice_by_trace.h>
#include <goto-symex/xml_goto_trace.h>
#include <goto-symex/reachability_tree.h>

#include "bmc.h"
#include "document_subgoals.h"
#include "version.h"

static volatile bool checkpoint_sig = false;

void
sigusr1_handler(int sig __attribute__((unused)))
{

  checkpoint_sig = true;
  return;
}

/*******************************************************************\

Function: bmct::do_cbmc

  Inputs:

 Outputs:

 Purpose:

\*******************************************************************/

void bmct::do_cbmc(smt_convt &solver, symex_target_equationt &equation)
{
  solver.set_message_handler(message_handler);

  equation.convert(solver);

  // After all conversions, clear cache, which tends to contain a large
  // amount of stuff.
  // XXX - disabled, seeing how not a small number of things in the array
  // bitblaster seem to depend on the cache being intact to fetch any data.
  // Consider this carefully to re-enabled0
//  solver.clear_cache();
}

/*******************************************************************\

Function: bmct::error_trace

  Inputs:

 Outputs:

 Purpose:

\*******************************************************************/

void bmct::error_trace(smt_convt &smt_conv,
                       symex_target_equationt &equation)
{
  status("Building error trace");

  goto_tracet goto_trace;
  build_goto_trace(equation, smt_conv, goto_trace);

  goto_trace.metadata_filename = options.get_option("llvm-metadata");

  switch(ui)
  {
  case ui_message_handlert::PLAIN:
    std::cout << std::endl << "Counterexample:" << std::endl;
    show_goto_trace(std::cout, ns, goto_trace);
    break;

  case ui_message_handlert::OLD_GUI:
    show_goto_trace_gui(std::cout, ns, goto_trace);
    break;

  case ui_message_handlert::XML_UI:
    {
      xmlt xml;
      convert(ns, goto_trace, xml);
      std::cout << xml << std::endl;
    }
    break;

  default:
    assert(false);
  }
}

/*******************************************************************\

Function: bmct::run_decision_procedure

  Inputs:

 Outputs:

 Purpose:

\*******************************************************************/

smt_convt::resultt
bmct::run_decision_procedure(smt_convt &smt_conv,
                             symex_target_equationt &equation)
{
  std::string logic;

  if (!options.get_bool_option("int-encoding"))
    logic = "bit-vector arithmetic";
  else
    logic = "integer/real arithmetic";

  if (!options.get_bool_option("smt") && !options.get_bool_option("btor"))
    std::cout << "Encoding remaining VCC(s) using " << logic << "\n";

  smt_conv.set_message_handler(message_handler);
  smt_conv.set_verbosity(get_verbosity());

  fine_timet encode_start = current_time();
  do_cbmc(smt_conv, equation);
  fine_timet encode_stop = current_time();

  if (!options.get_bool_option("smt") && !options.get_bool_option("btor"))
  {
    std::ostringstream str;
    str << "Encoding to solver time: ";
    output_time(encode_stop - encode_start, str);
    str << "s";
    status(str.str());
  }

  std::stringstream ss;
  ss << "Solving with solver " << smt_conv.solver_text();
  status(ss.str());

  fine_timet sat_start=current_time();
  smt_convt::resultt dec_result=smt_conv.dec_solve();
  fine_timet sat_stop=current_time();

  // output runtime
  if (!options.get_bool_option("smt") && !options.get_bool_option("btor"))
  {
    std::ostringstream str;
    str << "Runtime decision procedure: ";
    output_time(sat_stop-sat_start, str);
    str << "s";
    status(str.str());
  }

  return dec_result;
}

/*******************************************************************\

Function: bmct::report_success

  Inputs:

 Outputs:

 Purpose:

\*******************************************************************/

void bmct::report_success()
{

  if(options.get_bool_option("base-case"))
  {
    status("No bug has been found in the base case");
    return ;
  }

  status("VERIFICATION SUCCESSFUL");

  switch(ui)
  {
  case ui_message_handlert::OLD_GUI:
    std::cout << "SUCCESS" << std::endl
              << "Verification successful" << std::endl
              << ""     << std::endl
              << ""     << std::endl
              << ""     << std::endl
              << ""     << std::endl;
    break;

  case ui_message_handlert::PLAIN:
    break;

  case ui_message_handlert::XML_UI:
    {
      xmlt xml("cprover-status");
      xml.data="SUCCESS";
      std::cout << xml;
      std::cout << std::endl;
    }
    break;

  default:
    assert(false);
  }

}

/*******************************************************************\

Function: bmct::report_failure

  Inputs:

 Outputs:

 Purpose:

\*******************************************************************/

void bmct::report_failure()
{
  status("VERIFICATION FAILED");

  switch(ui)
  {
  case ui_message_handlert::OLD_GUI:
    break;

  case ui_message_handlert::PLAIN:
    break;

  case ui_message_handlert::XML_UI:
    {
      xmlt xml("cprover-status");
      xml.data="FAILURE";
      std::cout << xml;
      std::cout << std::endl;
    }
    break;

  default:
    assert(false);
  }
}

/*******************************************************************\

Function: bmct::show_program

  Inputs:

 Outputs:

 Purpose:

\*******************************************************************/

void bmct::show_program(symex_target_equationt &equation)
{
  unsigned count=1;

  languagest languages(ns, MODE_C);

  std::cout << std::endl << "Program constraints:" << std::endl;

  for(symex_target_equationt::SSA_stepst::const_iterator
      it=equation.SSA_steps.begin();
      it!=equation.SSA_steps.end(); it++)
  {
    if(it->is_assignment())
    {
      std::string string_value;
      languages.from_expr(migrate_expr_back(it->cond), string_value);
      std::cout << "(" << count << ") " << string_value << std::endl;
      count++;
    }
#if 1
    else if(it->is_assert())
    {
      std::string string_value;
      languages.from_expr(migrate_expr_back(it->cond), string_value);
      std::cout << "(" << count << ") " << "(assert)" << string_value << std::endl;
      count++;
    }
    else if(it->is_assume())
    {
      std::string string_value;
      languages.from_expr(migrate_expr_back(it->cond), string_value);
      std::cout << "(" << count << ") " << "(assume)" << string_value << std::endl;
      count++;
    }
#
#endif
  }
}

/*******************************************************************\

Function: bmct::run

  Inputs:

 Outputs:

 Purpose:

\*******************************************************************/

bool bmct::run(void)
{
#ifndef _WIN32
  struct sigaction act;
#endif
  bool resp;

#ifndef _WIN32
  // Collect SIGUSR1, indicating that we're supposed to checkpoint.
  act.sa_handler = sigusr1_handler;
  sigemptyset(&act.sa_mask);
  act.sa_flags = 0;
  sigaction(SIGUSR1, &act, NULL);
#endif

  symex->options.set_option("unwind", options.get_option("unwind"));
  symex->setup_for_new_explore();

  if(options.get_bool_option("schedule"))
  {
    resp = run_thread();
    return resp;
  }
  else
  {
    if (options.get_bool_option("from-checkpoint")) {
      if (options.get_option("checkpoint-file") == "") {
        std::cerr << "Please provide a checkpoint file" << std::endl;
        abort();
      }

      reachability_treet::dfs_position pos(
                                         options.get_option("checkpoint-file"));
      symex->restore_from_dfs_state((void*)&pos);
    }

    do
    {
      if(!options.get_bool_option("k-induction")
        && !options.get_bool_option("k-induction-parallel"))
        if (++interleaving_number>1) {
          print(8, "*** Thread interleavings "+
            i2string((unsigned long)interleaving_number)+
            " ***");
        }

      fine_timet bmc_start = current_time();
      if(run_thread())
      {
        ++interleaving_failed;

        if (options.get_bool_option("checkpoint-on-cex")) {
          write_checkpoint();
        }

        if(!options.get_bool_option("all-runs"))
        {
          return true;
        }
      }
      fine_timet bmc_stop = current_time();

      std::ostringstream str;
      str << "BMC program time: ";
      output_time(bmc_stop-bmc_start, str);
      str << "s";
      status(str.str());

      if (checkpoint_sig) {
        write_checkpoint();
      }

      // Only run for one run
      if (options.get_bool_option("interactive-ileaves"))
        return false;

    } while(symex->setup_next_formula());
  }

  if (options.get_bool_option("all-runs"))
  {
    std::cout << "*** number of generated interleavings: " << interleaving_number << " ***" << std::endl;
    std::cout << "*** number of failed interleavings: " << interleaving_failed << " ***" << std::endl;
  }

  if (options.get_bool_option("ltl")) {
    // So, what was the lowest value ltl outcome that we saw?
    if (ltl_results_seen[ltl_res_bad]) {
      std::cout << "Final lowest outcome: LTL_BAD" << std::endl;
      return false;
    } else if (ltl_results_seen[ltl_res_failing]) {
      std::cout << "Final lowest outcome: LTL_FAILING" << std::endl;
      return false;
    } else if (ltl_results_seen[ltl_res_succeeding]) {
      std::cout << "Final lowest outcome: LTL_SUCCEEDING" << std::endl;
      return false;
    } else if (ltl_results_seen[ltl_res_good]) {
      std::cout << "Final lowest outcome: LTL_GOOD" << std::endl;
      return false;
    } else {
      std::cout << "No traces seen, apparently" << std::endl;
      return false;
    }
  }

  return false;
}

bool bmct::run_thread()
{
  goto_symext::symex_resultt *result;
  smt_convt *solver;
  symex_target_equationt *equation;
  bool ret;

  try
  {
    if(options.get_bool_option("schedule"))
    {
      result = symex->generate_schedule_formula();
    }
    else
    {
      result = symex->get_next_formula();
    }
  }

  catch(std::string &error_str)
  {
    message_streamt message_stream(*get_message_handler());
    message_stream.error(error_str);
    return true;
  }

  catch(const char *error_str)
  {
    message_streamt message_stream(*get_message_handler());
    message_stream.error(error_str);
    return true;
  }

  equation = dynamic_cast<symex_target_equationt*>(result->target);

  print(8, "size of program expression: "+
           i2string((unsigned long)equation->SSA_steps.size())+
           " assignments");

  if (options.get_bool_option("double-assign-check")) {
    equation->check_for_duplicate_assigns();
  }

  try
  {
    if(options.get_option("slice-by-trace")!="")
    {
      symex_slice_by_tracet symex_slice_by_trace;
      symex_slice_by_trace.slice_by_trace
      (options.get_option("slice-by-trace"), *equation);
    }

    if(!options.get_bool_option("no-slice"))
    {
      slice(*equation);
    }
    else
    {
      simple_slice(*equation);
    }

    if (options.get_bool_option("program-only") ||
        options.get_bool_option("program-too"))
      show_program(*equation);

    if (options.get_bool_option("program-only"))
      return false;

    {
      std::string msg;
      msg="Generated "+i2string(result->total_claims)+
          " VCC(s), "+i2string(result->remaining_claims)+
          " remaining after simplification";
      print(8, msg);
    }

    if(options.get_bool_option("document-subgoals"))
    {
      document_subgoals(*equation, std::cout);
      return false;
    }

    if(options.get_bool_option("show-vcc"))
    {
      show_vcc(*equation);
      return false;
    }

    if(result->remaining_claims==0)
    {
      report_success();
      return false;
    }

    if (options.get_bool_option("ltl")) {
      int res = ltl_run_thread(equation);
      // Record that we've seen this outcome; later decide what the least
      // outcome was.
      ltl_results_seen[res]++;
      return false;
    }

    if (options.get_bool_option("smt"))
      if (interleaving_number !=
          (unsigned int) strtol(options.get_option("smtlib-ileave-num").c_str(), NULL, 10))
        return false;

    solver = create_solver_factory("", is_cpp,
                                   options.get_bool_option("int-encoding"),
                                   ns, options);

    ret = run_solver(*equation, solver);
    delete solver;
    return ret;
  }

  catch(std::string &error_str)
  {
    error(error_str);
    return true;
  }

  catch(const char *error_str)
  {
    error(error_str);
    return true;
  }
}

int
bmct::ltl_run_thread(symex_target_equationt *equation __attribute__((unused)))
{
<<<<<<< HEAD
  smt_convt *solver;
  bool ret;
  unsigned int num_asserts = 0;
=======
>>>>>>> 1de2e050
#ifndef Z3
  std::cerr << "Can't run LTL checking without Z3 compiled in" << std::endl;
  exit(1);
#else
  solver_base *solver;
  bool ret;
  unsigned int num_asserts = 0;
  // LTL checking - first check for whether we have an indeterminate prefix,
  // and then check for all others.

  // Start by turning all assertions that aren't the negative prefix
  // assertion into skips.
  for(symex_target_equationt::SSA_stepst::iterator
      it=equation->SSA_steps.begin();
      it!=equation->SSA_steps.end(); it++)
  {
    if (it->is_assert()) {
      if (it->comment != "LTL_BAD") {
        it->type = goto_trace_stept::SKIP;
      } else {
        num_asserts++;
      }
    }
  }

  std::cout << "Checking for LTL_BAD" << std::endl;
  if (num_asserts != 0) {
    solver = create_solver_factory("z3", is_cpp,
                                   options.get_bool_option("int-encoding"),
                                   ns, options);
    ret = run_solver(*equation, solver);
    delete solver;
    if (ret) {
      std::cout << "Found trace satisfying LTL_BAD" << std::endl;
      return ltl_res_bad;
    }
  } else {
    std::cerr << "Warning: Couldn't find LTL_BAD assertion" << std::endl;
  }

  // Didn't find it; turn skip steps back into assertions.
  for(symex_target_equationt::SSA_stepst::iterator
      it=equation->SSA_steps.begin();
      it!=equation->SSA_steps.end(); it++)
  {
    if (it->type == goto_trace_stept::SKIP)
      it->type = goto_trace_stept::ASSERT;
  }

  // Try again, with LTL_FAILING
  num_asserts = 0;
  for(symex_target_equationt::SSA_stepst::iterator
      it=equation->SSA_steps.begin();
      it!=equation->SSA_steps.end(); it++)
  {
    if (it->is_assert()) {
      if (it->comment != "LTL_FAILING") {
        it->type = goto_trace_stept::SKIP;
      } else {
        num_asserts++;
      }
    }
  }

  std::cout << "Checking for LTL_FAILING" << std::endl;
  if (num_asserts != 0) {
    solver = create_solver_factory("z3", is_cpp,
                                   options.get_bool_option("int-encoding"),
                                   ns, options);
    ret = run_solver(*equation, solver);
    delete solver;
    if (ret) {
      std::cout << "Found trace satisfying LTL_FAILING" << std::endl;
      return ltl_res_failing;
    }
  } else {
    std::cerr << "Warning: Couldn't find LTL_FAILING assertion" <<std::endl;
  }

  // Didn't find it; turn skip steps back into assertions.
  for(symex_target_equationt::SSA_stepst::iterator
      it=equation->SSA_steps.begin();
      it!=equation->SSA_steps.end(); it++)
  {
    if (it->type == goto_trace_stept::SKIP)
      it->type = goto_trace_stept::ASSERT;
  }

  // Try again, with LTL_SUCCEEDING
  num_asserts = 0;
  for(symex_target_equationt::SSA_stepst::iterator
      it=equation->SSA_steps.begin();
      it!=equation->SSA_steps.end(); it++)
  {
    if (it->is_assert()) {
      if (it->comment != "LTL_SUCCEEDING") {
        it->type = goto_trace_stept::SKIP;
      } else {
        num_asserts++;
      }
    }
  }

  std::cout << "Checking for LTL_SUCCEEDING" << std::endl;
  if (num_asserts != 0) {
    solver = create_solver_factory("z3", is_cpp,
                                   options.get_bool_option("int-encoding"),
                                   ns, options);
    ret = run_solver(*equation, solver);
    delete solver;
    if (ret) {
      std::cout << "Found trace satisfying LTL_SUCCEEDING" << std::endl;
      return ltl_res_succeeding;
    }
  } else {
    std::cerr << "Warning: Couldn't find LTL_SUCCEEDING assertion"
              << std::endl;
  }

  // Otherwise, we just got a good prefix.
  for(symex_target_equationt::SSA_stepst::iterator
      it=equation->SSA_steps.begin();
      it!=equation->SSA_steps.end(); it++)
  {
    if (it->type == goto_trace_stept::SKIP)
      it->type = goto_trace_stept::ASSERT;
  }

  return ltl_res_good;
#endif
}

bool bmct::run_solver(symex_target_equationt &equation, smt_convt *solver)
{
  switch(run_decision_procedure(*solver, equation))
  {
    case smt_convt::P_UNSATISFIABLE:
      if(!options.get_bool_option("base-case"))
        report_success();
      else
        status("No bug has been found in the base case");
      return false;

    case smt_convt::P_SATISFIABLE:
      if (options.get_bool_option("inductive-step") &&
    		  options.get_bool_option("show-counter-example"))
      {
        error_trace(*solver, equation);
   	    report_failure();
   	    return false;
      }
      else if(!options.get_bool_option("inductive-step")
    		  && !options.get_bool_option("forward-condition"))
      {
        error_trace(*solver, equation);
   	    report_failure();
      }
      else if (options.get_bool_option("forward-condition"))
        status("The forward condition is unable to prove the property");
      else
        status("The inductive step is unable to prove the property");

      return true;

  // Return failure if we didn't actually check anything, we just emitted the
  // test information to an SMTLIB formatted file. Causes esbmc to quit
  // immediately (with no error reported)
  case smt_convt::P_SMTLIB:
    return true;

  default:
    error("decision procedure failed");
    return true;
  }
}

void bmct::write_checkpoint(void)
{
  std::string f;

  if (options.get_option("checkpoint-file") == "") {
    char buffer[32];
#ifndef _WIN32
    pid_t pid = getpid();
#else
    unsigned long pid = GetCurrentProcessId();
#endif
    sprintf(buffer, "%d", pid);
    f = "esbmc_checkpoint." + std::string(buffer);
  } else {
    f = options.get_option("checkpoint-file");
  }

  symex->save_checkpoint(f);
  return;
}<|MERGE_RESOLUTION|>--- conflicted
+++ resolved
@@ -582,12 +582,6 @@
 int
 bmct::ltl_run_thread(symex_target_equationt *equation __attribute__((unused)))
 {
-<<<<<<< HEAD
-  smt_convt *solver;
-  bool ret;
-  unsigned int num_asserts = 0;
-=======
->>>>>>> 1de2e050
 #ifndef Z3
   std::cerr << "Can't run LTL checking without Z3 compiled in" << std::endl;
   exit(1);
