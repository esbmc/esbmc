--- conflicted
+++ resolved
@@ -1860,15 +1860,9 @@
     " --k-induction-parallel       prove by k-induction, running each step on a separate\n"
     "                              process\n"
     " --constrain-all-states       remove all redundant states in the inductive step\n"
-<<<<<<< HEAD
     " --k-step nr                  set max k-step (default is 50) \n"
     " --unlimited-k-steps          set max k-step to 4,294,967,295\n\n"
     "Scheduling approaches\n"
-=======
-    " --k-step nr                  set max k-step (default is 50)\n"
-    " --unlimited-k-steps          set max k-step to 4,294,967,295\n\n"
-    " --- scheduling approaches -----------------------------------------------------\n\n"
->>>>>>> 22089a9b
     " --schedule                   use schedule recording approach \n"
     " --round-robin                use the round robin scheduling approach\n"
     " --time-slice nr              set the time slice of the round robin algorithm\n"
