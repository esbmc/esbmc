/*******************************************************************\

Module: Main Module

Author: Daniel Kroening, kroening@kroening.com

\*******************************************************************/

#include <fstream>
#include <memory>

#include <ac_config.h>

#ifndef _WIN32
extern "C" {
#include <ctype.h>
#include <fcntl.h>
#include <stdlib.h>
#include <signal.h>
#include <unistd.h>

#ifdef HAVE_SENDFILE
#include <sys/sendfile.h>
#endif
#include <sys/resource.h>
#include <sys/time.h>
#include <sys/types.h>
}
#endif

#include <irep.h>
#include <config.h>
#include <expr_util.h>
#include <time_stopping.h>

#include <goto-programs/goto_convert_functions.h>
#include <goto-programs/goto_check.h>
#include <goto-programs/goto_inline.h>
#include <goto-programs/show_claims.h>
#include <goto-programs/set_claims.h>
#include <goto-programs/read_goto_binary.h>
#include <goto-programs/string_abstraction.h>
#include <goto-programs/loop_numbers.h>

#include <goto-programs/add_race_assertions.h>

#include <pointer-analysis/value_set_analysis.h>
#include <pointer-analysis/goto_program_dereference.h>
#include <pointer-analysis/show_value_sets.h>

#include <langapi/mode.h>
#include <langapi/languages.h>

#include <ansi-c/c_preprocess.h>

#include "parseoptions.h"
#include "bmc.h"
#include <ac_config.h>

#include "kinduction_parallel.h"
#include <fstream>

// jmorse - could be somewhere better

// Hack to fix timeout during k-induction

// Pipe for communication between processes
int commPipe[2];

bool _k_induction=false;
bool _base_case=false;
bool _forward_condition=false;

#ifndef _WIN32
void
timeout_handler(int dummy __attribute__((unused)))
{
  if(_k_induction)
  {
    struct resultt r;
    r.k=0;
    r.finished=true;

    if(_base_case)
      r.step=BASE_CASE;
    else if(_forward_condition)
      r.step=FORWARD_CONDITION;
    else
      r.step=INDUCTIVE_STEP;

    unsigned int len = write(commPipe[1], &r, sizeof(r));
    assert(len == sizeof(r) && "short write");
  }

  std::cout << "Timed out" << std::endl;

  // Unfortunately some highly useful pieces of code hook themselves into
  // aexit and attempt to free some memory. That doesn't really make sense to
  // occur on exit, but more importantly doesn't mix well with signal handlers,
  // and results in the allocator locking against itself. So use _exit instead
  _exit(1);
}
#endif

void cbmc_parseoptionst::set_verbosity_msg(messaget &message)
{
  int v=8;

  if(cmdline.isset("verbosity"))
  {
    v=atoi(cmdline.getval("verbosity"));
    if(v<0)
      v=0;
    else if(v>9)
      v=9;
  }

  message.set_verbosity(v);
}

extern "C" uint8_t *version_string;

uint64_t cbmc_parseoptionst::read_time_spec(const char *str)
{
  uint64_t mult;
  int len = strlen(str);
  if (!isdigit(str[len-1])) {
    switch (str[len-1]) {
    case 's':
      mult = 1;
      break;
    case 'm':
      mult = 60;
      break;
    case 'h':
      mult = 3600;
      break;
    case 'd':
      mult = 86400;
      break;
    default:
      std::cerr << "Unrecognized timeout suffix" << std::endl;
      abort();
    }
  } else {
    mult = 1;
  }

  uint64_t timeout = strtol(str, NULL, 10);
  timeout *= mult;
  return timeout;
}

uint64_t cbmc_parseoptionst::read_mem_spec(const char *str)
{

  uint64_t mult;
  int len = strlen(str);
  if (!isdigit(str[len-1])) {
    switch (str[len-1]) {
    case 'b':
      mult = 1;
      break;
    case 'k':
      mult = 1024;
      break;
    case 'm':
      mult = 1024*1024;
      break;
    case 'g':
      mult = 1024*1024*1024;
      break;
    default:
      std::cerr << "Unrecognized memlimit suffix" << std::endl;
      abort();
    }
  } else {
    mult = 1024*1024;
  }

  uint64_t size = strtol(str, NULL, 10);
  size *= mult;
  return size;
}

void cbmc_parseoptionst::get_command_line_options(optionst &options)
{
  if(config.set(cmdline))
  {
    exit(1);
  }

  options.cmdline(cmdline);

  /* graphML generation options check */
  if ((cmdline.isset("witnesspath")) && (cmdline.isset("tokenizer"))) {
	std::string tokenizer_path = cmdline.getval("tokenizer");
	std::ifstream tfile(tokenizer_path);
	if (!tfile){
		std::cout << "The tokenizer path is invalid, check it and try again" << std::endl;
		exit(1);
	}
	options.set_option("witnesspath", cmdline.getval("witnesspath"));
	options.set_option("no-slice", true);
    options.set_option("tokenizer", cmdline.getval("tokenizer"));
  }else if ((cmdline.isset("witnesspath")) && (!cmdline.isset("tokenizer"))) {
	std::cout << "For graphML generation is necessary be set a tokenizer (use --tokenizer path)" << std::endl;
    exit(1);
  }

  if (cmdline.isset("git-hash")) {
    std::cout << version_string << std::endl;
    exit(0);
  }

<<<<<<< HEAD
  if (cmdline.isset("list-solvers")) {
    // Generated for us by autoconf,
    std::cout << "Available solvers: " << ESBMC_AVAILABLE_SOLVERS << std::endl;
    exit(0);
  }

  if(cmdline.isset("arrays-uf-always"))
    options.set_option("arrays-uf", "always");
  else if(cmdline.isset("arrays-uf-never"))
    options.set_option("arrays-uf", "never");
  else
    options.set_option("arrays-uf", "auto");

  if(cmdline.isset("z3-bv"))
=======
  if(cmdline.isset("bv"))
>>>>>>> 7cfc8230
  {
    options.set_option("int-encoding", false);
  }

  if(cmdline.isset("ir"))
  {
    options.set_option("int-encoding", true);
  }

  options.set_option("fixedbv", true);

  if(cmdline.isset("qf_aufbv"))
  {
	options.set_option("qf_aufbv", true);
    options.set_option("smt", true);
    options.set_option("z3", true);
  }

  if(cmdline.isset("qf_auflira"))
  {
	options.set_option("qf_auflira", true);
	options.set_option("smt", true);
    options.set_option("z3", true);
    options.set_option("int-encoding", true);
  }


   if(cmdline.isset("context-switch"))
     options.set_option("context-switch", cmdline.getval("context-switch"));
   else
     options.set_option("context-switch", -1);

   if(cmdline.isset("deadlock-check"))
   {
     options.set_option("deadlock-check", true);
     options.set_option("atomicity-check", false);
     options.set_option("no-assertions", true);
   }
   else
     options.set_option("deadlock-check", false);

  if (cmdline.isset("smtlib-ileave-num"))
    options.set_option("smtlib-ileave-num", cmdline.getval("smtlib-ileave-num"));
  else
    options.set_option("smtlib-ileave-num", "1");

  if (cmdline.isset("smt-during-symex")) {
    std::cout << "Enabling --no-slice due to presence of --smt-during-symex";
    std::cout << std::endl;
    options.set_option("no-slice", true);
  }

  if (cmdline.isset("smt-thread-guard") || cmdline.isset("smt-symex-guard")) {
    if (!cmdline.isset("smt-during-symex")) {
      std::cerr << "Please explicitly specify --smt-during-symex if you want "
                   "to use features that involve encoding SMT during symex"
                   << std::endl;
      abort();
    }
  }

  if(cmdline.isset("base-case") ||
     options.get_bool_option("base-case"))
  {
    options.set_option("base-case", true);
    options.set_option("no-bounds-check", true);
    options.set_option("no-div-by-zero-check", true);
    options.set_option("no-pointer-check", true);
    options.set_option("no-unwinding-assertions", true);
    //options.set_option("partial-loops", true);
  }

  if(cmdline.isset("forward-condition") ||
     options.get_bool_option("forward-condition"))
  {
    options.set_option("forward-condition", true);
    options.set_option("no-bounds-check", true);
    options.set_option("no-div-by-zero-check", true);
    options.set_option("no-pointer-check", true);
    options.set_option("no-unwinding-assertions", false);
    options.set_option("partial-loops", false);
  }

  if(cmdline.isset("inductive-step")  ||
     options.get_bool_option("inductive-step"))
  {
    options.set_option("inductive-step", true);
    options.set_option("no-bounds-check", true);
    options.set_option("no-div-by-zero-check", true);
    options.set_option("no-pointer-check", true);
    options.set_option("no-unwinding-assertions", true);
    options.set_option("partial-loops", true);
  }

  if(cmdline.isset("k-induction")
     || cmdline.isset("k-induction-parallel"))
  {
    options.set_option("no-bounds-check", true);
    options.set_option("no-div-by-zero-check", true);
    options.set_option("no-pointer-check", true);
    options.set_option("no-unwinding-assertions", true);
    options.set_option("partial-loops", true);
    options.set_option("unwind", i2string(k_step));
  }

  // jmorse
  if(cmdline.isset("timeout")) {
#ifdef _WIN32
    std::cerr << "Timeout unimplemented on Windows, sorry" << std::endl;
    abort();
#else
    const char *time = cmdline.getval("timeout");
    uint64_t timeout = read_time_spec(time);
    signal(SIGALRM, timeout_handler);
    alarm(timeout);
#endif
  }

  if(cmdline.isset("memlimit")) {
#ifdef _WIN32
    std::cerr << "Can't memlimit on Windows, sorry" << std::endl;
    abort();
#else
    uint64_t size = read_mem_spec(cmdline.getval("memlimit"));

    struct rlimit lim;
    lim.rlim_cur = size;
    lim.rlim_max = size;
    if (setrlimit(RLIMIT_AS, &lim) != 0) {
      perror("Couldn't set memory limit");
      abort();
    }
#endif
  }

#ifndef _WIN32
  struct rlimit lim;
  if (cmdline.isset("enable-core-dump")) {
    lim.rlim_cur = RLIM_INFINITY;
    lim.rlim_max = RLIM_INFINITY;
    if (setrlimit(RLIMIT_CORE, &lim) != 0) {
      perror("Couldn't unlimit core dump size");
      abort();
    }
  } else {
    lim.rlim_cur = 0;
    lim.rlim_max = 0;
    if (setrlimit(RLIMIT_CORE, &lim) != 0) {
      perror("Couldn't disable core dump size");
      abort();
    }
  }
#endif

  config.options = options;
}

int cbmc_parseoptionst::doit()
{
  if(cmdline.isset("version"))
  {
    std::cout << ESBMC_VERSION << std::endl;
    return 0;
  }

  //
  // unwinding of transition systems
  //

  if(cmdline.isset("module") ||
    cmdline.isset("gen-interface"))

  {
    error("This version has no support for "
          " hardware modules.");
    return 1;
  }

  //
  // command line options
  //

  set_verbosity_msg(*this);

  goto_functionst goto_functions;

  optionst opts;
  get_command_line_options(opts);

  // Depends on command line options and config
  init_expr_constants();

  if(cmdline.isset("preprocess"))
  {
    preprocessing();
    return 0;
  }

  if(get_goto_program(opts, goto_functions))
    return 6;

  if(cmdline.isset("show-claims"))
  {
    const namespacet ns(context);
    show_claims(ns, get_ui(), goto_functions);
    return 0;
  }

  if(set_claims(goto_functions))
    return 7;

  // slice according to property

  // do actual BMC
  bmct bmc(goto_functions, opts, context, ui_message_handler);
  set_verbosity_msg(bmc);
  return do_bmc(bmc);
}

int cbmc_parseoptionst::doit_k_induction()
{
  _k_induction=true;
  unsigned int len = 0;

  if(cmdline.isset("version"))
  {
    std::cout << ESBMC_VERSION << std::endl;
    return 0;
  }

  //
  // unwinding of transition systems
  //

  if(cmdline.isset("module") ||
    cmdline.isset("gen-interface"))

  {
    error("This version has no support for "
          " hardware modules.");
    return 1;
  }

  //
  // command line options
  //

  set_verbosity_msg(*this);

  if(cmdline.isset("preprocess"))
  {
    preprocessing();
    return 0;
  }

  // do actual BMC
  bool res=0;

  int max_k_step = atol(cmdline.get_values("k-step").front().c_str());

  if(cmdline.isset("k-induction-parallel"))
  {
    int whoAmI=-1;

    if (pipe(commPipe))
    {
      status("\nPipe Creation Failed, giving up.");
      _exit(1);
    }

    pid_t children_pid[3];

    short num_p=0;

    // We need to fork 3 times: one for each step
    for(unsigned p=0; p<3; ++p)
    {
      pid_t pid = fork();

      if(pid == -1)
      {
        status("\nFork Failed, giving up.");
        _exit(1);
      }

      // Child process
      if(!pid)
      {
        whoAmI = p;
        break;
      }
      else // Parent process
      {
        children_pid[p]=pid;
        ++num_p;
      }
    }

    // All processeses were created successfully
    switch(whoAmI)
    {
      case -1:
      {
        if(num_p == 3)
        {
          close (commPipe[1]);

          struct resultt a_result;

          bool bc_res[MAX_STEPS], fc_res[MAX_STEPS], is_res[MAX_STEPS];

          for(unsigned int i=0; i<MAX_STEPS; ++i)
          {
            bc_res[i]=false;
            fc_res[i]=is_res[i]=true;
          }

          short int solution_found=0;

          bool bc_finished=false, fc_finished=false, is_finished=false;

          // Keep reading untill we find an answer
          while(!(bc_finished && fc_finished && is_finished)
            && !solution_found)
          {
            // Perform read and interpret the number of bytes read
            int read_size;
            if ((read_size = read(commPipe[0], &a_result, sizeof(resultt))) !=
                sizeof(resultt)) {
              if (read_size == 0) {
                // Client hung up; continue on, but don't interpret the result.
                ;
              } else {
                // Invalid size read.
                std::cerr << "Short read communicating with kinduction children"
                          << std::endl;
                std::cerr << "Size " << read_size << ", expected "
                          << sizeof(resultt) << std::endl;
                abort();
              }
            }

            // Eventually checks on each step
            if(!bc_finished)
            {
              int status;
              pid_t result = waitpid(children_pid[0], &status, WNOHANG);
              if (result == 0) {
                // Child still alive
              } else if (result == -1) {
                // Error
              } else {
                std::cout << "BASE CASE PROCESS CRASHED." << std::endl;

                bc_finished=true;
                if(!cmdline.isset("ignore-child-process"))
                  fc_finished=is_finished=true;
              }
            }

            if(!fc_finished)
            {
              int status;
              pid_t result = waitpid(children_pid[1], &status, WNOHANG);
              if (result == 0) {
                // Child still alive
              } else if (result == -1) {
                // Error
              } else {
                std::cout << "FORWARD CONDITION PROCESS CRASHED." << std::endl;

                fc_finished=true;
                if(!cmdline.isset("ignore-child-process"))
                  bc_finished=is_finished=true;
              }
            }

            if(!is_finished)
            {
              int status;
              pid_t result = waitpid(children_pid[2], &status, WNOHANG);
              if (result == 0) {
                // Child still alive
              } else if (result == -1) {
                // Error
              } else {
                std::cout << "INDUCTIVE STEP PROCESS CRASHED." << std::endl;

                is_finished=true;
                if(!cmdline.isset("ignore-child-process"))
                  bc_finished=fc_finished=true;
              }
            }

            if (read_size == 0)
              continue;

            switch(a_result.step)
            {
              case BASE_CASE:
                if(a_result.finished)
                {
                  bc_finished=true;
                  break;
                }

                bc_res[a_result.k] = a_result.result;

                if(a_result.result)
                  solution_found = a_result.k;

                break;

              case FORWARD_CONDITION:
                if(a_result.finished)
                {
                  fc_finished=true;
                  break;
                }

                fc_res[a_result.k] = a_result.result;

                if(!a_result.result)
                  solution_found = a_result.k;

                break;

              case INDUCTIVE_STEP:
                if(a_result.finished)
                {
                  is_finished=true;
                  break;
                }

                is_res[a_result.k] = a_result.result;

                if(!a_result.result)
                  solution_found = a_result.k;

                break;

              default:
                std::cerr << "Message from unrecognized k-induction child "
                << "process" << std::endl;
                abort();
            }
          }

          for(short i=0; i<3; ++i)
            kill(children_pid[i], SIGKILL);

          // No solution was found :/
          if(!solution_found)
            std::cout << std::endl << "VERIFICATION UNKNOWN" << std::endl;

          if(bc_res[solution_found])
          {
            std::cout << std::endl << "Solution found by the base case" << std::endl;
            std::cout << "VERIFICATION FAILED" << std::endl;
          }

          // Successful!
          if(!bc_res[solution_found] && !fc_res[solution_found])
          {
            std::cout << std::endl << "Solution found by the forward condition" << std::endl;
            std::cout << "VERIFICATION SUCCESSFUL" << std::endl;
          }

          if(!bc_res[solution_found] && !is_res[solution_found])
          {
            std::cout << std::endl << "Solution found by the inductive step" << std::endl;
            std::cout << "VERIFICATION SUCCESSFUL" << std::endl;
          }

          return res;
        }
        else
        {
          // Something failed and the processes were not created
          // Let's start the sequential approach
          for(short i=0; i<3; ++i)
            kill(children_pid[i], SIGKILL);
        }

        break;
      }

      case 0:
      {
        _base_case=true;

        status("Generated Base Case process");

        status("\n*** Generating Base Case ***");
        goto_functionst goto_functions_base_case;

        optionst opts1;
        opts1.set_option("base-case", true);
        opts1.set_option("forward-condition", false);
        opts1.set_option("inductive-step", false);
        get_command_line_options(opts1);

        if(get_goto_program(opts1, goto_functions_base_case))
          return 6;

        if(set_claims(goto_functions_base_case))
          return 7;

        context_base_case = context;
        namespacet ns_base_case(context_base_case);
        migrate_namespace_lookup = &ns_base_case;

        bmct bmc_base_case(goto_functions_base_case, opts1,
          context_base_case, ui_message_handler);
        set_verbosity_msg(bmc_base_case);

        context.clear(); // We need to clear the previous context

        // Start communication to the parent process
        close(commPipe[0]);

        // Struct to keep the result
        struct resultt r;
        memset(&r, 0, sizeof(r));
        r.step=BASE_CASE;
        r.k=0;
        r.finished=false;

        // Create and start base case checking
        base_caset bc(bmc_base_case);

        for(k_step=1; k_step<=max_k_step; ++k_step)
        {
          r = bc.startSolving();

          // Write result
          len = write(commPipe[1], &r, sizeof(r));
          assert(len == sizeof(r) && "short write");

          if(r.result) return r.result;
        }

        r.finished=true;
        len = write(commPipe[1], &r, sizeof(r));
        assert(len == sizeof(r) && "short write");

        std::cout << "BASE CASE PROCESS FINISHED." << std::endl;

        return res;

        break;
      }

      case 1:
      {
        _forward_condition=true;

        status("Generated Forward Condition process");

        //
        // do the forward condition
        //

        status("\n*** Generating Forward Condition ***");
        goto_functionst goto_functions_forward_condition;

        optionst opts2;
        opts2.set_option("base-case", false);
        opts2.set_option("forward-condition", true);
        opts2.set_option("inductive-step", false);
        get_command_line_options(opts2);

        if(get_goto_program(opts2, goto_functions_forward_condition))
          return 6;

        if(set_claims(goto_functions_forward_condition))
          return 7;

        context_forward_condition = context;
        namespacet ns_forward_condition(context_forward_condition);
        migrate_namespace_lookup = &ns_forward_condition;

        bmct bmc_forward_condition(goto_functions_forward_condition, opts2,
          context_forward_condition, ui_message_handler);
        set_verbosity_msg(bmc_forward_condition);

        context.clear(); // We need to clear the previous context

        // Start communication to the parent process
        close(commPipe[0]);

        // Struct to keep the result
        struct resultt r;
        memset(&r, 0, sizeof(r));
        r.step=FORWARD_CONDITION;
        r.k=0;
        r.finished=false;

        // Create and start base case checking
        forward_conditiont fc(bmc_forward_condition);

        for(k_step=2; k_step<=max_k_step; ++k_step)
        {
          r = fc.startSolving();

          // Write result
          len = write(commPipe[1], &r, sizeof(r));
          assert(len == sizeof(r) && "short write");

          if(!r.result) return r.result;
        }

        r.finished=true;
        len = write(commPipe[1], &r, sizeof(r));
        assert(len == sizeof(r) && "short write");

        std::cout << "FORWARD CONDITION PROCESS FINISHED." << std::endl;

        return res;

        break;
      }

      case 2:
      {
        status("Generated Inductive Step process");

        //
        // do the inductive step
        //

        status("\n*** Generating Inductive Step ***");
        goto_functionst goto_functions_inductive_step;

        optionst opts3;
        opts3.set_option("base-case", false);
        opts3.set_option("forward-condition", false);
        opts3.set_option("inductive-step", true);
        get_command_line_options(opts3);

        if(get_goto_program(opts3, goto_functions_inductive_step))
          return 6;

        if(set_claims(goto_functions_inductive_step))
          return 7;

        context_inductive_step = context;
        namespacet ns_inductive_step(context_inductive_step);
        migrate_namespace_lookup = &ns_inductive_step;

        bmct bmc_inductive_step(goto_functions_inductive_step, opts3,
          context_inductive_step, ui_message_handler);
        set_verbosity_msg(bmc_inductive_step);

        // Start communication to the parent process
        close(commPipe[0]);

        // Struct to keep the result
        struct resultt r;
        memset(&r, 0, sizeof(r));
        r.step=INDUCTIVE_STEP;
        r.k=0;
        r.finished=false;

        // Create and start base case checking
        inductive_stept is(bmc_inductive_step);

        for(k_step=2; k_step<=max_k_step; ++k_step)
        {
          r = is.startSolving();

          // Write result
          len = write(commPipe[1], &r, sizeof(r));
          assert(len == sizeof(r) && "short write");

          if(!r.result) return r.result;
        }

        r.finished=true;
        len = write(commPipe[1], &r, sizeof(r));
        assert(len == sizeof(r) && "short write");

        std::cout << "INDUCTIVE STEP PROCESS FINISHED." << std::endl;

        return res;

        break;
      }
    }

    return res;
  }

  //
  // do the base case
  //

  status("\n*** Generating Base Case ***");
  goto_functionst goto_functions_base_case;

  optionst opts1;
  opts1.set_option("base-case", true);
  opts1.set_option("forward-condition", false);
  opts1.set_option("inductive-step", false);
  get_command_line_options(opts1);

  if(get_goto_program(opts1, goto_functions_base_case))
    return 6;

  if(cmdline.isset("show-claims"))
  {
    const namespacet ns(context);
    show_claims(ns, get_ui(), goto_functions_base_case);
    return 0;
  }

  if(set_claims(goto_functions_base_case))
    return 7;

  context_base_case = context;

  bmct bmc_base_case(goto_functions_base_case, opts1,
      context_base_case, ui_message_handler);
  set_verbosity_msg(bmc_base_case);

  context.clear(); // We need to clear the previous context

  //
  // do the forward condition
  //

  status("\n*** Generating Forward Condition ***");
  goto_functionst goto_functions_forward_condition;

  optionst opts2;
  opts2.set_option("base-case", false);
  opts2.set_option("forward-condition", true);
  opts2.set_option("inductive-step", false);
  get_command_line_options(opts2);

  if(get_goto_program(opts2, goto_functions_forward_condition))
    return 6;

  if(cmdline.isset("show-claims"))
  {
    const namespacet ns(context);
    show_claims(ns, get_ui(), goto_functions_forward_condition);
    return 0;
  }

  if(set_claims(goto_functions_forward_condition))
    return 7;

  context_forward_condition = context;

  bmct bmc_forward_condition(goto_functions_forward_condition, opts2,
      context_forward_condition, ui_message_handler);
  set_verbosity_msg(bmc_forward_condition);

  context.clear(); // We need to clear the previous context

  //
  // do the inductive step
  //

  status("\n*** Generating Inductive Step ***");
  goto_functionst goto_functions_inductive_step;

  optionst opts3;
  opts3.set_option("base-case", false);
  opts3.set_option("forward-condition", false);
  opts3.set_option("inductive-step", true);
  get_command_line_options(opts3);

  if(get_goto_program(opts3, goto_functions_inductive_step))
    return 6;

  if(cmdline.isset("show-claims"))
  {
    const namespacet ns(context);
    show_claims(ns, get_ui(), goto_functions_inductive_step);
    return 0;
  }

  if(set_claims(goto_functions_inductive_step))
    return 7;

  context_inductive_step = context;

  bmct bmc_inductive_step(goto_functions_inductive_step, opts3,
      context_inductive_step, ui_message_handler);
  set_verbosity_msg(bmc_inductive_step);

  namespacet ns_base_case(context_base_case);
  namespacet ns_forward_condition(context_forward_condition);
  namespacet ns_inductive_step(context_inductive_step);

  do {
    std::cout << std::endl << "*** K-Induction Loop Iteration ";
    std::cout << i2string((unsigned long) k_step);
    std::cout << " ***" << std::endl;
    std::cout << "*** Checking ";

    if(base_case)
    {
      std::cout << "base case " << std::endl;

      // We need to set the right context
      context.clear();
      context = context_base_case;

      // Sins of the fathers, etc
      migrate_namespace_lookup = &ns_base_case;

      res = do_bmc(bmc_base_case);

      if(res)
        return res;

      ++k_step;

      base_case = false; //disable base case
      forward_condition = true; //enable forward condition
    }
    else if (forward_condition)
    {
      std::cout << "forward condition " << std::endl;

      // We need to set the right context
      context.clear();
      context = context_forward_condition;

      migrate_namespace_lookup = &ns_forward_condition;
      res = do_bmc(bmc_forward_condition);

      if (!res)
        return res;

      forward_condition = false; //disable forward condition
    }
    else
    {
      std::cout << "inductive step " << std::endl;

      // We need to set the right context
      context.clear();
      context = context_inductive_step;

      migrate_namespace_lookup = &ns_inductive_step;
      res = do_bmc(bmc_inductive_step);

      if (!res)
        return res;

      base_case = true; //enable base case
    }

    bmc_base_case.options.set_option("unwind", i2string(k_step));
    bmc_forward_condition.options.set_option("unwind", i2string(k_step));
    bmc_inductive_step.options.set_option("unwind", i2string(k_step));

  } while (k_step <= max_k_step);

  status("Unable to prove or falsify the property, giving up.");
  status("VERIFICATION UNKNOWN");

  return 0;
}

bool cbmc_parseoptionst::set_claims(goto_functionst &goto_functions)
{
  try
  {
    if(cmdline.isset("claim"))
      ::set_claims(goto_functions, cmdline.get_values("claim"));
  }

  catch(const char *e)
  {
    error(e);
    return true;
  }

  catch(const std::string e)
  {
    error(e);
    return true;
  }

  catch(int)
  {
    return true;
  }

  return false;
}

bool cbmc_parseoptionst::get_goto_program(
  optionst &options,
  goto_functionst &goto_functions)
{
  fine_timet parse_start = current_time();
  try
  {
    if(cmdline.isset("binary"))
    {
      status("Reading GOTO program from file");

      if(read_goto_binary(goto_functions))
        return true;

      if(cmdline.isset("show-symbol-table"))
      {
        show_symbol_table();
        return true;
      }
    }
    else
    {
      if(cmdline.args.size()==0)
      {
        error("Please provide a program to verify");
        return true;
      }

      if(parse()) return true;
      if(typecheck()) return true;
      if(final()) return true;

      if(cmdline.isset("show-symbol-table"))
      {
        show_symbol_table();
        return true;
      }

      // we no longer need any parse trees or language files
      clear_parse();

      status("Generating GOTO Program");

      // Ahem
      migrate_namespace_lookup = new namespacet(context);

      goto_convert(
        context, options, goto_functions,
        ui_message_handler);
    }

    fine_timet parse_stop = current_time();
    std::ostringstream str;
    str << "GOTO program creation time: ";
    output_time(parse_stop - parse_start, str);
    str << "s";
    status(str.str());

    fine_timet process_start = current_time();
    if(process_goto_program(options, goto_functions))
      return true;
    fine_timet process_stop = current_time();
    std::ostringstream str2;
    str2 << "GOTO program processing time: ";
    output_time(process_stop - process_start, str2);
    str2 << "s";
    status(str2.str());
  }

  catch(const char *e)
  {
    error(e);
    return true;
  }

  catch(const std::string e)
  {
    error(e);
    return true;
  }

  catch(int)
  {
    return true;
  }

  return false;
}

void cbmc_parseoptionst::preprocessing()
{
  try
  {
    if(cmdline.args.size()!=1)
    {
      error("Please provide one program to preprocess");
      return;
    }

    std::string filename=cmdline.args[0];

    // To test that the file exists,
    std::ifstream infile(filename.c_str());
    if(!infile)
    {
      error("failed to open input file");
      return;
    }

    if (c_preprocess(filename, std::cout, false, *get_message_handler()))
      error("PREPROCESSING ERROR");
  }

  catch(const char *e)
  {
    error(e);
  }

  catch(const std::string e)
  {
    error(e);
  }

  catch(int)
  {
  }
}

void cbmc_parseoptionst::add_property_monitors(goto_functionst &goto_functions, namespacet &ns __attribute__((unused)))
{
  std::map<std::string, std::string> strings;

  symbolst::const_iterator it;
  for (it = context.symbols.begin(); it != context.symbols.end(); it++) {
    if (it->first.as_string().find("__ESBMC_property_") != std::string::npos) {
      // Munge back into the shape of an actual string
      std::string str = "";
      forall_operands(iter2, it->second.value) {
        char c = (char)strtol(iter2->value().as_string().c_str(), NULL, 2);
        if (c != 0)
          str += c;
        else
          break;
      }

      strings[it->first.as_string()] = str;
    }
  }

  std::map<std::string, std::pair<std::set<std::string>, expr2tc> > monitors;
  std::map<std::string, std::string>::const_iterator str_it;
  for (str_it = strings.begin(); str_it != strings.end(); str_it++) {
    if (str_it->first.find("$type") == std::string::npos) {
      std::set<std::string> used_syms;
      expr2tc main_expr;
      std::string prop_name = str_it->first.substr(20, std::string::npos);
      main_expr = calculate_a_property_monitor(prop_name, strings, used_syms);
      monitors[prop_name] = std::pair<std::set<std::string>, expr2tc>
                                      (used_syms, main_expr);
    }
  }

  if (monitors.size() == 0)
    return;

  Forall_goto_functions(f_it, goto_functions) {
    goto_functiont &func = f_it->second;
    goto_programt &prog = func.body;
    Forall_goto_program_instructions(p_it, prog) {
      add_monitor_exprs(p_it, prog.instructions, monitors);
    }
  }

  // Find main function; find first function call; insert updates to each
  // property expression. This makes sure that there isn't inconsistent
  // initialization of each monitor boolean.
  goto_functionst::function_mapt::iterator f_it = goto_functions.function_map.find("main");
  assert(f_it != goto_functions.function_map.end());
  Forall_goto_program_instructions(p_it, f_it->second.body) {
    if (p_it->type == FUNCTION_CALL) {
      const code_function_call2t &func_call =
        to_code_function_call2t(p_it->code);
      if (is_symbol2t(func_call.function) &&
          to_symbol2t(func_call.function).thename == "c::main")
        continue;

      // Insert initializers for each monitor expr.
      std::map<std::string, std::pair<std::set<std::string>, expr2tc> >
        ::const_iterator it;
      for (it = monitors.begin(); it != monitors.end(); it++) {
        goto_programt::instructiont new_insn;
        new_insn.type = ASSIGN;
        std::string prop_name = "c::" + it->first + "_status";
        typecast2tc cast(get_int_type(32), it->second.second);
        code_assign2tc assign(symbol2tc(get_int_type(32), prop_name), cast);
        new_insn.code = assign;
        new_insn.function = p_it->function;

        // new_insn location field not set - I believe it gets numbered later.
        f_it->second.body.instructions.insert(p_it, new_insn);
      }

      break;
    }
  }

  return;
}

static void replace_symbol_names(expr2tc &e, std::string prefix, std::map<std::string, std::string> &strings, std::set<std::string> &used_syms)
{

  if (is_symbol2t(e)) {
    symbol2t &thesym = to_symbol2t(e);
    std::string sym = thesym.get_symbol_name();

    used_syms.insert(sym);
  } else {
    Forall_operands2(it, idx, e)
      if (!is_nil_expr(*it))
        replace_symbol_names(*it, prefix, strings, used_syms);
  }

  return;
}

expr2tc cbmc_parseoptionst::calculate_a_property_monitor(std::string name, std::map<std::string, std::string> &strings, std::set<std::string> &used_syms)
{
  exprt main_expr;
  std::map<std::string, std::string>::const_iterator it;

  namespacet ns(context);
  languagest languages(ns, MODE_C);

  std::string expr_str = strings["c::__ESBMC_property_" + name];
  std::string dummy_str = "";

  languages.to_expr(expr_str, dummy_str, main_expr, ui_message_handler);

  expr2tc new_main_expr;
  migrate_expr(main_expr, new_main_expr);
  replace_symbol_names(new_main_expr, name, strings, used_syms);

  return new_main_expr;
}

void cbmc_parseoptionst::add_monitor_exprs(goto_programt::targett insn, goto_programt::instructionst &insn_list, std::map<std::string, std::pair<std::set<std::string>, expr2tc> >monitors)
{

  // So the plan: we've been handed an instruction, look for assignments to a
  // symbol we're looking for. When we find one, append a goto instruction that
  // re-evaluates a proposition expression. Because there can be more than one,
  // we put re-evaluations in atomic blocks.

  if (!insn->is_assign())
    return;

  code_assign2t &assign = to_code_assign2t(insn->code);

  // XXX - this means that we can't make propositions about things like
  // the contents of an array and suchlike.
  if (!is_symbol2t(assign.target))
    return;

  symbol2t &sym = to_symbol2t(assign.target);

  // Is this actually an assignment that we're interested in?
  std::map<std::string, std::pair<std::set<std::string>, expr2tc> >::const_iterator it;
  std::string sym_name = sym.get_symbol_name();
  std::set<std::pair<std::string, expr2tc> > triggered;
  for (it = monitors.begin(); it != monitors.end(); it++) {
    if (it->second.first.find(sym_name) == it->second.first.end())
      continue;

    triggered.insert(std::pair<std::string, expr2tc>(it->first, it->second.second));
  }

  if (triggered.empty())
    return;

  goto_programt::instructiont new_insn;

  new_insn.type = ATOMIC_BEGIN;
  new_insn.function = insn->function;
  insn_list.insert(insn, new_insn);

  insn++;

  new_insn.type = ASSIGN;
  std::set<std::pair<std::string, expr2tc> >::const_iterator trig_it;
  for (trig_it = triggered.begin(); trig_it != triggered.end(); trig_it++) {
    std::string prop_name = "c::" + trig_it->first + "_status";
    typecast2tc hack_cast(get_int_type(32), trig_it->second);
    symbol2tc newsym(get_int_type(32), prop_name);
    new_insn.code = code_assign2tc(newsym, hack_cast);
    new_insn.function = insn->function;

    // new_insn location field not set - I believe it gets numbered later.
    insn_list.insert(insn, new_insn);
  }

  new_insn.type = FUNCTION_CALL;
  symbol2tc func_sym(get_empty_type(), "c::__ESBMC_switch_to_monitor");
  std::vector<expr2tc> args;
  new_insn.code = code_function_call2tc(expr2tc(), func_sym, args);
  new_insn.function = insn->function;
  insn_list.insert(insn, new_insn);

  new_insn.type = ATOMIC_END;
  new_insn.function = insn->function;
  insn_list.insert(insn, new_insn);

  return;
}

#include <symbol.h>

static unsigned int calc_globals_used(const namespacet &ns, const expr2tc &expr)
{

  if (is_nil_expr(expr))
    return 0;

  if (!is_symbol2t(expr)) {
    unsigned int globals = 0;

    forall_operands2(it, idx, expr)
      globals += calc_globals_used(ns, *it);

    return globals;
  }

  std::string identifier = to_symbol2t(expr).get_symbol_name();
  const symbolt &sym = ns.lookup(identifier);

  if (identifier == "c::__ESBMC_alloc" || identifier == "c::__ESBMC_alloc_size")
    return 0;

  if (sym.static_lifetime || sym.type.is_dynamic_set())
    return 1;

  return 0;
}

void cbmc_parseoptionst::print_ileave_points(namespacet &ns,
                             goto_functionst &goto_functions)
{
  bool print_insn;

  forall_goto_functions(fit, goto_functions) {
    forall_goto_program_instructions(pit, fit->second.body) {
      print_insn = false;
      switch (pit->type) {
        case GOTO:
        case ASSUME:
        case ASSERT:
          if (calc_globals_used(ns, pit->guard) > 0)
            print_insn = true;
          break;
        case ASSIGN:
          if (calc_globals_used(ns, pit->code) > 0)
            print_insn = true;
          break;
        case FUNCTION_CALL:
          {
            code_function_call2t deref_code =
              to_code_function_call2t(pit->code);

            if (is_symbol2t(deref_code.function) &&
                to_symbol2t(deref_code.function).get_symbol_name()
                            == "c::__ESBMC_yield")
              print_insn = true;
          }
          break;
        default:
          break;
      }

      if (print_insn)
        fit->second.body.output_instruction(ns, pit->function, std::cout, pit, true, false);
    }
  }

  return;
}

bool cbmc_parseoptionst::read_goto_binary(
  goto_functionst &goto_functions)
{
  std::ifstream in(cmdline.getval("binary"), std::ios::binary);

  if(!in)
  {
    error(
      std::string("Failed to open `")+
      cmdline.getval("binary")+
      "'");
    return true;
  }

  ::read_goto_binary(
    in, context, goto_functions, *get_message_handler());

  return false;
}

bool cbmc_parseoptionst::process_goto_program(
  optionst &options,
  goto_functionst &goto_functions)
{
  try
  {
    namespacet ns(context);

    // do partial inlining
    if (!cmdline.isset("no-inlining"))
      goto_partial_inline(goto_functions, ns, ui_message_handler);

    goto_check(ns, options, goto_functions);

    if(cmdline.isset("string-abstraction"))
    {
      status("String Abstraction");
      string_abstraction(context,
        *get_message_handler(), goto_functions);
    }

#if 0
    // This disabled code used to run the pointer static analysis and produce
    // pointer assertions appropriately. Disable now that we can run it at
    // symex time.
    status("Pointer Analysis");
    value_set_analysist value_set_analysis(ns);
    value_set_analysis(goto_functions);

    // show it?
    if(cmdline.isset("show-value-sets"))
    {
      show_value_sets(get_ui(), goto_functions, value_set_analysis);
      return true;
    }

    status("Adding Pointer Checks");

    // add pointer checks
    pointer_checks(
      goto_functions, ns, context, options, value_set_analysis);
#endif

    // add re-evaluations of monitored properties
    add_property_monitors(goto_functions, ns);

    // recalculate numbers, etc.
    goto_functions.update();

    // add loop ids
    goto_functions.compute_loop_numbers();

    if(cmdline.isset("data-races-check"))
    {
      status("Adding Data Race Checks");

      value_set_analysist value_set_analysis(ns);
      value_set_analysis(goto_functions);

      add_race_assertions(
        value_set_analysis,
        context,
        goto_functions);

      value_set_analysis.
        update(goto_functions);
    }

    // show it?
    if(cmdline.isset("show-loops"))
    {
      show_loop_numbers(get_ui(), goto_functions);
      return true;
    }

    if (cmdline.isset("show-ileave-points"))
    {
      print_ileave_points(ns, goto_functions);
      return true;
    }

    // show it?
    if(cmdline.isset("show-goto-functions"))
    {
      goto_functions.output(ns, std::cout);
      return true;
    }
  }

  catch(const char *e)
  {
    error(e);
    return true;
  }

  catch(const std::string e)
  {
    error(e);
    return true;
  }

  catch(int)
  {
    return true;
  }

  return false;
}

int cbmc_parseoptionst::do_bmc(bmct &bmc1)
{
  bmc1.set_ui(get_ui());

  // do actual BMC

  status("Starting Bounded Model Checking");

  bool res = bmc1.run();

#ifdef HAVE_SENDFILE
  if (bmc1.options.get_bool_option("memstats")) {
    int fd = open("/proc/self/status", O_RDONLY);
    sendfile(2, fd, NULL, 100000);
    close(fd);
  }
#endif

  return res;
}

void cbmc_parseoptionst::help()
{
  std::cout <<
    "\n"
    "* * *           ESBMC " ESBMC_VERSION "          * * *\n"
    "\n"
    "Usage:                       Purpose:\n"
    "\n"
    " esbmc [-?] [-h] [--help]      show help\n"
    " esbmc file.c ...              source file names\n"
    "\n"
    "Additonal options:\n\n"
    " --- front-end options ---------------------------------------------------------\n\n"
    " -I path                      set include path\n"
    " -D macro                     define preprocessor macro\n"
    " --preprocess                 stop after preprocessing\n"
    " --no-inlining                disable inlining function calls\n"
    " --program-only               only show program expression\n"
    " --all-claims                 keep all claims\n"
    " --show-loops                 show the loops in the program\n"
    " --show-claims                only show claims\n"
    " --show-vcc                   show the verification conditions\n"
    " --document-subgoals          generate subgoals documentation\n"
    " --no-library                 disable built-in abstract C library\n"
//    " --binary                     read goto program instead of source code\n"
//    " --llvm-metadata Filename     read the metadata file generated by LLVM\n"
    " --little-endian              allow little-endian word-byte conversions\n"
    " --big-endian                 allow big-endian word-byte conversions\n"
    " --16, --32, --64             set width of machine word\n"
    " --show-goto-functions        show goto program\n"
    " --extended-try-analysis      check all the try block, even when an exception is throw\n"
    " --version                    show current ESBMC version and exit\n"
    " --witnesspath filename       output counterexample in graphML format\n"
    " --tokenizer path             set tokenizer to produce token-normalizated format of the\n"
    "                              program for graphML generation\n\n"

    " --- BMC options ---------------------------------------------------------------\n\n"
    " --function name              set main function name\n"
    " --claim nr                   only check specific claim\n"
    " --depth nr                   limit search depth\n"
    " --unwind nr                  unwind nr times\n"
    " --unwindset nr               unwind given loop nr times\n"
    " --no-unwinding-assertions    do not generate unwinding assertions\n"
    " --no-slice                   do not remove unused equations\n\n"
    " --- solver configuration ------------------------------------------------------\n\n"
    " --bv                         use Z3 with bit-vector arithmetic\n"
    " --ir                         use Z3 with integer/real arithmetic\n"
    " --eager                      use eager instantiation with Z3\n"
    " --lazy                       use lazy instantiation with Z3 (default)\n"
    " --qf_aufbv                   output VCCs in QF_AUFBV format (experimental)\n"
    " --qf_auflira                 output VCCs in QF_AUFLIRA format (experimental)\n"
    " --outfile Filename           output VCCs in SMT lib format to given file\n\n"
    " --- property checking ---------------------------------------------------------\n\n"
    " --no-assertions              ignore assertions\n"
    " --no-bounds-check            do not do array bounds check\n"
    " --no-div-by-zero-check       do not do division by zero check\n"
    " --no-pointer-check           do not do pointer check\n"
    " --memory-leak-check          enable memory leak check check\n"
    " --overflow-check             enable arithmetic over- and underflow check\n"
    " --deadlock-check             enable global and local deadlock check with mutex\n"
    " --data-races-check           enable data races check\n"
    " --atomicity-check            enable atomicity check at visible assignments\n\n"
    " --- k-induction----------------------------------------------------------------\n\n"
    " --base-case                  check the base case\n"
    " --forward-condition          check the forward condition\n"
    " --inductive-step             check the inductive step\n"
    " --k-induction                prove by k-induction \n"
    " --k-induction-parallel       prove by k-induction, running ech step on a separate process\n"
    " --k-step nr                  set the k time step (default is 50) \n\n"
    " --- scheduling approaches -----------------------------------------------------\n\n"
    " --schedule                   use schedule recording approach \n"
    " --round-robin                use the round robin scheduling approach\n"
    " --time-slice nr              set the time slice of the round robin algorithm (default is 1) \n\n"
    " --- concurrency checking -----------------------------------------------------\n\n"
    " --context-switch nr          limit number of context switches for each thread \n"
    " --state-hashing              enable state-hashing, prunes duplicate states\n"
    " --control-flow-test          enable context switch before control flow tests\n"
    " --no-lock-check              do not do lock acquisition ordering check\n"
    " --no-por                     do not do partial order reduction\n"
    #ifdef _WIN32
    " --i386-macos                 set MACOS/I386 architecture\n"
    " --i386-linux                 set Linux/I386 architecture\n"
    " --i386-win32                 set Windows/I386 architecture (default)\n"
    #else
    #ifdef __APPLE__
    " --i386-macos                 set MACOS/I386 architecture (default)\n"
    " --i386-linux                 set Linux/I386 architecture\n"
    " --i386-win32                 set Windows/I386 architecture\n"
    #else
    #endif
    #endif
    "\n --- Miscellaneous options -----------------------------------------------------\n\n"
    " --memlimit                   configure memory limit, of form \"100m\" or \"2g\"\n"
    " --timeout                    configure time limit, integer followed by {s,m,h}\n"
    " --enable-core-dump           don't disable core dump output\n"
    " --list-solvers               List available solvers and exit\n"
    "\n";
}<|MERGE_RESOLUTION|>--- conflicted
+++ resolved
@@ -213,24 +213,13 @@
     exit(0);
   }
 
-<<<<<<< HEAD
   if (cmdline.isset("list-solvers")) {
     // Generated for us by autoconf,
     std::cout << "Available solvers: " << ESBMC_AVAILABLE_SOLVERS << std::endl;
     exit(0);
   }
 
-  if(cmdline.isset("arrays-uf-always"))
-    options.set_option("arrays-uf", "always");
-  else if(cmdline.isset("arrays-uf-never"))
-    options.set_option("arrays-uf", "never");
-  else
-    options.set_option("arrays-uf", "auto");
-
-  if(cmdline.isset("z3-bv"))
-=======
   if(cmdline.isset("bv"))
->>>>>>> 7cfc8230
   {
     options.set_option("int-encoding", false);
   }
