--- conflicted
+++ resolved
@@ -164,11 +164,7 @@
 
   if (!options.get_bool_option("z3"))
   {
-<<<<<<< HEAD
     // If no solver options given, default to z3 byte encoding
-=======
-    // If no solver options given, default to z3 bv encoding
->>>>>>> 961440e1
     options.set_option("z3", true);
     options.set_option("int-encoding", false);
   }
