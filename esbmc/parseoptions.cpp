--- conflicted
+++ resolved
@@ -220,7 +220,6 @@
   if(cmdline.isset("inlining"))
     options.set_option("inlining", true);
 
-<<<<<<< HEAD
   if (cmdline.isset("smt-during-symex")) {
     std::cout << "Enabling --no-slice due to presence of --smt-during-symex";
     std::cout << std::endl;
@@ -234,7 +233,8 @@
                    << std::endl;
       abort();
     }
-=======
+  }
+
   if(cmdline.isset("base-case") ||
      options.get_bool_option("base-case"))
   {
@@ -276,7 +276,6 @@
     options.set_option("no-unwinding-assertions", true);
     options.set_option("partial-loops", true);
     options.set_option("unwind", i2string(k_step));
->>>>>>> d5f6bbcf
   }
 
   // jmorse
