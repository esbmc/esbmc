/*******************************************************************\

Module: Main Module

Author: Daniel Kroening, kroening@kroening.com

\*******************************************************************/

#include <fstream>
#include <memory>

#ifndef _WIN32
extern "C" {
#include <ctype.h>
#include <fcntl.h>
#include <stdlib.h>
#include <signal.h>
#include <unistd.h>

#include <sys/resource.h>
#ifndef ONAMAC
#include <sys/sendfile.h>
#endif
#include <sys/time.h>
#include <sys/types.h>
}
#endif

#include <irep.h>
#include <config.h>
#include <expr_util.h>
#include <time_stopping.h>

#include <goto-programs/goto_convert_functions.h>
#include <goto-programs/goto_check.h>
#include <goto-programs/goto_inline.h>
#include <goto-programs/show_claims.h>
#include <goto-programs/set_claims.h>
#include <goto-programs/read_goto_binary.h>
#include <goto-programs/string_abstraction.h>
#include <goto-programs/string_instrumentation.h>
#include <goto-programs/loop_numbers.h>

#include <goto-programs/add_race_assertions.h>

#include <pointer-analysis/value_set_analysis.h>
#include <pointer-analysis/goto_program_dereference.h>
#include <pointer-analysis/show_value_sets.h>

#include <langapi/mode.h>
#include <langapi/languages.h>

#include <ansi-c/c_preprocess.h>

#include "parseoptions.h"
#include "bmc.h"
#include "version.h"

#include "kinduction_parallel.h"
#include <fstream>

// jmorse - could be somewhere better

// Hack to fix timeout during k-induction

// Pipe for communication between processes
int commPipe[2];

bool _k_induction=false;
bool _base_case=false;
bool _forward_condition=false;

#ifndef _WIN32
void
timeout_handler(int dummy __attribute__((unused)))
{
  if(_k_induction)
  {
    struct resultt r;
    r.k=0;
    r.finished=true;

    if(_base_case)
      r.step=BASE_CASE;
    else if(_forward_condition)
      r.step=FORWARD_CONDITION;
    else
      r.step=INDUCTIVE_STEP;

    write(commPipe[1], &r, sizeof(r));
  }

  std::cout << "Timed out" << std::endl;

  // Unfortunately some highly useful pieces of code hook themselves into
  // aexit and attempt to free some memory. That doesn't really make sense to
  // occur on exit, but more importantly doesn't mix well with signal handlers,
  // and results in the allocator locking against itself. So use _exit instead
  _exit(1);
}
#endif

void cbmc_parseoptionst::set_verbosity_msg(messaget &message)
{
  int v=8;

  if(cmdline.isset("verbosity"))
  {
    v=atoi(cmdline.getval("verbosity"));
    if(v<0)
      v=0;
    else if(v>9)
      v=9;
  }

  message.set_verbosity(v);
}

extern "C" uint8_t *version_string;

uint64_t cbmc_parseoptionst::read_time_spec(const char *str)
{
  uint64_t mult;
  int len = strlen(str);
  if (!isdigit(str[len-1])) {
    switch (str[len-1]) {
    case 's':
      mult = 1;
      break;
    case 'm':
      mult = 60;
      break;
    case 'h':
      mult = 3600;
      break;
    case 'd':
      mult = 86400;
      break;
    default:
      std::cerr << "Unrecognized timeout suffix" << std::endl;
      abort();
    }
  } else {
    mult = 1;
  }

  uint64_t timeout = strtol(str, NULL, 10);
  timeout *= mult;
  return timeout;
}

uint64_t cbmc_parseoptionst::read_mem_spec(const char *str)
{

  uint64_t mult;
  int len = strlen(str);
  if (!isdigit(str[len-1])) {
    switch (str[len-1]) {
    case 'b':
      mult = 1;
      break;
    case 'k':
      mult = 1024;
      break;
    case 'm':
      mult = 1024*1024;
      break;
    case 'g':
      mult = 1024*1024*1024;
      break;
    default:
      std::cerr << "Unrecognized memlimit suffix" << std::endl;
      abort();
    }
  } else {
    mult = 1024*1024;
  }

  uint64_t size = strtol(str, NULL, 10);
  size *= mult;
  return size;
}

void cbmc_parseoptionst::get_command_line_options(optionst &options)
{
  if(config.set(cmdline))
  {
    exit(1);
  }

  options.cmdline(cmdline);

  /* graphML generation options check */
  if ((cmdline.isset("witnesspath")) && (cmdline.isset("tokenizer"))) {
	std::string tokenizer_path = cmdline.getval("tokenizer");
	std::ifstream tfile(tokenizer_path);
	if (!tfile){
		std::cout << "The tokenizer path is invalid, check it and try again" << std::endl;
		exit(1);
	}
	options.set_option("witnesspath", cmdline.getval("witnesspath"));
	options.set_option("no-slice", true);
    options.set_option("tokenizer", cmdline.getval("tokenizer"));
  }else if ((cmdline.isset("witnesspath")) && (!cmdline.isset("tokenizer"))) {
	std::cout << "For graphML generation is necessary be set a tokenizer (use --tokenizer path)" << std::endl;
    exit(1);
  }

  if (cmdline.isset("git-hash")) {
    std::cout << version_string << std::endl;
    exit(0);
  }

  if(cmdline.isset("bv"))
  {
    options.set_option("int-encoding", false);
  }

  if(cmdline.isset("ir"))
  {
    options.set_option("int-encoding", true);
  }

  options.set_option("fixedbv", true);


   if(cmdline.isset("context-switch"))
     options.set_option("context-switch", cmdline.getval("context-switch"));
   else
     options.set_option("context-switch", -1);

   if(cmdline.isset("deadlock-check"))
   {
     options.set_option("deadlock-check", true);
     options.set_option("atomicity-check", false);
     options.set_option("no-assertions", true);
   }
   else
     options.set_option("deadlock-check", false);

  if (cmdline.isset("smtlib-ileave-num"))
    options.set_option("smtlib-ileave-num", cmdline.getval("smtlib-ileave-num"));
  else
    options.set_option("smtlib-ileave-num", "1");

  if (cmdline.isset("smt-during-symex")) {
    std::cout << "Enabling --no-slice due to presence of --smt-during-symex";
    std::cout << std::endl;
    options.set_option("no-slice", true);
  }

  if (cmdline.isset("smt-thread-guard") || cmdline.isset("smt-symex-guard")) {
    if (!cmdline.isset("smt-during-symex")) {
      std::cerr << "Please explicitly specify --smt-during-symex if you want "
                   "to use features that involve encoding SMT during symex"
                   << std::endl;
      abort();
    }
  }

  if(cmdline.isset("base-case") ||
     options.get_bool_option("base-case"))
  {
    options.set_option("base-case", true);
    options.set_option("no-bounds-check", true);
    options.set_option("no-div-by-zero-check", true);
    options.set_option("no-pointer-check", true);
    options.set_option("no-unwinding-assertions", true);
    //options.set_option("partial-loops", true);
  }

  if(cmdline.isset("forward-condition") ||
     options.get_bool_option("forward-condition"))
  {
    options.set_option("forward-condition", true);
    options.set_option("no-bounds-check", true);
    options.set_option("no-div-by-zero-check", true);
    options.set_option("no-pointer-check", true);
    options.set_option("no-unwinding-assertions", false);
    options.set_option("partial-loops", false);
  }

  if(cmdline.isset("inductive-step")  ||
     options.get_bool_option("inductive-step"))
  {
    options.set_option("inductive-step", true);
    options.set_option("no-bounds-check", true);
    options.set_option("no-div-by-zero-check", true);
    options.set_option("no-pointer-check", true);
    options.set_option("no-unwinding-assertions", true);
    options.set_option("partial-loops", true);
  }

  if(cmdline.isset("k-induction")
     || cmdline.isset("k-induction-parallel"))
  {
    options.set_option("no-bounds-check", true);
    options.set_option("no-div-by-zero-check", true);
    options.set_option("no-pointer-check", true);
    options.set_option("no-unwinding-assertions", true);
    options.set_option("partial-loops", true);
    options.set_option("unwind", i2string(k_step));
  }

  // jmorse
  if(cmdline.isset("timeout")) {
#ifdef _WIN32
    std::cerr << "Timeout unimplemented on Windows, sorry" << std::endl;
    abort();
#else
    const char *time = cmdline.getval("timeout");
    uint64_t timeout = read_time_spec(time);
    signal(SIGALRM, timeout_handler);
    alarm(timeout);
#endif
  }

  if(cmdline.isset("memlimit")) {
#ifdef _WIN32
    std::cerr << "Can't memlimit on Windows, sorry" << std::endl;
    abort();
#else
    uint64_t size = read_mem_spec(cmdline.getval("memlimit"));

    struct rlimit lim;
    lim.rlim_cur = size;
    lim.rlim_max = size;
    if (setrlimit(RLIMIT_AS, &lim) != 0) {
      perror("Couldn't set memory limit");
      abort();
    }
#endif
  }

#ifndef _WIN32
  struct rlimit lim;
  if (cmdline.isset("enable-core-dump")) {
    lim.rlim_cur = RLIM_INFINITY;
    lim.rlim_max = RLIM_INFINITY;
    if (setrlimit(RLIMIT_CORE, &lim) != 0) {
      perror("Couldn't unlimit core dump size");
      abort();
    }
  } else {
    lim.rlim_cur = 0;
    lim.rlim_max = 0;
    if (setrlimit(RLIMIT_CORE, &lim) != 0) {
      perror("Couldn't disable core dump size");
      abort();
    }
  }
#endif

  config.options = options;
}

int cbmc_parseoptionst::doit()
{
  if(cmdline.isset("version"))
  {
    std::cout << ESBMC_VERSION << std::endl;
    return 0;
  }

  //
  // unwinding of transition systems
  //

  if(cmdline.isset("module") ||
    cmdline.isset("gen-interface"))

  {
    error("This version has no support for "
          " hardware modules.");
    return 1;
  }

  //
  // command line options
  //

  set_verbosity_msg(*this);

  goto_functionst goto_functions;

  optionst opts;
  get_command_line_options(opts);

  // Depends on command line options and config
  init_expr_constants();

  if(cmdline.isset("preprocess"))
  {
    preprocessing();
    return 0;
  }

  if(get_goto_program(opts, goto_functions))
    return 6;

  if(cmdline.isset("show-claims"))
  {
    const namespacet ns(context);
    show_claims(ns, get_ui(), goto_functions);
    return 0;
  }

  if(set_claims(goto_functions))
    return 7;

  // slice according to property

  // do actual BMC
  bmct bmc(goto_functions, opts, context, ui_message_handler);
  set_verbosity_msg(bmc);
  return do_bmc(bmc);
}

int cbmc_parseoptionst::doit_k_induction_parallel()
{
  _k_induction=true;

  if(cmdline.isset("version"))
  {
    std::cout << ESBMC_VERSION << std::endl;
    return 0;
  }

  //
  // unwinding of transition systems
  //

  if(cmdline.isset("module") ||
    cmdline.isset("gen-interface"))

  {
    error("This version has no support for "
          " hardware modules.");
    return 1;
  }

  //
  // command line options
  //

  set_verbosity_msg(*this);

  if(cmdline.isset("preprocess"))
  {
    preprocessing();
    return 0;
  }

  // do actual BMC
  bool res=0;
  u_int max_k_step = atol(cmdline.get_values("k-step").front().c_str());
  int whoAmI=-1;

  if (pipe(commPipe))
  {
    status("\nPipe Creation Failed, giving up.");
    _exit(1);
  }

  pid_t children_pid[3];

  short num_p=0;

  // We need to fork 3 times: one for each step
  for(unsigned p=0; p<3; ++p)
  {
    pid_t pid = fork();

    if(pid == -1)
    {
      status("\nFork Failed, giving up.");
      _exit(1);
    }

    // Child process
    if(!pid)
    {
      whoAmI = p;
      break;
    }
    else // Parent process
    {
      children_pid[p]=pid;
      ++num_p;
    }
  }

  // All processes were created successfully
  switch(whoAmI)
  {
    case -1:
    {
      if(num_p == 3)
      {
        close (commPipe[1]);

        struct resultt a_result;

        bool bc_res[max_k_step], fc_res[max_k_step], is_res[max_k_step];

        for(unsigned int i=0; i<max_k_step; ++i)
        {
          bc_res[i]=false;
          fc_res[i]=is_res[i]=true;
        }

        short int solution_found=0;

        bool bc_finished=false, fc_finished=false, is_finished=false;

        // Keep reading untill we find an answer
        while(!(bc_finished && fc_finished && is_finished)
          && !solution_found)
        {
          // Perform read and interpret the number of bytes read
          int read_size;
          if ((read_size = read(commPipe[0], &a_result, sizeof(resultt))) !=
              sizeof(resultt)) {
            if (read_size == 0) {
              // Client hung up; continue on, but don't interpret the result.
              ;
            } else {
              // Invalid size read.
              std::cerr << "Short read communicating with kinduction children"
                        << std::endl;
              std::cerr << "Size " << read_size << ", expected "
                        << sizeof(resultt) << std::endl;
              abort();
            }
          }

          // Eventually checks on each step
          if(!bc_finished)
          {
            int status;
            pid_t result = waitpid(children_pid[0], &status, WNOHANG);
            if (result == 0) {
              // Child still alive
            } else if (result == -1) {
              // Error
            } else {
              std::cout << "BASE CASE PROCESS CRASHED." << std::endl;

              bc_finished=true;
              if(cmdline.isset("dont-ignore-dead-child-process"))
                fc_finished=is_finished=true;
            }
          }

          if(!fc_finished)
          {
            int status;
            pid_t result = waitpid(children_pid[1], &status, WNOHANG);
            if (result == 0) {
              // Child still alive
            } else if (result == -1) {
              // Error
            } else {
              std::cout << "FORWARD CONDITION PROCESS CRASHED." << std::endl;

              fc_finished=true;
              if(cmdline.isset("dont-ignore-dead-child-process"))
                bc_finished=is_finished=true;
            }
          }

          if(!is_finished)
          {
            int status;
            pid_t result = waitpid(children_pid[2], &status, WNOHANG);
            if (result == 0) {
              // Child still alive
            } else if (result == -1) {
              // Error
            } else {
              std::cout << "INDUCTIVE STEP PROCESS CRASHED." << std::endl;

              is_finished=true;
              if(cmdline.isset("dont-ignore-dead-child-process"))
                bc_finished=fc_finished=true;
            }
          }

          if (read_size == 0)
            continue;

          switch(a_result.step)
          {
            case BASE_CASE:
              if(a_result.finished)
              {
                bc_finished=true;
                break;
              }

              bc_res[a_result.k] = a_result.result;

              if(a_result.result)
                solution_found = a_result.k;

              break;

            case FORWARD_CONDITION:
              if(a_result.finished)
              {
                fc_finished=true;
                break;
              }

              fc_res[a_result.k] = a_result.result;

              if(!a_result.result)
                solution_found = a_result.k;

              break;

            case INDUCTIVE_STEP:
              if(a_result.finished)
              {
                is_finished=true;
                break;
              }

              is_res[a_result.k] = a_result.result;

              if(!a_result.result)
                solution_found = a_result.k;

              break;

            default:
              std::cerr << "Message from unrecognized k-induction child "
              << "process" << std::endl;
              abort();
          }
        }

        for(short i=0; i<3; ++i)
          kill(children_pid[i], SIGKILL);

        // No solution was found :/
        if(!solution_found)
        {
          std::cout << std::endl << "VERIFICATION UNKNOWN" << std::endl;
          return res;
        }

        if(bc_res[solution_found])
        {
          std::cout << std::endl << "Solution found by the base case" << std::endl;
          std::cout << "VERIFICATION FAILED" << std::endl;
          return res;
        }

        // Successful!
        if(!bc_res[solution_found] && !fc_res[solution_found])
        {
          std::cout << std::endl << "Solution found by the forward condition" << std::endl;
          std::cout << "VERIFICATION SUCCESSFUL" << std::endl;
          return res;
        }

        if(!bc_res[solution_found] && !is_res[solution_found])
        {
          std::cout << std::endl << "Solution found by the inductive step" << std::endl;
          std::cout << "VERIFICATION SUCCESSFUL" << std::endl;
          return res;
        }
      }
      else
      {
        // Something failed and the processes were not created
        // Let's start the sequential approach
        for(short i=0; i<3; ++i)
          kill(children_pid[i], SIGKILL);
      }

      break;
    }

    case 0:
    {
      _base_case=true;

      status("Generated Base Case process");

      status("\n*** Generating Base Case ***");
      goto_functionst goto_functions_base_case;

      optionst opts1;
      opts1.set_option("base-case", true);
      opts1.set_option("forward-condition", false);
      opts1.set_option("inductive-step", false);
      get_command_line_options(opts1);

      if(get_goto_program(opts1, goto_functions_base_case))
        return 6;

      if(set_claims(goto_functions_base_case))
        return 7;

      context_base_case = context;
      namespacet ns_base_case(context_base_case);
      migrate_namespace_lookup = &ns_base_case;

      bmct bmc_base_case(goto_functions_base_case, opts1,
        context_base_case, ui_message_handler);
      set_verbosity_msg(bmc_base_case);

      context.clear(); // We need to clear the previous context

      // Start communication to the parent process
      close(commPipe[0]);

      // Struct to keep the result
      struct resultt r;
      memset(&r, 0, sizeof(r));
      r.step=BASE_CASE;
      r.k=0;
      r.finished=false;

      // Create and start base case checking
      base_caset bc(bmc_base_case);

      for(k_step=1; k_step<=max_k_step; ++k_step)
      {
        r = bc.startSolving();

        // Write result
        write(commPipe[1], &r, sizeof(r));

        if(r.result) return r.result;
      }

      r.finished=true;
      write(commPipe[1], &r, sizeof(r));

      std::cout << "BASE CASE PROCESS FINISHED." << std::endl;

      return res;

      break;
    }

    case 1:
    {
      _forward_condition=true;

      status("Generated Forward Condition process");

      //
      // do the forward condition
      //

      status("\n*** Generating Forward Condition ***");
      goto_functionst goto_functions_forward_condition;

      optionst opts2;
      opts2.set_option("base-case", false);
      opts2.set_option("forward-condition", true);
      opts2.set_option("inductive-step", false);
      get_command_line_options(opts2);

      if(get_goto_program(opts2, goto_functions_forward_condition))
        return 6;

      if(set_claims(goto_functions_forward_condition))
        return 7;

      context_forward_condition = context;
      namespacet ns_forward_condition(context_forward_condition);
      migrate_namespace_lookup = &ns_forward_condition;

      bmct bmc_forward_condition(goto_functions_forward_condition, opts2,
        context_forward_condition, ui_message_handler);
      set_verbosity_msg(bmc_forward_condition);

      context.clear(); // We need to clear the previous context

      // Start communication to the parent process
      close(commPipe[0]);

      // Struct to keep the result
      struct resultt r;
      memset(&r, 0, sizeof(r));
      r.step=FORWARD_CONDITION;
      r.k=0;
      r.finished=false;

      // Create and start base case checking
      forward_conditiont fc(bmc_forward_condition);

      for(k_step=2; k_step<=max_k_step; ++k_step)
      {
        r = fc.startSolving();

        // Write result
        write(commPipe[1], &r, sizeof(r));

        if(!r.result) return r.result;
      }
<<<<<<< HEAD

      r.finished=true;
      write(commPipe[1], &r, sizeof(r));

      std::cout << "FORWARD CONDITION PROCESS FINISHED." << std::endl;

      return res;

=======

      r.finished=true;
      write(commPipe[1], &r, sizeof(r));

      std::cout << "FORWARD CONDITION PROCESS FINISHED." << std::endl;

      return res;

>>>>>>> f533b87b
      break;
    }

    case 2:
    {
      status("Generated Inductive Step process");

      //
      // do the inductive step
      //

      status("\n*** Generating Inductive Step ***");
      goto_functionst goto_functions_inductive_step;

      optionst opts3;
      opts3.set_option("base-case", false);
      opts3.set_option("forward-condition", false);
      opts3.set_option("inductive-step", true);
      get_command_line_options(opts3);

      if(get_goto_program(opts3, goto_functions_inductive_step))
        return 6;

      if(set_claims(goto_functions_inductive_step))
        return 7;

      context_inductive_step = context;
      namespacet ns_inductive_step(context_inductive_step);
      migrate_namespace_lookup = &ns_inductive_step;
<<<<<<< HEAD

      bmct bmc_inductive_step(goto_functions_inductive_step, opts3,
        context_inductive_step, ui_message_handler);
      set_verbosity_msg(bmc_inductive_step);

      // Start communication to the parent process
      close(commPipe[0]);

      // Struct to keep the result
      struct resultt r;
      memset(&r, 0, sizeof(r));
      r.step=INDUCTIVE_STEP;
      r.k=0;
      r.finished=false;

      // Create and start base case checking
      inductive_stept is(bmc_inductive_step);

=======

      bmct bmc_inductive_step(goto_functions_inductive_step, opts3,
        context_inductive_step, ui_message_handler);
      set_verbosity_msg(bmc_inductive_step);

      // Start communication to the parent process
      close(commPipe[0]);

      // Struct to keep the result
      struct resultt r;
      memset(&r, 0, sizeof(r));
      r.step=INDUCTIVE_STEP;
      r.k=0;
      r.finished=false;

      // Create and start base case checking
      inductive_stept is(bmc_inductive_step);

>>>>>>> f533b87b
      if(!opts3.get_bool_option("disable-inductive-step"))
      {
        for(k_step=2; k_step<=max_k_step; ++k_step)
        {
          r = is.startSolving();

          // Write result
          write(commPipe[1], &r, sizeof(r));

          if(!r.result) return r.result;
        }
      }
      r.finished=true;
      write(commPipe[1], &r, sizeof(r));

      std::cout << "INDUCTIVE STEP PROCESS FINISHED." << std::endl;
<<<<<<< HEAD

      return res;

=======

      return res;

>>>>>>> f533b87b
      break;
    }
  }

  return res;
}

int cbmc_parseoptionst::doit_k_induction()
{
  _k_induction=true;
<<<<<<< HEAD

  if(cmdline.isset("version"))
  {
    std::cout << ESBMC_VERSION << std::endl;
    return 0;
  }

  //
  // unwinding of transition systems
  //

  if(cmdline.isset("module") ||
    cmdline.isset("gen-interface"))

  {
    error("This version has no support for "
          " hardware modules.");
    return 1;
  }

  //
  // command line options
  //

=======

  if(cmdline.isset("version"))
  {
    std::cout << ESBMC_VERSION << std::endl;
    return 0;
  }

  //
  // unwinding of transition systems
  //

  if(cmdline.isset("module") ||
    cmdline.isset("gen-interface"))

  {
    error("This version has no support for "
          " hardware modules.");
    return 1;
  }

  //
  // command line options
  //

>>>>>>> f533b87b
  set_verbosity_msg(*this);

  if(cmdline.isset("preprocess"))
  {
    preprocessing();
    return 0;
  }

  // do actual BMC
  bool res=0;
  u_int max_k_step = atol(cmdline.get_values("k-step").front().c_str());

  //
  // do the base case
  //

  status("\n*** Generating Base Case ***");
  goto_functionst goto_functions_base_case;

  optionst opts1;
  opts1.set_option("base-case", true);
  opts1.set_option("forward-condition", false);
  opts1.set_option("inductive-step", false);
  get_command_line_options(opts1);

  if(get_goto_program(opts1, goto_functions_base_case))
    return 6;

  if(cmdline.isset("show-claims"))
  {
    const namespacet ns(context);
    show_claims(ns, get_ui(), goto_functions_base_case);
    return 0;
  }

  if(set_claims(goto_functions_base_case))
    return 7;

  context_base_case = context;

  bmct bmc_base_case(goto_functions_base_case, opts1,
      context_base_case, ui_message_handler);
  set_verbosity_msg(bmc_base_case);

  context.clear(); // We need to clear the previous context

  //
  // do the forward condition
  //

  status("\n*** Generating Forward Condition ***");
  goto_functionst goto_functions_forward_condition;

  optionst opts2;
  opts2.set_option("base-case", false);
  opts2.set_option("forward-condition", true);
  opts2.set_option("inductive-step", false);
  get_command_line_options(opts2);

  if(get_goto_program(opts2, goto_functions_forward_condition))
    return 6;

  if(cmdline.isset("show-claims"))
  {
    const namespacet ns(context);
    show_claims(ns, get_ui(), goto_functions_forward_condition);
    return 0;
  }

  if(set_claims(goto_functions_forward_condition))
    return 7;

  context_forward_condition = context;

  bmct bmc_forward_condition(goto_functions_forward_condition, opts2,
      context_forward_condition, ui_message_handler);
  set_verbosity_msg(bmc_forward_condition);

  context.clear(); // We need to clear the previous context

  //
  // do the inductive step
  //

  status("\n*** Generating Inductive Step ***");
  goto_functionst goto_functions_inductive_step;

  optionst opts3;
  opts3.set_option("base-case", false);
  opts3.set_option("forward-condition", false);
  opts3.set_option("inductive-step", true);
  get_command_line_options(opts3);

  if(get_goto_program(opts3, goto_functions_inductive_step))
    return 6;

  if(cmdline.isset("show-claims"))
  {
    const namespacet ns(context);
    show_claims(ns, get_ui(), goto_functions_inductive_step);
    return 0;
  }

  if(set_claims(goto_functions_inductive_step))
    return 7;

  context_inductive_step = context;

  bmct bmc_inductive_step(goto_functions_inductive_step, opts3,
      context_inductive_step, ui_message_handler);
  set_verbosity_msg(bmc_inductive_step);

  namespacet ns_base_case(context_base_case);
  namespacet ns_forward_condition(context_forward_condition);
  namespacet ns_inductive_step(context_inductive_step);

  do {
    if(base_case)
    {
      std::cout << std::endl << "*** K-Induction Loop Iteration ";
      std::cout << i2string((unsigned long) k_step);
      std::cout << " ***" << std::endl;
      std::cout << "*** Checking base case" << std::endl;

      // We need to set the right context
      context.clear();
      context = context_base_case;

      // Sins of the fathers, etc
      migrate_namespace_lookup = &ns_base_case;

      res = do_bmc(bmc_base_case);

      if(res)
        return res;

      ++k_step;

      base_case = false; //disable base case
      forward_condition = true; //enable forward condition
    }
    else if (forward_condition)
    {
      std::cout << std::endl << "*** K-Induction Loop Iteration ";
      std::cout << i2string((unsigned long) k_step);
      std::cout << " ***" << std::endl;
      std::cout << "*** Checking forward condition" << std::endl;

      // We need to set the right context
      context.clear();
      context = context_forward_condition;

      migrate_namespace_lookup = &ns_forward_condition;
      res = do_bmc(bmc_forward_condition);

      if (!res)
        return res;

      forward_condition = false; //disable forward condition
    }
    else
    {
      if(!opts3.get_bool_option("disable-inductive-step"))
      {
<<<<<<< HEAD
        std::cout << std::endl << "*** K-Induction Loop Iteration ";
        std::cout << i2string((unsigned long) k_step);
        std::cout << " ***" << std::endl;
        std::cout << "*** Checking inductive step" << std::endl;
=======
        std::cout << "inductive step " << std::endl;
>>>>>>> f533b87b

        // We need to set the right context
        context.clear();
        context = context_inductive_step;

        migrate_namespace_lookup = &ns_inductive_step;
        res = do_bmc(bmc_inductive_step);

        if (!res)
          return res;
      }

      base_case = true; //enable base case
    }

    bmc_base_case.options.set_option("unwind", i2string(k_step));
    bmc_forward_condition.options.set_option("unwind", i2string(k_step));
    bmc_inductive_step.options.set_option("unwind", i2string(k_step));

  } while (k_step <= max_k_step);

  status("Unable to prove or falsify the property, giving up.");
  status("VERIFICATION UNKNOWN");

  return 0;
}

bool cbmc_parseoptionst::set_claims(goto_functionst &goto_functions)
{
  try
  {
    if(cmdline.isset("claim"))
      ::set_claims(goto_functions, cmdline.get_values("claim"));
  }

  catch(const char *e)
  {
    error(e);
    return true;
  }

  catch(const std::string e)
  {
    error(e);
    return true;
  }

  catch(int)
  {
    return true;
  }

  return false;
}

bool cbmc_parseoptionst::get_goto_program(
  optionst &options,
  goto_functionst &goto_functions)
{
  fine_timet parse_start = current_time();
  try
  {
    if(cmdline.isset("binary"))
    {
      status("Reading GOTO program from file");

      if(read_goto_binary(goto_functions))
        return true;

      if(cmdline.isset("show-symbol-table"))
      {
        show_symbol_table();
        return true;
      }
    }
    else
    {
      if(cmdline.args.size()==0)
      {
        error("Please provide a program to verify");
        return true;
      }

      if(parse()) return true;
      if(typecheck()) return true;
      if(final()) return true;

      if(cmdline.isset("show-symbol-table"))
      {
        show_symbol_table();
        return true;
      }

      // we no longer need any parse trees or language files
      clear_parse();

      status("Generating GOTO Program");

      // Ahem
      migrate_namespace_lookup = new namespacet(context);

      goto_convert(
        context, options, goto_functions,
        ui_message_handler);
    }

    fine_timet parse_stop = current_time();
    std::ostringstream str;
    str << "GOTO program creation time: ";
    output_time(parse_stop - parse_start, str);
    str << "s";
    status(str.str());

    fine_timet process_start = current_time();
    if(process_goto_program(options, goto_functions))
      return true;
    fine_timet process_stop = current_time();
    std::ostringstream str2;
    str2 << "GOTO program processing time: ";
    output_time(process_stop - process_start, str2);
    str2 << "s";
    status(str2.str());
  }

  catch(const char *e)
  {
    error(e);
    return true;
  }

  catch(const std::string e)
  {
    error(e);
    return true;
  }

  catch(int)
  {
    return true;
  }

  return false;
}

void cbmc_parseoptionst::preprocessing()
{
  try
  {
    if(cmdline.args.size()!=1)
    {
      error("Please provide one program to preprocess");
      return;
    }

    std::string filename=cmdline.args[0];

    std::ifstream infile(filename.c_str());

    if(!infile)
    {
      error("failed to open input file");
      return;
    }

    if (c_preprocess(infile, filename, std::cout, false, *get_message_handler()))
      error("PREPROCESSING ERROR");
  }

  catch(const char *e)
  {
    error(e);
  }

  catch(const std::string e)
  {
    error(e);
  }

  catch(int)
  {
  }
}

void cbmc_parseoptionst::add_property_monitors(goto_functionst &goto_functions, namespacet &ns __attribute__((unused)))
{
  std::map<std::string, std::string> strings;

  symbolst::const_iterator it;
  for (it = context.symbols.begin(); it != context.symbols.end(); it++) {
    if (it->first.as_string().find("__ESBMC_property_") != std::string::npos) {
      // Munge back into the shape of an actual string
      std::string str = "";
      forall_operands(iter2, it->second.value) {
        char c = (char)strtol(iter2->value().as_string().c_str(), NULL, 2);
        if (c != 0)
          str += c;
        else
          break;
      }

      strings[it->first.as_string()] = str;
    }
  }

  std::map<std::string, std::pair<std::set<std::string>, expr2tc> > monitors;
  std::map<std::string, std::string>::const_iterator str_it;
  for (str_it = strings.begin(); str_it != strings.end(); str_it++) {
    if (str_it->first.find("$type") == std::string::npos) {
      std::set<std::string> used_syms;
      expr2tc main_expr;
      std::string prop_name = str_it->first.substr(20, std::string::npos);
      main_expr = calculate_a_property_monitor(prop_name, strings, used_syms);
      monitors[prop_name] = std::pair<std::set<std::string>, expr2tc>
                                      (used_syms, main_expr);
    }
  }

  if (monitors.size() == 0)
    return;

  Forall_goto_functions(f_it, goto_functions) {
    goto_functiont &func = f_it->second;
    goto_programt &prog = func.body;
    Forall_goto_program_instructions(p_it, prog) {
      add_monitor_exprs(p_it, prog.instructions, monitors);
    }
  }

  // Find main function; find first function call; insert updates to each
  // property expression. This makes sure that there isn't inconsistent
  // initialization of each monitor boolean.
  goto_functionst::function_mapt::iterator f_it = goto_functions.function_map.find("main");
  assert(f_it != goto_functions.function_map.end());
  Forall_goto_program_instructions(p_it, f_it->second.body) {
    if (p_it->type == FUNCTION_CALL) {
      const code_function_call2t &func_call =
        to_code_function_call2t(p_it->code);
      if (is_symbol2t(func_call.function) &&
          to_symbol2t(func_call.function).thename == "c::main")
        continue;

      // Insert initializers for each monitor expr.
      std::map<std::string, std::pair<std::set<std::string>, expr2tc> >
        ::const_iterator it;
      for (it = monitors.begin(); it != monitors.end(); it++) {
        goto_programt::instructiont new_insn;
        new_insn.type = ASSIGN;
        std::string prop_name = "c::" + it->first + "_status";
        typecast2tc cast(get_int_type(32), it->second.second);
        code_assign2tc assign(symbol2tc(get_int_type(32), prop_name), cast);
        new_insn.code = assign;
        new_insn.function = p_it->function;

        // new_insn location field not set - I believe it gets numbered later.
        f_it->second.body.instructions.insert(p_it, new_insn);
      }

      break;
    }
  }

  return;
}

static void replace_symbol_names(expr2tc &e, std::string prefix, std::map<std::string, std::string> &strings, std::set<std::string> &used_syms)
{

  if (is_symbol2t(e)) {
    symbol2t &thesym = to_symbol2t(e);
    std::string sym = thesym.get_symbol_name();

    used_syms.insert(sym);
  } else {
    Forall_operands2(it, idx, e)
      if (!is_nil_expr(*it))
        replace_symbol_names(*it, prefix, strings, used_syms);
  }

  return;
}

expr2tc cbmc_parseoptionst::calculate_a_property_monitor(std::string name, std::map<std::string, std::string> &strings, std::set<std::string> &used_syms)
{
  exprt main_expr;
  std::map<std::string, std::string>::const_iterator it;

  namespacet ns(context);
  languagest languages(ns, MODE_C);

  std::string expr_str = strings["c::__ESBMC_property_" + name];
  std::string dummy_str = "";

  languages.to_expr(expr_str, dummy_str, main_expr, ui_message_handler);

  expr2tc new_main_expr;
  migrate_expr(main_expr, new_main_expr);
  replace_symbol_names(new_main_expr, name, strings, used_syms);

  return new_main_expr;
}

void cbmc_parseoptionst::add_monitor_exprs(goto_programt::targett insn, goto_programt::instructionst &insn_list, std::map<std::string, std::pair<std::set<std::string>, expr2tc> >monitors)
{

  // So the plan: we've been handed an instruction, look for assignments to a
  // symbol we're looking for. When we find one, append a goto instruction that
  // re-evaluates a proposition expression. Because there can be more than one,
  // we put re-evaluations in atomic blocks.

  if (!insn->is_assign())
    return;

  code_assign2t &assign = to_code_assign2t(insn->code);

  // XXX - this means that we can't make propositions about things like
  // the contents of an array and suchlike.
  if (!is_symbol2t(assign.target))
    return;

  symbol2t &sym = to_symbol2t(assign.target);

  // Is this actually an assignment that we're interested in?
  std::map<std::string, std::pair<std::set<std::string>, expr2tc> >::const_iterator it;
  std::string sym_name = sym.get_symbol_name();
  std::set<std::pair<std::string, expr2tc> > triggered;
  for (it = monitors.begin(); it != monitors.end(); it++) {
    if (it->second.first.find(sym_name) == it->second.first.end())
      continue;

    triggered.insert(std::pair<std::string, expr2tc>(it->first, it->second.second));
  }

  if (triggered.empty())
    return;

  goto_programt::instructiont new_insn;

  new_insn.type = ATOMIC_BEGIN;
  new_insn.function = insn->function;
  insn_list.insert(insn, new_insn);

  insn++;

  new_insn.type = ASSIGN;
  std::set<std::pair<std::string, expr2tc> >::const_iterator trig_it;
  for (trig_it = triggered.begin(); trig_it != triggered.end(); trig_it++) {
    std::string prop_name = "c::" + trig_it->first + "_status";
    typecast2tc hack_cast(get_int_type(32), trig_it->second);
    symbol2tc newsym(get_int_type(32), prop_name);
    new_insn.code = code_assign2tc(newsym, hack_cast);
    new_insn.function = insn->function;

    // new_insn location field not set - I believe it gets numbered later.
    insn_list.insert(insn, new_insn);
  }

  new_insn.type = FUNCTION_CALL;
  symbol2tc func_sym(get_empty_type(), "c::__ESBMC_switch_to_monitor");
  std::vector<expr2tc> args;
  new_insn.code = code_function_call2tc(expr2tc(), func_sym, args);
  new_insn.function = insn->function;
  insn_list.insert(insn, new_insn);

  new_insn.type = ATOMIC_END;
  new_insn.function = insn->function;
  insn_list.insert(insn, new_insn);

  return;
}

#include <symbol.h>

static unsigned int calc_globals_used(const namespacet &ns, const expr2tc &expr)
{

  if (is_nil_expr(expr))
    return 0;

  if (!is_symbol2t(expr)) {
    unsigned int globals = 0;

    forall_operands2(it, idx, expr)
      globals += calc_globals_used(ns, *it);

    return globals;
  }

  std::string identifier = to_symbol2t(expr).get_symbol_name();
  const symbolt &sym = ns.lookup(identifier);

  if (identifier == "c::__ESBMC_alloc" || identifier == "c::__ESBMC_alloc_size")
    return 0;

  if (sym.static_lifetime || sym.type.is_dynamic_set())
    return 1;

  return 0;
}

void cbmc_parseoptionst::print_ileave_points(namespacet &ns,
                             goto_functionst &goto_functions)
{
  bool print_insn;

  forall_goto_functions(fit, goto_functions) {
    forall_goto_program_instructions(pit, fit->second.body) {
      print_insn = false;
      switch (pit->type) {
        case GOTO:
        case ASSUME:
        case ASSERT:
          if (calc_globals_used(ns, pit->guard) > 0)
            print_insn = true;
          break;
        case ASSIGN:
          if (calc_globals_used(ns, pit->code) > 0)
            print_insn = true;
          break;
        case FUNCTION_CALL:
          {
            code_function_call2t deref_code =
              to_code_function_call2t(pit->code);

            if (is_symbol2t(deref_code.function) &&
                to_symbol2t(deref_code.function).get_symbol_name()
                            == "c::__ESBMC_yield")
              print_insn = true;
          }
          break;
        default:
          break;
      }

      if (print_insn)
        fit->second.body.output_instruction(ns, pit->function, std::cout, pit, true, false);
    }
  }

  return;
}

bool cbmc_parseoptionst::read_goto_binary(
  goto_functionst &goto_functions)
{
  std::ifstream in(cmdline.getval("binary"), std::ios::binary);

  if(!in)
  {
    error(
      std::string("Failed to open `")+
      cmdline.getval("binary")+
      "'");
    return true;
  }

  ::read_goto_binary(
    in, context, goto_functions, *get_message_handler());

  return false;
}

bool cbmc_parseoptionst::process_goto_program(
  optionst &options,
  goto_functionst &goto_functions)
{
  try
  {
    if(cmdline.isset("string-abstraction"))
    {
      string_instrumentation(
        context, *get_message_handler(), goto_functions);
    }

    namespacet ns(context);

    // do partial inlining
    if (!cmdline.isset("no-inlining"))
      goto_partial_inline(goto_functions, ns, ui_message_handler);

    goto_check(ns, options, goto_functions);

    if(cmdline.isset("string-abstraction"))
    {
      status("String Abstraction");
      string_abstraction(context,
        *get_message_handler(), goto_functions);
    }

#if 0
    // This disabled code used to run the pointer static analysis and produce
    // pointer assertions appropriately. Disable now that we can run it at
    // symex time.
    status("Pointer Analysis");
    value_set_analysist value_set_analysis(ns);
    value_set_analysis(goto_functions);

    // show it?
    if(cmdline.isset("show-value-sets"))
    {
      show_value_sets(get_ui(), goto_functions, value_set_analysis);
      return true;
    }

    status("Adding Pointer Checks");

    // add pointer checks
    pointer_checks(
      goto_functions, ns, context, options, value_set_analysis);
#endif

    // add re-evaluations of monitored properties
    add_property_monitors(goto_functions, ns);

    // recalculate numbers, etc.
    goto_functions.update();

    // add loop ids
    goto_functions.compute_loop_numbers();

    if(cmdline.isset("data-races-check"))
    {
      status("Adding Data Race Checks");

      value_set_analysist value_set_analysis(ns);
      value_set_analysis(goto_functions);

      add_race_assertions(
        value_set_analysis,
        context,
        goto_functions);

      value_set_analysis.
        update(goto_functions);
    }

    // show it?
    if(cmdline.isset("show-loops"))
    {
      show_loop_numbers(get_ui(), goto_functions);
      return true;
    }

    if (cmdline.isset("show-ileave-points"))
    {
      print_ileave_points(ns, goto_functions);
      return true;
    }

    // show it?
    if(cmdline.isset("show-goto-functions"))
    {
      goto_functions.output(ns, std::cout);
      return true;
    }
  }

  catch(const char *e)
  {
    error(e);
    return true;
  }

  catch(const std::string e)
  {
    error(e);
    return true;
  }

  catch(int)
  {
    return true;
  }

  return false;
}

int cbmc_parseoptionst::do_bmc(bmct &bmc1)
{
  bmc1.set_ui(get_ui());

  // do actual BMC

  status("Starting Bounded Model Checking");

  bool res = bmc1.run();

#if !defined(_WIN32) && !defined(ONAMAC)
  if (bmc1.options.get_bool_option("memstats")) {
    int fd = open("/proc/self/status", O_RDONLY);
    sendfile(2, fd, NULL, 100000);
    close(fd);
  }
#endif

  return res;
}

void cbmc_parseoptionst::help()
{
  std::cout <<
    "\n"
    "* * *           ESBMC " ESBMC_VERSION "          * * *\n"
    "\n"
    "Usage:                       Purpose:\n"
    "\n"
    " esbmc [-?] [-h] [--help]      show help\n"
    " esbmc file.c ...              source file names\n"
    "\n"
    "Additonal options:\n\n"
    " --- front-end options ---------------------------------------------------------\n\n"
    " -I path                      set include path\n"
    " -D macro                     define preprocessor macro\n"
    " --preprocess                 stop after preprocessing\n"
    " --no-inlining                disable inlining function calls\n"
    " --program-only               only show program expression\n"
    " --all-claims                 keep all claims\n"
    " --show-loops                 show the loops in the program\n"
    " --show-claims                only show claims\n"
    " --show-vcc                   show the verification conditions\n"
    " --document-subgoals          generate subgoals documentation\n"
    " --no-library                 disable built-in abstract C library\n"
//    " --binary                     read goto program instead of source code\n"
//    " --llvm-metadata Filename     read the metadata file generated by LLVM\n"
    " --little-endian              allow little-endian word-byte conversions\n"
    " --big-endian                 allow big-endian word-byte conversions\n"
    " --16, --32, --64             set width of machine word\n"
    " --show-goto-functions        show goto program\n"
    " --extended-try-analysis      check all the try block, even when an exception is throw\n"
    " --version                    show current ESBMC version and exit\n"
    " --witnesspath filename       output counterexample in graphML format\n"
    " --tokenizer path             set tokenizer to produce token-normalizated format of the\n"
    "                              program for graphML generation\n\n"

    " --- BMC options ---------------------------------------------------------------\n\n"
    " --function name              set main function name\n"
    " --claim nr                   only check specific claim\n"
    " --depth nr                   limit search depth\n"
    " --unwind nr                  unwind nr times\n"
    " --unwindset nr               unwind given loop nr times\n"
    " --no-unwinding-assertions    do not generate unwinding assertions\n"
    " --no-slice                   do not remove unused equations\n\n"
    " --- solver configuration ------------------------------------------------------\n\n"
    " --boolector				   use Boolector (default)\n"
    " --bv                         use Z3 with bit-vector arithmetic\n"
    " --ir                         use Z3 with integer/real arithmetic\n"
    " --eager                      use eager instantiation with Z3\n"
    " --lazy                       use lazy instantiation with Z3 (default)\n"
    " --outfile Filename           output VCCs in SMT lib format to given file\n\n"
    " --- property checking ---------------------------------------------------------\n\n"
    " --no-assertions              ignore assertions\n"
    " --no-bounds-check            do not do array bounds check\n"
    " --no-div-by-zero-check       do not do division by zero check\n"
    " --no-pointer-check           do not do pointer check\n"
    " --memory-leak-check          enable memory leak check check\n"
    " --overflow-check             enable arithmetic over- and underflow check\n"
    " --deadlock-check             enable global and local deadlock check with mutex\n"
    " --data-races-check           enable data races check\n"
    " --atomicity-check            enable atomicity check at visible assignments\n\n"
    " --- k-induction----------------------------------------------------------------\n\n"
    " --base-case                  check the base case\n"
    " --forward-condition          check the forward condition\n"
    " --inductive-step             check the inductive step\n"
    " --k-induction                prove by k-induction \n"
    " --k-induction-parallel       prove by k-induction, running ech step on a separate process\n"
    " --constrain-all-states       remove all redundant states in the inductive step\n"
    " --k-step nr                  set the k time step (default is 50) \n\n"
    " --- scheduling approaches -----------------------------------------------------\n\n"
    " --schedule                   use schedule recording approach \n"
    " --round-robin                use the round robin scheduling approach\n"
    " --time-slice nr              set the time slice of the round robin algorithm (default is 1) \n\n"
    " --- concurrency checking -----------------------------------------------------\n\n"
    " --context-switch nr          limit number of context switches for each thread \n"
    " --state-hashing              enable state-hashing, prunes duplicate states\n"
    " --control-flow-test          enable context switch before control flow tests\n"
    " --no-lock-check              do not do lock acquisition ordering check\n"
    " --no-por                     do not do partial order reduction\n"
    #ifdef _WIN32
    " --i386-macos                 set MACOS/I386 architecture\n"
    " --i386-linux                 set Linux/I386 architecture\n"
    " --i386-win32                 set Windows/I386 architecture (default)\n"
    #else
    #ifdef __APPLE__
    " --i386-macos                 set MACOS/I386 architecture (default)\n"
    " --i386-linux                 set Linux/I386 architecture\n"
    " --i386-win32                 set Windows/I386 architecture\n"
    #else
    #endif
    #endif
    "\n --- Miscellaneous options -----------------------------------------------------\n\n"
    " --memlimit                   configure memory limit, of form \"100m\" or \"2g\"\n"
    " --timeout                    configure time limit, integer followed by {s,m,h}\n"
    " --enable-core-dump           don't disable core dump output\n"
    "\n";
}<|MERGE_RESOLUTION|>--- conflicted
+++ resolved
@@ -741,9 +741,7 @@
       write(commPipe[1], &r, sizeof(r));
 
       std::cout << "BASE CASE PROCESS FINISHED." << std::endl;
-
       return res;
-
       break;
     }
 
@@ -804,25 +802,11 @@
 
         if(!r.result) return r.result;
       }
-<<<<<<< HEAD
-
       r.finished=true;
       write(commPipe[1], &r, sizeof(r));
 
       std::cout << "FORWARD CONDITION PROCESS FINISHED." << std::endl;
-
       return res;
-
-=======
-
-      r.finished=true;
-      write(commPipe[1], &r, sizeof(r));
-
-      std::cout << "FORWARD CONDITION PROCESS FINISHED." << std::endl;
-
-      return res;
-
->>>>>>> f533b87b
       break;
     }
 
@@ -852,7 +836,6 @@
       context_inductive_step = context;
       namespacet ns_inductive_step(context_inductive_step);
       migrate_namespace_lookup = &ns_inductive_step;
-<<<<<<< HEAD
 
       bmct bmc_inductive_step(goto_functions_inductive_step, opts3,
         context_inductive_step, ui_message_handler);
@@ -871,26 +854,6 @@
       // Create and start base case checking
       inductive_stept is(bmc_inductive_step);
 
-=======
-
-      bmct bmc_inductive_step(goto_functions_inductive_step, opts3,
-        context_inductive_step, ui_message_handler);
-      set_verbosity_msg(bmc_inductive_step);
-
-      // Start communication to the parent process
-      close(commPipe[0]);
-
-      // Struct to keep the result
-      struct resultt r;
-      memset(&r, 0, sizeof(r));
-      r.step=INDUCTIVE_STEP;
-      r.k=0;
-      r.finished=false;
-
-      // Create and start base case checking
-      inductive_stept is(bmc_inductive_step);
-
->>>>>>> f533b87b
       if(!opts3.get_bool_option("disable-inductive-step"))
       {
         for(k_step=2; k_step<=max_k_step; ++k_step)
@@ -907,15 +870,7 @@
       write(commPipe[1], &r, sizeof(r));
 
       std::cout << "INDUCTIVE STEP PROCESS FINISHED." << std::endl;
-<<<<<<< HEAD
-
       return res;
-
-=======
-
-      return res;
-
->>>>>>> f533b87b
       break;
     }
   }
@@ -926,7 +881,6 @@
 int cbmc_parseoptionst::doit_k_induction()
 {
   _k_induction=true;
-<<<<<<< HEAD
 
   if(cmdline.isset("version"))
   {
@@ -951,32 +905,6 @@
   // command line options
   //
 
-=======
-
-  if(cmdline.isset("version"))
-  {
-    std::cout << ESBMC_VERSION << std::endl;
-    return 0;
-  }
-
-  //
-  // unwinding of transition systems
-  //
-
-  if(cmdline.isset("module") ||
-    cmdline.isset("gen-interface"))
-
-  {
-    error("This version has no support for "
-          " hardware modules.");
-    return 1;
-  }
-
-  //
-  // command line options
-  //
-
->>>>>>> f533b87b
   set_verbosity_msg(*this);
 
   if(cmdline.isset("preprocess"))
@@ -1141,14 +1069,10 @@
     {
       if(!opts3.get_bool_option("disable-inductive-step"))
       {
-<<<<<<< HEAD
         std::cout << std::endl << "*** K-Induction Loop Iteration ";
         std::cout << i2string((unsigned long) k_step);
         std::cout << " ***" << std::endl;
         std::cout << "*** Checking inductive step" << std::endl;
-=======
-        std::cout << "inductive step " << std::endl;
->>>>>>> f533b87b
 
         // We need to set the right context
         context.clear();
