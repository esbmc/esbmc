--- conflicted
+++ resolved
@@ -211,42 +211,12 @@
     exit(0);
   }
 
-<<<<<<< HEAD
-  if(cmdline.isset("z3-bv"))
-=======
-  if(cmdline.isset("arrays-uf-always"))
-    options.set_option("arrays-uf", "always");
-  else if(cmdline.isset("arrays-uf-never"))
-    options.set_option("arrays-uf", "never");
-  else
-    options.set_option("arrays-uf", "auto");
-
   if(cmdline.isset("bv"))
->>>>>>> 31cdfc82
   {
     options.set_option("int-encoding", false);
   }
 
-<<<<<<< HEAD
-  if(cmdline.isset("z3-ir"))
-=======
-  if (cmdline.isset("lazy"))
-    options.set_option("no-assume-guarantee", false);
-  else
-	options.set_option("no-assume-guarantee", true);
-
-  if (cmdline.isset("eager"))
-    options.set_option("no-assume-guarantee", true);
-  else
-  	options.set_option("no-assume-guarantee", false);
-
-  if(cmdline.isset("btor"))
-  {
-    options.set_option("btor", true);
-  }
-
   if(cmdline.isset("ir"))
->>>>>>> 31cdfc82
   {
     options.set_option("int-encoding", true);
   }
@@ -273,21 +243,6 @@
      options.set_option("context-switch", cmdline.getval("context-switch"));
    else
      options.set_option("context-switch", -1);
-
-<<<<<<< HEAD
-   if(cmdline.isset("uw-model"))
-   {
-     options.set_option("uw-model", true);
-     options.set_option("schedule", true);
-   }
-   else
-     options.set_option("uw-model", false);
-=======
-   if(cmdline.isset("no-lock-check"))
-     options.set_option("no-lock-check", true);
-   else
-     options.set_option("no-lock-check", false);
->>>>>>> 31cdfc82
 
    if(cmdline.isset("deadlock-check"))
    {
