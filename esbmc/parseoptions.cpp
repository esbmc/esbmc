--- conflicted
+++ resolved
@@ -757,8 +757,6 @@
       assert(len == sizeof(r) && "short write");
 
       std::cout << "BASE CASE PROCESS FINISHED." << std::endl;
-<<<<<<< HEAD
-=======
 
       if(cmdline.isset("k-induction-busy-wait")  ||
         opts1.get_bool_option("k-induction-busy-wait"))
@@ -766,7 +764,6 @@
         while(1) { sleep(1); }
       }
 
->>>>>>> da54d1d1
       return res;
       break;
     }
@@ -834,8 +831,6 @@
       assert(len == sizeof(r) && "short write");
 
       std::cout << "FORWARD CONDITION PROCESS FINISHED." << std::endl;
-<<<<<<< HEAD
-=======
 
       if(cmdline.isset("k-induction-busy-wait")  ||
         opts2.get_bool_option("k-induction-busy-wait"))
@@ -843,7 +838,6 @@
         while(1) { sleep(1); }
       }
 
->>>>>>> da54d1d1
       return res;
       break;
     }
@@ -910,8 +904,6 @@
       assert(len == sizeof(r) && "short write");
 
       std::cout << "INDUCTIVE STEP PROCESS FINISHED." << std::endl;
-<<<<<<< HEAD
-=======
 
       if(cmdline.isset("k-induction-busy-wait")  ||
         opts3.get_bool_option("k-induction-busy-wait"))
@@ -919,7 +911,6 @@
         while(1) { sleep(1); }
       }
 
->>>>>>> da54d1d1
       return res;
       break;
     }
