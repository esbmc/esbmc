--- conflicted
+++ resolved
@@ -601,7 +601,7 @@
       context.clear();
       context = context_base_case;
 
-      res = do_bmc(bmc_base_case, goto_functions_base_case);
+      res = do_bmc(bmc_base_case);
 
       if(k_step >= 1 && res)
         return 0;
@@ -619,7 +619,7 @@
       context.clear();
       context = context_forward_condition;
 
-      res = do_bmc(bmc_forward_condition, goto_functions_forward_condition);
+      res = do_bmc(bmc_forward_condition);
 
       if (!res)
         return 0;
@@ -634,7 +634,7 @@
       context.clear();
       context = context_inductive_step;
 
-      res = do_bmc(bmc_inductive_step, goto_functions_inductive_step);
+      res = do_bmc(bmc_inductive_step);
 
       if (!res)
         return 0;
@@ -1304,14 +1304,7 @@
 
 \*******************************************************************/
 
-<<<<<<< HEAD
 int cbmc_parseoptionst::do_bmc(bmct &bmc1)
-=======
-
-bool cbmc_parseoptionst::do_bmc(
-  bmct &bmc1,
-  const goto_functionst &goto_functions)
->>>>>>> 7e328c9e
 {
   bmc1.set_ui(get_ui());
 
@@ -1319,11 +1312,7 @@
 
   status("Starting Bounded Model Checking");
 
-<<<<<<< HEAD
-  bmc1.run();
-=======
-  bool res = bmc1.run(goto_functions);
->>>>>>> 7e328c9e
+  bool res = bmc1.run();
 
 #ifndef _WIN32
   if (bmc1.options.get_bool_option("memstats")) {
