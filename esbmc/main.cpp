--- conflicted
+++ resolved
@@ -65,10 +65,5 @@
   LANGAPI_HAVE_MODE_END
 };
 
-<<<<<<< HEAD
-extern "C" uint8_t *buildidstring_buf;
-uint8_t *version_string = buildidstring_buf;
-=======
-extern "C" uint8_t buildidstring[1];
-uint8_t *version_string = buildidstring;
->>>>>>> 28205e6c
+extern "C" uint8_t buildidstring_buf[1];
+uint8_t *version_string = buildidstring_buf;