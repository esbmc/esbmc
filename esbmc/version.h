--- conflicted
+++ resolved
@@ -1,5 +1 @@
-<<<<<<< HEAD
-#define ESBMC_VERSION "1.22"
-=======
-#define ESBMC_VERSION "1.23"
->>>>>>> d621469f
+#define ESBMC_VERSION "1.23"