--- conflicted
+++ resolved
@@ -2,12 +2,7 @@
 include $(ESBMCDIR)/config.inc
 
 SRCS = main.cpp parseoptions.cpp bmc.cpp  \
-<<<<<<< HEAD
-      document_subgoals.cpp  show_vcc.cpp options.cpp
-=======
-      bv_cbmc.cpp document_subgoals.cpp \
-      show_vcc.cpp options.cpp kinduction_parallel.cpp
->>>>>>> fcf78fa0
+      document_subgoals.cpp show_vcc.cpp options.cpp kinduction_parallel.cpp
 
 # additional objects for esbmc binary
 OBJS+=../ansi-c/$(OBJDIR)/ansi-c.o \
