--- conflicted
+++ resolved
@@ -503,11 +503,7 @@
 {
   if (is_symbol2t(function))
   {
-<<<<<<< HEAD
-    const irep_idt &identifier = to_symbol2t(function).name;
-=======
     irep_idt identifier = to_symbol2t(function).get_symbol_name();
->>>>>>> a8f1b265
     
     if(recursion_set.find(identifier)!=recursion_set.end())
     {
