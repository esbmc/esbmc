/*******************************************************************\

Module: Program Transformation

Author: Daniel Kroening, kroening@kroening.com
		Lucas Cordeiro, lcc08r@ecs.soton.ac.uk

\*******************************************************************/

#include <assert.h>

#include <i2string.h>
#include <cprover_prefix.h>
//#include <expr_util.h>
#include <prefix.h>
#include <std_expr.h>

#include <ansi-c/c_types.h>

#include "goto_convert_class.h"
#include "remove_skip.h"
#include "destructor.h"

#include <arith_tools.h>

//#define DEBUG

#ifdef DEBUG
#define DEBUGLOC std::cout << std::endl << __FUNCTION__ << \
                        "[" << __LINE__ << "]" << std::endl;
#else
#define DEBUGLOC
#endif


static void
link_up_type_names(irept &irep, const namespacet &ns)
{

  if (irep.find(exprt::i_type) != get_nil_irep()) {
    if (irep.find("type").id() == "symbol") {
      typet newtype = ns.follow((typet&)irep.find("type"));
      irep.add("type") = newtype;
    }
  }

  Forall_irep(it, irep.get_sub())
    link_up_type_names(*it, ns);
  Forall_named_irep(it, irep.get_named_sub())
    link_up_type_names(it->second, ns);

  return;
}

/*******************************************************************\

Function: goto_convertt::finish_gotos

  Inputs:

 Outputs:

 Purpose:

\*******************************************************************/

void goto_convertt::finish_gotos()
{
  for(gotost::const_iterator it=targets.gotos.begin();
      it!=targets.gotos.end();
      it++)
  {
    goto_programt::instructiont &i=**it;

    if(i.code.statement()=="non-deterministic-goto")
    {
      assert(0 && "can't handle non-deterministic gotos");
      // jmorse - looks like this portion of code is related to the non-existant
      // nondeterministic goto. Nothing else in {es,c}bmc fiddles with
      // "destinations", and I'm busy fixing the type situation, so gets
      // disabled as it serves no purpose and is only getting in the way.
#if 0
      const irept &destinations=i.code.find("destinations");

      i.make_goto();

      forall_irep(it, destinations.get_sub())
      {
        labelst::const_iterator l_it=
          targets.labels.find(it->id_string());

        if(l_it==targets.labels.end())
        {
          err_location(i.code);
          str << "goto label " << it->id_string() << " not found";
          throw 0;
        }

        i.targets.push_back(l_it->second);
      }
#endif
    }
    else if(i.code.statement()=="goto")
    {
      const irep_idt &goto_label=i.code.destination();

      labelst::const_iterator l_it=targets.labels.find(goto_label);

      if(l_it==targets.labels.end())
      {
        err_location(i.code);
        str << "goto label " << goto_label << " not found";
        throw 0;
      }

      i.targets.clear();
      i.targets.push_back(l_it->second);
    }
    else
    {
      err_location(i.code);
      throw "finish_gotos: unexpected goto";
    }
  }

  targets.gotos.clear();
}

/*******************************************************************\

Function: goto_convertt::goto_convert

  Inputs:

 Outputs:

 Purpose:

\*******************************************************************/

void goto_convertt::goto_convert(const codet &code, goto_programt &dest)
{
  goto_convert_rec(code, dest);
}

/*******************************************************************\

Function: goto_convertt::goto_convert_rec

  Inputs:

 Outputs:

 Purpose:

\*******************************************************************/

void goto_convertt::goto_convert_rec(
  const codet &code,
  goto_programt &dest)
{
  convert(code, dest);

  finish_gotos();
}

/*******************************************************************\

Function: goto_convertt::copy

  Inputs:

 Outputs:

 Purpose: Ben: copy code and make a new instruction of goto-functions

\*******************************************************************/

void goto_convertt::copy(
  const codet &code,
  goto_program_instruction_typet type,
  goto_programt &dest)
{
  goto_programt::targett t=dest.add_instruction(type);
  t->code=code;
  t->location=code.location();
}

/*******************************************************************\

Function: goto_convert::convert_label

  Inputs:

 Outputs:

 Purpose:

\*******************************************************************/

void goto_convertt::convert_label(
  const code_labelt &code,
  goto_programt &dest)
{
  if(code.operands().size()!=1)
  {
    err_location(code);
    throw "label statement expected to have one operand";
  }

  // grab the label
  const irep_idt &label=code.get_label();

  goto_programt tmp;

  convert(to_code(code.op0()), tmp);

  // magic ERROR label?

  const std::string &error_label=options.get_option("error-label");

  goto_programt::targett target;

  if(error_label!="" && label==error_label)
  {
    goto_programt::targett t=dest.add_instruction(ASSERT);
    t->guard.make_false();
    t->location=code.location();
    t->location.property("error label");
    t->location.comment("error label");
    t->location.user_provided(false);

    target=t;
    dest.destructive_append(tmp);
  }
  else
  {
    target=tmp.instructions.begin();
    dest.destructive_append(tmp);
  }

  if(!label.empty())
  {
    targets.labels.insert(std::pair<irep_idt, goto_programt::targett>
                          (label, target));
    target->labels.push_back(label);
  }

  // cases?

  const exprt::operandst &case_op=code.case_op();

  if(!case_op.empty())
  {
    exprt::operandst &case_op_dest=targets.cases[target];

    case_op_dest.reserve(case_op_dest.size()+case_op.size());

    forall_expr(it, case_op)
      case_op_dest.push_back(*it);
  }

  // default?

  if(code.is_default())
    targets.set_default(target);
}

/*******************************************************************\

Function: goto_convertt::convert

  Inputs:

 Outputs:

 Purpose:

\*******************************************************************/

void goto_convertt::convert(
  const codet &code,
  goto_programt &dest)
{
  const irep_idt &statement=code.get_statement();

  link_up_type_names((codet&)code, ns);

  //std::cout << "### code.pretty(): " << code.pretty() << std::endl;

  if(statement=="block")
    convert_block(code, dest);
  else if(statement=="decl")
    convert_decl(code, dest);
  else if(statement=="expression")
    convert_expression(code, dest);
  else if(statement=="assign")
    convert_assign(to_code_assign(code), dest);
  else if(statement=="init")
    convert_init(code, dest);
  else if(statement=="assert")
    convert_assert(code, dest);
  else if(statement=="assume")
    convert_assume(code, dest);
  else if(statement=="function_call")
    convert_function_call(to_code_function_call(code), dest);
  else if(statement=="label")
    convert_label(to_code_label(code), dest);
  else if(statement=="for")
    convert_for(code, dest);
  else if(statement=="while")
    convert_while(code, dest);
  else if(statement=="dowhile")
    convert_dowhile(code, dest);
  else if(statement=="switch")
    convert_switch(code, dest);
  else if(statement=="break")
    convert_break(to_code_break(code), dest);
  else if(statement=="return")
    convert_return(to_code_return(code), dest);
  else if(statement=="continue")
    convert_continue(to_code_continue(code), dest);
  else if(statement=="goto")
    convert_goto(code, dest);
  else if(statement=="skip")
    convert_skip(code, dest);
  else if(statement=="non-deterministic-goto")
    convert_non_deterministic_goto(code, dest);
  else if(statement=="ifthenelse")
    convert_ifthenelse(code, dest);
  else if(statement=="atomic_begin")
    convert_atomic_begin(code, dest);
  else if(statement=="atomic_end")
    convert_atomic_end(code, dest);
  else if(statement=="bp_enforce")
    convert_bp_enforce(code, dest);
  else if(statement=="bp_abortif")
    convert_bp_abortif(code, dest);
  else if(statement=="cpp_delete" ||
          statement=="cpp_delete[]")
    convert_cpp_delete(code, dest);
  else if(statement=="cpp-catch")
    convert_catch(code, dest);
  else if(statement=="throw_decl")
    convert_throw_decl(code, dest);
  else
  {
    copy(code, OTHER, dest);
  }

  // if there is no instruction in the program, add skip to it
  if(dest.instructions.empty())
  {
    dest.add_instruction(SKIP);
    dest.instructions.back().code.make_nil();
  }
}

/*******************************************************************\

Function: goto_convertt::convert_throw_decl

  Inputs:

 Outputs:

 Purpose:

\*******************************************************************/

void goto_convertt::convert_throw_decl(const exprt &expr, goto_programt &dest)
{
  // add the THROW_DECL instruction to 'dest'
  goto_programt::targett throw_decl_instruction=dest.add_instruction();
  throw_decl_instruction->make_throw_decl();
  throw_decl_instruction->code.set_statement("throw-decl");
  throw_decl_instruction->location=expr.location();

  // the THROW_DECL instruction is annotated with a list of IDs,
  // one per target
  irept::subt &throw_list=
    throw_decl_instruction->code.add("throw_list").get_sub();

  for(unsigned i=0; i<expr.operands().size(); i++)
  {
    const exprt &block=expr.operands()[i];
    irept type = irept(block.get("throw_decl_id"));

    // grab the ID and add to THROW_DECL instruction
    throw_list.push_back(irept(type));
  }
}

/*******************************************************************\

Function: goto_convertt::convert_catch

  Inputs:

 Outputs:

 Purpose:

\*******************************************************************/

void goto_convertt::convert_catch(
  const codet &code,
  goto_programt &dest)
{
  assert(code.operands().size()>=2);

  // add the CATCH-push instruction to 'dest'
  goto_programt::targett catch_push_instruction=dest.add_instruction();
  catch_push_instruction->make_catch();
  catch_push_instruction->code.set_statement("cpp-catch");
  catch_push_instruction->location=code.location();

  // the CATCH-push instruction is annotated with a list of IDs,
  // one per target
  irept::subt &exception_list=
    catch_push_instruction->code.add("exception_list").get_sub();

  // add a SKIP target for the end of everything
  goto_programt end;
  goto_programt::targett end_target=end.add_instruction();
  end_target->make_skip();

  // the first operand is the 'try' block
  goto_programt tmp;
  convert(to_code(code.op0()), tmp);
  dest.destructive_append(tmp);

  // add the CATCH-pop to the end of the 'try' block
  goto_programt::targett catch_pop_instruction=dest.add_instruction();
  catch_pop_instruction->make_catch();
  catch_pop_instruction->code.set_statement("cpp-catch");

  // add a goto to the end of the 'try' block
  dest.add_instruction()->make_goto(end_target);

  for(unsigned i=1; i<code.operands().size(); i++)
  {
    const codet &block=to_code(code.operands()[i]);

    // grab the ID and add to CATCH instruction
    exception_list.push_back(irept(block.get("exception_id")));

    convert(block, tmp);
    catch_push_instruction->targets.push_back(tmp.instructions.begin());
    dest.destructive_append(tmp);

    // add a goto to the end of the 'catch' block
    dest.add_instruction()->make_goto(end_target);
  }

  // add end-target
  dest.destructive_append(end);
}

/*******************************************************************\

Function: goto_convertt::convert_block

  Inputs:

 Outputs:

 Purpose:

\*******************************************************************/

void goto_convertt::convert_block(
  const codet &code,
  goto_programt &dest)
{
  std::list<irep_idt> locals;
  //extract all the local variables from the block

  forall_operands(it, code)
  {
    const codet &code=to_code(*it);

    if(code.get_statement()=="decl")
    {
      const exprt &op0=code.op0();
      assert(op0.id()=="symbol");
      const irep_idt &identifier=op0.identifier();
      const symbolt &symbol=lookup(identifier);

      if(!symbol.static_lifetime &&
         !symbol.type.is_code())
        locals.push_back(identifier);
    }

    goto_programt tmp;
    convert(code, tmp);

    // all the temp symbols are also local variables and they are gotten
    // via the convert process
    for(tmp_symbolst::const_iterator
        it=tmp_symbols.begin();
        it!=tmp_symbols.end();
        it++)
      locals.push_back(*it);

    tmp_symbols.clear();

    //add locals to instructions
    if(!locals.empty())
      Forall_goto_program_instructions(i_it, tmp)
        i_it->add_local_variables(locals);

    dest.destructive_append(tmp);
  }

  // see if we need to call any destructors

  while(!locals.empty())
  {
    const symbolt &symbol=ns.lookup(locals.back());

    code_function_callt destructor=get_destructor(ns, symbol.type);

    if(destructor.is_not_nil())
    {
      // add "this"
      exprt this_expr("address_of", pointer_typet());
      this_expr.type().subtype()=symbol.type;
      this_expr.copy_to_operands(symbol_expr(symbol));
      destructor.arguments().push_back(this_expr);

      goto_programt tmp;
      convert(destructor, tmp);

      Forall_goto_program_instructions(i_it, tmp)
        i_it->add_local_variables(locals);

      dest.destructive_append(tmp);
    }

    locals.pop_back();
  }
<<<<<<< HEAD

  // see if we need to check for forgotten memory
  if (!for_block)
  {
    if (options.get_bool_option("memory-leak-check"))
    {
      while(!allocated_objects.empty())
      {
        //tse paper
        exprt deallocated_expr("deallocated_object", typet("bool"));
        //exprt deallocated_expr("valid_object", typet("bool"));

        exprt lhs_pointer = allocated_objects.front();
        allocated_objects.pop();
        deallocated_expr.copy_to_operands(lhs_pointer);

        goto_programt::targett t_d_a=dest.add_instruction(ASSERT);
        //tse paper
        exprt deallocated_assert  = equality_exprt(deallocated_expr, true_exprt());
        //exprt deallocated_assert  = equality_exprt(deallocated_expr, true_exprt());

        t_d_a->guard.swap(deallocated_assert);
        t_d_a->location = lhs_pointer.location();
        t_d_a->location.comment("dereference failure: forgotten memory");
      }
    }
  }
  //else
    //for_block=false;
=======
>>>>>>> 502fb0dd
}

/*******************************************************************\

Function: goto_convertt::convert_sideeffect

  Inputs:

 Outputs:

 Purpose:

\*******************************************************************/

void goto_convertt::convert_sideeffect(
  exprt &expr,
  goto_programt &dest)
{
  const irep_idt &statement=expr.statement();

  if(statement=="postincrement" ||
     statement=="postdecrement" ||
     statement=="preincrement" ||
     statement=="predecrement")
  {
    if(expr.operands().size()!=1)
    {
      err_location(expr);
      str << statement << " takes one argument";
      throw 0;
    }

    exprt rhs;

    if(statement=="postincrement" ||
       statement=="preincrement")
      rhs.id("+");
    else
      rhs.id("-");

    const typet &op_type=ns.follow(expr.op0().type());

    if(op_type.is_bool())
    {
      rhs.copy_to_operands(expr.op0(), gen_one(int_type()));
      rhs.op0().make_typecast(int_type());
      rhs.type()=int_type();
      rhs.make_typecast(typet("bool"));
    }
    else if(op_type.id()=="c_enum" ||
            op_type.id()=="incomplete_c_enum")
    {
      rhs.copy_to_operands(expr.op0(), gen_one(int_type()));
      rhs.op0().make_typecast(int_type());
      rhs.type()=int_type();
      rhs.make_typecast(op_type);
    }
    else
    {
      typet constant_type;

      if(op_type.id()=="pointer")
        constant_type=index_type();
      else if(is_number(op_type))
        constant_type=op_type;
      else
      {
        err_location(expr);
        throw "no constant one of type "+op_type.to_string();
      }

      exprt constant=gen_one(constant_type);

      rhs.copy_to_operands(expr.op0());
      rhs.move_to_operands(constant);
      rhs.type()=expr.op0().type();
    }

    codet assignment("assign");
    assignment.copy_to_operands(expr.op0());
    assignment.move_to_operands(rhs);

    assignment.location()=expr.find_location();

    convert(assignment, dest);
  }
  else if(statement=="assign")
  {
    exprt tmp;
    tmp.swap(expr);
    tmp.id("code");
    convert(to_code(tmp), dest);
  }
  else if(statement=="assign+" ||
          statement=="assign-" ||
          statement=="assign*" ||
          statement=="assign_div" ||
          statement=="assign_mod" ||
          statement=="assign_shl" ||
          statement=="assign_ashr" ||
          statement=="assign_lshr" ||
          statement=="assign_bitand" ||
          statement=="assign_bitxor" ||
          statement=="assign_bitor")
  {
    if(expr.operands().size()!=2)
    {
      err_location(expr);
      str << statement << " takes two arguments";
      throw 0;
    }

    exprt rhs;

    if(statement=="assign+")
      rhs.id("+");
    else if(statement=="assign-")
      rhs.id("-");
    else if(statement=="assign*")
      rhs.id("*");
    else if(statement=="assign_div")
      rhs.id("/");
    else if(statement=="assign_mod")
      rhs.id("mod");
    else if(statement=="assign_shl")
      rhs.id("shl");
    else if(statement=="assign_ashr")
      rhs.id("ashr");
    else if(statement=="assign_lshr")
      rhs.id("lshr");
    else if(statement=="assign_bitand")
      rhs.id("bitand");
    else if(statement=="assign_bitxor")
      rhs.id("bitxor");
    else if(statement=="assign_bitor")
      rhs.id("bitor");
    else
    {
      err_location(expr);
      str << statement << " not yet supproted";
      throw 0;
    }

    rhs.copy_to_operands(expr.op0(), expr.op1());
    rhs.type()=expr.op0().type();

    if(rhs.op0().type().is_bool())
    {
      rhs.op0().make_typecast(int_type());
      rhs.op1().make_typecast(int_type());
      rhs.type()=int_type();
      rhs.make_typecast(typet("bool"));
    }

    exprt lhs(expr.op0());

    code_assignt assignment(lhs, rhs);
    assignment.location()=expr.location();

    convert(assignment, dest);
  }
  else if(statement=="cpp_delete" ||
          statement=="cpp_delete[]")
  {
    exprt tmp;
    tmp.swap(expr);
    tmp.id("code");
    convert(to_code(tmp), dest);
  }
  else if(statement=="function_call")
  {
    if(expr.operands().size()!=2)
    {
      err_location(expr);
      str << "function_call sideeffect takes two arguments, but got "
          << expr.operands().size();
      throw 0;
    }

    code_function_callt function_call;
    function_call.location()=expr.location();
    function_call.function()=expr.op0();
    function_call.arguments()=expr.op1().operands();
    convert_function_call(function_call, dest);
  }
  else if(statement=="statement_expression")
  {
    if(expr.operands().size()!=1)
    {
      err_location(expr);
      str << "statement_expression sideeffect takes one argument";
      throw 0;
    }

    convert(to_code(expr.op0()), dest);
  }
  else if(statement=="gcc_conditional_expression")
  {
    remove_sideeffects(expr, dest, false);
  }
  else if(statement=="temporary_object")
  {
    remove_sideeffects(expr, dest, false);
  }
  else if(statement=="cpp-throw")
  {
    goto_programt::targett t=dest.add_instruction(THROW);
    t->code=codet("cpp-throw");
    t->code.operands().swap(expr.operands());
    t->code.location()=expr.location();
    t->location=expr.location();
    t->code.set("exception_list", expr.find("exception_list"));

    // the result can't be used, these are void
    expr.make_nil();
  }
  else
  {
    err_location(expr);
    str << "sideeffect " << statement << " not supported";
    throw 0;
  }
}

/*******************************************************************\

Function: goto_convertt::convert_expression

  Inputs:

 Outputs:

 Purpose:

\*******************************************************************/

void goto_convertt::convert_expression(
  const codet &code,
  goto_programt &dest)
{
  if(code.operands().size()!=1)
  {
    err_location(code);
    throw "expression statement takes one operand";
  }

  exprt expr=code.op0();

  if(expr.id()=="sideeffect")
  {
    Forall_operands(it, expr)
      remove_sideeffects(*it, dest);

    goto_programt tmp;
    convert_sideeffect(expr, tmp);
    dest.destructive_append(tmp);
  }
  else
  {
    remove_sideeffects(expr, dest, false); // result not used

    if(expr.is_not_nil())
    {
      codet tmp(code);
      tmp.op0()=expr;
      copy(tmp, OTHER, dest);
    }
  }
}

/*******************************************************************\

Function: goto_convertt::is_expr_in_state

  Inputs:

 Outputs:

 Purpose:

\*******************************************************************/

bool goto_convertt::is_expr_in_state(
  const exprt &expr,
  const struct_typet &str)
{
  const struct_typet &struct_type = to_struct_type(str);
  const struct_typet::componentst &components = struct_type.components();

  //std::cout << expr.pretty() << std::endl;
  for (struct_typet::componentst::const_iterator
     it = components.begin();
     it != components.end();
     it++)
  {
	//std::cout << "name:" << it->get("name") << std::endl;
    if (it->get("name").compare(expr.get_string("identifier")) == 0)
   	  return true;
  }

  return false;
}

/*******************************************************************\

Function: goto_convertt::get_struct_components

  Inputs:

 Outputs:

 Purpose:

\*******************************************************************/

void goto_convertt::get_struct_components(const exprt &exp, struct_typet &str)
{
  DEBUGLOC;
  //std::cout << "exp.pretty(): " << exp.pretty() << std::endl;
  //std::cout << "exp.operands().size(): " << exp.operands().size() << std::endl;
  if (exp.is_symbol() && exp.type().id()!="code")
  {
	if (!is_expr_in_state(exp, str))
	{
      //std::cout << "exp.pretty(): " << exp.pretty() << std::endl;
      //std::cout << "identifier: " << exp.get_string("identifier") << std::endl;
      unsigned int size = str.components().size();
      str.components().resize(size+1);
      str.components()[size] = (struct_typet::componentt &) exp;
      str.components()[size].set_name(exp.get_string("identifier"));
      str.components()[size].pretty_name(exp.get_string("identifier"));
	}
  }
  else if (exp.operands().size()==1)
  {
    DEBUGLOC;
    if (exp.op0().is_symbol())
      get_struct_components(exp.op0(), str);
    else if (exp.op0().operands().size()==1)
      get_struct_components(exp.op0().op0(), str);
  }
  else if (exp.operands().size()==2)
  {
    DEBUGLOC;
    if (exp.op0().is_symbol())
      get_struct_components(exp.op0(), str);
    else if (exp.op0().operands().size())
      get_struct_components(exp.op0().op0(), str);
  }
  else
  {
    //std::cout << "exp.operands().size(): " << exp.operands().size() << std::endl;
    forall_operands(it, exp)
    {
      //std::cout << "exp.id(): " << exp.id() << std::endl;
      //std::cout << "it->is_code(): " << it->is_code() << std::endl;
      DEBUGLOC;
        get_struct_components(*it, str);
    }
  }
  DEBUGLOC;
}

/*******************************************************************\

Function: goto_convertt::convert_decl

  Inputs:

 Outputs:

 Purpose:

\*******************************************************************/

void goto_convertt::convert_decl(
  const codet &code,
  goto_programt &dest)
{
  if(code.operands().size()!=1 &&
     code.operands().size()!=2)
  {
    err_location(code);
    throw "decl statement takes one or two operands";
  }

  const exprt &op0=code.op0();

  if(op0.id()!="symbol")
  {
    err_location(op0);
    throw "decl statement expects symbol as first operand";
  }

  //std::cout << "code.pretty(): " << code.pretty() << std::endl;
  //std::cout << "op0.pretty(): " << op0.pretty() << std::endl;
  if (inductive_step)
    get_struct_components(op0, state);

  const irep_idt &identifier=op0.identifier();

  const symbolt &symbol=lookup(identifier);
  if(symbol.static_lifetime ||
     symbol.type.is_code())
	  return; // this is a SKIP!

  if(code.operands().size()==1)
  {
    copy(code, OTHER, dest);
  }
  else
  {
    exprt initializer;

    codet tmp(code);
    initializer=code.op1();
    tmp.operands().resize(1); // just resize the vector, this will get rid of op1

    goto_programt sideeffects;
    remove_sideeffects(initializer, sideeffects);
    dest.destructive_append(sideeffects);

    if(options.get_bool_option("atomicity-check"))
    {
      unsigned int globals = get_expr_number_globals(initializer);
      if(globals > 0)
        break_globals2assignments(initializer, dest,code.location());
    }

    if(initializer.is_typecast())
    {
      if(initializer.get("cast")=="dynamic")
      {
        exprt op0 = initializer.op0();
        initializer.swap(op0);
        //std::cout << "initializer: "<< initializer << std::endl;
        //std::cout << "################################" << std::endl;
        remove_sideeffects(initializer, dest);
        dest.output(std::cout);
      }
    }

    // break up into decl and assignment
    copy(tmp, OTHER, dest);
    code_assignt assign(code.op0(), initializer); // initializer is without sideeffect now
    assign.location()=tmp.location();
    copy(assign, ASSIGN, dest);
  }
}

/*******************************************************************\

Function: goto_convertt::convert_assign

  Inputs:

 Outputs:

 Purpose:

\*******************************************************************/

void goto_convertt::convert_assign(
  const code_assignt &code,
  goto_programt &dest)
{
  //std::cout << "code.pretty(): " << code.pretty() << std::endl;

  if(code.operands().size()!=2)
  {
    err_location(code);
    throw "assignment statement takes two operands";
  }

  exprt lhs=code.lhs(),
        rhs=code.rhs();

  remove_sideeffects(lhs, dest);

  if(rhs.id()=="sideeffect" &&
     rhs.statement()=="function_call")
  {
    if(rhs.operands().size()!=2)
    {
      err_location(rhs);
      throw "function_call sideeffect takes two operands";
    }

    Forall_operands(it, rhs)
      remove_sideeffects(*it, dest);

    do_function_call(lhs, rhs.op0(), rhs.op1().operands(), dest);
  }
  else if(rhs.id()=="sideeffect" &&
          (rhs.statement()=="cpp_new" ||
           rhs.statement()=="cpp_new[]"))
  {
    Forall_operands(it, rhs)
      remove_sideeffects(*it, dest);

    do_cpp_new(lhs, rhs, dest);
  }
  else
  {
    remove_sideeffects(rhs, dest);

    if (rhs.type().is_code())
    {
      convert(to_code(rhs), dest);
      return ;
    }

    if(lhs.id()=="typecast")
    {
      assert(lhs.operands().size()==1);

      // move to rhs
      exprt tmp_rhs(lhs);
      tmp_rhs.op0()=rhs;
      rhs=tmp_rhs;

      // remove from lhs
      exprt tmp(lhs.op0());
      lhs.swap(tmp);
    }


    int atomic = 0;

	if(options.get_bool_option("atomicity-check"))
	{
		unsigned int globals = get_expr_number_globals(lhs);
		atomic = globals;
		globals += get_expr_number_globals(rhs);
		if(globals > 0 && (lhs.identifier().as_string().find("tmp$") == std::string::npos))
		  break_globals2assignments(atomic,lhs,rhs, dest,code.location());
	}

	code_assignt new_assign(code);
	new_assign.lhs()=lhs;
	new_assign.rhs()=rhs;
	copy(new_assign, ASSIGN, dest);

	if(options.get_bool_option("atomicity-check"))
		if(atomic == -1)
			dest.add_instruction(ATOMIC_END);
  }

  //std::cout << "lhs: " << lhs.pretty() << std::endl;
  if (inductive_step)
    get_struct_components(lhs, state);
}

/*******************************************************************\

Function: goto_convertt::break_globals2assignments

  Inputs:

 Outputs:

 Purpose:

\*******************************************************************/

void goto_convertt::break_globals2assignments(int & atomic,exprt &lhs, exprt &rhs, goto_programt &dest, const locationt &location)
{

  if(!options.get_bool_option("atomicity-check"))
    return;

  exprt atomic_dest = exprt("and", typet("bool"));

  /* break statements such as a = b + c as follows:
   * tmp1 = b;
   * tmp2 = c;
   * atomic_begin
   * assert tmp1==b && tmp2==c
   * a = b + c
   * atomic_end
  */
  //break_globals2assignments_rec(lhs,atomic_dest,dest,atomic,location);
  break_globals2assignments_rec(rhs,atomic_dest,dest,atomic,location);

  if(atomic_dest.operands().size()==1)
  {
    exprt tmp;
    tmp.swap(atomic_dest.op0());
    atomic_dest.swap(tmp);
  }
  if(atomic_dest.operands().size() != 0)
  {
	// do an assert
	if(atomic > 0)
	{
	  dest.add_instruction(ATOMIC_BEGIN);
	  atomic = -1;
	}
	goto_programt::targett t=dest.add_instruction(ASSERT);
	t->guard.swap(atomic_dest);
	t->location=location;
	  t->location.comment("atomicity violation on assignment to " + lhs.identifier().as_string());
  }
}

/*******************************************************************\

Function: goto_convertt::break_globals2assignments

  Inputs:

 Outputs:

 Purpose:

\*******************************************************************/

void goto_convertt::break_globals2assignments(exprt & rhs, goto_programt & dest, const locationt & location)
{

  if(!options.get_bool_option("atomicity-check"))
    return;

  if (rhs.operands().size()>0)
    if (rhs.op0().identifier().as_string().find("pthread") != std::string::npos)
 	  return ;

  if (rhs.operands().size()>0)
    if (rhs.op0().operands().size()>0)
 	  return ;

  exprt atomic_dest = exprt("and", typet("bool"));
  break_globals2assignments_rec(rhs,atomic_dest,dest,0,location);

  if(atomic_dest.operands().size()==1)
  {
    exprt tmp;
    tmp.swap(atomic_dest.op0());
    atomic_dest.swap(tmp);
  }

  if(atomic_dest.operands().size() != 0)
  {
    goto_programt::targett t=dest.add_instruction(ASSERT);
	t->guard.swap(atomic_dest);
	t->location=location;
    t->location.comment("atomicity violation");
  }
}

/*******************************************************************\

Function: goto_convertt::break_globals2assignments_rec

  Inputs:

 Outputs:

 Purpose:

\*******************************************************************/

void goto_convertt::break_globals2assignments_rec(exprt &rhs, exprt &atomic_dest, goto_programt &dest, int atomic, const locationt &location)
{

  if(!options.get_bool_option("atomicity-check"))
    return;

  if(rhs.id() == "dereference"
	|| rhs.id() == "implicit_dereference"
	|| rhs.id() == "index"
	|| rhs.id() == "member")
  {
    irep_idt identifier=rhs.op0().identifier();
    if (rhs.id() == "member")
    {
      const exprt &object=rhs.operands()[0];
      identifier=object.identifier();
    }
    else if (rhs.id() == "index")
    {
      identifier=rhs.op1().identifier();
    }

    if (identifier.empty())
	  return;

	const symbolt &symbol=lookup(identifier);

    if (!(identifier == "c::__ESBMC_alloc" || identifier == "c::__ESBMC_alloc_size")
          && (symbol.static_lifetime || symbol.type.is_dynamic_set()))
    {
	  // make new assignment to temp for each global symbol
	  symbolt &new_symbol=new_tmp_symbol(rhs.type());
	  equality_exprt eq_expr;
	  irept irep;
	  new_symbol.to_irep(irep);
	  eq_expr.lhs()=symbol_expr(new_symbol);
	  eq_expr.rhs()=rhs;
	  atomic_dest.copy_to_operands(eq_expr);

	  codet assignment("assign");
	  assignment.reserve_operands(2);
	  assignment.copy_to_operands(symbol_expr(new_symbol));
	  assignment.copy_to_operands(rhs);
	  assignment.location() = location;
	  assignment.comment("atomicity violation");
	  copy(assignment, ASSIGN, dest);

	  if(atomic == 0)
	    rhs=symbol_expr(new_symbol);

    }
  }
  else if(rhs.id() == "symbol")
  {
	const irep_idt &identifier=rhs.identifier();
	const symbolt &symbol=lookup(identifier);
	if(symbol.static_lifetime || symbol.type.is_dynamic_set())
	{
	  // make new assignment to temp for each global symbol
	  symbolt &new_symbol=new_tmp_symbol(rhs.type());
	  new_symbol.static_lifetime=true;
	  equality_exprt eq_expr;
	  irept irep;
	  new_symbol.to_irep(irep);
	  eq_expr.lhs()=symbol_expr(new_symbol);
	  eq_expr.rhs()=rhs;
	  atomic_dest.copy_to_operands(eq_expr);

	  codet assignment("assign");
	  assignment.reserve_operands(2);
	  assignment.copy_to_operands(symbol_expr(new_symbol));
	  assignment.copy_to_operands(rhs);

	  assignment.location() = rhs.find_location();
	  assignment.comment("atomicity violation");
	  copy(assignment, ASSIGN, dest);

	  if(atomic == 0)
	    rhs=symbol_expr(new_symbol);
    }
  }
  else if(!rhs.is_address_of())// && rhs.id() != "dereference")
  {
    Forall_operands(it, rhs)
	{
	  break_globals2assignments_rec(*it,atomic_dest,dest,atomic,location);
	}
  }
}

/*******************************************************************\

Function: goto_convertt::get_expr_number_globals

  Inputs:

 Outputs:

 Purpose:

\*******************************************************************/

unsigned int goto_convertt::get_expr_number_globals(const exprt &expr)
{
  if(!options.get_bool_option("atomicity-check"))
	return 0;

  if(expr.is_address_of())
  	return 0;

  else if(expr.id() == "symbol")
  {
    const irep_idt &identifier=expr.identifier();
  	const symbolt &symbol=lookup(identifier);

    if (identifier == "c::__ESBMC_alloc"
    	|| identifier == "c::__ESBMC_alloc_size")
    {
      return 0;
    }
    else if (symbol.static_lifetime || symbol.type.is_dynamic_set())
    {
      return 1;
    }
  	else
  	{
  	  return 0;
  	}
  }

  unsigned int globals = 0;

  forall_operands(it, expr)
    globals += get_expr_number_globals(*it);

  return globals;
}

/*******************************************************************\

Function: goto_convertt::convert_init

  Inputs:

 Outputs:

 Purpose:

\*******************************************************************/

void goto_convertt::convert_init(
  const codet &code,
  goto_programt &dest)
{
  if(code.operands().size()!=2)
  {
    err_location(code);
    throw "init statement takes two operands";
  }

  // make it an assignment
  codet assignment=code;
  assignment.set_statement("assign");

  convert(to_code_assign(assignment), dest);
}

/*******************************************************************\

Function: goto_convertt::convert_cpp_delete

  Inputs:

 Outputs:

 Purpose:

\*******************************************************************/

void goto_convertt::convert_cpp_delete(
  const codet &code,
  goto_programt &dest)
{
  if(code.operands().size()!=1)
  {
    err_location(code);
    throw "cpp_delete statement takes one operand";
  }

  codet tmp(code);

  remove_sideeffects(tmp.op0(), dest);
  copy(tmp, OTHER, dest);
}

/*******************************************************************\

Function: goto_convertt::convert_assert

  Inputs:

 Outputs:

 Purpose:

\*******************************************************************/

void goto_convertt::convert_assert(
  const codet &code,
  goto_programt &dest)
{

  if(code.operands().size()!=1)
  {
    err_location(code);
    throw "assert statement takes one operand";
  }

  exprt cond=code.op0();

  remove_sideeffects(cond, dest);

  if(options.get_bool_option("no-assertions"))
    return;

  if(options.get_bool_option("atomicity-check"))
  {
    unsigned int globals = get_expr_number_globals(cond);
    if(globals > 0)
	  break_globals2assignments(cond, dest,code.location());
  }

  goto_programt::targett t=dest.add_instruction(ASSERT);
  t->guard.swap(cond);
  t->location=code.location();
  t->location.property("assertion");
  t->location.user_provided(true);
}

/*******************************************************************\

Function: goto_convertt::convert_skip

  Inputs:

 Outputs:

 Purpose:

\*******************************************************************/

void goto_convertt::convert_skip(
  const codet &code,
  goto_programt &dest)
{
  goto_programt::targett t=dest.add_instruction(SKIP);
  t->location=code.location();
  t->code=code;
}

/*******************************************************************\

Function: goto_convertt::convert_assert

  Inputs:

 Outputs:

 Purpose:

\*******************************************************************/

void goto_convertt::convert_assume(
  const codet &code,
  goto_programt &dest)
{
  if(code.operands().size()!=1)
  {
    err_location(code);
    throw "assume statement takes one operand";
  }

  exprt op=code.op0();

  remove_sideeffects(op, dest);

  if(options.get_bool_option("atomicity-check"))
  {
    unsigned int globals = get_expr_number_globals(op);
    if(globals > 0)
	  break_globals2assignments(op, dest,code.location());
  }

  goto_programt::targett t=dest.add_instruction(ASSUME);
  t->guard.swap(op);
  t->location=code.location();
}

/*******************************************************************\

Function: goto_convertt::update_state_vector

  Inputs:

 Outputs:

 Purpose:

\*******************************************************************/

void goto_convertt::update_state_vector(
  array_typet state_vector,
  goto_programt &dest)
{
  //set the type of the state vector
  state_vector.subtype() = state;

  std::string identifier;
  identifier = "kindice$"+i2string(state_counter);

  exprt lhs_index = symbol_exprt(identifier, int_type());
  exprt new_expr(exprt::with, state_vector);
  exprt lhs_array("symbol", state_vector);
  exprt rhs("symbol", state);

  std::string identifier_lhs, identifier_rhs;
  identifier_lhs = "s$"+i2string(state_counter);
  identifier_rhs = "cs$"+i2string(state_counter);

  lhs_array.identifier(identifier_lhs);
  rhs.identifier(identifier_rhs);

  //s[k]=cs
  new_expr.reserve_operands(3);
  new_expr.copy_to_operands(lhs_array);
  new_expr.copy_to_operands(lhs_index);
  new_expr.move_to_operands(rhs);
  code_assignt new_assign(lhs_array,new_expr);
  copy(new_assign, ASSIGN, dest);
}

/*******************************************************************\

Function: goto_convertt::assume_state_vector

  Inputs:

 Outputs:

 Purpose:

\*******************************************************************/

void goto_convertt::assume_state_vector(
  array_typet state_vector,
  goto_programt &dest)
{
  //set the type of the state vector
  state_vector.subtype() = state;

  std::string identifier;
  identifier = "kindice$"+i2string(state_counter);

  exprt lhs_index = symbol_exprt(identifier, int_type());
  exprt new_expr(exprt::index, state);
  exprt lhs_array("symbol", state_vector);
  exprt rhs("symbol", state);

  std::string identifier_lhs, identifier_rhs;

  identifier_lhs = "s$"+i2string(state_counter);
  identifier_rhs = "cs$"+i2string(state_counter);

  lhs_array.identifier(identifier_lhs);
  rhs.identifier(identifier_rhs);

  //s[k]
  new_expr.reserve_operands(2);
  new_expr.copy_to_operands(lhs_array);
  new_expr.copy_to_operands(lhs_index);

  //assume(s[k]!=cs)
  exprt result_expr = gen_binary(exprt::notequal, bool_typet(), new_expr, rhs);
  assume_cond(result_expr, false, dest);

  //kindice=kindice+1
  exprt one_expr = gen_one(int_type());
  exprt rhs_expr = gen_binary(exprt::plus, int_type(), lhs_index, one_expr);
  code_assignt new_assign_plus(lhs_index,rhs_expr);
  copy(new_assign_plus, ASSIGN, dest);
}

/*******************************************************************\

Function: goto_convertt::convert_for

  Inputs:

 Outputs:

 Purpose:

\*******************************************************************/

void goto_convertt::convert_for(
  const codet &code,
  goto_programt &dest)
{
  DEBUGLOC;

  set_for_block(true);

  if(code.operands().size()!=4)
  {
    err_location(code);
    throw "for takes four operands";
  }

  // turn for(A; c; B) { P } into
  //  A; while(c) { P; B; }
  //-----------------------------
  //    A;
  // t: cs=nondet
  // u: sideeffects in c
  // c: k=0
  // v: if(!c) goto z;
  // f: s[k]=cs
  // w: P;
  // x: B;               <-- continue target
  // d: cs assign
  // e: assume
  // y: goto u;
  // z: ;                <-- break target
  // g: assume(!c)

  // A;
  code_blockt block;
  if(code.op0().is_not_nil())
  {
    block.copy_to_operands(code.op0());
    convert(block, dest);
  }

  exprt tmp=code.op1();

  if (inductive_step)
    replace_cond(tmp, dest);

  exprt cond=tmp;

  array_typet state_vector;

  // do the t label
  if(inductive_step)
  {
    //assert(cond.operands().size()==2);
    get_struct_components(cond, state);
    get_struct_components(code.op3(), state);
    make_nondet_assign(dest);
  }

  goto_programt sideeffects;

  remove_sideeffects(cond, sideeffects);

  //unsigned int globals = get_expr_number_globals(cond);

  //if(globals > 0)
	//break_globals2assignments(cond, dest,code.location());

  // save break/continue targets
  break_continue_targetst old_targets(targets);

  // do the u label
  goto_programt::targett u=sideeffects.instructions.begin();

  // do the c label
  if (inductive_step)
    init_k_indice(dest);

  // do the v label
  goto_programt tmp_v;
  goto_programt::targett v=tmp_v.add_instruction();

  // do the z label
  goto_programt tmp_z;
  goto_programt::targett z=tmp_z.add_instruction(SKIP);

  // do the x label
  goto_programt tmp_x;
  if(code.op2().is_nil())
    tmp_x.add_instruction(SKIP);
  else
  {
    exprt tmp_B=code.op2();
    //clean_expr(tmp_B, tmp_x, false);
    remove_sideeffects(tmp_B, tmp_x, false);
    if(tmp_x.instructions.empty())
    {
      convert(to_code(code.op2()), tmp_x);
    }
  }

  // optimize the v label
  if(sideeffects.instructions.empty())
    u=v;

  // set the targets
  targets.set_break(z);
  targets.set_continue(tmp_x.instructions.begin());

  // v: if(!c) goto z;
  v->make_goto(z);
  v->guard=cond;
  v->guard.make_not();
  v->location=cond.location();

  // do the w label
  goto_programt tmp_w;
  convert(to_code(code.op3()), tmp_w);

  // y: goto u;
  goto_programt tmp_y;
  goto_programt::targett y=tmp_y.add_instruction();
  y->make_goto(u);
  y->guard.make_true();
  y->location=code.location();

  dest.destructive_append(sideeffects);
  dest.destructive_append(tmp_v);

  // do the f label
  if (inductive_step)
    update_state_vector(state_vector, dest);

  dest.destructive_append(tmp_w);

  if (inductive_step)
    increment_var(code.op1(), dest);

  dest.destructive_append(tmp_x);

  // do the d label
  if (inductive_step)
    assign_current_state(dest);

  // do the e label
  if (inductive_step)
    assume_state_vector(state_vector, dest);

  dest.destructive_append(tmp_y);
  dest.destructive_append(tmp_z);

  //std::cout << "base_case" << base_case << std::endl;
  //std::cout << "inductive_step" << inductive_step << std::endl;
  //std::cout << "k_induction" << k_induction << std::endl;

  //do the g label
  if (!is_break() && !is_goto()
			&& (base_case || (inductive_step)))
    assume_cond(cond, true, dest); //assume(!c)
  else if (k_induction)
    assert_cond(cond, true, dest); //assert(!c)

  // restore break/continue
  targets.restore(old_targets);
  set_for_block(false);
  state_counter++;
}

/*******************************************************************\

Function: goto_convertt::make_nondet_assign

  Inputs:

 Outputs:

 Purpose:

\*******************************************************************/

void goto_convertt::make_nondet_assign(
  goto_programt &dest)
{
  u_int j=0;
  for (j=0; j < state.components().size(); j++)
  {
    exprt rhs_expr=side_effect_expr_nondett(state.components()[j].type());
    exprt new_expr(exprt::with, state);
    exprt lhs_expr("symbol", state);

    if (state.components()[j].type().is_array())
    {
      rhs_expr=exprt("array_of", state.components()[j].type());
      exprt value=side_effect_expr_nondett(state.components()[j].type().subtype());
      rhs_expr.move_to_operands(value);
    }

    std::string identifier;
    identifier = "cs$"+i2string(state_counter);
    lhs_expr.identifier(identifier);

    new_expr.reserve_operands(3);
    new_expr.copy_to_operands(lhs_expr);
    new_expr.copy_to_operands(exprt("member_name"));
    new_expr.move_to_operands(rhs_expr);

    if (!state.components()[j].operands().size())
    {
      new_expr.op1().component_name(state.components()[j].get_string("identifier"));
      assert(!new_expr.op1().get_string("component_name").empty());
    }
    else
    {
      forall_operands(it, state.components()[j])
      {
        new_expr.op1().component_name(it->get_string("identifier"));
        assert(!new_expr.op1().get_string("component_name").empty());
      }
    }
    code_assignt new_assign(lhs_expr,new_expr);
    copy(new_assign, ASSIGN, dest);
  }
}

/*******************************************************************\

Function: goto_convertt::assign_current_state

  Inputs:

 Outputs:

 Purpose:

\*******************************************************************/

void goto_convertt::assign_current_state(
  goto_programt &dest)
{
  u_int j=0;
  for (j=0; j < state.components().size(); j++)
  {
    exprt rhs_expr(state.components()[j]);
    exprt new_expr(exprt::with, state);
    exprt lhs_expr("symbol", state);

    std::string identifier;

    identifier = "cs$"+i2string(state_counter);

    lhs_expr.identifier(identifier);

    new_expr.reserve_operands(3);
    new_expr.copy_to_operands(lhs_expr);
    new_expr.copy_to_operands(exprt("member_name"));
    new_expr.move_to_operands(rhs_expr);

    if (!state.components()[j].operands().size())
    {
      new_expr.op1().component_name(state.components()[j].get_string("identifier"));
      assert(!new_expr.op1().get_string("component_name").empty());
    }
    else
    {
      forall_operands(it, state.components()[j])
      {
        new_expr.op1().component_name(it->get_string("identifier"));
        assert(!new_expr.op1().get_string("component_name").empty());
      }
    }

    code_assignt new_assign(lhs_expr,new_expr);
    copy(new_assign, ASSIGN, dest);
  }
}

/*******************************************************************\

Function: goto_convertt::init_k_indice

  Inputs:

 Outputs:

 Purpose:

\*******************************************************************/

void goto_convertt::init_k_indice(
  goto_programt &dest)
{
  std::string identifier;
  identifier = "kindice$"+i2string(state_counter);
  exprt lhs_index = symbol_exprt(identifier, int_type());
  exprt zero_expr = gen_zero(int_type());
  code_assignt new_assign(lhs_index,zero_expr);
  copy(new_assign, ASSIGN, dest);
}

/*******************************************************************\

Function: goto_convertt::assign_state_vector

  Inputs:

 Outputs:

 Purpose:

\*******************************************************************/

void goto_convertt::assign_state_vector(
  const array_typet &state_vector,
  goto_programt &dest)
{
    //set the type of the state vector
    state_vector.subtype() = state;

    std::string identifier;
    identifier = "kindice$"+i2string(state_counter);

    exprt lhs_index = symbol_exprt(identifier, int_type());
    exprt new_expr(exprt::with, state_vector);
    exprt lhs_array("symbol", state_vector);
    exprt rhs("symbol", state);

    std::string identifier_lhs, identifier_rhs;
    identifier_lhs = "s$"+i2string(state_counter);
    identifier_rhs = "cs$"+i2string(state_counter);

    lhs_array.identifier(identifier_lhs);
    rhs.identifier(identifier_rhs);

    // s[k]=cs
    new_expr.reserve_operands(3);
    new_expr.copy_to_operands(lhs_array);
    new_expr.copy_to_operands(lhs_index);
    new_expr.move_to_operands(rhs);

    code_assignt new_assign(lhs_array,new_expr);
    copy(new_assign, ASSIGN, dest);
}


/*******************************************************************\

Function: goto_convertt::assume_cond

  Inputs:

 Outputs:

 Purpose:

\*******************************************************************/

void goto_convertt::assume_cond(
  const exprt &cond,
  const bool &neg,
  goto_programt &dest)
{
  //std::cout << "cond.pretty(): " << cond.pretty() << std::endl;
  goto_programt tmp_e;
  goto_programt::targett e=tmp_e.add_instruction(ASSUME);
  exprt result_expr = cond;
  if (neg)
    result_expr.make_not();
  e->guard.swap(result_expr);
  dest.destructive_append(tmp_e);
}

/*******************************************************************\

Function: goto_convertt::assert_cond

  Inputs:

 Outputs:

 Purpose:

\*******************************************************************/

void goto_convertt::assert_cond(
  const exprt &cond,
  const bool &neg,
  goto_programt &dest)
{
  goto_programt tmp_e;
  goto_programt::targett e=tmp_e.add_instruction(ASSERT);
  exprt result_expr = cond;
  if (neg)
    result_expr.make_not();
  e->guard.swap(result_expr);
  dest.destructive_append(tmp_e);
}

/*******************************************************************\

Function: goto_convertt::disable_k_induction

  Inputs:

 Outputs:

 Purpose:

\*******************************************************************/

void goto_convertt::disable_k_induction()
{
  k_induction=1;
  inductive_step=0;
  base_case=0;
}


/*******************************************************************\

Function: goto_convertt::print_msg_mem_alloc

  Inputs:

 Outputs:

 Purpose:

\*******************************************************************/

void goto_convertt::print_msg_mem_alloc(
  const exprt &tmp)
{
  std::cerr << "warning: this program contains dynamic memory allocation,"
            << " so we are not applying the inductive step to this program!"
            << std::endl;
  std::cout << "failed" << std::endl;
  disable_k_induction();
}

/*******************************************************************\

Function: goto_convertt::print_msg

  Inputs:

 Outputs:

 Purpose:

\*******************************************************************/

void goto_convertt::print_msg(
  const exprt &tmp)
{
  std::cerr << "warning: this program " << tmp.location().get_file()
            << " contains a '" << tmp.id() << "' operator at line "
            << tmp.location().get_line()
            << ", so we are not applying the k-induction method to this program!"
            << std::endl;
  disable_k_induction();
}

/*******************************************************************\

Function: goto_convertt::check_op_const

  Inputs:

 Outputs:

 Purpose:

\*******************************************************************/

bool goto_convertt::check_op_const(
  const exprt &tmp,
  const locationt &loc)
{
  if (tmp.is_constant() || tmp.type().id() == "pointer")
  {
    std::cerr << "warning: this program " << loc.get_file()
              << " contains a bounded loop at line " << loc.get_line()
	      << ", so we are not applying the k-induction method to this program!"
              << std::endl;
    disable_k_induction();
    return true;
  }

  return false;
}

/*******************************************************************\

Function: goto_convertt::init_nondet_expr

  Inputs:

 Outputs:

 Purpose:

\*******************************************************************/

void goto_convertt::init_nondet_expr(
  exprt &tmp,
  goto_programt &dest)
{
  exprt nondet_expr=side_effect_expr_nondett(tmp.type());
  code_assignt new_assign_nondet(tmp,nondet_expr);
  copy(new_assign_nondet, ASSIGN, dest);
  nondet_vars.insert(std::pair<exprt,exprt>(tmp,nondet_expr));
}


/*******************************************************************\

Function: goto_convertt::replace_infinite_loop

  Inputs:

 Outputs:

 Purpose:

\*******************************************************************/

void goto_convertt::replace_infinite_loop(
  exprt &tmp,
  goto_programt &dest)
{
  //declare variable i$ of type uint
  std::string identifier;
  identifier = "c::i$"+i2string(state_counter);
  exprt indice = symbol_exprt(identifier, uint_type());

  get_struct_components(indice, state);

  //declare variables n$ of type uint
  identifier = "c::n$"+i2string(state_counter);
  exprt n_expr = symbol_exprt(identifier, uint_type());

  get_struct_components(n_expr, state);

  exprt zero_expr = gen_zero(uint_type());
  exprt nondet_expr=side_effect_expr_nondett(uint_type());

  //initialize i=0
  code_assignt new_assign(indice,zero_expr);
  copy(new_assign, ASSIGN, dest);


  //initialize n=nondet_uint();
  code_assignt new_assign_nondet(n_expr,nondet_expr);
  copy(new_assign_nondet, ASSIGN, dest);

  //assume that n>0;
  assume_cond(gen_binary(exprt::i_gt, bool_typet(), n_expr, zero_expr), false, dest);

  //replace the condition c by i<=n;
  tmp = gen_binary(exprt::i_le, bool_typet(), indice, n_expr);
}

/*******************************************************************\

Function: goto_convertt::replace_cond

  Inputs:

 Outputs:

 Purpose:

\*******************************************************************/

void goto_convertt::replace_cond(
  exprt &tmp,
  goto_programt &dest)
{
  //std::cout << tmp.pretty() << std::endl;

  irep_idt exprid = tmp.id();

  if (tmp.is_true())
  {
    //replace_infinite_loop(tmp, dest);
  }
  else if (exprid == ">" ||  exprid == ">=")
  {
    assert(tmp.operands().size()==2);
    if (is_for_block())
      if (check_op_const(tmp.op0(), tmp.location()))
        return ;
    else if (tmp.op0().is_typecast() || tmp.op1().is_typecast()) return ;

    nondet_varst::const_iterator cache_result;
    if (tmp.op0().is_constant())
    {
      cache_result = nondet_vars.find(tmp.op1());
      if (cache_result == nondet_vars.end())
        init_nondet_expr(tmp.op1(), dest);
    }
    else
    {
      cache_result = nondet_vars.find(tmp.op0());
      if (cache_result == nondet_vars.end())
        init_nondet_expr(tmp.op0(), dest);
    }
  }
  else if ( exprid == "<" ||  exprid == "<=")
  {
    //std::cout << tmp.pretty() << std::endl;
    if (is_for_block())
      if (check_op_const(tmp.op1(), tmp.location()))
        return ;

    nondet_varst::const_iterator cache_result;
    if (tmp.op1().is_constant())
    {
      cache_result = nondet_vars.find(tmp.op0());
      if (cache_result == nondet_vars.end())
        init_nondet_expr(tmp.op0(), dest);
    }
    else
    {
      cache_result = nondet_vars.find(tmp.op1());
      if (cache_result == nondet_vars.end())
        init_nondet_expr(tmp.op1(), dest);
    }
  }
  else if ( exprid == "and" || exprid == "or")
  {
    assert(tmp.operands().size()==2);
    assert(tmp.op0().operands().size()==2);
    assert(tmp.op1().operands().size()==2);

    //check whether we have the same variable
    if (!tmp.op0().op0().is_constant())
    {
      if ((tmp.op0().op0() == tmp.op1().op0()) ||
          (tmp.op0().op0() == tmp.op1().op1()))
      {
        print_msg(tmp);
      }
    }
    else if (!tmp.op0().op1().is_constant())
    {
      if ((tmp.op0().op1() == tmp.op1().op0()) ||
          (tmp.op0().op1() == tmp.op1().op1()))
      {
        print_msg(tmp);
      }
    }
  }
  else if (exprid == "notequal")
  {
    //std::cout << tmp.pretty() << std::endl;
    if (!tmp.op0().is_symbol())
      print_msg(tmp);

  }
  else
  {
    std::cerr << "warning: the expression '" << tmp.id()
	      << "' located at line " << tmp.location().get_line()
	      << " of " << tmp.location().get_file()
  	      << " is not supported yet" << std::endl;
    //std::cout << tmp.pretty() << std::endl;
    //assert(0);
  }
}

/*******************************************************************\

Function: goto_convertt::increment_var

  Inputs:

 Outputs:

 Purpose:

\*******************************************************************/

void goto_convertt::increment_var(
  const exprt &var,
  goto_programt &dest)
{
  if (var.is_true())
  {
	std::string identifier;
	identifier = "c::i$"+i2string(state_counter);
	exprt lhs_expr = symbol_exprt(identifier, uint_type());

    //increment var by 1
    exprt one_expr = gen_one(uint_type());
    exprt rhs_expr = gen_binary(exprt::plus, uint_type(), lhs_expr, one_expr);
    code_assignt new_assign_indice(lhs_expr,rhs_expr);
    copy(new_assign_indice, ASSIGN, dest);
  }

}

/*******************************************************************\

Function: goto_convertt::convert_while

  Inputs:

 Outputs:

 Purpose:

\*******************************************************************/

void goto_convertt::convert_while(
  const codet &code,
  goto_programt &dest)
{
  static bool is_infinite_loop=false;

  if(code.operands().size()!=2)
  {
    err_location(code);
    throw "while takes two operands";
  }

  exprt tmp=code.op0();


  is_infinite_loop = tmp.is_true();

  set_while_block(true);

  if(inductive_step)
  {
    replace_cond(tmp, dest);
	//replace_ifthenelse(tmp);
  }

  array_typet state_vector;
  const exprt &cond=tmp;//code.op0();
  const locationt &location=code.location();


  //    while(c) P;
  //--------------------
  // t: cs=nondet
  // v: sideeffects in c
  // c: k=0
  // v: if(!c) goto z;
  // f: s[k]=cs
  // x: P;
  // d: cs assign
  // e: assume
  // y: goto v;          <-- continue target
  // z: ;                <-- break target
  // g: assume(!c)

  // do the t label
  if(inductive_step)
  {
    get_struct_components(code.op1(), state);
    make_nondet_assign(dest);
  }

  // save break/continue targets
  break_continue_targetst old_targets(targets);

  // do the z label
  goto_programt tmp_z;
  goto_programt::targett z=tmp_z.add_instruction();
  z->make_skip();

  goto_programt tmp_branch;
  generate_conditional_branch(gen_not(cond), z, location, tmp_branch);

  // do the v label
  goto_programt::targett v=tmp_branch.instructions.begin();

  // do the y label
  goto_programt tmp_y;
  goto_programt::targett y=tmp_y.add_instruction();

  // set the targets
  targets.set_break(z);
  targets.set_continue(y);

  // do the x label
  goto_programt tmp_x;

  convert(to_code(code.op1()), tmp_x);

  // y: if(c) goto v;
  y->make_goto(v);
  y->guard.make_true();
  y->location=code.location();

  //do the c label
  if (inductive_step)
    init_k_indice(dest);

  dest.destructive_append(tmp_branch);

  // do the f label
  if (inductive_step)
    update_state_vector(state_vector, dest);

  if (inductive_step)
    increment_var(code.op0(), dest);

  dest.destructive_append(tmp_x);

  // do the d label
  if (inductive_step)
    assign_current_state(dest);

  // do the e label
  if (inductive_step)
    assume_state_vector(state_vector, dest);

  dest.destructive_append(tmp_y);

  dest.destructive_append(tmp_z);

  //do the g label
  if (!is_break() && !is_goto()
			&& (base_case || (inductive_step)))
    assume_cond(cond, true, dest); //assume(!c)
  else if (k_induction)
    assert_cond(tmp, true, dest); //assert(!c)

  // restore break/continue
  targets.restore(old_targets);

  state_counter++;
  set_while_block(false);
  set_break(false);
  set_goto(false);
}

/*******************************************************************\

Function: goto_convertt::convert_dowhile

  Inputs:

 Outputs:

 Purpose:

\*******************************************************************/

void goto_convertt::convert_dowhile(
  const codet &code,
  goto_programt &dest)
{
  if(code.operands().size()!=2)
  {
    err_location(code);
    throw "dowhile takes two operands";
  }

  // save location
  locationt condition_location=code.op0().find_location();

  exprt tmp=code.op0();

  goto_programt sideeffects;
  remove_sideeffects(tmp, sideeffects);

  set_while_block(true);

  if(inductive_step)
    replace_cond(tmp, dest);

  array_typet state_vector;
  const exprt &cond=tmp;
  const locationt &location=code.location();

  //    do P while(c);
  //--------------------
  // t: cs=nondet
  // w: P;
  // x: sideeffects in c   <-- continue target
  // c: k=0
  // y: if(c) goto w;
  // f: s[k]=cs
  // d: cs assign
  // e: assume
  // z: ;                  <-- break target
  // g: assume(!c)

  // do the t label
  if(inductive_step)
  {
    get_struct_components(code.op1(), state);
    make_nondet_assign(dest);
  }

  // save break/continue targets
  break_continue_targetst old_targets(targets);

  // do the y label
  goto_programt tmp_y;
  goto_programt::targett y=tmp_y.add_instruction();

  // do the z label
  goto_programt tmp_z;
  goto_programt::targett z=tmp_z.add_instruction();
  z->make_skip();

  // do the x label
  goto_programt::targett x;
  if(sideeffects.instructions.empty())
    x=y;
  else
    x=sideeffects.instructions.begin();

  //do the c label
  if (inductive_step)
    init_k_indice(dest);

  // set the targets
  targets.set_break(z);
  targets.set_continue(x);

  // do the w label
  goto_programt tmp_w;
  convert(to_code(code.op1()), tmp_w);
  goto_programt::targett w=tmp_w.instructions.begin();

  dest.destructive_append(tmp_w);
  dest.destructive_append(sideeffects);

#if 0
  if(options.get_bool_option("atomicity-check"))
  {
    unsigned int globals = get_expr_number_globals(cond);
    if(globals > 0)
	  break_globals2assignments(cond, dest,code.location());
  }
#endif

  // y: if(c) goto w;
  y->make_goto(w);
  y->guard=cond;
  y->location=condition_location;

  dest.destructive_append(tmp_y);

  // do the f label
  if (inductive_step)
    update_state_vector(state_vector, dest);

  // do the d label
  if (inductive_step)
    assign_current_state(dest);

  // do the e label
  if (inductive_step)
    assume_state_vector(state_vector, dest);

  dest.destructive_append(tmp_z);

  //do the g label
  if (!is_break() && !is_goto()
			&& (base_case || (inductive_step)))
    assume_cond(cond, true, dest); //assume(!c)
  else if (k_induction)
    assert_cond(tmp, true, dest); //assert(!c)

  // restore break/continue targets
  targets.restore(old_targets);
}

/*******************************************************************\

Function: goto_convertt::case_guard

  Inputs:

 Outputs:

 Purpose:

\*******************************************************************/

void goto_convertt::case_guard(
  const exprt &value,
  const exprt::operandst &case_op,
  exprt &dest)
{
  dest=exprt("or", typet("bool"));
  dest.reserve_operands(case_op.size());

  forall_expr(it, case_op)
  {
    equality_exprt eq_expr;
    eq_expr.lhs()=value;
    eq_expr.rhs()=*it;
    dest.move_to_operands(eq_expr);
  }

  assert(dest.operands().size()!=0);

  if(dest.operands().size()==1)
  {
    exprt tmp;
    tmp.swap(dest.op0());
    dest.swap(tmp);
  }
}

/*******************************************************************\

Function: goto_convertt::convert_switch

  Inputs:

 Outputs:

 Purpose:

\*******************************************************************/

void goto_convertt::convert_switch(
  const codet &code,
  goto_programt &dest)
{
  // switch(v) {
  //   case x: Px;
  //   case y: Py;
  //   ...
  //   default: Pd;
  // }
  // --------------------
  // x: if(v==x) goto X;
  // y: if(v==y) goto Y;
  //    goto d;
  // X: Px;
  // Y: Py;
  // d: Pd;
  // z: ;

  if(code.operands().size()<2)
  {
    err_location(code);
    throw "switch takes at least two operands";
  }

  exprt argument=code.op0();

  goto_programt sideeffects;
  remove_sideeffects(argument, sideeffects);

  // save break/continue/default/cases targets
  break_continue_switch_targetst old_targets(targets);

  // do the z label
  goto_programt tmp_z;
  goto_programt::targett z=tmp_z.add_instruction();
  z->make_skip();

  // set the new targets -- continue stays as is
  targets.set_break(z);
  targets.set_default(z);
  targets.cases.clear();

  goto_programt tmp;

  forall_operands(it, code)
    if(it!=code.operands().begin())
    {
      goto_programt t;
      convert(to_code(*it), t);
      tmp.destructive_append(t);
    }

  goto_programt tmp_cases;

  for(casest::iterator it=targets.cases.begin();
      it!=targets.cases.end();
      it++)
  {
    const caset &case_ops=it->second;

    assert(!case_ops.empty());

    exprt guard_expr;
    case_guard(argument, case_ops, guard_expr);

	if(options.get_bool_option("atomicity-check"))
	{
      unsigned int globals = get_expr_number_globals(guard_expr);
      if(globals > 0)
    	break_globals2assignments(guard_expr, tmp_cases,code.location());
	}

    goto_programt::targett x=tmp_cases.add_instruction();
    x->make_goto(it->first);
    x->guard.swap(guard_expr);
    x->location=case_ops.front().find_location();
  }

  {
    goto_programt::targett d_jump=tmp_cases.add_instruction();
    d_jump->make_goto(targets.default_target);
    d_jump->location=targets.default_target->location;
  }

  dest.destructive_append(sideeffects);
  dest.destructive_append(tmp_cases);
  dest.destructive_append(tmp);
  dest.destructive_append(tmp_z);

  // restore old targets
  targets.restore(old_targets);
}

/*******************************************************************\

Function: goto_convertt::convert_break

  Inputs:

 Outputs:

 Purpose:

\*******************************************************************/

void goto_convertt::convert_break(
  const code_breakt &code,
  goto_programt &dest)
{
  if(!targets.break_set)
  {
    err_location(code);
    throw "break without target";
  }

  goto_programt::targett t=dest.add_instruction();
  t->make_goto(targets.break_target);
  t->location=code.location();

  if ((base_case || inductive_step) &&
	(is_while_block()))
    set_break(true);
}

/*******************************************************************\

Function: goto_convertt::convert_return

  Inputs:

 Outputs:

 Purpose:

\*******************************************************************/

void goto_convertt::convert_return(
  const code_returnt &code,
  goto_programt &dest)
{
  if(!targets.return_set)
  {
    err_location(code);
    throw "return without target";
  }

  if(code.operands().size()!=0 &&
     code.operands().size()!=1)
  {
    err_location(code);
    throw "return takes none or one operand";
  }

  code_returnt new_code(code);

  if(new_code.has_return_value())
  {
    goto_programt sideeffects;
    remove_sideeffects(new_code.return_value(), sideeffects);
    dest.destructive_append(sideeffects);

    if(options.get_bool_option("atomicity-check"))
    {
      unsigned int globals = get_expr_number_globals(new_code.return_value());
      if(globals > 0)
        break_globals2assignments(new_code.return_value(), dest,code.location());
    }
  }

  if(targets.return_value)
  {
    if(!new_code.has_return_value())
    {
      err_location(new_code);
      throw "function must return value";
    }
  }
  else
  {
    if(new_code.has_return_value() &&
       new_code.return_value().type().id()!="empty")
    {
      err_location(new_code);
      throw "function must not return value";
    }
  }

  goto_programt::targett t=dest.add_instruction();
  t->make_return();
  t->code=new_code;
  t->location=new_code.location();
}

/*******************************************************************\

Function: goto_convertt::convert_continue

  Inputs:

 Outputs:

 Purpose:

\*******************************************************************/

void goto_convertt::convert_continue(
  const code_continuet &code,
  goto_programt &dest)
{
  if(!targets.continue_set)
  {
    err_location(code);
    throw "continue without target";
  }

  goto_programt::targett t=dest.add_instruction();
  t->make_goto(targets.continue_target);
  t->location=code.location();
}

/*******************************************************************\

Function: goto_convertt::convert_goto

  Inputs:

 Outputs:

 Purpose:

\*******************************************************************/

void goto_convertt::convert_goto(
  const codet &code,
  goto_programt &dest)
{
  goto_programt::targett t=dest.add_instruction();
  t->make_goto();
  t->location=code.location();
  t->code=code;

  // remember it to do target later
  targets.gotos.insert(t);

  if ((base_case || inductive_step) &&
	(is_while_block()))
    set_goto(true);
}

/*******************************************************************\

Function: goto_convertt::convert_non_deterministic_goto

  Inputs:

 Outputs:

 Purpose:

\*******************************************************************/

void goto_convertt::convert_non_deterministic_goto(
  const codet &code,
  goto_programt &dest)
{
  convert_goto(code, dest);
}

/*******************************************************************\

Function: goto_convertt::convert_atomic_begin

  Inputs:

 Outputs:

 Purpose:

\*******************************************************************/

void goto_convertt::convert_atomic_begin(
  const codet &code,
  goto_programt &dest)
{
  if(code.operands().size()!=0)
  {
    err_location(code);
    throw "atomic_begin expects no operands";
  }


  copy(code, ATOMIC_BEGIN, dest);
}

/*******************************************************************\

Function: goto_convertt::convert_atomic_end

  Inputs:

 Outputs:

 Purpose:

\*******************************************************************/

void goto_convertt::convert_atomic_end(
  const codet &code,
  goto_programt &dest)
{
  if(code.operands().size()!=0)
  {
    err_location(code);
    throw "atomic_end expects no operands";
  }

  copy(code, ATOMIC_END, dest);
}

/*******************************************************************\

Function: goto_convertt::convert_bp_enforce

  Inputs:

 Outputs:

 Purpose:

\*******************************************************************/

void goto_convertt::convert_bp_enforce(
  const codet &code,
  goto_programt &dest)
{
  if(code.operands().size()!=2)
  {
    err_location(code);
    error("bp_enfroce expects two arguments");
    throw 0;
  }

  // do an assume
  exprt op=code.op0();

  remove_sideeffects(op, dest);

  goto_programt::targett t=dest.add_instruction(ASSUME);
  t->guard=op;
  t->location=code.location();

  // change the assignments

  goto_programt tmp;
  convert(to_code(code.op1()), tmp);

  if(!op.is_true())
  {
    exprt constraint(op);
    make_next_state(constraint);

    Forall_goto_program_instructions(it, tmp)
    {
      if(it->is_assign())
      {
        assert(it->code.statement()=="assign");

        // add constrain
        codet constrain("bp_constrain");
        constrain.reserve_operands(2);
        constrain.move_to_operands(it->code);
        constrain.copy_to_operands(constraint);
        it->code.swap(constrain);

        it->type=OTHER;
      }
      else if(it->is_other() &&
              it->code.statement()=="bp_constrain")
      {
        // add to constraint
        assert(it->code.operands().size()==2);
        it->code.op1()=
          gen_and(it->code.op1(), constraint);
      }
    }
  }

  dest.destructive_append(tmp);
}

/*******************************************************************\

Function: goto_convertt::convert_bp_abortif

  Inputs:

 Outputs:

 Purpose:

\*******************************************************************/

void goto_convertt::convert_bp_abortif(
  const codet &code,
  goto_programt &dest)
{
  if(code.operands().size()!=1)
  {
    err_location(code);
    throw "bp_abortif expects one argument";
  }

  // do an assert
  exprt op=code.op0();

  remove_sideeffects(op, dest);

  op.make_not();

  goto_programt::targett t=dest.add_instruction(ASSERT);
  t->guard.swap(op);
  t->location=code.location();
}

/*******************************************************************\

Function: goto_convertt::generate_ifthenelse

  Inputs:

 Outputs:

 Purpose: if(guard) goto target;

\*******************************************************************/

void goto_convertt::generate_ifthenelse(
  const exprt &guard,
  goto_programt &true_case,
  goto_programt &false_case,
  const locationt &location,
  goto_programt &dest)
{
  if(true_case.instructions.empty() &&
     false_case.instructions.empty())
    return;

  // do guarded gotos directly
  if(false_case.instructions.empty() &&
     true_case.instructions.size()==1 &&
     true_case.instructions.back().is_goto() &&
     true_case.instructions.back().guard.is_true())
  {
    true_case.instructions.back().guard=guard;
    dest.destructive_append(true_case);
    return;
  }

  if(true_case.instructions.empty())
    return generate_ifthenelse(
      gen_not(guard), false_case, true_case, location, dest);

  bool has_else=!false_case.instructions.empty();

  //    if(c) P;
  //--------------------
  // v: if(!c) goto z;
  // w: P;
  // z: ;

  //    if(c) P; else Q;
  //--------------------
  // v: if(!c) goto y;
  // w: P;
  // x: goto z;
  // y: Q;
  // z: ;

  // do the x label
  goto_programt tmp_x;
  goto_programt::targett x=tmp_x.add_instruction();

  // do the z label
  goto_programt tmp_z;
  goto_programt::targett z=tmp_z.add_instruction();
  z->make_skip();

  // y: Q;
  goto_programt tmp_y;
  goto_programt::targett y;
  if(has_else)
  {
    tmp_y.swap(false_case);
    y=tmp_y.instructions.begin();
  }

  // v: if(!c) goto z/y;
  goto_programt tmp_v;
  generate_conditional_branch(
    gen_not(guard), has_else?y:z, location, tmp_v);

  // w: P;
  goto_programt tmp_w;
  tmp_w.swap(true_case);

  // x: goto z;
  x->make_goto(z);

  dest.destructive_append(tmp_v);
  dest.destructive_append(tmp_w);

  if(has_else)
  {
    dest.destructive_append(tmp_x);
    dest.destructive_append(tmp_y);
  }

  dest.destructive_append(tmp_z);
}

/*******************************************************************\

Function: goto_convertt::get_cs_member

  Inputs:

 Outputs:

 Purpose:

\*******************************************************************/

void goto_convertt::get_cs_member(
  exprt &expr,
  exprt &result,
  const typet &type,
  bool &found)
{
  DEBUGLOC;
  //std::cout << "get_cs_member: " << expr.pretty() << std::endl;

  found=false;
  std::string identifier;

  identifier = "cs$"+i2string(state_counter);

  exprt lhs_struct("symbol", state);
  lhs_struct.identifier(identifier);

  exprt new_expr(exprt::member, type);
  new_expr.reserve_operands(1);
  new_expr.copy_to_operands(lhs_struct);
  new_expr.identifier(expr.get_string("identifier"));
  new_expr.component_name(expr.get_string("identifier"));
  //std::cout << "expr.get_string(identifier): " << expr.get_string("identifier") << std::endl;

  //std::cout << "new_expr: " << new_expr.pretty() << std::endl;
  assert(!new_expr.get_string("component_name").empty());

  const struct_typet &struct_type = to_struct_type(lhs_struct.type());
  const struct_typet::componentst &components = struct_type.components();
  u_int i = 0;

  for (struct_typet::componentst::const_iterator
       it = components.begin();
       it != components.end();
       it++, i++)
  {
    //std::cout << "name: " << it->get("name") << std::endl;
    //std::cout << "component_name: " << new_expr.get_string("component_name") << std::endl;
    //std::cout << "it->pretty(): " << it->pretty() << std::endl;
    if (it->get("name").compare(new_expr.get_string("component_name")) == 0)
      found=true;
  }

  if (!found)
  {
    new_expr = expr;
    std::cerr << "warning: the symbol '" << expr.get_string("identifier")
  		  << "' at line " << expr.location().get_line()
  		  << " is not a member of the state struct" << std::endl;
  }


  result = new_expr;
}

/*******************************************************************\

Function: goto_convertt::get_new_expr

  Inputs:

 Outputs:

 Purpose:

\*******************************************************************/

void goto_convertt::get_new_expr(exprt &expr, exprt &new_expr, bool &found)
{
  DEBUGLOC;
  //std::cout << "get_new_expr: " << expr.pretty() << std::endl;

  irep_idt exprid = expr.id();

  if (expr.is_symbol())
  {
    if (expr.type().is_pointer() &&
    		expr.type().subtype().is_symbol())
      found = true;
    else
      get_cs_member(expr, new_expr, expr.type(), found);
  }
  else if (expr.is_constant())
  {
    new_expr = expr;
    found=true;
  }
  else if (expr.is_index())
  {
    exprt array, index;
    assert(expr.operands().size()==2);

    //do we have an index of index?
    if (expr.op0().operands().size() == 2)
      get_new_expr(expr.op0(), array, found); // this should return another index
    else
      get_cs_member(expr.op0(), array, expr.op0().type(), found); //we have one index only

    get_cs_member(expr.op1(), index, expr.op1().type(), found);

    exprt tmp(exprt::index, expr.op0().type());
    tmp.reserve_operands(2);
    tmp.copy_to_operands(array);
    tmp.copy_to_operands(index);
    new_expr = tmp;
  }
  else if (expr.operands().size() == 1)
  {
    get_new_expr(expr.op0(), new_expr, found);
  }
  else if (expr.operands().size() == 2)
  {
    exprt operand0, operand1;
    get_new_expr(expr.op0(), operand0, found);
    get_new_expr(expr.op1(), operand1, found);

    new_expr = gen_binary(expr.id().as_string(), expr.type(), operand0, operand1);

    //std::cout << "antes get_new_expr new_expr1.pretty(): " << new_expr1.pretty() << std::endl;

    if (new_expr.op0().is_index())
      assert(new_expr.op0().type().id() == expr.op0().op0().type().id());
    else if (new_expr.op0().type()!=new_expr.op1().type())
   	  new_expr.op1().make_typecast(new_expr.op0().type());
    else
      assert(new_expr.op0().type()==new_expr.op1().type());
  }
  else
  {
    std::cerr << "warning: the expression '" << expr.pretty()
  		  << "' is not supported yet" << std::endl;
    assert(0);
  }

  if (!found) new_expr = expr;
}

/*******************************************************************\

Function: goto_convertt::replace_ifthenelse

  Inputs:

 Outputs:

 Purpose:

\*******************************************************************/

void goto_convertt::replace_ifthenelse(
		exprt &expr)
{
DEBUGLOC;
  //std::cout << "replace_ifthenelse expr1: " << expr.pretty() << std::endl;

  bool found=false;

  if (expr.operands().size()==0 || expr.operands().size() == 1)
  {
    exprt new_expr;
    if (expr.operands().size())
      get_new_expr(expr.op0(), new_expr, found);
    else
      get_new_expr(expr, new_expr, found);

    if (!found) std::cout << "failed" << std::endl;
    assert(found);

    if (!new_expr.type().is_bool())
      new_expr.make_typecast(bool_typet());
    expr = new_expr;
    //std::cout << "replace_ifthenelse expr1: " << expr.pretty() << std::endl;
  }
  else
  {
    assert(expr.operands().size()==2);
    assert(expr.op0().type() == expr.op1().type());

    exprt new_expr1, new_expr2;

    get_new_expr(expr.op0(), new_expr1, found);
    found=false;
    get_new_expr(expr.op1(), new_expr2, found);

    if (expr.op0().is_index())
      assert(new_expr1.type().id() == expr.op0().op0().type().id());
    else if (expr.op1().is_index())
      assert(new_expr2.type().id() == expr.op1().op0().type().id());
    else if (new_expr1.type().id() != new_expr2.type().id() ||
    		new_expr1.type().width()!=new_expr2.type().width())
      new_expr2.make_typecast(new_expr1.type());

//    std::cout << "replace_ifthenelse expr.id().as_string(): " << expr.id().as_string() << std::endl;
//    std::cout << "replace_ifthenelse new_expr1.pretty(): " << new_expr1.pretty() << std::endl;
//    std::cout << "replace_ifthenelse new_expr1.type().width(): " << new_expr1.type().width() << std::endl;
//    std::cout << "replace_ifthenelse new_expr2.pretty(): " << new_expr2.pretty() << std::endl;
//    std::cout << "replace_ifthenelse new_expr2.type().width(): " << new_expr2.type().width() << std::endl;

    expr = gen_binary(expr.id().as_string(), bool_typet(), new_expr1, new_expr2);
    //std::cout << "replace_ifthenelse expr2: " << expr.pretty() << std::endl;
  }
}

/*******************************************************************\

Function: goto_convertt::convert_ifthenelse

  Inputs:

 Outputs:

 Purpose:

\*******************************************************************/

void goto_convertt::convert_ifthenelse(
  const codet &code,
  goto_programt &dest)
{
	  if(code.operands().size()!=2 &&
	     code.operands().size()!=3)
	  {
	    err_location(code);
	    throw "ifthenelse takes two or three operands";
	  }

	  bool has_else=
	    code.operands().size()==3 &&
	    !code.op2().is_nil();

	  const locationt &location=code.location();

	  // convert 'then'-branch
	  goto_programt tmp_op1;
	  convert(to_code(code.op1()), tmp_op1);

	  goto_programt tmp_op2;

	  if(has_else)
	    convert(to_code(code.op2()), tmp_op2);

#if 1
	  exprt tmp_guard;
	  if (options.get_bool_option("control-flow-test")
		  && code.op0().id() != "notequal" && code.op0().id() != "symbol"
		  && code.op0().id() != "typecast" && code.op0().id() != "="
		  && !is_thread
		  && !options.get_bool_option("deadlock-check"))
	  {
	    symbolt &new_symbol=new_cftest_symbol(code.op0().type());
		irept irep;
		new_symbol.to_irep(irep);

	    codet assignment("assign");
		assignment.reserve_operands(2);
		assignment.copy_to_operands(symbol_expr(new_symbol));
		assignment.copy_to_operands(code.op0());
		assignment.location() = code.op0().find_location();
		copy(assignment, ASSIGN, dest);

		//tmp_guard=assignment.op0();
		tmp_guard=symbol_expr(new_symbol);
	  }
	  else
	    tmp_guard=code.op0();

          remove_sideeffects(tmp_guard, dest);
	  if (inductive_step && (is_for_block() ||is_while_block()))
	    replace_ifthenelse(tmp_guard);

	  //remove_sideeffects(tmp_guard, dest);
	  generate_ifthenelse(tmp_guard, tmp_op1, tmp_op2, location, dest);
#else
	  exprt tmp_guard=code.op0();
	  remove_sideeffects(tmp_guard, dest);

	  generate_ifthenelse(tmp_guard, tmp_op1, tmp_op2, location, dest);
#endif
}

/*******************************************************************\

Function: goto_convertt::collect_operands

  Inputs:

 Outputs:

 Purpose:

\*******************************************************************/

void goto_convertt::collect_operands(
  const exprt &expr,
  const irep_idt &id,
  std::list<exprt> &dest)
{
  if(expr.id()!=id)
  {
    dest.push_back(expr);
  }
  else
  {
    // left-to-right is important
    forall_operands(it, expr)
      collect_operands(*it, id, dest);
  }
}

/*******************************************************************\

Function: goto_convertt::generate_conditional_branch

  Inputs:

 Outputs:

 Purpose: if(guard) goto target;

\*******************************************************************/

void goto_convertt::generate_conditional_branch(
  const exprt &guard,
  goto_programt::targett target_true,
  const locationt &location,
  goto_programt &dest)
{

  if(!has_sideeffect(guard))
  {
	exprt g = guard;
	if(options.get_bool_option("atomicity-check"))
	{
	  unsigned int globals = get_expr_number_globals(g);
	  if(globals > 0)
		break_globals2assignments(g, dest,location);
	}
    // this is trivial
    goto_programt::targett t=dest.add_instruction();
    t->make_goto(target_true);
    t->guard=g;
    t->location=location;
    return;
  }

  // if(guard) goto target;
  //   becomes
  // if(guard) goto target; else goto next;
  // next: skip;

  goto_programt tmp;
  goto_programt::targett target_false=tmp.add_instruction();
  target_false->make_skip();

  generate_conditional_branch(guard, target_true, target_false, location, dest);

  dest.destructive_append(tmp);
}

/*******************************************************************\

Function: goto_convertt::generate_conditional_branch

  Inputs:

 Outputs:

 Purpose: if(guard) goto target;

\*******************************************************************/

void goto_convertt::generate_conditional_branch(
  const exprt &guard,
  goto_programt::targett target_true,
  goto_programt::targett target_false,
  const locationt &location,
  goto_programt &dest)
{
  if(guard.id()=="not")
  {
    assert(guard.operands().size()==1);
    // swap targets
    generate_conditional_branch(
      guard.op0(), target_false, target_true, location, dest);
    return;
  }

  if(!has_sideeffect(guard))
  {
	exprt g = guard;
	if(options.get_bool_option("atomicity-check"))
	{
	  unsigned int globals = get_expr_number_globals(g);
	  if(globals > 0)
		break_globals2assignments(g, dest,location);
	}

    // this is trivial
    goto_programt::targett t_true=dest.add_instruction();
    t_true->make_goto(target_true);
    t_true->guard=guard;
    t_true->location=location;

    goto_programt::targett t_false=dest.add_instruction();
    t_false->make_goto(target_false);
    t_false->guard=true_exprt();
    t_false->location=location;
    return;
  }

  if(guard.is_and())
  {
    // turn
    //   if(a && b) goto target_true; else goto target_false;
    // into
    //    if(!a) goto target_false;
    //    if(!b) goto target_false;
    //    goto target_true;

    std::list<exprt> op;
    collect_operands(guard, guard.id(), op);

    forall_expr_list(it, op)
      generate_conditional_branch(
        gen_not(*it), target_false, location, dest);

    goto_programt::targett t_true=dest.add_instruction();
    t_true->make_goto(target_true);
    t_true->guard=true_exprt();
    t_true->location=location;

    return;
  }
  else if(guard.id()=="or")
  {
    // turn
    //   if(a || b) goto target_true; else goto target_false;
    // into
    //   if(a) goto target_true;
    //   if(b) goto target_true;
    //   goto target_false;

    std::list<exprt> op;
    collect_operands(guard, guard.id(), op);

    forall_expr_list(it, op)
      generate_conditional_branch(
        *it, target_true, location, dest);

    goto_programt::targett t_false=dest.add_instruction();
    t_false->make_goto(target_false);
    t_false->guard=true_exprt();
    t_false->location=guard.location();

    return;
  }

  exprt cond=guard;
  remove_sideeffects(cond, dest);

  if(options.get_bool_option("atomicity-check"))
  {
    unsigned int globals = get_expr_number_globals(cond);
	if(globals > 0)
	  break_globals2assignments(cond, dest,location);
  }

  goto_programt::targett t_true=dest.add_instruction();
  t_true->make_goto(target_true);
  t_true->guard=cond;
  t_true->location=guard.location();

  goto_programt::targett t_false=dest.add_instruction();
  t_false->make_goto(target_false);
  t_false->guard=true_exprt();
  t_false->location=guard.location();
}

/*******************************************************************\

Function: goto_convertt::get_string_constant

  Inputs:

 Outputs:

 Purpose:

\*******************************************************************/

const std::string &goto_convertt::get_string_constant(
  const exprt &expr)
{
  if(expr.id()=="typecast" &&
     expr.operands().size()==1)
    return get_string_constant(expr.op0());

  if(!expr.is_address_of() ||
     expr.operands().size()!=1 ||
     expr.op0().id()!="index" ||
     expr.op0().operands().size()!=2 ||
     expr.op0().op0().id()!="string-constant")
  {
    err_location(expr);
    str << "expected string constant, but got: "
          << expr.pretty() << std::endl;
    throw 0;
  }

  return expr.op0().op0().value().as_string();
}

/*******************************************************************\

Function: goto_convertt::new_tmp_symbol

  Inputs:

 Outputs:

 Purpose:

\*******************************************************************/

symbolt &goto_convertt::new_tmp_symbol(const typet &type)
{
  symbolt new_symbol;
  symbolt *symbol_ptr;

  do {
    new_symbol.base_name="tmp$"+i2string(++temporary_counter);
    new_symbol.name=tmp_symbol_prefix+id2string(new_symbol.base_name);
    new_symbol.lvalue=true;
    new_symbol.type=type;
  } while (context.move(new_symbol, symbol_ptr));

  tmp_symbols.push_back(symbol_ptr->name);

  return *symbol_ptr;
}

/*******************************************************************\

Function: goto_convertt::new_cftest_symbol

  Inputs:

 Outputs:

 Purpose:

\*******************************************************************/

symbolt &goto_convertt::new_cftest_symbol(const typet &type)
{
  static int cftest_counter=0;
  symbolt new_symbol;
  symbolt *symbol_ptr;

  do {
    new_symbol.base_name="cftest$"+i2string(++cftest_counter);
    new_symbol.name=tmp_symbol_prefix+id2string(new_symbol.base_name);
    new_symbol.lvalue=true;
    new_symbol.type=type;
  } while (context.move(new_symbol, symbol_ptr));

  tmp_symbols.push_back(symbol_ptr->name);

  return *symbol_ptr;
}

/*******************************************************************\

Function: goto_convertt::guard_program

  Inputs:

 Outputs:

 Purpose:

\*******************************************************************/

void goto_convertt::guard_program(
  const guardt &guard,
  goto_programt &dest)
{
  if(guard.is_true()) return;

  // the target for the GOTO
  goto_programt::targett t=dest.add_instruction(SKIP);

  goto_programt tmp;
  tmp.add_instruction(GOTO);
  tmp.instructions.front().targets.push_back(t);
  tmp.instructions.front().guard=gen_not(guard.as_expr());
  tmp.destructive_append(dest);

  tmp.swap(dest);
}<|MERGE_RESOLUTION|>--- conflicted
+++ resolved
@@ -540,38 +540,6 @@
 
     locals.pop_back();
   }
-<<<<<<< HEAD
-
-  // see if we need to check for forgotten memory
-  if (!for_block)
-  {
-    if (options.get_bool_option("memory-leak-check"))
-    {
-      while(!allocated_objects.empty())
-      {
-        //tse paper
-        exprt deallocated_expr("deallocated_object", typet("bool"));
-        //exprt deallocated_expr("valid_object", typet("bool"));
-
-        exprt lhs_pointer = allocated_objects.front();
-        allocated_objects.pop();
-        deallocated_expr.copy_to_operands(lhs_pointer);
-
-        goto_programt::targett t_d_a=dest.add_instruction(ASSERT);
-        //tse paper
-        exprt deallocated_assert  = equality_exprt(deallocated_expr, true_exprt());
-        //exprt deallocated_assert  = equality_exprt(deallocated_expr, true_exprt());
-
-        t_d_a->guard.swap(deallocated_assert);
-        t_d_a->location = lhs_pointer.location();
-        t_d_a->location.comment("dereference failure: forgotten memory");
-      }
-    }
-  }
-  //else
-    //for_block=false;
-=======
->>>>>>> 502fb0dd
 }
 
 /*******************************************************************\
