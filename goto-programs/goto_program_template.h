/*******************************************************************\

Module: Goto Program Template

Author: Daniel Kroening, kroening@kroening.com

\*******************************************************************/

#ifndef CPROVER_GOTO_PROGRAM_TEMPLATE_H
#define CPROVER_GOTO_PROGRAM_TEMPLATE_H

<<<<<<< HEAD
#include <irep2.h>

#include <assert.h>
=======
/*! \defgroup gr_goto_programs Goto programs */
>>>>>>> 88f6db01

#include <cassert>
#include <ostream>
#include <set>

#include <namespace.h>
#include <location.h>

typedef enum { NO_INSTRUCTION_TYPE=0,
               GOTO=1,          // branch, possibly guarded
               ASSUME=2,        // non-failing guarded self loop
               ASSERT=3,        // assertions
               OTHER=4,         // anything else
               SKIP=5,          // just advance the PC
               LOCATION=8,      // semantically like SKIP
               END_FUNCTION=9,  // exit point of a function
               ATOMIC_BEGIN=10, // marks a block without interleavings
               ATOMIC_END=11,   // end of a block without interleavings
               RETURN=12,       // return from a function
               ASSIGN=13,       // assignment lhs:=rhs
               DECL=14,         // declare a local variable
               DEAD=15,         // marks the end-of-live of a local variable
               FUNCTION_CALL=16,// call a function
               THROW=17,        // throw an exception
               CATCH=18         // catch an exception
             }
  goto_program_instruction_typet;

std::ostream &operator<<(std::ostream &, goto_program_instruction_typet);

/*! \brief A generic container class for a control flow graph
           for one function, in the form of a goto-program
    \ingroup gr_goto_programs
*/
template <class codeT, class guardT>
class goto_program_templatet
{
public:
  /*! \brief copy constructor
      \param[in] src an empty goto program
      \remark Use copy_from to copy non-empty goto-programs
  */
  inline goto_program_templatet(const goto_program_templatet &src)
  {
    // DO NOT COPY ME! I HAVE POINTERS IN ME!
    assert(src.instructions.empty());
  }

  /*! \brief assignment operator
      \param[in] src an empty goto program
      \remark Use copy_from to copy non-empty goto-programs
  */
  inline goto_program_templatet &operator=(const goto_program_templatet &src)
  {
    // DO NOT COPY ME! I HAVE POINTERS IN ME!
    assert(src.instructions.empty());
    instructions.clear();
    update();
    return *this;
  }

  // local variables
  typedef std::set<irep_idt> local_variablest;

  /*! \brief Container for an instruction of the goto-program
  */
  class instructiont
  {
  public:
    codeT code;

    //! function this belongs to
    irep_idt function;

    //! the location of the instruction in the source file
    locationt location;

    //! what kind of instruction?
    goto_program_instruction_typet type;

    //! guard for gotos, assume, assert
    guardT guard;

    // for sync
    irep_idt event;

    //! the target for gotos and for start_thread nodes
    typedef typename std::list<class instructiont>::iterator targett;
    typedef typename std::list<class instructiont>::const_iterator const_targett;
    typedef std::list<targett> targetst;
    typedef std::list<const_targett> const_targetst;

    targetst targets;

    //! goto target labels
    typedef std::list<irep_idt> labelst;
    labelst labels;

    std::set<targett> incoming_edges;
<<<<<<< HEAD
    
    void make_goto()
    {
      type=GOTO;
      targets.clear();
      guard = true_expr;
      event="";
      code = expr2tc();
    }
     
    void make_return()
    {
      type=RETURN;
      targets.clear();
      guard = true_expr;
      event="";
      code = expr2tc();
    }
     
    void make_skip()
=======

    //! is this node a branch target?
    inline bool is_target() const
    { return target_number!=unsigned(-1); }

    //! clear the node
    inline void clear(goto_program_instruction_typet _type)
>>>>>>> 88f6db01
    {
      type=_type;
      targets.clear();
      guard = true_expr;
      event="";
      code = expr2tc();
    }
<<<<<<< HEAD
     
    void make_assertion(const guardT &g)
    {
      type=ASSERT;
      targets.clear();
      guard=g;
      event="";
      code = expr2tc();
    }
     
    void make_assumption(const guardT &g)
    {
      type=ASSUME;
      targets.clear();
      guard=g;
      event="";
      code = expr2tc();
    }
     
    void make_goto(typename std::list<class instructiont>::iterator _target)
=======

    inline void make_goto() { clear(GOTO); }
    inline void make_return() { clear(RETURN); }
    inline void make_function_call(const codeT &_code) { clear(FUNCTION_CALL); code=_code; }
    inline void make_skip() { clear(SKIP); }
    inline void make_throw() { clear(THROW); }
    inline void make_catch() { clear(CATCH); }
    inline void make_assertion(const guardT &g) { clear(ASSERT); guard=g; }
    inline void make_assumption(const guardT &g) { clear(ASSUME); guard=g; }
    inline void make_assignment() { clear(ASSIGN); }
    inline void make_other() { clear(OTHER); }
    inline void make_decl() { clear(DECL); }
    inline void make_dead() { clear(DEAD); }
    inline void make_atomic_begin() { clear(ATOMIC_BEGIN); }
    inline void make_atomic_end() { clear(ATOMIC_END); }

    inline void make_goto(
      typename std::list<class instructiont>::iterator _target)
>>>>>>> 88f6db01
    {
      make_goto();
      targets.push_back(_target);
    }
<<<<<<< HEAD
    
    void make_other()
    {
      type=OTHER;
      targets.clear();
      guard = true_expr;
      event="";
      code = expr2tc();
    }
    
    void make_catch()
    {
      type=CATCH;
      targets.clear();
      guard = true_expr;
      event="";
      code = expr2tc();
=======

    inline void make_goto(
      typename std::list<class instructiont>::iterator _target,
      const guardT &g)
    {
      make_goto(_target);
      guard=g;
>>>>>>> 88f6db01
    }

    // valid local variables at this point
    // this is obsolete and will be removed in future versions
    local_variablest local_variables;

    void add_local_variable(const irep_idt &id)
    {
      local_variables.insert(id);
    }

    void add_local_variables(
      const local_variablest &locals)
    {
      local_variables.insert(locals.begin(), locals.end());
    }

    void add_local_variables(
      const std::list<irep_idt> &locals)
    {
      for(typename std::list<irep_idt>::const_iterator
          it=locals.begin();
          it!=locals.end();
          it++)
        local_variables.insert(*it);
    }

    inline bool is_goto         () const { return type==GOTO;          }
    inline bool is_return       () const { return type==RETURN;        }
    inline bool is_assign       () const { return type==ASSIGN;        }
    inline bool is_function_call() const { return type==FUNCTION_CALL; }
    inline bool is_throw        () const { return type==THROW; }
    inline bool is_catch        () const { return type==CATCH;         }
    inline bool is_skip         () const { return type==SKIP;          }
    inline bool is_location     () const { return type==LOCATION;      }
    inline bool is_other        () const { return type==OTHER;         }
    inline bool is_assume       () const { return type==ASSUME;        }
    inline bool is_assert       () const { return type==ASSERT;        }
    inline bool is_atomic_begin () const { return type==ATOMIC_BEGIN;  }
    inline bool is_atomic_end   () const { return type==ATOMIC_END;    }
    inline bool is_end_function () const { return type==END_FUNCTION;  }

    inline instructiont():
      location(static_cast<const locationt &>(get_nil_irep())),
      type(NO_INSTRUCTION_TYPE),
      location_number(0),
      target_number(unsigned(-1))
    {
      guard = true_expr;
    }

    inline instructiont(goto_program_instruction_typet _type):
      location(static_cast<const locationt &>(get_nil_irep())),
      type(_type),
      location_number(0),
      target_number(unsigned(-1))
    {
      guard = true_expr;
    }

    //! swap two instructions
    void swap(instructiont &instruction)
    {
      instruction.code.swap(code);
      instruction.location.swap(location);
      std::swap(instruction.type, type);
      instruction.guard.swap(guard);
      instruction.event.swap(event);
      instruction.targets.swap(targets);
      instruction.local_variables.swap(local_variables);
      instruction.function.swap(function);
    }

    //! A globally unique number to identify a program location.
    //! It's guaranteed to be ordered in program order within
    //! one goto_program.
    unsigned location_number;

    //! Number unique per function to identify loops
    unsigned loop_number;

    //! A number to identify branch targets.
    //! This is -1 if it's not a target.
    unsigned target_number;

    //! Returns true if the instruction is a backwards branch.
    bool is_backwards_goto() const
    {
      if(!is_goto()) return false;

      for(typename targetst::const_iterator
          it=targets.begin();
          it!=targets.end();
          it++)
        if((*it)->location_number<=location_number)
          return true;

      return false;
    }

    bool operator<(const class instructiont i1) const
    {
      if (function < i1.function)
        return true;

      if (location_number < i1.location_number)
        return true;

      return false;
    }
  };

  typedef std::list<class instructiont> instructionst;

  typedef typename instructionst::iterator targett;
  typedef typename instructionst::const_iterator const_targett;
  typedef typename std::list<targett> targetst;
  typedef typename std::list<const_targett> const_targetst;

  //! The list of instructions in the goto program
  instructionst instructions;

  bool has_local_variable(
    class instructiont &instruction,
    const irep_idt &identifier)
  {
    return instruction.local_variables.count(identifier)!=0;
  }

  void get_successors(
    targett target,
<<<<<<< HEAD
    targetst &successors)
  {
    successors.clear();
    if(target==instructions.end()) return;

    targett next=target;
    next++;
    
    const instructiont &i=*target;
  
    if(i.is_goto())
    {
      for(typename targetst::const_iterator
          t_it=i.targets.begin();
          t_it!=i.targets.end();
          t_it++)
        successors.push_back(*t_it);
  
      if(!i.guard.is_true())
        successors.push_back(next);
    }
    else if(i.is_return())
    {
      // the successor is the end_function at the end
      targett tmp = instructions.end();
      successors.push_back(--tmp);
    }
    else
      successors.push_back(next);
  }

  void get_successors(
    const_targett target,
    const_targetst &successors) const
  {
    successors.clear();
    if(target==instructions.end()) return;

    const_targett next=target;
    next++;
    
    const instructiont &i=*target;
  
    if(i.is_goto())
    {
      for(typename targetst::const_iterator
          t_it=i.targets.begin();
          t_it!=i.targets.end();
          t_it++)
        successors.push_back(*t_it);
  
      if (!is_constant_bool2t(i.guard) ||
          !to_constant_bool2t(i.guard).constant_value)
        successors.push_back(next);
    }
    else if(i.is_return())
    {
      // the successor is the end_function at the end
      const_targett tmp = instructions.end();
      successors.push_back(--tmp);
    }
    else
      successors.push_back(next);
  }
=======
    targetst &successors);

  void get_successors(
    const_targett target,
    const_targetst &successors) const;
>>>>>>> 88f6db01

  void compute_incoming_edges();

  //! Insertion that preserves jumps to "target".
  //! The instruction is destroyed.
  void insert_swap(targett target, instructiont &instruction)
  {
    assert(target!=instructions.end());
    targett next=target;
    next++;
    instructions.insert(next, instructiont())->swap(*target);
    target->swap(instruction);
  }

  //! Insertion that preserves jumps to "target".
  //! The program p is destroyed.
  void insert_swap(targett target, goto_program_templatet<codeT, guardT> &p)
  {
    assert(target!=instructions.end());
    if(p.instructions.empty()) return;
    insert_swap(target, p.instructions.front());
    targett next=target;
    next++;
    p.instructions.erase(p.instructions.begin());
    instructions.splice(next, p.instructions);
  }

  //! Insertion before the given target
  //! \return newly inserted location
  inline targett insert(targett target)
  {
    return instructions.insert(target, instructiont());
  }

  //! Appends the given program, which is destroyed
  inline void destructive_append(goto_program_templatet<codeT, guardT> &p)
  {
    instructions.splice(instructions.end(),
                        p.instructions);
  }

  //! Inserts the given program at the given location.
  //! The program is destroyed.
  inline void destructive_insert(
    targett target,
    goto_program_templatet<codeT, guardT> &p)
  {
    instructions.splice(target,
                        p.instructions);
  }

  //! Adds an instruction at the end.
  //! \return The newly added instruction.
  inline targett add_instruction()
  {
    instructions.push_back(instructiont());
    targett tmp = instructions.end();
    return --tmp;
  }

  //! Adds an instruction of given type at the end.
  //! \return The newly added instruction.
  inline targett add_instruction(goto_program_instruction_typet type)
  {
    instructions.push_back(instructiont(type));
    targett tmp = instructions.end();
    return --tmp;
  }

  //! Output goto program to given stream
  std::ostream &output(
    const namespacet &ns,
    const irep_idt &identifier,
    std::ostream &out) const;

  //! Output goto-program to given stream
  inline std::ostream &output(std::ostream &out) const
  {
    return output(namespacet(contextt()), "", out);
  }

  //! Output a single instruction
  virtual std::ostream &output_instruction(
    const namespacet &ns,
    const irep_idt &identifier,
    std::ostream &out,
    typename instructionst::const_iterator it,
    bool show_location = true, bool show_variables = false) const=0;

  //! Compute the target numbers
  void compute_target_numbers();

  //! Compute location numbers
  void compute_location_numbers(unsigned &nr)
  {
    for(typename instructionst::iterator
        it=instructions.begin();
        it!=instructions.end();
        it++)
      it->location_number=nr++;
  }

  //! Compute location numbers
  inline void compute_location_numbers()
  {
    unsigned nr=0;
    compute_location_numbers(nr);
  }

  //! Compute loop numbers
  void compute_loop_numbers();

  //! Update all indices
  void update();

  //! Is the program empty?
  inline bool empty() const
  {
    return instructions.empty();
  }

  //! Constructor
  goto_program_templatet()
  {
  }

  virtual ~goto_program_templatet()
  {
  }

  //! Swap the goto program
  inline void swap(goto_program_templatet<codeT, guardT> &program)
  {
    program.instructions.swap(instructions);
  }

  //! Clear the goto program
  inline void clear()
  {
    instructions.clear();
  }

  //! Copy a full goto program, preserving targets
  void copy_from(const goto_program_templatet<codeT, guardT> &src);

  //! Does the goto program have an assertion?
  bool has_assertion() const;
};

template <class codeT, class guardT>
void goto_program_templatet<codeT, guardT>::compute_loop_numbers()
{
  unsigned nr=0;
  for(typename instructionst::iterator
      it=instructions.begin();
      it!=instructions.end();
      it++)
    if(it->is_backwards_goto())
      it->loop_number=nr++;
}

template <class codeT, class guardT>
void goto_program_templatet<codeT, guardT>::get_successors(
  targett target,
  targetst &successors)
{
  successors.clear();
  if(target==instructions.end()) return;

  targett next=target;
  next++;

  const instructiont &i=*target;

  if(i.is_goto())
  {
    for(typename targetst::const_iterator
        t_it=i.targets.begin();
        t_it!=i.targets.end();
        t_it++)
      successors.push_back(*t_it);

    if(!i.guard.is_true())
      successors.push_back(next);
  }
  else if(i.is_throw())
  {
    // the successors are non-obvious
  }
  else if(i.is_return())
  {
    // the successor is the end_function at the end of the function
    successors.push_back(--instructions.end());
  }
  else if(i.is_assume())
  {
    if(!i.guard.is_false())
      successors.push_back(next);
  }
  else
    successors.push_back(next);
}

template <class codeT, class guardT>
void goto_program_templatet<codeT, guardT>::get_successors(
  const_targett target,
  const_targetst &successors) const
{
  successors.clear();
  if(target==instructions.end()) return;

  const_targett next=target;
  next++;

  const instructiont &i=*target;

  if(i.is_goto())
  {
    for(typename targetst::const_iterator
        t_it=i.targets.begin();
        t_it!=i.targets.end();
        t_it++)
      successors.push_back(*t_it);

    if(!i.guard.is_true())
      successors.push_back(next);
  }
  else if(i.is_return())
  {
    // the successor is the end_function at the end
    successors.push_back(--instructions.end());
  }
  else if(i.is_assume())
  {
    if(!i.guard.is_false())
      successors.push_back(next);
  }
  else
    successors.push_back(next);
}

#include <langapi/language_util.h>
#include <iomanip>

template <class codeT, class guardT>
void goto_program_templatet<codeT, guardT>::update()
{
  compute_incoming_edges();
  compute_target_numbers();
  compute_location_numbers();
}

template <class codeT, class guardT>
std::ostream& goto_program_templatet<codeT, guardT>::output(
  const namespacet &ns,
  const irep_idt &identifier,
  std::ostream& out) const
{
  // output program

  for(typename instructionst::const_iterator
      it=instructions.begin();
      it!=instructions.end();
      it++)
    output_instruction(ns, identifier, out, it);

  return out;
}

template <class codeT, class guardT>
void goto_program_templatet<codeT, guardT>::compute_target_numbers()
{
  // reset marking

  for(typename instructionst::iterator
      it=instructions.begin();
      it!=instructions.end();
      it++)
    it->target_number=-1;

  // mark the goto targets

  for(typename instructionst::const_iterator
      it=instructions.begin();
      it!=instructions.end();
      it++)
  {
    for(typename instructiont::targetst::const_iterator
        t_it=it->targets.begin();
        t_it!=it->targets.end();
        t_it++)
    {
      targett t=*t_it;
      if(t!=instructions.end())
        t->target_number=0;
    }
  }

  // number the targets properly
  unsigned cnt=0;

  for(typename instructionst::iterator
      it=instructions.begin();
      it!=instructions.end();
      it++)
  {
    if(it->is_target())
    {
      it->target_number=++cnt;
      assert(it->target_number!=0);
    }
  }

  // check the targets!
  // (this is a consistency check only)

  for(typename instructionst::const_iterator
      it=instructions.begin();
      it!=instructions.end();
      it++)
  {
    for(typename instructiont::targetst::const_iterator
        t_it=it->targets.begin();
        t_it!=it->targets.end();
        t_it++)
    {
      targett t=*t_it;
      if(t!=instructions.end())
      {
        assert(t->target_number!=0);
        assert(t->target_number!=unsigned(-1));
      }
    }
  }

}

template <class codeT, class guardT>
void goto_program_templatet<codeT, guardT>::copy_from(
  const goto_program_templatet<codeT, guardT> &src)
{
  // Definitions for mapping between the two programs
  typedef std::map<const_targett, targett> targets_mappingt;
  targets_mappingt targets_mapping;

  clear();

  // Loop over program - 1st time collects targets and copy

  for(typename instructionst::const_iterator
      it=src.instructions.begin();
      it!=src.instructions.end();
      it++)
  {
    targett new_instruction=add_instruction();
    targets_mapping[it]=new_instruction;
    *new_instruction=*it;
  }

  // Loop over program - 2nd time updates targets

  for(typename instructionst::iterator
      it=instructions.begin();
      it!=instructions.end();
      it++)
  {
    for(typename instructiont::targetst::iterator
        t_it=it->targets.begin();
        t_it!=it->targets.end();
        t_it++)
    {
      typename targets_mappingt::iterator
        m_target_it=targets_mapping.find(*t_it);

      if(m_target_it==targets_mapping.end())
        throw "copy_from: target not found";

      *t_it=m_target_it->second;
    }
  }

  compute_incoming_edges();
  compute_target_numbers();
}

// number them
template <class codeT, class guardT>
bool goto_program_templatet<codeT, guardT>::has_assertion() const
{
  for(typename instructionst::const_iterator
      it=instructions.begin();
      it!=instructions.end();
      it++)
    if(it->is_assert() && !it->guard.is_true())
      return true;

  return false;
}

template <class codeT, class guardT>
void goto_program_templatet<codeT, guardT>::compute_incoming_edges()
{
  for(typename instructionst::iterator
      it=instructions.begin();
      it!=instructions.end();
      it++)
  {
    it->incoming_edges.clear();
  }

  for(typename instructionst::iterator
      it=instructions.begin();
      it!=instructions.end();
      it++)
  {
    targetst successors;

    get_successors(it, successors);

    for(typename targetst::const_iterator
        s_it=successors.begin();
        s_it!=successors.end();
        s_it++)
    {
      targett t=*s_it;

      if(t!=instructions.end())
        t->incoming_edges.insert(it);
    }
  }
}

template <class codeT, class guardT>
bool operator<(const typename goto_program_templatet<codeT, guardT>::const_targett i1,
               const typename goto_program_templatet<codeT, guardT>::const_targett i2);

#endif<|MERGE_RESOLUTION|>--- conflicted
+++ resolved
@@ -9,13 +9,9 @@
 #ifndef CPROVER_GOTO_PROGRAM_TEMPLATE_H
 #define CPROVER_GOTO_PROGRAM_TEMPLATE_H
 
-<<<<<<< HEAD
 #include <irep2.h>
-
 #include <assert.h>
-=======
 /*! \defgroup gr_goto_programs Goto programs */
->>>>>>> 88f6db01
 
 #include <cassert>
 #include <ostream>
@@ -115,28 +111,6 @@
     labelst labels;
 
     std::set<targett> incoming_edges;
-<<<<<<< HEAD
-    
-    void make_goto()
-    {
-      type=GOTO;
-      targets.clear();
-      guard = true_expr;
-      event="";
-      code = expr2tc();
-    }
-     
-    void make_return()
-    {
-      type=RETURN;
-      targets.clear();
-      guard = true_expr;
-      event="";
-      code = expr2tc();
-    }
-     
-    void make_skip()
-=======
 
     //! is this node a branch target?
     inline bool is_target() const
@@ -144,7 +118,6 @@
 
     //! clear the node
     inline void clear(goto_program_instruction_typet _type)
->>>>>>> 88f6db01
     {
       type=_type;
       targets.clear();
@@ -152,28 +125,6 @@
       event="";
       code = expr2tc();
     }
-<<<<<<< HEAD
-     
-    void make_assertion(const guardT &g)
-    {
-      type=ASSERT;
-      targets.clear();
-      guard=g;
-      event="";
-      code = expr2tc();
-    }
-     
-    void make_assumption(const guardT &g)
-    {
-      type=ASSUME;
-      targets.clear();
-      guard=g;
-      event="";
-      code = expr2tc();
-    }
-     
-    void make_goto(typename std::list<class instructiont>::iterator _target)
-=======
 
     inline void make_goto() { clear(GOTO); }
     inline void make_return() { clear(RETURN); }
@@ -192,38 +143,17 @@
 
     inline void make_goto(
       typename std::list<class instructiont>::iterator _target)
->>>>>>> 88f6db01
     {
       make_goto();
       targets.push_back(_target);
     }
-<<<<<<< HEAD
     
-    void make_other()
-    {
-      type=OTHER;
-      targets.clear();
-      guard = true_expr;
-      event="";
-      code = expr2tc();
-    }
-    
-    void make_catch()
-    {
-      type=CATCH;
-      targets.clear();
-      guard = true_expr;
-      event="";
-      code = expr2tc();
-=======
-
     inline void make_goto(
       typename std::list<class instructiont>::iterator _target,
       const guardT &g)
     {
       make_goto(_target);
       guard=g;
->>>>>>> 88f6db01
     }
 
     // valid local variables at this point
@@ -355,78 +285,11 @@
 
   void get_successors(
     targett target,
-<<<<<<< HEAD
-    targetst &successors)
-  {
-    successors.clear();
-    if(target==instructions.end()) return;
-
-    targett next=target;
-    next++;
-    
-    const instructiont &i=*target;
-  
-    if(i.is_goto())
-    {
-      for(typename targetst::const_iterator
-          t_it=i.targets.begin();
-          t_it!=i.targets.end();
-          t_it++)
-        successors.push_back(*t_it);
-  
-      if(!i.guard.is_true())
-        successors.push_back(next);
-    }
-    else if(i.is_return())
-    {
-      // the successor is the end_function at the end
-      targett tmp = instructions.end();
-      successors.push_back(--tmp);
-    }
-    else
-      successors.push_back(next);
-  }
-
-  void get_successors(
-    const_targett target,
-    const_targetst &successors) const
-  {
-    successors.clear();
-    if(target==instructions.end()) return;
-
-    const_targett next=target;
-    next++;
-    
-    const instructiont &i=*target;
-  
-    if(i.is_goto())
-    {
-      for(typename targetst::const_iterator
-          t_it=i.targets.begin();
-          t_it!=i.targets.end();
-          t_it++)
-        successors.push_back(*t_it);
-  
-      if (!is_constant_bool2t(i.guard) ||
-          !to_constant_bool2t(i.guard).constant_value)
-        successors.push_back(next);
-    }
-    else if(i.is_return())
-    {
-      // the successor is the end_function at the end
-      const_targett tmp = instructions.end();
-      successors.push_back(--tmp);
-    }
-    else
-      successors.push_back(next);
-  }
-=======
     targetst &successors);
 
   void get_successors(
     const_targett target,
     const_targetst &successors) const;
->>>>>>> 88f6db01
 
   void compute_incoming_edges();
 
