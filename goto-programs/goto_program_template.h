/*******************************************************************\

Module: Goto Program Template

Author: Daniel Kroening, kroening@kroening.com

\*******************************************************************/

#ifndef CPROVER_GOTO_PROGRAM_TEMPLATE_H
#define CPROVER_GOTO_PROGRAM_TEMPLATE_H

#include <assert.h>

#include <iostream>
#include <set>

#include <namespace.h>

<<<<<<< HEAD
typedef enum { NO_INSTRUCTION_TYPE, GOTO, ASSUME, ASSERT, OTHER, SYNC, SKIP,
               LOCATION, END_FUNCTION,
=======
typedef enum { NO_INSTRUCTION_TYPE, GOTO, ASSUME, ASSERT, OTHER, SKIP,
               START_THREAD, END_THREAD, LOCATION, END_FUNCTION,
>>>>>>> 5d7632e9
               ATOMIC_BEGIN, ATOMIC_END, RETURN, ASSIGN,
               FUNCTION_CALL }
  goto_program_instruction_typet;
  
std::ostream &operator<<(std::ostream &, goto_program_instruction_typet);

template <class codeT, class guardT>
class goto_program_templatet
{
public:
  // DO NOT COPY ME! I HAVE POINTERS IN ME!
  goto_program_templatet(const goto_program_templatet &src)
  {
    assert(src.instructions.empty());
  }

  // DO NOT COPY ME! I HAVE POINTERS IN ME!
  goto_program_templatet &operator=(const goto_program_templatet &src)
  {
    assert(src.instructions.empty());
    instructions.clear();
    update();
    return *this;
  }

  // local variables
  typedef std::set<irep_idt> local_variablest;
  
  class instructiont
  {
  public:
    codeT code;
    
    // function this belongs to
    irep_idt function;
    
    // keep track of the location in the source file
    locationt location;
    
    // what kind of instruction?
    goto_program_instruction_typet type;

    // for gotos, assume, assert
    guardT guard;
    
    // for sync
    irep_idt event;

    // for gotos
    typedef typename std::list<class instructiont>::iterator targett;
    typedef typename std::list<class instructiont>::const_iterator const_targett;
    typedef std::list<targett> targetst;
    typedef std::list<const_targett> const_targetst;

    targetst targets;
    
    typedef std::list<irep_idt> labelst;
    labelst labels;

    std::set<targett> incoming_edges;
    
    void make_goto()
    {
      type=GOTO;
      targets.clear();
      guard.make_true();
      event="";
      code.make_nil();
    }
     
    void make_return()
    {
      type=RETURN;
      targets.clear();
      guard.make_true();
      event="";
      code.make_nil();
    }
     
    void make_skip()
    {
      type=SKIP;
      targets.clear();
      guard.make_true();
      event="";
      code.make_nil();
    }
     
    void make_assertion(const guardT &g)
    {
      type=ASSERT;
      targets.clear();
      guard=g;
      event="";
      code.make_nil();
    }
     
    void make_assumption(const guardT &g)
    {
      type=ASSUME;
      targets.clear();
      guard=g;
      event="";
      code.make_nil();
    }
     
    void make_goto(typename std::list<class instructiont>::iterator _target)
    {
      make_goto();
      targets.push_back(_target);
    }
    
    void make_other()
    {
      type=OTHER;
      targets.clear();
      guard.make_true();
      event="";
      code.make_nil();
    }
    
    // valid local variables at this point
    // this is obsolete and will be removed in future versions
    local_variablest local_variables;
    
    void add_local_variable(const irep_idt &id)
    {
      local_variables.insert(id);
    }   
    
    void add_local_variables(
      const local_variablest &locals)
    {
      local_variables.insert(locals.begin(), locals.end());
    }   
    
    void add_local_variables(
      const std::list<irep_idt> &locals)
    {
      for(typename std::list<irep_idt>::const_iterator
          it=locals.begin();
          it!=locals.end();
          it++)
        local_variables.insert(*it);
    }   
    
    inline bool is_goto         () const { return type==GOTO;          }
    inline bool is_return       () const { return type==RETURN;        }
    inline bool is_assign       () const { return type==ASSIGN;        }
    inline bool is_function_call() const { return type==FUNCTION_CALL; }
    inline bool is_skip         () const { return type==SKIP;          }
    inline bool is_location     () const { return type==LOCATION;      }
    inline bool is_other        () const { return type==OTHER;         }
    inline bool is_assume       () const { return type==ASSUME;        }
    inline bool is_assert       () const { return type==ASSERT;        }
    inline bool is_atomic_begin () const { return type==ATOMIC_BEGIN;  }
    inline bool is_atomic_end   () const { return type==ATOMIC_END;    }
    inline bool is_end_function () const { return type==END_FUNCTION;  }

    instructiont():
      location(static_cast<const locationt &>(get_nil_irep())),
      type(NO_INSTRUCTION_TYPE),
      location_number(0)
    {
      guard.make_true();
    }

    instructiont(goto_program_instruction_typet _type):
      location(static_cast<const locationt &>(get_nil_irep())),
      type(_type),
      location_number(0)
    {
      guard.make_true();
    }
    
    void swap(instructiont &instruction)
    {
      instruction.code.swap(code);
      instruction.location.swap(location);
      std::swap(instruction.type, type);
      instruction.guard.swap(guard);
      instruction.event.swap(event);
      instruction.targets.swap(targets);
      instruction.local_variables.swap(local_variables);
      instruction.function.swap(function);
    }
    
    // a globally unique number to identify a program location
    // it's guaranteed to be ordered in program order within
    // one goto_program
    unsigned location_number;
    
    // a globally unique number to identify loops
    unsigned loop_number;

    bool is_backwards_goto() const
    {
      if(!is_goto()) return false;

      for(typename targetst::const_iterator
          it=targets.begin();
          it!=targets.end();
          it++)
        if((*it)->location_number<=location_number)
          return true;
          
      return false;
    }    

    bool operator<(const class instructiont i1) const
    {
      if (function < i1.function)
        return true;

      if (location_number < i1.location_number)
        return true;

      return false;
    }
  };

  typedef std::list<class instructiont> instructionst;
  
  typedef typename instructionst::iterator targett;
  typedef typename instructionst::const_iterator const_targett;
  typedef typename std::list<targett> targetst;
  typedef typename std::list<const_targett> const_targetst;

  instructionst instructions;
  
  bool has_local_variable(
    class instructiont &instruction,
    const irep_idt &identifier)
  {
    return instruction.local_variables.count(identifier)!=0;
  }

  void get_successors(
    targett target,
    targetst &successors)
  {
    successors.clear();
    if(target==instructions.end()) return;

    targett next=target;
    next++;
    
    const instructiont &i=*target;
  
    if(i.is_goto())
    {
      for(typename targetst::const_iterator
          t_it=i.targets.begin();
          t_it!=i.targets.end();
          t_it++)
        successors.push_back(*t_it);
  
      if(!i.guard.is_true())
        successors.push_back(next);
    }
    else if(i.is_return())
    {
      // the successor is the end_function at the end
      successors.push_back(--instructions.end());
    }
    else
      successors.push_back(next);
  }

  void get_successors(
    const_targett target,
    const_targetst &successors) const
  {
    successors.clear();
    if(target==instructions.end()) return;

    const_targett next=target;
    next++;
    
    const instructiont &i=*target;
  
    if(i.is_goto())
    {
      for(typename targetst::const_iterator
          t_it=i.targets.begin();
          t_it!=i.targets.end();
          t_it++)
        successors.push_back(*t_it);
  
      if(!i.guard.is_true())
        successors.push_back(next);
    }
    else if(i.is_return())
    {
      // the successor is the end_function at the end
      successors.push_back(--instructions.end());
    }
    else
      successors.push_back(next);
  }

  void compute_incoming_edges();

  // insertion that preserves jumps to "target"
  void insert_swap(targett target, instructiont &instruction)
  {
    targett next=target;
    next++;
    instructions.insert(next, instructiont())->swap(*target);
    target->swap(instruction);
  }
  
  // insertion that preserves jumps to "target"
  void insert_swap(targett target, goto_program_templatet<codeT, guardT> &p)
  {
    if(p.instructions.empty()) return;
    insert_swap(target, p.instructions.front());
    targett next=target;
    next++;
    p.instructions.erase(p.instructions.begin());
    instructions.splice(next, p.instructions);
  }
  
  targett insert(targett target)
  {
    return instructions.insert(target, instructiont());
  }
  
  inline void destructive_append(goto_program_templatet<codeT, guardT> &p)
  {
    instructions.splice(instructions.end(),
                        p.instructions);
  }

  inline void destructive_insert(
    targett target,
    goto_program_templatet<codeT, guardT> &p)
  {
    instructions.splice(target,
                        p.instructions);
  }

  targett add_instruction()
  {
    instructions.push_back(instructiont());
    return --instructions.end();
  }

  targett add_instruction(goto_program_instruction_typet type)
  {
    instructions.push_back(instructiont(type));
    return --instructions.end();
  }

  // these assume that the targets are computed and numbered
  std::ostream& output(
    const class namespacet &ns,
    const irep_idt &identifier,
    std::ostream &out) const;
  
  std::ostream& output(std::ostream &out) const
  {
    return output(namespacet(contextt()), "", out);
  }
  
  virtual std::ostream& output_instruction(
    const class namespacet &ns,
    const irep_idt &identifier,
    std::ostream &out,
    typename instructionst::const_iterator it,
    bool show_location = true, bool show_variables = false) const=0;

  // keep a list of the targets
  typedef typename std::map<const_targett, unsigned> target_numberst;
  target_numberst target_numbers;
  
  // compute the list
  void compute_targets();

  // number them
  void number_targets();
  
  // compute location numbers
  void compute_location_numbers(unsigned &nr)
  {
    for(typename instructionst::iterator
        it=instructions.begin();
        it!=instructions.end();
        it++)
      it->location_number=nr++;
  }
  
  // compute location numbers
  void compute_location_numbers()
  {
    unsigned nr=0;
    compute_location_numbers(nr);
  }
  
  // compute loop numbers
  void compute_loop_numbers(unsigned &nr)
  {
    for(typename instructionst::iterator
        it=instructions.begin();
        it!=instructions.end();
        it++)
      if(it->is_backwards_goto())
        it->loop_number=nr++;
  }
  
  // compute loop numbers
  void compute_loop_numbers()
  {
    unsigned nr=0;
    compute_loop_numbers(nr);
  }
  
  void update()
  {
    compute_targets();
    number_targets();
    compute_location_numbers();
  }
  
  // empty program?
  bool empty() const
  {
    return instructions.empty();
  }

  // constructor/destructor
  goto_program_templatet()
  {
  }

  virtual ~goto_program_templatet()
  {
  }
   
  void swap(goto_program_templatet<codeT, guardT> &program)
  {
    program.instructions.swap(instructions);
    program.target_numbers.swap(target_numbers);
  }
  
  void clear()
  {
    instructions.clear();
    target_numbers.clear();
  }
  
  void copy_from(const goto_program_templatet<codeT, guardT> &src);
  
  bool has_assertion() const;
}; 

#include <langapi/language_util.h>
#include <iomanip>

template <class codeT, class guardT>
std::ostream& goto_program_templatet<codeT, guardT>::output(
  const namespacet &ns,
  const irep_idt &identifier,
  std::ostream& out) const
{
  // output program

  for(typename instructionst::const_iterator
      it=instructions.begin();
      it!=instructions.end();
      it++)
    output_instruction(ns, identifier, out, it);

  return out;  
}

template <class codeT, class guardT>
void goto_program_templatet<codeT, guardT>::compute_targets()
{
  target_numbers.clear();
 
  // get the targets
  for(typename instructionst::const_iterator
      i_it=instructions.begin();
      i_it!=instructions.end();
      i_it++)
    if(i_it->is_goto())
      for(typename instructiont::targetst::const_iterator
          t_it=i_it->targets.begin();
          t_it!=i_it->targets.end();
          t_it++)
        target_numbers.insert(
          std::pair<targett, unsigned>
          (*t_it, 0));
}

// number them
template <class codeT, class guardT>
void goto_program_templatet<codeT, guardT>::number_targets()
{
  // number the targets
  unsigned cnt=0;

  for(typename instructionst::const_iterator
      it=instructions.begin();
      it!=instructions.end();
      it++)
  {
    typename target_numberst::iterator t_it=
      target_numbers.find(it);

    if(t_it!=target_numbers.end())
      t_it->second=++cnt;
  }
}

template <class codeT, class guardT>
void goto_program_templatet<codeT, guardT>::copy_from(
  const goto_program_templatet<codeT, guardT> &src)
{
  // Definitions for mapping between the two programs
  typedef std::map<const_targett, targett> targets_mappingt;
  targets_mappingt targets_mapping;

  clear();

  // Loop over program - 1st time collects targets and copy

  for(typename instructionst::const_iterator
      it=src.instructions.begin();
      it!=src.instructions.end();
      it++)
  {
    targett new_instruction=add_instruction();
    targets_mapping[it]=new_instruction;
    *new_instruction=*it;
  }

  // Loop over program - 2nd time updates targets
  
  for(typename instructionst::iterator
      it=instructions.begin();
      it!=instructions.end();
      it++)
  {
    for(typename instructiont::targetst::iterator
        t_it=it->targets.begin();
        t_it!=it->targets.end();
        t_it++)
    {
      typename targets_mappingt::iterator
        m_target_it=targets_mapping.find(*t_it);

      if(m_target_it==targets_mapping.end())
        throw "copy_from: target not found";

      *t_it=m_target_it->second;
    }
  }

  compute_targets();
  number_targets();
}

// number them
template <class codeT, class guardT>
bool goto_program_templatet<codeT, guardT>::has_assertion() const
{
  for(typename instructionst::const_iterator
      it=instructions.begin();
      it!=instructions.end();
      it++)
    if(it->is_assert() && !it->guard.is_true())
      return true;

  return false;
}

template <class codeT, class guardT>
void goto_program_templatet<codeT, guardT>::compute_incoming_edges()
{
  for(typename instructionst::iterator
      it=instructions.begin();
      it!=instructions.end();
      it++)
  {
    targetst successors;
  
    get_successors(it, successors);
    
    for(typename targetst::const_iterator
        s_it=successors.begin();
        s_it!=successors.end();
        s_it++)
    {
      targett t=*s_it;

      if(t!=instructions.end())
        t->incoming_edges.insert(it);
    }
  }
}

template <class codeT, class guardT>
bool operator<(const typename goto_program_templatet<codeT, guardT>::const_targett i1,
               const typename goto_program_templatet<codeT, guardT>::const_targett i2);

#endif<|MERGE_RESOLUTION|>--- conflicted
+++ resolved
@@ -16,13 +16,8 @@
 
 #include <namespace.h>
 
-<<<<<<< HEAD
-typedef enum { NO_INSTRUCTION_TYPE, GOTO, ASSUME, ASSERT, OTHER, SYNC, SKIP,
+typedef enum { NO_INSTRUCTION_TYPE, GOTO, ASSUME, ASSERT, OTHER, SKIP,
                LOCATION, END_FUNCTION,
-=======
-typedef enum { NO_INSTRUCTION_TYPE, GOTO, ASSUME, ASSERT, OTHER, SKIP,
-               START_THREAD, END_THREAD, LOCATION, END_FUNCTION,
->>>>>>> 5d7632e9
                ATOMIC_BEGIN, ATOMIC_END, RETURN, ASSIGN,
                FUNCTION_CALL }
   goto_program_instruction_typet;
