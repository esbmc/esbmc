/*******************************************************************\

Module: String Abstraction

Author: Daniel Kroening, kroening@kroening.com

\*******************************************************************/

#include <string.h>

#include <std_expr.h>
#include <std_code.h>
#include <expr_util.h>
#include <message_stream.h>
#include <arith_tools.h>
#include <config.h>
#include <pointer_arithmetic.h>
#include <i2string.h>
#include <bitvector.h>

#include <ansi-c/c_types.h>

#include "string_abstraction.h"

/*******************************************************************\

   Class: string_abstractiont

 Purpose:

\*******************************************************************/

class string_abstractiont:public message_streamt
{
public:
  string_abstractiont(
    contextt &_context,
    message_handlert &_message_handler):
    message_streamt(_message_handler),
    context(_context),
    ns(_context)
  {
    struct_typet s;

    s.components().resize(3);
    s.tag("#!strabs_tag");

    s.components()[0].name("is_zero");
    s.components()[0].pretty_name("is_zero");
    s.components()[0].type()=build_type(IS_ZERO);

    s.components()[1].name("length");
    s.components()[1].pretty_name("length");
    s.components()[1].type()=build_type(LENGTH);

    s.components()[2].name("size");
    s.components()[2].pretty_name("size");
    s.components()[2].type()=build_type(SIZE);

    migrate_type(s, string_struct);
  }
  
  void operator()(goto_functionst &dest);

  expr2tc is_zero_string(
    const expr2tc &object,
    bool write,
    const locationt &location);

  expr2tc zero_string_length(
    const expr2tc &object,
    bool write,
    const locationt &location);

  expr2tc buffer_size(
    const expr2tc &object,
    const locationt &location);

  static bool has_string_macros(const expr2tc &expr);

  void replace_string_macros(
    expr2tc &expr,
    bool lhs,
    const locationt &location);
  
  type2tc get_string_struct(void) { return string_struct; }

protected:
  contextt &context;
  namespacet ns;

  void move_lhs_arithmetic(expr2tc &lhs, expr2tc &rhs);

  bool is_char_type(const type2tc &type) const
  {
    if (!is_bv_type(type))
      return false;

    return type->get_width()==config.ansi_c.char_width;
  }

  bool is_char_type(const expr2tc &e) const
  {
    return is_char_type(e->type);
  }

  void make_type(expr2tc &dest, const type2tc &type)
  {
    if (!is_nil_expr(dest) && dest->type != type)
      dest = typecast2tc(type, dest);
  }

  void abstract(irep_idt name, goto_programt &dest, goto_programt::targett it);
  void abstract_assign(goto_programt &dest, goto_programt::targett it);
  void abstract_pointer_assign(goto_programt &dest, goto_programt::targett it);
  void abstract_char_assign(goto_programt &dest, goto_programt::targett it);
  void abstract_function_call(goto_programt &dest, goto_programt::targett it);
  void abstract_return(irep_idt name, goto_programt &dest,
                       goto_programt::targett it);

  typedef enum { IS_ZERO, LENGTH, SIZE } whatt;

  expr2tc build(
    const expr2tc &pointer,
    whatt what,
    bool write,
    const locationt &location);

  expr2tc build(const expr2tc &ptr, bool write);
  expr2tc build_symbol_ptr(const expr2tc &object);
  expr2tc build_symbol_buffer(const expr2tc &object);
  expr2tc build_symbol_constant(const irep_idt &str);
  expr2tc build_unknown(whatt what, bool write);
  expr2tc build_unknown(bool write);
  static typet build_type(whatt what);

  expr2tc sub(const expr2tc &a, const expr2tc &b)
  {
    if (is_nil_expr(b) ||
        (is_constant_bool2t(b) && to_constant_bool2t(b).constant_value))
      return a;

    expr2tc b2 = b;
    make_type(b2, a->type);
    sub2tc res(a->type, a, b2);
    return res;
  }

  expr2tc member(const expr2tc &a, whatt what)
  {
    if (is_nil_expr(a))
      return a;

    irep_idt name;

    switch(what) {
    case IS_ZERO: name = "is_zero"; break;
    case SIZE: name = "size"; break;
    case LENGTH: name = "length"; break;
    default: assert(false);
    }

    type2tc type;
    typet tmp_type = build_type(what);
    migrate_type(tmp_type, type);
    member2tc result(type, a, name);

    return result;
  }

  type2tc string_struct;
  goto_programt initialization;  

  typedef std::map<irep_idt, irep_idt> localst;
  localst locals;

  // Counter numbering the returns in a function. Required for distinguishing
  // labels we may add when altering control flow around returns. Specifically,
  // when assigning string struct pointer of a returned string pointer back to
  // the calling function.
  unsigned int func_return_num;
  
  void abstract(irep_idt name, goto_functiont &dest);
};

/*******************************************************************\

Function: string_abstraction

  Inputs:

 Outputs:

 Purpose:

\*******************************************************************/

void string_abstraction(
  contextt &context,
  message_handlert &message_handler,
  goto_functionst &dest)
{
  string_abstractiont string_abstraction(context, message_handler);
  string_abstraction(dest);
}

/*******************************************************************\

Function: string_abstractiont::operator()

  Inputs:

 Outputs:

 Purpose:

\*******************************************************************/

void string_abstractiont::operator()(goto_functionst &dest)
{
  for(goto_functionst::function_mapt::iterator
      it=dest.function_map.begin();
      it!=dest.function_map.end();
      it++)
    abstract(it->first, it->second);

  // do we have a main?
  goto_functionst::function_mapt::iterator
    m_it=dest.function_map.find(dest.main_id());

  if(m_it!=dest.function_map.end())
  {
    goto_programt &main=m_it->second.body;

    // do initialization
    initialization.destructive_append(main);
    main.swap(initialization);
    initialization.clear();
  }
}

/*******************************************************************\

Function: string_abstractiont::abstract

  Inputs:

 Outputs:

 Purpose:

\*******************************************************************/

void string_abstractiont::abstract(irep_idt name, goto_functiont &dest)
{
  locals.clear();
  func_return_num = 0;

  type2tc func_type_c;
  migrate_type(dest.type, func_type_c);
  code_type2t &func_type = to_code_type(func_type_c);
  std::vector<type2tc> &arg_types = func_type.arguments;
  std::vector<type2tc> new_args;
  std::vector<irep_idt> new_arg_names;

  unsigned int name_idx = 0;
  for (std::vector<type2tc>::const_iterator it = arg_types.begin();
      it != arg_types.end(); it++, name_idx++)
  {
    const type2tc &type = *it;

    new_args.push_back(type);
    new_arg_names.push_back(func_type.argument_names[name_idx]);

    if (is_pointer_type(type) && is_char_type(to_pointer_type(type).subtype))
    {
      new_args.push_back(type2tc(new pointer_type2t(string_struct)));
      new_arg_names.push_back(func_type.argument_names[name_idx].as_string() +
                              "\\str");

      // We also need to put this new argument into the symbol table.

      // Fabricate a base name.
      size_t endpos = new_arg_names.back().as_string().rfind("::");
      std::string basename = new_arg_names.back().as_string().substr(endpos+2);
      symbolt new_sym;
      new_sym.type = migrate_type_back(new_args.back());
      new_sym.value = exprt();
      new_sym.location = locationt();
      new_sym.location.set_file("<added_by_string_abstraction>");
      new_sym.name = new_arg_names.back();
      new_sym.base_name = basename;
      context.add(new_sym);
    }
  }

  // Additionally, if the return type is a char *, then the func needs to be
  // able to provide related information about the returned string. To implement
  // this, another pointer to a string struct is tacked onto the end of the
  // function arguments.
  const type2tc ret_type = func_type.ret_type;
  if (is_pointer_type(ret_type) &&
      is_char_type(to_pointer_type(ret_type).subtype)) {
    code_typet::argumentt new_arg;

    type2tc fintype = type2tc(new pointer_type2t(type2tc(new pointer_type2t(string_struct))));
    new_args.push_back(fintype);
    new_arg_names.push_back(name.as_string() + "::__strabs::returned_str\\str");

    symbolt new_sym;
    new_sym.type = migrate_type_back(fintype);
    new_sym.value = exprt();
    new_sym.location = locationt();
    new_sym.location.set_file("<added_by_string_abstraction>");
    new_sym.name = new_arg_names.back();
    size_t endpos = new_sym.name.as_string().rfind("::");
    std::string basename = new_sym.name.as_string().substr(endpos+2);
    new_sym.base_name = basename;
    context.add(new_sym);

    new_sym.name = name.as_string() + "::__strabs::returned_str";
    new_sym.base_name = "returned_str";
    new_sym.type = pointer_typet(signedbv_typet(8));
    context.add(new_sym);

    locals[new_sym.name] = new_arg_names.back();
  }

  func_type.arguments = new_args;
  func_type.argument_names = new_arg_names;

  // Additionally, update the type of our symbol
  symbolst::iterator it = context.symbols.find(name);
  assert(it != context.symbols.end());
  it->second.type = migrate_type_back(func_type_c);

  // Also need to update the type in the goto_function struct, not just the
  // symbol table.
  dest.type = to_code_type(it->second.type);

  Forall_goto_program_instructions(it, dest.body)
    abstract(name, dest.body, it);

  // do it again for the locals
  if(!locals.empty())
  {
    Forall_goto_program_instructions(it, dest.body)
    {
      for(localst::const_iterator
          l_it=locals.begin();
          l_it!=locals.end();
          l_it++)
      {
        it->add_local_variable(l_it->second);
      }

      // do initializations of those locals
      if (it->is_other() && is_code_decl2t(it->code))
      {
        const code_decl2t &decl = to_code_decl2t(it->code);

        const irep_idt &identifier = decl.value;

        localst::const_iterator l_it=locals.find(identifier);
        if(l_it!=locals.end())
        {
          const symbolt &symbol=ns.lookup(l_it->second);

          if (symbol.value.is_not_nil())
          {
            // initialization
            goto_programt tmp;

            goto_programt::targett decl1=tmp.add_instruction();
            decl1->make_other();
            type2tc new_type;
            migrate_type(symbol.type, new_type);
            decl1->code = code_decl2tc(new_type, symbol.name);
            decl1->location=it->location;
            decl1->local_variables=it->local_variables;

            goto_programt::targett assignment1=tmp.add_instruction(ASSIGN);
            exprt sym = symbol_expr(symbol);
            expr2tc new_sym;
            migrate_expr(sym, new_sym);
            expr2tc val;
            migrate_expr(symbol.value, val);
            assignment1->code = code_assign2tc(new_sym, val);
            assignment1->location=it->location;
            assignment1->local_variables=it->local_variables;

            goto_programt::targett it_next=it;
            it_next++;

            dest.body.destructive_insert(it_next, tmp);
          } else if (symbol.type.id() == "pointer" &&
                     symbol.type.subtype() == migrate_type_back(string_struct)){
            goto_programt tmp;

            type2tc sym_type;
            migrate_type(symbol.type, sym_type);
            expr2tc null = symbol2tc(sym_type, "NULL");

            goto_programt::targett decl1=tmp.add_instruction();
            decl1->make_other();
            type2tc new_type;
            migrate_type(symbol.type, new_type);
            decl1->code = code_decl2tc(new_type, symbol.name);
            decl1->location=it->location;
            decl1->local_variables=it->local_variables;

            goto_programt::targett assignment1=tmp.add_instruction(ASSIGN);
            exprt sym = symbol_expr(symbol);
            expr2tc new_sym;
            migrate_expr(sym, new_sym);
            assignment1->code = code_assign2tc(new_sym, null);
            assignment1->location=it->location;
            assignment1->local_variables=it->local_variables;

            goto_programt::targett it_next=it;
            it_next++;

            dest.body.destructive_insert(it_next, tmp);
          }
        }
      }
    }
  }

  locals.clear();
}

/*******************************************************************\

Function: string_abstractiont::abstract

  Inputs:

 Outputs:

 Purpose:

\*******************************************************************/

void string_abstractiont::abstract(
  irep_idt name,
  goto_programt &dest,
  goto_programt::targett it)
{
  switch(it->type)
  {
  case ASSIGN:
    abstract_assign(dest, it);
    break;
    
  case GOTO:
  case ASSERT:
  case ASSUME:
    if (has_string_macros(it->guard))
      replace_string_macros(it->guard, false, it->location);
    break;
    
  case FUNCTION_CALL:
    abstract_function_call(dest, it);
    break;
    
  case RETURN:
    abstract_return(name, dest, it);
    break;
    
  default:;  
  }
}

void string_abstractiont::abstract_return(irep_idt name, goto_programt &dest,
                                          goto_programt::targett it)
{
  irep_idt label;

  code_return2t &ret = to_code_return2t(it->code);

  if (is_nil_expr(ret.operand))
    return; // We're not interested at all.

  replace_string_macros(ret.operand, false, it->location);

  expr2tc ret_val = ret.operand;
  while (is_typecast2t(ret_val))
    ret_val = to_typecast2t(ret_val).from;

  if (!is_pointer_type(ret_val) ||
      !is_char_type(to_pointer_type(ret_val->type).subtype))
    return;

  // We have a return type that needs to also write to the callers string
  // struct. Insert some assignments that perform this.

  // However, don't assign to NULL - which will have been passed in if the
  // caller discards the return value
  label = irep_idt("strabs_ret_str_" + func_return_num++);
  it->labels.push_back(label);

  goto_programt tmp;
  goto_programt::targett branch, assignment;

  type2tc rtype = type2tc(new pointer_type2t(string_struct));
  type2tc rtype2 = type2tc(new pointer_type2t(rtype));
  exprt old_ret_sym =
    symbol_exprt(name.as_string() + "::__strabs::returned_str\\str",
                 migrate_type_back(rtype2));
  expr2tc ret_sym;
  migrate_expr(old_ret_sym, ret_sym);

  // For the purposes of comparing the pointer against NULL, we need to typecast
  // it: other goto convert functions rewrite the returned_str\\str pointer to
  // be a particular pointer (value set foo). Upon which it becomes another type
  typecast2tc cast(rtype, ret_sym);
  symbol2tc null(rtype2, "NULL");
  equality2tc guard(cast, null);

  branch = tmp.add_instruction(GOTO);
  branch->make_goto();
  branch->guard = guard;
  branch->targets.push_back(it);
  branch->location = it->location;
  branch->local_variables = it->local_variables;
  dest.destructive_insert(it, tmp);

  type2tc deref_type = type2tc(new pointer_type2t(string_struct));
  dereference2tc lhs(deref_type, ret_sym);
  expr2tc rhs = build(ret_val, false);
  assignment = tmp.add_instruction(ASSIGN);
  assignment->code = code_assign2tc(lhs, rhs);
  assignment->location = it->location;
  assignment->local_variables = it->local_variables;
  assignment->guard = true_expr;
  dest.destructive_insert(it, tmp);

  return;
}

/*******************************************************************\

Function: string_abstractiont::has_string_macros

  Inputs:

 Outputs:

 Purpose:

\*******************************************************************/

bool string_abstractiont::has_string_macros(const expr2tc &expr)
{
  if (is_zero_string2t(expr) || is_zero_length_string2t(expr) ||
      is_buffer_size2t(expr))
    return true;

  forall_operands2(it, idx, expr)
    if (!is_nil_expr(*it) && has_string_macros(*it))
      return true;

  return false;
}

/*******************************************************************\

Function: string_abstractiont::replace_string_macros

  Inputs:

 Outputs:

 Purpose:

\*******************************************************************/

void string_abstractiont::replace_string_macros(
  expr2tc &expr,
  bool lhs,
  const locationt &location)
{
  if (is_zero_string2t(expr))
  {
    const zero_string2t &ref = to_zero_string2t(expr);
    expr2tc tmp = is_zero_string(ref.string, lhs, location);
    expr = tmp;
  }
  else if (is_zero_length_string2t(expr))
  {
    const zero_length_string2t &ref = to_zero_length_string2t(expr);
    expr2tc tmp = zero_string_length(ref.string, lhs, location);
    expr = tmp;
  }
  else if (is_buffer_size2t(expr))
  {
    const buffer_size2t &ref = to_buffer_size2t(expr);
    expr2tc tmp = buffer_size(ref.value, location);
    expr = tmp;
  }
  else
  {
    Forall_operands2(it, idx, expr)
      if (!is_nil_expr(*it))
        replace_string_macros(*it, lhs, location);
  }
}

/*******************************************************************\

Function: string_abstractiont::build_type

  Inputs:

 Outputs:

 Purpose:

\*******************************************************************/

typet string_abstractiont::build_type(whatt what)
{
  typet type;

  switch(what)
  {
  case IS_ZERO: type=bool_typet(); break;
  case LENGTH:  type=uint_type(); break;
  case SIZE:    type=uint_type(); break;
  default: assert(false);
  }

  return type;
}

/*******************************************************************\

Function: string_abstractiont::build_unknown

  Inputs:

 Outputs:

 Purpose:

\*******************************************************************/

expr2tc string_abstractiont::build_unknown(whatt what, bool write)
{
  typet type = build_type(what);
  type2tc tmp_type;
  migrate_type(type, tmp_type);

  if (write)
    return null_object2tc(tmp_type);

  expr2tc result;

  switch(what)
  {
  case IS_ZERO:
    result = false_expr;
    break;

  case LENGTH:
  case SIZE:
    {
    std::vector<expr2tc> args;
    result = sideeffect2tc(tmp_type, expr2tc(), expr2tc(), args, type2tc(),
                           sideeffect2t::nondet);
    break;
    }

  default: assert(false);
  }

  return result;
}

/*******************************************************************\

Function: string_abstractiont::build_unknown

  Inputs:

 Outputs:

 Purpose:

\*******************************************************************/

expr2tc string_abstractiont::build_unknown(bool write)
{
  type2tc type = type2tc(new pointer_type2t(string_struct));

  if (write)
    return null_object2tc(type);

  symbol2tc result(type, "NULL");
  return result;
}

/*******************************************************************\

Function: string_abstractiont::build

  Inputs:

 Outputs:

 Purpose:

\*******************************************************************/

expr2tc string_abstractiont::build(
  const expr2tc &pointer,
  whatt what,
  bool write,
  const locationt &location)
{
  // take care of pointer typecasts now
  if (is_typecast2t(pointer))
  {
    // cast from another pointer type?
    if (!is_pointer_type(to_typecast2t(pointer).from))
      return build_unknown(what, write);

    // recursive call
    return build(to_typecast2t(pointer).from, what, write, location);
  }

  expr2tc str_ptr = build(pointer, write);

  dereference2tc deref(string_struct, str_ptr);
  expr2tc result = member(deref, what);

  if (what==LENGTH || what==SIZE)
  {
    // adjust for offset
    pointer_offset2tc ptr_offs(uint_type2(), pointer);
    result = sub(result, ptr_offs);
  }

  return result;
}

/*******************************************************************\

Function: string_abstractiont::build_symbol_ptr

  Inputs:

 Outputs:

 Purpose:

\*******************************************************************/

expr2tc string_abstractiont::build_symbol_ptr(const expr2tc &object)
{
  std::string suffix="\\str";
  expr2tc obj = object;

  while (is_member2t(obj))
  {
    suffix="\\" + to_member2t(obj).member.as_string() + suffix;
    obj = to_member2t(obj).source_value;
  }

  if (!is_symbol2t(obj) || to_symbol2t(obj).get_symbol_name() == "NULL")
    return expr2tc();

  const symbol2t &expr_symbol = to_symbol2t(obj);

  const symbolt &symbol = ns.lookup(expr_symbol.get_symbol_name());
  irep_idt identifier = symbol.name.as_string() + suffix;

  type2tc type = type2tc(new pointer_type2t(string_struct));

  if(context.symbols.find(identifier) == context.symbols.end())
  {
    symbolt new_symbol;
    new_symbol.name=identifier;
    new_symbol.mode=symbol.mode;
    new_symbol.type = migrate_type_back(type);
    new_symbol.is_statevar=true;
    new_symbol.lvalue=true;
    new_symbol.static_lifetime=symbol.static_lifetime;
    new_symbol.pretty_name=id2string(symbol.pretty_name)+suffix;
    new_symbol.module=symbol.module;
    new_symbol.base_name=id2string(symbol.base_name)+suffix;

    context.move(new_symbol);
  }

  const symbolt &str_symbol=ns.lookup(identifier);

  if(!str_symbol.static_lifetime)
    locals[symbol.name]=str_symbol.name;

  exprt sym_exp = symbol_expr(str_symbol);
  expr2tc tmp;
  migrate_expr(sym_exp, tmp);
  return tmp;
}

/*******************************************************************\

Function: string_abstractiont::build

  Inputs:

 Outputs:

 Purpose:

\*******************************************************************/

expr2tc string_abstractiont::build(const expr2tc &pointer, bool write)
{
  // take care of typecasts
  if (is_typecast2t(pointer))
  {
    // cast from another pointer type?
    if (!is_pointer_type(to_typecast2t(pointer).from))
      return build_unknown(write);

    // recursive call
    return build(to_typecast2t(pointer).from, write);
  }

  // take care of if
  if (is_if2t(pointer))
  {
    const if2t &ifval = to_if2t(pointer);
    expr2tc true_exp = build(ifval.true_value, write);
    expr2tc false_exp = build(ifval.false_value, write);

    // recursive call
    if2tc result(true_exp->type, ifval.cond, true_exp, false_exp);
    return result;
  }

  // migration erk.
  exprt old_pointer = migrate_expr_back(pointer);
  pointer_arithmetict ptr(old_pointer);

  if(ptr.pointer.is_address_of())
  {
    if(write)
      build_unknown(write);

    assert(ptr.pointer.operands().size()==1);

    if(ptr.pointer.op0().id()=="index")
    {
      assert(ptr.pointer.op0().operands().size()==2);

      const exprt &o=ptr.pointer.op0().op0();

      if(o.id()=="string-constant")
      {
        exprt symbol = migrate_expr_back(build_symbol_constant(o.value()));

        if(symbol.is_nil())
          return build_unknown(write);

        exprt address_of("address_of", pointer_typet());
        address_of.type().subtype()=migrate_type_back(string_struct);
        address_of.copy_to_operands(symbol);

        expr2tc new_addr_of;
        migrate_expr(address_of, new_addr_of);
        return new_addr_of;
      }

      expr2tc obj;
      migrate_expr(o, obj);
      exprt symbol=migrate_expr_back(build_symbol_buffer(obj));

      if(symbol.is_nil())
        return build_unknown(write);

      exprt address_of("address_of", pointer_typet());
      address_of.type().subtype()=migrate_type_back(string_struct);
      address_of.copy_to_operands(symbol);

      expr2tc new_addr_of;
      migrate_expr(address_of, new_addr_of);
      return new_addr_of;
    }
  }
  else
  {
    expr2tc tmp_ptr;
    migrate_expr(ptr.pointer, tmp_ptr);
    exprt result=migrate_expr_back(build_symbol_ptr(tmp_ptr));

    if(result.is_nil())
      return build_unknown(write);

    expr2tc new_res;
    migrate_expr(result, new_res);
    return new_res;
  }

  return build_unknown(write);
}

/*******************************************************************\

Function: string_abstractiont::build_symbol_buffer

  Inputs:

 Outputs:

 Purpose:

\*******************************************************************/

expr2tc string_abstractiont::build_symbol_buffer(const expr2tc &object)
{
  // first of all, it must be a buffer
  const type2tc &obj_t = object->type;

  if(!is_array_type(obj_t))
    return expr2tc();

  const array_type2t &obj_array_type = to_array_type(obj_t);

  // we do buffers, arrays of buffers, and a buffer in a struct

  if (is_index2t(object))
  {
    const index2t &idx = to_index2t(object);
    const type2tc &t = idx.source_value->type;

    if (!is_symbol2t(idx.source_value) || !is_array_type(t))
      return expr2tc();

    const symbol2t &expr_symbol = to_symbol2t(idx.source_value);
    const array_type2t &arr_type = to_array_type(expr_symbol.type);

    const symbolt &symbol = ns.lookup(expr_symbol.get_symbol_name());
    std::string suffix="\\str_array";
    irep_idt identifier=id2string(symbol.name)+suffix;

    if(context.symbols.find(identifier)==
       context.symbols.end())
    {
      type2tc new_type = type2tc(new array_type2t(string_struct,
                                                  arr_type.array_size,
                                                  arr_type.size_is_infinite));

      symbolt new_symbol;
      new_symbol.name=identifier;
      new_symbol.mode=symbol.mode;
      new_symbol.type = migrate_type_back(new_type);
      new_symbol.is_statevar=true;
      new_symbol.lvalue=true;
      new_symbol.static_lifetime=symbol.static_lifetime;
      new_symbol.pretty_name=id2string(symbol.pretty_name)+suffix;
      new_symbol.module=symbol.module;
      new_symbol.base_name=id2string(symbol.base_name)+suffix;
      new_symbol.value.make_nil();

      {
        std::vector<expr2tc> operands;
        operands.push_back(false_expr);
        operands.push_back(obj_array_type.array_size);
        typet blah = build_type(SIZE);
        type2tc an_op_type;
        migrate_type(blah, an_op_type);
        make_type(operands.back(), an_op_type);
        operands.push_back(operands.back());
        constant_struct2tc struct_expr(string_struct, operands);

        constant_array_of2tc value(new_type, struct_expr);
        
        new_symbol.value = migrate_expr_back(value);
      }

      if(symbol.static_lifetime)
      {
        // initialization
        goto_programt::targett assignment1=
          initialization.add_instruction(ASSIGN);
        exprt sym_exp = symbol_expr(new_symbol);
        expr2tc sym, val;
        migrate_expr(sym_exp, sym);
        migrate_expr(new_symbol.value, val);
        assignment1->code = code_assign2tc(sym, val);
      }

      context.move(new_symbol);
    }

    const symbolt &str_array_symbol=ns.lookup(identifier);

    if(!str_array_symbol.static_lifetime)
      locals[symbol.name]=str_array_symbol.name;

    exprt sym = symbol_expr(str_array_symbol);
    expr2tc sym_exp;
    migrate_expr(sym, sym_exp);
    return index2tc(string_struct, sym_exp, idx.index);
  }

  // possibly walk over some members

  std::string suffix="\\str";
  expr2tc p = object;

  while (is_member2t(p))
  {
    suffix="\\" + to_member2t(p).member.as_string() + suffix;
    p = to_member2t(p).source_value;
  }

  if (!is_symbol2t(p))
    return expr2tc();

  const symbol2t thesym = to_symbol2t(p);

  const symbolt &symbol = ns.lookup(thesym.get_symbol_name());
  irep_idt identifier=id2string(symbol.name) + suffix;

  if(context.symbols.find(identifier)==
     context.symbols.end())
  {
    symbolt new_symbol;
    new_symbol.name=identifier;
    new_symbol.mode=symbol.mode;
    new_symbol.type = migrate_type_back(string_struct);
    new_symbol.is_statevar=true;
    new_symbol.lvalue=true;
    new_symbol.static_lifetime=symbol.static_lifetime;
    new_symbol.pretty_name=id2string(symbol.pretty_name)+suffix;
    new_symbol.module=symbol.module;
    new_symbol.base_name=id2string(symbol.base_name)+suffix;

    {    
      std::vector<expr2tc> operands;
      operands.push_back(false_expr);
      operands.push_back(obj_array_type.array_size);
      typet tmptype = build_type(SIZE);
      type2tc eventmpertype;
      migrate_type(tmptype, eventmpertype);
      make_type(operands.back(), eventmpertype);
      operands.push_back(operands.back());
      constant_struct2tc value(string_struct, operands);
      
      new_symbol.value = migrate_expr_back(value);
    }

    exprt new_sym = symbol_expr(new_symbol);
    exprt new_sym_val = new_symbol.value;
    context.move(new_symbol);

    if(symbol.static_lifetime)
    {
      // initialization
      goto_programt::targett assignment1=initialization.add_instruction(ASSIGN);
      expr2tc new_sym2, new_sym_value;
      migrate_expr(new_sym, new_sym2);
<<<<<<< HEAD
      migrate_expr(new_symbol.value, new_sym_value);
=======
      migrate_expr(new_sym_val, new_sym_value);
>>>>>>> 2d109447
      assignment1->code = code_assign2tc(new_sym2, new_sym_value);
    }
  }

  const symbolt &str_symbol=ns.lookup(identifier);

  if(!str_symbol.static_lifetime)
    locals[symbol.name]=str_symbol.name;

  exprt symsymbol = symbol_expr(str_symbol);
  expr2tc newsymsymbol;
  migrate_expr(symsymbol, newsymsymbol);
  return newsymsymbol;
}

/*******************************************************************\

Function: string_abstractiont::build_symbol_constant

  Inputs:

 Outputs:

 Purpose:

\*******************************************************************/

expr2tc string_abstractiont::build_symbol_constant(const irep_idt &str)
{
  unsigned l=strlen(str.c_str());
  irep_idt base="string_constant_str_"+i2string(l);
  irep_idt identifier="string_abstraction::"+id2string(base);

  if(context.symbols.find(identifier)==
     context.symbols.end())
  {
    symbolt new_symbol;
    new_symbol.name=identifier;
    new_symbol.mode="C";
    new_symbol.type = migrate_type_back(string_struct);
    new_symbol.is_statevar=true;
    new_symbol.lvalue=true;
    new_symbol.static_lifetime=true;
    new_symbol.pretty_name=base;
    size_t endpos = base.as_string().rfind("::");
    std::string basename = base.as_string().substr(endpos+2);
    new_symbol.base_name=base;

<<<<<<< HEAD
    {
      type2tc lentype, sizetype;
      typet olentype = build_type(LENGTH);
      typet osizetype = build_type(SIZE);
      migrate_type(olentype, lentype);
      migrate_type(osizetype, sizetype);

      std::vector<expr2tc> operands;
      operands.push_back(true_expr);
      operands.push_back(constant_int2tc(lentype, l));
      operands.push_back(constant_int2tc(sizetype, l+1));
      constant_struct2tc value(string_struct, operands);

      // initialization
      goto_programt::targett assignment1=initialization.add_instruction(ASSIGN);
      exprt new_sym = symbol_expr(new_symbol);
      expr2tc new_sym2;
      migrate_expr(new_sym, new_sym2);
      assignment1->code = code_assign2tc(new_sym2, value);
    }

=======
    exprt new_sym = symbol_expr(new_symbol);
>>>>>>> 2d109447
    context.move(new_symbol);

    type2tc lentype, sizetype;
    typet olentype = build_type(LENGTH);
    typet osizetype = build_type(SIZE);
    migrate_type(olentype, lentype);
    migrate_type(osizetype, sizetype);

    std::vector<expr2tc> operands;
    operands.push_back(true_expr);
    operands.push_back(constant_int2tc(lentype, l));
    operands.push_back(constant_int2tc(sizetype, l+1));
    constant_struct2tc value(string_struct, operands);

    // initialization
    goto_programt::targett assignment1=initialization.add_instruction(ASSIGN);
    expr2tc new_sym2;
    migrate_expr(new_sym, new_sym2);
    assignment1->code = code_assign2tc(new_sym2, value);
  }

  return symbol2tc(string_struct, identifier);
}

/*******************************************************************\

Function: string_abstractiont::is_zero_string

  Inputs:

 Outputs:

 Purpose:

\*******************************************************************/

expr2tc string_abstractiont::is_zero_string(
  const expr2tc &object,
  bool write,
  const locationt &location)
{
  return build(object, IS_ZERO, write, location);
}

/*******************************************************************\

Function: string_abstractiont::zero_string_length

  Inputs:

 Outputs:

 Purpose:

\*******************************************************************/

expr2tc string_abstractiont::zero_string_length(
  const expr2tc &object,
  bool write,
  const locationt &location)
{
  return build(object, LENGTH, write, location);
}

/*******************************************************************\

Function: string_abstractiont::buffer_size

  Inputs:

 Outputs:

 Purpose:

\*******************************************************************/

expr2tc string_abstractiont::buffer_size(
  const expr2tc &object,
  const locationt &location)
{
  return build(object, SIZE, false, location);
}

/*******************************************************************\

Function: string_abstractiont::move_lhs_arithmetic

  Inputs:

 Outputs:

 Purpose:

\*******************************************************************/

void string_abstractiont::move_lhs_arithmetic(expr2tc &lhs, expr2tc &rhs)
{
  if (is_sub2t(lhs))
  {
    // move op1 to rhs
    expr2tc rest = to_sub2t(lhs).side_1;
    add2tc sum(lhs->type, rhs, to_sub2t(lhs).side_2);
    // overwrite
    rhs = sum;
    lhs = rest;
  }
}

/*******************************************************************\

Function: string_abstractiont::abstract_assign

  Inputs:

 Outputs:

 Purpose:

\*******************************************************************/

void string_abstractiont::abstract_assign(
  goto_programt &dest,
  goto_programt::targett target)
{
  code_assign2t &assign = to_code_assign2t(target->code);

  if (has_string_macros(assign.target))
  {
    replace_string_macros(assign.target, true, target->location);
    move_lhs_arithmetic(assign.target, assign.source);
  }

  if (has_string_macros(assign.source))
    replace_string_macros(assign.source, false, target->location);

  if (is_pointer_type(assign.target))
    abstract_pointer_assign(dest, target);
  else if (is_char_type(assign.target))
    abstract_char_assign(dest, target);
}

/*******************************************************************\

Function: string_abstractiont::abstract_pointer_assign

  Inputs:

 Outputs:

 Purpose:

\*******************************************************************/

void string_abstractiont::abstract_pointer_assign(
  goto_programt &dest,
  goto_programt::targett target)
{
  code_assign2t &assign = to_code_assign2t(target->code);

  expr2tc &lhs = assign.target;
  expr2tc rhs = assign.source;

  expr2tc rhsp = assign.source;

  while (is_typecast2t(rhsp))
    rhsp = to_typecast2t(rhsp).from;
  
  // we only care about char pointers for now
  if (!is_char_type(to_pointer_type(rhsp->type).subtype))
    return;

  // assign length and is_zero as well

  goto_programt tmp;

  goto_programt::targett assignment=tmp.add_instruction(ASSIGN);
  assignment->code = code_assign2tc(build(lhs, true), build(rhs, false));
  assignment->location=target->location;
  assignment->local_variables=target->local_variables;

  target++;
  dest.destructive_insert(target, tmp);
}

/*******************************************************************\

Function: string_abstractiont::abstract_char_assign

  Inputs:

 Outputs:

 Purpose:

\*******************************************************************/

void string_abstractiont::abstract_char_assign(
  goto_programt &dest,
  goto_programt::targett target)
{
  code_assign2t &assign = to_code_assign2t(target->code);

  expr2tc &lhs = assign.target;
  expr2tc &rhs = assign.source;

  // we only care if the constant zero is assigned
  if (!is_constant_int2t(rhs) ||
      !to_constant_int2t(rhs).constant_value.is_zero())
    return;

  if (is_index2t(lhs))
  {
    index2t &idx = to_index2t(lhs);
    goto_programt tmp;

    const expr2tc symbol_buffer = build_symbol_buffer(idx.source_value);

    const expr2tc i1 = member(symbol_buffer, IS_ZERO);
    if (!is_nil_expr(i1))
    {
      goto_programt::targett assignment1=tmp.add_instruction(ASSIGN);
      assignment1->code = code_assign2tc(i1, true_expr);
      assignment1->location=target->location;
      assignment1->local_variables=target->local_variables;
    }

    const expr2tc i2 = member(symbol_buffer, LENGTH);
    if (!is_nil_expr(i2))
    {
      expr2tc new_length = idx.index;
      make_type(new_length, i2->type);

      lessthan2tc cond(new_length, i2);
      if2tc min_expr(i2->type, cond, new_length, i2);

      goto_programt::targett assignment2=tmp.add_instruction(ASSIGN);
      assignment2->code = code_assign2tc(i2, min_expr);
      assignment2->location=target->location;
      assignment2->local_variables=target->local_variables;

      code_assign2t &assign = to_code_assign2t(assignment2->code);
      move_lhs_arithmetic(assign.target, assign.source);
    }

    target++;
    dest.destructive_insert(target, tmp);
  }
}

/*******************************************************************\

Function: string_abstractiont::abstract_function_call

  Inputs:

 Outputs:

 Purpose:

\*******************************************************************/

void string_abstractiont::abstract_function_call(
  goto_programt &dest,
  goto_programt::targett target)
{
  std::vector<expr2tc> new_args;

  code_function_call2t &call = to_code_function_call2t(target->code);
  const std::vector<expr2tc> &arguments = call.operands;
  
  // Can't cope with non symbols.
  if (!is_symbol2t(call.function))
    return;

  symbolst::const_iterator f_it = 
    context.symbols.find(to_symbol2t(call.function).get_symbol_name());
  if(f_it==context.symbols.end())
    // XXXjmorse - handle function pointer strabs at symex time?
    return;

  // Don't attempt to strabs an absent function.
  if (f_it->second.value.is_nil())
    return;
  
  const code_typet &old_fnc_type = 
    static_cast<const code_typet &>(f_it->second.type);
  type2tc func_type_c;
  migrate_type(old_fnc_type, func_type_c);
  const code_type2t &func_type = to_code_type(func_type_c);
  const std::vector<type2tc> &argument_types = func_type.arguments;

  std::vector<type2tc>::const_iterator arg = argument_types.begin();
  for (std::vector<expr2tc>::const_iterator it1 = arguments.begin();
      it1 != arguments.end(); it1++) {
    const expr2tc actual(*it1);

    new_args.push_back(actual);

    // XXX jmorse migration; see here in the past, arg was being implicity
    // casted from type to expr. Hacking around this could have led to a change
    // in behaviour.
    type2tc tcfree = *arg;
#if 0
    while (is_typecast2t(tcfree))
      tcfree = to_typecast2t(tcfree).from;
#endif
    
    if (is_pointer_type(tcfree) &&
        is_char_type(to_pointer_type(tcfree).subtype))
    {
      if (is_pointer_type(actual))
        new_args.push_back(build(actual, false));
      else
        new_args.push_back(address_of2tc(to_pointer_type(tcfree).subtype,
                                         (build(actual, false))));
    }

    arg++;
    // Don't continue through var-args
    if (arg == argument_types.end())
      break;

    // Uuugh. Arg we're pointing at may (or may not) now be a string struct ptr.
    // Ultimately the fix to this horror is not rewriting program code and
    // signature in the same pass.
    if (is_pointer_type(*arg) && to_pointer_type(*arg).subtype == string_struct)
      arg++;

    if (arg == argument_types.end())
      break;
  }

  // If we have a char return type, receive a returned string struct by passing
  // a string struct pointer as the last argument.
  type2tc fnc_ret_type = func_type.ret_type;
  if (is_pointer_type(fnc_ret_type) &&
      is_char_type(to_pointer_type(fnc_ret_type).subtype)) {
    if (is_nil_expr(call.ret)) {
      type2tc null_type = type2tc(new pointer_type2t(type2tc(new pointer_type2t(string_struct))));
      symbol2tc null(null_type, "NULL");
      new_args.push_back(null);
    } else {
      //XXX jmorse migration guessing; void ptr?
      type2tc ret_type = type2tc(new pointer_type2t(get_empty_type()));
      new_args.push_back(address_of2tc(ret_type, build(call.ret, false)));
    }
  }

  // XXX - previously had a test to ensure that we have the same number of
  // arguments as the function being called. However as we're now changing
  // that number, and we can't guarentee the order these functions are processed
  // in, it's not inpractical.

  call.operands = new_args;
}<|MERGE_RESOLUTION|>--- conflicted
+++ resolved
@@ -1065,11 +1065,7 @@
       goto_programt::targett assignment1=initialization.add_instruction(ASSIGN);
       expr2tc new_sym2, new_sym_value;
       migrate_expr(new_sym, new_sym2);
-<<<<<<< HEAD
-      migrate_expr(new_symbol.value, new_sym_value);
-=======
       migrate_expr(new_sym_val, new_sym_value);
->>>>>>> 2d109447
       assignment1->code = code_assign2tc(new_sym2, new_sym_value);
     }
   }
@@ -1118,31 +1114,7 @@
     std::string basename = base.as_string().substr(endpos+2);
     new_symbol.base_name=base;
 
-<<<<<<< HEAD
-    {
-      type2tc lentype, sizetype;
-      typet olentype = build_type(LENGTH);
-      typet osizetype = build_type(SIZE);
-      migrate_type(olentype, lentype);
-      migrate_type(osizetype, sizetype);
-
-      std::vector<expr2tc> operands;
-      operands.push_back(true_expr);
-      operands.push_back(constant_int2tc(lentype, l));
-      operands.push_back(constant_int2tc(sizetype, l+1));
-      constant_struct2tc value(string_struct, operands);
-
-      // initialization
-      goto_programt::targett assignment1=initialization.add_instruction(ASSIGN);
-      exprt new_sym = symbol_expr(new_symbol);
-      expr2tc new_sym2;
-      migrate_expr(new_sym, new_sym2);
-      assignment1->code = code_assign2tc(new_sym2, value);
-    }
-
-=======
     exprt new_sym = symbol_expr(new_symbol);
->>>>>>> 2d109447
     context.move(new_symbol);
 
     type2tc lentype, sizetype;
