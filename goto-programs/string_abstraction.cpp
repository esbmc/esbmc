--- conflicted
+++ resolved
@@ -1056,13 +1056,9 @@
       new_symbol.value = migrate_expr_back(value);
     }
 
-<<<<<<< HEAD
-    context.add(new_symbol);
-=======
     exprt new_sym = symbol_expr(new_symbol);
     exprt new_sym_val = new_symbol.value;
     context.move(new_symbol);
->>>>>>> 229238e0
 
     if(symbol.static_lifetime)
     {
