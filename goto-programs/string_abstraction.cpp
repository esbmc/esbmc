/*******************************************************************\

Module: String Abstraction

Author: Daniel Kroening, kroening@kroening.com

\*******************************************************************/

#include <string.h>

#include <std_expr.h>
#include <std_code.h>
#include <expr_util.h>
#include <message_stream.h>
#include <arith_tools.h>
#include <config.h>
#include <pointer_arithmetic.h>
#include <i2string.h>
#include <bitvector.h>

#include <ansi-c/c_types.h>

#include "string_abstraction.h"

/*******************************************************************\

   Class: string_abstractiont

 Purpose:

\*******************************************************************/

class string_abstractiont:public message_streamt
{
public:
  string_abstractiont(
    contextt &_context,
    message_handlert &_message_handler):
    message_streamt(_message_handler),
    context(_context),
    ns(_context)
  {
    struct_typet s;

    s.components().resize(3);
    s.tag("#!strabs_tag");

    s.components()[0].name("is_zero");
    s.components()[0].pretty_name("is_zero");
    s.components()[0].type()=build_type(IS_ZERO);

    s.components()[1].name("length");
    s.components()[1].pretty_name("length");
    s.components()[1].type()=build_type(LENGTH);

    s.components()[2].name("size");
    s.components()[2].pretty_name("size");
    s.components()[2].type()=build_type(SIZE);

    migrate_type(s, string_struct);
  }
  
  void operator()(goto_functionst &dest);

  expr2tc is_zero_string(
    const expr2tc &object,
    bool write,
    const locationt &location);

  expr2tc zero_string_length(
    const expr2tc &object,
    bool write,
    const locationt &location);

  expr2tc buffer_size(
    const expr2tc &object,
    const locationt &location);

  static bool has_string_macros(const expr2tc &expr);

  void replace_string_macros(
    expr2tc &expr,
    bool lhs,
    const locationt &location);
  
  type2tc get_string_struct(void) { return string_struct; }

protected:
  contextt &context;
  namespacet ns;

  void move_lhs_arithmetic(expr2tc &lhs, expr2tc &rhs);

  bool is_char_type(const type2tc &type) const
  {
    if (!is_bv_type(type))
      return false;

    return type->get_width()==config.ansi_c.char_width;
  }

  void make_type(expr2tc &dest, const type2tc &type)
  {
    if (!is_nil_expr(dest) && dest->type != type)
      dest = expr2tc(new typecast2t(type, dest));
  }

  void abstract(irep_idt name, goto_programt &dest, goto_programt::targett it);
  void abstract_assign(goto_programt &dest, goto_programt::targett it);
  void abstract_pointer_assign(goto_programt &dest, goto_programt::targett it);
  void abstract_char_assign(goto_programt &dest, goto_programt::targett it);
  void abstract_function_call(goto_programt &dest, goto_programt::targett it);
  void abstract_return(irep_idt name, goto_programt &dest,
                       goto_programt::targett it);

  typedef enum { IS_ZERO, LENGTH, SIZE } whatt;

  expr2tc build(
    const expr2tc &pointer,
    whatt what,
    bool write,
    const locationt &location);

  expr2tc build(const expr2tc &ptr, bool write);
  expr2tc build_symbol_ptr(const expr2tc &object);
  expr2tc build_symbol_buffer(const expr2tc &object);
  expr2tc build_symbol_constant(const irep_idt &str);
  expr2tc build_unknown(whatt what, bool write);
  expr2tc build_unknown(bool write);
  static typet build_type(whatt what);

  expr2tc sub(const expr2tc &a, const expr2tc &b)
  {
    if (is_nil_expr(b) ||
        (is_constant_bool2t(b) && to_constant_bool2t(b).constant_value))
      return a;

    expr2tc b2 = b;
    make_type(b2, a->type);
    expr2tc res = expr2tc(new sub2t(a->type, a, b2));
    return res;
  }

  expr2tc member(const expr2tc &a, whatt what)
  {
    if (is_nil_expr(a))
      return a;

    irep_idt name;

    switch(what) {
    case IS_ZERO: name = "is_zero"; break;
    case SIZE: name = "size"; break;
    case LENGTH: name = "length"; break;
    default: assert(false);
    }

    type2tc type;
    typet tmp_type = build_type(what);
    migrate_type(tmp_type, type);
    expr2tc result = expr2tc(new member2t(type, a, name));

    return result;
  }

  type2tc string_struct;
  goto_programt initialization;  

  typedef std::map<irep_idt, irep_idt> localst;
  localst locals;

  // Counter numbering the returns in a function. Required for distinguishing
  // labels we may add when altering control flow around returns. Specifically,
  // when assigning string struct pointer of a returned string pointer back to
  // the calling function.
  unsigned int func_return_num;
  
  void abstract(irep_idt name, goto_function_templatet<goto_programt> &dest);
};

/*******************************************************************\

Function: string_abstraction

  Inputs:

 Outputs:

 Purpose:

\*******************************************************************/

void string_abstraction(
  contextt &context,
  message_handlert &message_handler,
  goto_functionst &dest)
{
  string_abstractiont string_abstraction(context, message_handler);
  string_abstraction(dest);
}

/*******************************************************************\

Function: string_abstractiont::operator()

  Inputs:

 Outputs:

 Purpose:

\*******************************************************************/

void string_abstractiont::operator()(goto_functionst &dest)
{
  for(goto_functionst::function_mapt::iterator
      it=dest.function_map.begin();
      it!=dest.function_map.end();
      it++)
    abstract(it->first, it->second);

  // do we have a main?
  goto_functionst::function_mapt::iterator
    m_it=dest.function_map.find(dest.main_id());

  if(m_it!=dest.function_map.end())
  {
    goto_programt &main=m_it->second.body;

    // do initialization
    initialization.destructive_append(main);
    main.swap(initialization);
    initialization.clear();
  }
}

/*******************************************************************\

Function: string_abstractiont::abstract

  Inputs:

 Outputs:

 Purpose:

\*******************************************************************/

void string_abstractiont::abstract(irep_idt name,
                                   goto_function_templatet<goto_programt> &dest)
{
  locals.clear();
  func_return_num = 0;

  type2tc func_type_c;
  migrate_type(dest.type, func_type_c);
  code_type2t &func_type = to_code_type(func_type_c);
  std::vector<type2tc> &arg_types = func_type.arguments;
  std::vector<type2tc> new_args;
  std::vector<irep_idt> new_arg_names;

  unsigned int name_idx = 0;
  for (std::vector<type2tc>::const_iterator it = arg_types.begin();
      it != arg_types.end(); it++, name_idx++)
  {
    const type2tc &type = *it;

    new_args.push_back(type);
    new_arg_names.push_back(func_type.argument_names[name_idx]);

    if (is_pointer_type(type) && is_char_type(to_pointer_type(type).subtype))
    {
      new_args.push_back(type2tc(new pointer_type2t(string_struct)));
      new_arg_names.push_back(func_type.argument_names[name_idx].as_string() +
                              "\\str");

      // We also need to put this new argument into the symbol table.

      // Fabricate a base name.
      size_t endpos = new_arg_names.back().as_string().rfind("::");
      std::string basename = new_arg_names.back().as_string().substr(endpos+2);
      symbolt new_sym;
      new_sym.type = migrate_type_back(new_args.back());
      new_sym.value = exprt();
      new_sym.location = locationt();
      new_sym.location.set_file("<added_by_string_abstraction>");
      new_sym.name = new_arg_names.back();
      new_sym.base_name = basename;
      context.add(new_sym);
    }
  }

  // Additionally, if the return type is a char *, then the func needs to be
  // able to provide related information about the returned string. To implement
  // this, another pointer to a string struct is tacked onto the end of the
  // function arguments.
  const type2tc ret_type = func_type.ret_type;
  if (is_pointer_type(ret_type) &&
      is_char_type(to_pointer_type(ret_type).subtype)) {
    code_typet::argumentt new_arg;

<<<<<<< HEAD
    type2tc fintype = type2tc(new pointer_type2t(string_struct));
=======
    type2tc fintype = type2tc(new pointer_type2t(type2tc(new pointer_type2t(string_struct))));
>>>>>>> a8f1b265
    new_args.push_back(fintype);
    new_arg_names.push_back(name.as_string() + "::__strabs::returned_str\\str");

    symbolt new_sym;
    new_sym.type = migrate_type_back(fintype);
    new_sym.value = exprt();
    new_sym.location = locationt();
    new_sym.location.set_file("<added_by_string_abstraction>");
    new_sym.name = new_arg_names.back();
    size_t endpos = new_sym.name.as_string().rfind("::");
    std::string basename = new_sym.name.as_string().substr(endpos+2);
    new_sym.base_name = basename;
    context.add(new_sym);

    new_sym.name = name.as_string() + "::__strabs::returned_str";
    new_sym.base_name = "returned_str";
    new_sym.type = pointer_typet(signedbv_typet(8));
    context.add(new_sym);

    locals[new_sym.name] = new_arg_names.back();
  }

  func_type.arguments = new_args;
  func_type.argument_names = new_arg_names;

  // Additionally, update the type of our symbol
  symbolst::iterator it = context.symbols.find(name);
  assert(it != context.symbols.end());
  it->second.type = migrate_type_back(func_type_c);

  // Also need to update the type in the goto_function struct, not just the
  // symbol table.
  dest.type = to_code_type(it->second.type);

  Forall_goto_program_instructions(it, dest.body)
    abstract(name, dest.body, it);

  // do it again for the locals
  if(!locals.empty())
  {
    Forall_goto_program_instructions(it, dest.body)
    {
      for(localst::const_iterator
          l_it=locals.begin();
          l_it!=locals.end();
          l_it++)
      {
        it->add_local_variable(l_it->second);
      }

      // do initializations of those locals
      if (it->is_other() && is_code_decl2t(it->code))
      {
        const code_decl2t &decl = to_code_decl2t(it->code);

        const irep_idt &identifier = decl.value;

        localst::const_iterator l_it=locals.find(identifier);
        if(l_it!=locals.end())
        {
          const symbolt &symbol=ns.lookup(l_it->second);

          if (symbol.value.is_not_nil())
          {
            // initialization
            goto_programt tmp;

            goto_programt::targett decl1=tmp.add_instruction();
            decl1->make_other();
            type2tc new_type;
            migrate_type(symbol.type, new_type);
            decl1->code = expr2tc(new code_decl2t(new_type, symbol.name));
            decl1->location=it->location;
            decl1->local_variables=it->local_variables;

            goto_programt::targett assignment1=tmp.add_instruction(ASSIGN);
            exprt sym = symbol_expr(symbol);
            expr2tc new_sym;
            migrate_expr(sym, new_sym);
            expr2tc val;
            migrate_expr(symbol.value, val);
            assignment1->code = expr2tc(new code_assign2t(new_sym, val));
            assignment1->location=it->location;
            assignment1->local_variables=it->local_variables;

            goto_programt::targett it_next=it;
            it_next++;

            dest.body.destructive_insert(it_next, tmp);
          } else if (symbol.type.id() == "pointer" &&
                     symbol.type.subtype() == migrate_type_back(string_struct)){
            goto_programt tmp;

            type2tc sym_type;
            migrate_type(symbol.type, sym_type);
            expr2tc null = expr2tc(new symbol2t(sym_type, "NULL"));

            goto_programt::targett decl1=tmp.add_instruction();
            decl1->make_other();
            type2tc new_type;
            migrate_type(symbol.type, new_type);
            decl1->code = expr2tc(new code_decl2t(new_type, symbol.name));
            decl1->location=it->location;
            decl1->local_variables=it->local_variables;

            goto_programt::targett assignment1=tmp.add_instruction(ASSIGN);
            exprt sym = symbol_expr(symbol);
            expr2tc new_sym;
            migrate_expr(sym, new_sym);
            assignment1->code = expr2tc(new code_assign2t(new_sym, null));
            assignment1->location=it->location;
            assignment1->local_variables=it->local_variables;

            goto_programt::targett it_next=it;
            it_next++;

            dest.body.destructive_insert(it_next, tmp);
          }
        }
      }
    }
  }

  locals.clear();
}

/*******************************************************************\

Function: string_abstractiont::abstract

  Inputs:

 Outputs:

 Purpose:

\*******************************************************************/

void string_abstractiont::abstract(
  irep_idt name,
  goto_programt &dest,
  goto_programt::targett it)
{
  switch(it->type)
  {
  case ASSIGN:
    abstract_assign(dest, it);
    break;
    
  case GOTO:
  case ASSERT:
  case ASSUME:
    if (has_string_macros(it->guard))
      replace_string_macros(it->guard, false, it->location);
    break;
    
  case FUNCTION_CALL:
    abstract_function_call(dest, it);
    break;
    
  case RETURN:
    abstract_return(name, dest, it);
    break;
    
  default:;  
  }
}

void string_abstractiont::abstract_return(irep_idt name, goto_programt &dest,
                                          goto_programt::targett it)
{
  irep_idt label;

  code_return2t &ret = to_code_return2t(it->code);

  if (is_nil_expr(ret.operand))
    return; // We're not interested at all.

  replace_string_macros(ret.operand, false, it->location);

  expr2tc ret_val = ret.operand;
  while (is_typecast2t(ret_val))
    ret_val = to_typecast2t(ret_val).from;

  if (!is_pointer_type(ret_val->type) ||
      !is_char_type(to_pointer_type(ret_val->type).subtype))
    return;

  // We have a return type that needs to also write to the callers string
  // struct. Insert some assignments that perform this.

  // However, don't assign to NULL - which will have been passed in if the
  // caller discards the return value
  label = irep_idt("strabs_ret_str_" + func_return_num++);
  it->labels.push_back(label);

  goto_programt tmp;
  goto_programt::targett branch, assignment;

  type2tc rtype = type2tc(new pointer_type2t(string_struct));
  type2tc rtype2 = type2tc(new pointer_type2t(rtype));
  exprt old_ret_sym =
    symbol_exprt(name.as_string() + "::__strabs::returned_str\\str",
                 migrate_type_back(rtype2));
  expr2tc ret_sym;
  migrate_expr(old_ret_sym, ret_sym);

  // For the purposes of comparing the pointer against NULL, we need to typecast
  // it: other goto convert functions rewrite the returned_str\\str pointer to
  // be a particular pointer (value set foo). Upon which it becomes another type
  expr2tc cast = expr2tc(new typecast2t(rtype, ret_sym));
  expr2tc null = expr2tc(new symbol2t(rtype2, "NULL"));
  expr2tc guard = expr2tc(new equality2t(cast, null));

  branch = tmp.add_instruction(GOTO);
  branch->make_goto();
  branch->guard = guard;
  branch->targets.push_back(it);
  branch->location = it->location;
  branch->local_variables = it->local_variables;
  dest.destructive_insert(it, tmp);

  type2tc deref_type = type2tc(new pointer_type2t(string_struct));
  expr2tc lhs = expr2tc(new dereference2t(deref_type, ret_sym));
  expr2tc rhs = build(ret_val, false);
  assignment = tmp.add_instruction(ASSIGN);
  assignment->code = expr2tc(new code_assign2t(lhs, rhs));
  assignment->location = it->location;
  assignment->local_variables = it->local_variables;
  assignment->guard = true_expr;
  dest.destructive_insert(it, tmp);

  return;
}

/*******************************************************************\

Function: string_abstractiont::has_string_macros

  Inputs:

 Outputs:

 Purpose:

\*******************************************************************/

bool string_abstractiont::has_string_macros(const expr2tc &expr)
{
  if (is_zero_string2t(expr) || is_zero_length_string2t(expr) ||
      is_buffer_size2t(expr))
    return true;

  forall_operands2(it, expr_list, expr)
    if (has_string_macros(**it))
      return true;

  return false;
}

/*******************************************************************\

Function: string_abstractiont::replace_string_macros

  Inputs:

 Outputs:

 Purpose:

\*******************************************************************/

void string_abstractiont::replace_string_macros(
  expr2tc &expr,
  bool lhs,
  const locationt &location)
{
  if (is_zero_string2t(expr))
  {
    const zero_string2t &ref = to_zero_string2t(expr);
    expr2tc tmp = is_zero_string(ref.string, lhs, location);
    expr = tmp;
  }
  else if (is_zero_length_string2t(expr))
  {
    const zero_length_string2t &ref = to_zero_length_string2t(expr);
    expr2tc tmp = zero_string_length(ref.string, lhs, location);
    expr = tmp;
  }
  else if (is_buffer_size2t(expr))
  {
    const buffer_size2t &ref = to_buffer_size2t(expr);
    expr2tc tmp = buffer_size(ref.value, location);
    expr = tmp;
  }
  else
  {
    Forall_operands2(it, expr_list, expr)
      replace_string_macros(**it, lhs, location);
  }
}

/*******************************************************************\

Function: string_abstractiont::build_type

  Inputs:

 Outputs:

 Purpose:

\*******************************************************************/

typet string_abstractiont::build_type(whatt what)
{
  typet type;

  switch(what)
  {
  case IS_ZERO: type=bool_typet(); break;
  case LENGTH:  type=uint_type(); break;
  case SIZE:    type=uint_type(); break;
  default: assert(false);
  }

  return type;
}

/*******************************************************************\

Function: string_abstractiont::build_unknown

  Inputs:

 Outputs:

 Purpose:

\*******************************************************************/

expr2tc string_abstractiont::build_unknown(whatt what, bool write)
{
  typet type = build_type(what);
  type2tc tmp_type;
  migrate_type(type, tmp_type);

  if (write)
    return expr2tc(new null_object2t(tmp_type));

  expr2tc result;

  switch(what)
  {
  case IS_ZERO:
    result = false_expr;
    break;

  case LENGTH:
  case SIZE:
    {
    std::vector<expr2tc> args;
    result = expr2tc(new sideeffect2t(tmp_type, expr2tc(), expr2tc(), type2tc(),
                                      sideeffect2t::nondet, args));
    break;
    }

  default: assert(false);
  }

  return result;
}

/*******************************************************************\

Function: string_abstractiont::build_unknown

  Inputs:

 Outputs:

 Purpose:

\*******************************************************************/

expr2tc string_abstractiont::build_unknown(bool write)
{
  type2tc type = type2tc(new pointer_type2t(string_struct));

  if (write)
    return expr2tc(new null_object2t(type));

  expr2tc result = expr2tc(new symbol2t(type, "NULL"));
  return result;
}

/*******************************************************************\

Function: string_abstractiont::build

  Inputs:

 Outputs:

 Purpose:

\*******************************************************************/

expr2tc string_abstractiont::build(
  const expr2tc &pointer,
  whatt what,
  bool write,
  const locationt &location)
{
  // take care of pointer typecasts now
  if (is_typecast2t(pointer))
  {
    // cast from another pointer type?
    if (!is_pointer_type(to_typecast2t(pointer).from->type))
      return build_unknown(what, write);

    // recursive call
    return build(to_typecast2t(pointer).from, what, write, location);
  }

  expr2tc str_ptr = build(pointer, write);

  expr2tc deref = expr2tc(new dereference2t(string_struct, str_ptr));
  expr2tc result = member(deref, what);

  if (what==LENGTH || what==SIZE)
  {
    // adjust for offset
    expr2tc ptr_offs = expr2tc(new pointer_offset2t(uint_type2(), pointer));
    result = sub(result, ptr_offs);
  }

  return result;
}

/*******************************************************************\

Function: string_abstractiont::build_symbol_ptr

  Inputs:

 Outputs:

 Purpose:

\*******************************************************************/

expr2tc string_abstractiont::build_symbol_ptr(const expr2tc &object)
{
  std::string suffix="\\str";
  expr2tc obj = object;

  while (is_member2t(obj))
  {
    suffix="\\" + to_member2t(obj).member.as_string() + suffix;
    obj = to_member2t(obj).source_value;
  }

<<<<<<< HEAD
  if (!is_symbol2t(obj) || to_symbol2t(obj).name == "NULL")
=======
  if (!is_symbol2t(obj) || to_symbol2t(obj).get_symbol_name() == "NULL")
>>>>>>> a8f1b265
    return expr2tc();

  const symbol2t &expr_symbol = to_symbol2t(obj);

<<<<<<< HEAD
  const symbolt &symbol = ns.lookup(expr_symbol.name);
=======
  const symbolt &symbol = ns.lookup(expr_symbol.get_symbol_name());
>>>>>>> a8f1b265
  irep_idt identifier = symbol.name.as_string() + suffix;

  type2tc type = type2tc(new pointer_type2t(string_struct));

  if(context.symbols.find(identifier) == context.symbols.end())
  {
    symbolt new_symbol;
    new_symbol.name=identifier;
    new_symbol.mode=symbol.mode;
    new_symbol.type = migrate_type_back(type);
    new_symbol.is_statevar=true;
    new_symbol.lvalue=true;
    new_symbol.static_lifetime=symbol.static_lifetime;
    new_symbol.pretty_name=id2string(symbol.pretty_name)+suffix;
    new_symbol.module=symbol.module;
    new_symbol.base_name=id2string(symbol.base_name)+suffix;

    context.move(new_symbol);
  }

  const symbolt &str_symbol=ns.lookup(identifier);

  if(!str_symbol.static_lifetime)
    locals[symbol.name]=str_symbol.name;

  exprt sym_exp = symbol_expr(str_symbol);
  expr2tc tmp;
  migrate_expr(sym_exp, tmp);
  return tmp;
}

/*******************************************************************\

Function: string_abstractiont::build

  Inputs:

 Outputs:

 Purpose:

\*******************************************************************/

expr2tc string_abstractiont::build(const expr2tc &pointer, bool write)
{
  // take care of typecasts
  if (is_typecast2t(pointer))
  {
    // cast from another pointer type?
    if (!is_pointer_type(to_typecast2t(pointer).from->type))
      return build_unknown(write);

    // recursive call
    return build(to_typecast2t(pointer).from, write);
  }

  // take care of if
  if (is_if2t(pointer))
  {
    const if2t &ifval = to_if2t(pointer);
    expr2tc true_exp = build(ifval.true_value, write);
    expr2tc false_exp = build(ifval.false_value, write);

    // recursive call
    expr2tc result = expr2tc(new if2t(true_exp->type, ifval.cond,
                                      true_exp, false_exp));
    return result;
  }

  // migration erk.
  exprt old_pointer = migrate_expr_back(pointer);
  pointer_arithmetict ptr(old_pointer);

  if(ptr.pointer.is_address_of())
  {
    if(write)
      build_unknown(write);

    assert(ptr.pointer.operands().size()==1);

    if(ptr.pointer.op0().id()=="index")
    {
      assert(ptr.pointer.op0().operands().size()==2);

      const exprt &o=ptr.pointer.op0().op0();

      if(o.id()=="string-constant")
      {
        exprt symbol = migrate_expr_back(build_symbol_constant(o.value()));

        if(symbol.is_nil())
          return build_unknown(write);

        exprt address_of("address_of", pointer_typet());
        address_of.type().subtype()=migrate_type_back(string_struct);
        address_of.copy_to_operands(symbol);

        expr2tc new_addr_of;
        migrate_expr(address_of, new_addr_of);
        return new_addr_of;
      }

      expr2tc obj;
      migrate_expr(o, obj);
      exprt symbol=migrate_expr_back(build_symbol_buffer(obj));

      if(symbol.is_nil())
        return build_unknown(write);

      exprt address_of("address_of", pointer_typet());
      address_of.type().subtype()=migrate_type_back(string_struct);
      address_of.copy_to_operands(symbol);

      expr2tc new_addr_of;
      migrate_expr(address_of, new_addr_of);
      return new_addr_of;
    }
  }
  else
  {
    expr2tc tmp_ptr;
    migrate_expr(ptr.pointer, tmp_ptr);
    exprt result=migrate_expr_back(build_symbol_ptr(tmp_ptr));

    if(result.is_nil())
      return build_unknown(write);

    expr2tc new_res;
    migrate_expr(result, new_res);
    return new_res;
  }

  return build_unknown(write);
}

/*******************************************************************\

Function: string_abstractiont::build_symbol_buffer

  Inputs:

 Outputs:

 Purpose:

\*******************************************************************/

expr2tc string_abstractiont::build_symbol_buffer(const expr2tc &object)
{
  // first of all, it must be a buffer
  const type2tc &obj_t = object->type;

  if(!is_array_type(obj_t))
    return expr2tc();

  const array_type2t &obj_array_type = to_array_type(obj_t);

  // we do buffers, arrays of buffers, and a buffer in a struct

  if (is_index2t(object))
  {
    const index2t &idx = to_index2t(object);
    const type2tc &t = idx.source_value->type;

    if (!is_symbol2t(idx.source_value) || !is_array_type(t))
      return expr2tc();

    const symbol2t &expr_symbol = to_symbol2t(idx.source_value);
    const array_type2t &arr_type = to_array_type(expr_symbol.type);

<<<<<<< HEAD
    const symbolt &symbol = ns.lookup(expr_symbol.name);
=======
    const symbolt &symbol = ns.lookup(expr_symbol.get_symbol_name());
>>>>>>> a8f1b265
    std::string suffix="\\str_array";
    irep_idt identifier=id2string(symbol.name)+suffix;

    if(context.symbols.find(identifier)==
       context.symbols.end())
    {
      type2tc new_type = type2tc(new array_type2t(string_struct,
                                                  arr_type.array_size,
                                                  arr_type.size_is_infinite));

      symbolt new_symbol;
      new_symbol.name=identifier;
      new_symbol.mode=symbol.mode;
      new_symbol.type = migrate_type_back(new_type);
      new_symbol.is_statevar=true;
      new_symbol.lvalue=true;
      new_symbol.static_lifetime=symbol.static_lifetime;
      new_symbol.pretty_name=id2string(symbol.pretty_name)+suffix;
      new_symbol.module=symbol.module;
      new_symbol.base_name=id2string(symbol.base_name)+suffix;
      new_symbol.value.make_nil();

      {
        std::vector<expr2tc> operands;
        operands.push_back(false_expr);
        operands.push_back(obj_array_type.array_size);
        typet blah = build_type(SIZE);
        type2tc an_op_type;
        migrate_type(blah, an_op_type);
        make_type(operands.back(), an_op_type);
        operands.push_back(operands.back());
        expr2tc struct_expr =
          expr2tc(new constant_struct2t(string_struct, operands));

        expr2tc value = expr2tc(new constant_array_of2t(new_type, struct_expr));
        
        new_symbol.value = migrate_expr_back(value);
      }

      if(symbol.static_lifetime)
      {
        // initialization
        goto_programt::targett assignment1=
          initialization.add_instruction(ASSIGN);
        exprt sym_exp = symbol_expr(new_symbol);
        expr2tc sym, val;
        migrate_expr(sym_exp, sym);
        migrate_expr(new_symbol.value, val);
        assignment1->code = expr2tc(new code_assign2t(sym, val));
      }

      context.move(new_symbol);
    }

    const symbolt &str_array_symbol=ns.lookup(identifier);

    if(!str_array_symbol.static_lifetime)
      locals[symbol.name]=str_array_symbol.name;

    exprt sym = symbol_expr(str_array_symbol);
    expr2tc sym_exp;
    migrate_expr(sym, sym_exp);
    return expr2tc(new index2t(string_struct, sym_exp, idx.index));
  }

  // possibly walk over some members

  std::string suffix="\\str";
  expr2tc p = object;

  while (is_member2t(p))
  {
    suffix="\\" + to_member2t(p).member.as_string() + suffix;
    p = to_member2t(p).source_value;
  }

  if (!is_symbol2t(p))
    return expr2tc();

  const symbol2t thesym = to_symbol2t(p);

<<<<<<< HEAD
  const symbolt &symbol = ns.lookup(thesym.name);
=======
  const symbolt &symbol = ns.lookup(thesym.get_symbol_name());
>>>>>>> a8f1b265
  irep_idt identifier=id2string(symbol.name) + suffix;

  if(context.symbols.find(identifier)==
     context.symbols.end())
  {
    symbolt new_symbol;
    new_symbol.name=identifier;
    new_symbol.mode=symbol.mode;
    new_symbol.type = migrate_type_back(string_struct);
    new_symbol.is_statevar=true;
    new_symbol.lvalue=true;
    new_symbol.static_lifetime=symbol.static_lifetime;
    new_symbol.pretty_name=id2string(symbol.pretty_name)+suffix;
    new_symbol.module=symbol.module;
    new_symbol.base_name=id2string(symbol.base_name)+suffix;

    {    
      std::vector<expr2tc> operands;
      operands.push_back(false_expr);
      operands.push_back(obj_array_type.array_size);
      typet tmptype = build_type(SIZE);
      type2tc eventmpertype;
      migrate_type(tmptype, eventmpertype);
      make_type(operands.back(), eventmpertype);
      operands.push_back(operands.back());
      expr2tc value = expr2tc(new constant_struct2t(string_struct, operands));
      
      new_symbol.value = migrate_expr_back(value);
    }

    if(symbol.static_lifetime)
    {
      // initialization
      goto_programt::targett assignment1=initialization.add_instruction(ASSIGN);
      exprt new_sym = symbol_expr(new_symbol);
      expr2tc new_sym2, new_sym_value;
      migrate_expr(new_sym, new_sym2);
      migrate_expr(new_symbol.value, new_sym_value);
      assignment1->code = expr2tc(new code_assign2t(new_sym2, new_sym_value));
    }

    context.move(new_symbol);
  }

  const symbolt &str_symbol=ns.lookup(identifier);

  if(!str_symbol.static_lifetime)
    locals[symbol.name]=str_symbol.name;

  exprt symsymbol = symbol_expr(str_symbol);
  expr2tc newsymsymbol;
  migrate_expr(symsymbol, newsymsymbol);
  return newsymsymbol;
}

/*******************************************************************\

Function: string_abstractiont::build_symbol_constant

  Inputs:

 Outputs:

 Purpose:

\*******************************************************************/

expr2tc string_abstractiont::build_symbol_constant(const irep_idt &str)
{
  unsigned l=strlen(str.c_str());
  irep_idt base="string_constant_str_"+i2string(l);
  irep_idt identifier="string_abstraction::"+id2string(base);

  if(context.symbols.find(identifier)==
     context.symbols.end())
  {
    symbolt new_symbol;
    new_symbol.name=identifier;
    new_symbol.mode="C";
    new_symbol.type = migrate_type_back(string_struct);
    new_symbol.is_statevar=true;
    new_symbol.lvalue=true;
    new_symbol.static_lifetime=true;
    new_symbol.pretty_name=base;
    size_t endpos = base.as_string().rfind("::");
    std::string basename = base.as_string().substr(endpos+2);
    new_symbol.base_name=base;

    {
      type2tc lentype, sizetype;
      typet olentype = build_type(LENGTH);
      typet osizetype = build_type(SIZE);
      migrate_type(olentype, lentype);
      migrate_type(osizetype, sizetype);

      std::vector<expr2tc> operands;
      operands.push_back(true_expr);
      operands.push_back(expr2tc(new constant_int2t(lentype, l)));
      operands.push_back(expr2tc(new constant_int2t(sizetype, l+1)));
      expr2tc value = expr2tc(new constant_struct2t(string_struct, operands));

      // initialization
      goto_programt::targett assignment1=initialization.add_instruction(ASSIGN);
      exprt new_sym = symbol_expr(new_symbol);
      expr2tc new_sym2;
      migrate_expr(new_sym, new_sym2);
      assignment1->code = expr2tc(new code_assign2t(new_sym2, value));
    }

    context.move(new_symbol);
  }

  return expr2tc(new symbol2t(string_struct, identifier));
}

/*******************************************************************\

Function: string_abstractiont::is_zero_string

  Inputs:

 Outputs:

 Purpose:

\*******************************************************************/

expr2tc string_abstractiont::is_zero_string(
  const expr2tc &object,
  bool write,
  const locationt &location)
{
  return build(object, IS_ZERO, write, location);
}

/*******************************************************************\

Function: string_abstractiont::zero_string_length

  Inputs:

 Outputs:

 Purpose:

\*******************************************************************/

expr2tc string_abstractiont::zero_string_length(
  const expr2tc &object,
  bool write,
  const locationt &location)
{
  return build(object, LENGTH, write, location);
}

/*******************************************************************\

Function: string_abstractiont::buffer_size

  Inputs:

 Outputs:

 Purpose:

\*******************************************************************/

expr2tc string_abstractiont::buffer_size(
  const expr2tc &object,
  const locationt &location)
{
  return build(object, SIZE, false, location);
}

/*******************************************************************\

Function: string_abstractiont::move_lhs_arithmetic

  Inputs:

 Outputs:

 Purpose:

\*******************************************************************/

void string_abstractiont::move_lhs_arithmetic(expr2tc &lhs, expr2tc &rhs)
{
  if (is_sub2t(lhs))
  {
    // move op1 to rhs
    expr2tc rest = to_sub2t(lhs).side_1;
    expr2tc sum = expr2tc(new add2t(lhs->type, rhs, to_sub2t(lhs).side_2));
    // overwrite
    rhs = sum;
    lhs = rest;
  }
}

/*******************************************************************\

Function: string_abstractiont::abstract_assign

  Inputs:

 Outputs:

 Purpose:

\*******************************************************************/

void string_abstractiont::abstract_assign(
  goto_programt &dest,
  goto_programt::targett target)
{
  code_assign2t &assign = to_code_assign2t(target->code);

  if (has_string_macros(assign.target))
  {
    replace_string_macros(assign.target, true, target->location);
    move_lhs_arithmetic(assign.target, assign.source);
  }

  if (has_string_macros(assign.source))
    replace_string_macros(assign.source, false, target->location);

  if (is_pointer_type(assign.target->type))
    abstract_pointer_assign(dest, target);
  else if (is_char_type(assign.target->type))
    abstract_char_assign(dest, target);
}

/*******************************************************************\

Function: string_abstractiont::abstract_pointer_assign

  Inputs:

 Outputs:

 Purpose:

\*******************************************************************/

void string_abstractiont::abstract_pointer_assign(
  goto_programt &dest,
  goto_programt::targett target)
{
  code_assign2t &assign = to_code_assign2t(target->code);

  expr2tc &lhs = assign.target;
  expr2tc rhs = assign.source;

  expr2tc rhsp = assign.source;

  while (is_typecast2t(rhsp))
    rhsp = to_typecast2t(rhsp).from;
  
  // we only care about char pointers for now
  if (!is_char_type(to_pointer_type(rhsp->type).subtype))
    return;

  // assign length and is_zero as well

  goto_programt tmp;

  goto_programt::targett assignment=tmp.add_instruction(ASSIGN);
  assignment->code =
    expr2tc(new code_assign2t(build(lhs, true), build(rhs, false)));
  assignment->location=target->location;
  assignment->local_variables=target->local_variables;

  target++;
  dest.destructive_insert(target, tmp);
}

/*******************************************************************\

Function: string_abstractiont::abstract_char_assign

  Inputs:

 Outputs:

 Purpose:

\*******************************************************************/

void string_abstractiont::abstract_char_assign(
  goto_programt &dest,
  goto_programt::targett target)
{
  code_assign2t &assign = to_code_assign2t(target->code);

  expr2tc &lhs = assign.target;
  expr2tc &rhs = assign.source;

  // we only care if the constant zero is assigned
  if (!is_constant_int2t(rhs) ||
      !to_constant_int2t(rhs).constant_value.is_zero())
    return;

  if (is_index2t(lhs))
  {
    index2t &idx = to_index2t(lhs);
    goto_programt tmp;

    const expr2tc symbol_buffer = build_symbol_buffer(idx.source_value);

    const expr2tc i1 = member(symbol_buffer, IS_ZERO);
    if (!is_nil_expr(i1))
    {
      goto_programt::targett assignment1=tmp.add_instruction(ASSIGN);
      assignment1->code =
        expr2tc(new code_assign2t(i1, true_expr));
      assignment1->location=target->location;
      assignment1->local_variables=target->local_variables;
    }

    const expr2tc i2 = member(symbol_buffer, LENGTH);
    if (!is_nil_expr(i2))
    {
      expr2tc new_length = idx.index;
      make_type(new_length, i2->type);

      expr2tc cond = expr2tc(new lessthan2t(new_length, i2));
      expr2tc min_expr(new if2t(i2->type, cond, new_length, i2));

      goto_programt::targett assignment2=tmp.add_instruction(ASSIGN);
      assignment2->code = expr2tc(new code_assign2t(i2, min_expr));
      assignment2->location=target->location;
      assignment2->local_variables=target->local_variables;

      code_assign2t &assign = to_code_assign2t(assignment2->code);
      move_lhs_arithmetic(assign.target, assign.source);
    }

    target++;
    dest.destructive_insert(target, tmp);
  }
}

/*******************************************************************\

Function: string_abstractiont::abstract_function_call

  Inputs:

 Outputs:

 Purpose:

\*******************************************************************/

void string_abstractiont::abstract_function_call(
  goto_programt &dest,
  goto_programt::targett target)
{
  std::vector<expr2tc> new_args;

  code_function_call2t &call = to_code_function_call2t(target->code);
  const std::vector<expr2tc> &arguments = call.operands;
  
  // Can't cope with non symbols.
  if (!is_symbol2t(call.function))
    return;

  symbolst::const_iterator f_it = 
<<<<<<< HEAD
    context.symbols.find(to_symbol2t(call.function).name);
=======
    context.symbols.find(to_symbol2t(call.function).get_symbol_name());
>>>>>>> a8f1b265
  if(f_it==context.symbols.end())
    // XXXjmorse - handle function pointer strabs at symex time?
    return;

  // Don't attempt to strabs an absent function.
  if (f_it->second.value.is_nil())
    return;
  
  const code_typet &old_fnc_type = 
    static_cast<const code_typet &>(f_it->second.type);
  type2tc func_type_c;
  migrate_type(old_fnc_type, func_type_c);
  const code_type2t &func_type = to_code_type(func_type_c);
  const std::vector<type2tc> &argument_types = func_type.arguments;

  std::vector<type2tc>::const_iterator arg = argument_types.begin();
  for (std::vector<expr2tc>::const_iterator it1 = arguments.begin();
      it1 != arguments.end(); it1++) {
    const expr2tc actual(*it1);

    new_args.push_back(actual);

    // XXX jmorse migration; see here in the past, arg was being implicity
    // casted from type to expr. Hacking around this could have led to a change
    // in behaviour.
    type2tc tcfree = *arg;
#if 0
    while (is_typecast2t(tcfree))
      tcfree = to_typecast2t(tcfree).from;
#endif
    
    if (is_pointer_type(tcfree) &&
        is_char_type(to_pointer_type(tcfree).subtype))
    {
      if (is_pointer_type(actual->type))
        new_args.push_back(build(actual, false));
      else
        new_args.push_back(expr2tc(new address_of2t(
                                   to_pointer_type(tcfree).subtype,
                                   (build(actual, false)))));
    }

    arg++;
    // Don't continue through var-args
    if (arg == argument_types.end())
      break;

    // Uuugh. Arg we're pointing at may (or may not) now be a string struct ptr.
    // Ultimately the fix to this horror is not rewriting program code and
    // signature in the same pass.
    if (is_pointer_type(*arg) && to_pointer_type(*arg).subtype == string_struct)
      arg++;

    if (arg == argument_types.end())
      break;
  }

  // If we have a char return type, receive a returned string struct by passing
  // a string struct pointer as the last argument.
  type2tc fnc_ret_type = func_type.ret_type;
  if (is_pointer_type(fnc_ret_type) &&
      is_char_type(to_pointer_type(fnc_ret_type).subtype)) {
    if (is_nil_expr(call.ret)) {
      type2tc null_type = type2tc(new pointer_type2t(type2tc(new pointer_type2t(string_struct))));
      expr2tc null = expr2tc(new symbol2t(null_type, "NULL"));
      new_args.push_back(null);
    } else {
      //XXX jmorse migration guessing; void ptr?
      type2tc ret_type = type2tc(new pointer_type2t(type_pool.get_empty()));
      new_args.push_back(expr2tc(
                         new address_of2t(ret_type, build(call.ret, false))));
    }
  }

  // XXX - previously had a test to ensure that we have the same number of
  // arguments as the function being called. However as we're now changing
  // that number, and we can't guarentee the order these functions are processed
  // in, it's not inpractical.

  call.operands = new_args;
}<|MERGE_RESOLUTION|>--- conflicted
+++ resolved
@@ -299,11 +299,7 @@
       is_char_type(to_pointer_type(ret_type).subtype)) {
     code_typet::argumentt new_arg;
 
-<<<<<<< HEAD
-    type2tc fintype = type2tc(new pointer_type2t(string_struct));
-=======
     type2tc fintype = type2tc(new pointer_type2t(type2tc(new pointer_type2t(string_struct))));
->>>>>>> a8f1b265
     new_args.push_back(fintype);
     new_arg_names.push_back(name.as_string() + "::__strabs::returned_str\\str");
 
@@ -767,20 +763,12 @@
     obj = to_member2t(obj).source_value;
   }
 
-<<<<<<< HEAD
-  if (!is_symbol2t(obj) || to_symbol2t(obj).name == "NULL")
-=======
   if (!is_symbol2t(obj) || to_symbol2t(obj).get_symbol_name() == "NULL")
->>>>>>> a8f1b265
     return expr2tc();
 
   const symbol2t &expr_symbol = to_symbol2t(obj);
 
-<<<<<<< HEAD
-  const symbolt &symbol = ns.lookup(expr_symbol.name);
-=======
   const symbolt &symbol = ns.lookup(expr_symbol.get_symbol_name());
->>>>>>> a8f1b265
   irep_idt identifier = symbol.name.as_string() + suffix;
 
   type2tc type = type2tc(new pointer_type2t(string_struct));
@@ -951,11 +939,7 @@
     const symbol2t &expr_symbol = to_symbol2t(idx.source_value);
     const array_type2t &arr_type = to_array_type(expr_symbol.type);
 
-<<<<<<< HEAD
-    const symbolt &symbol = ns.lookup(expr_symbol.name);
-=======
     const symbolt &symbol = ns.lookup(expr_symbol.get_symbol_name());
->>>>>>> a8f1b265
     std::string suffix="\\str_array";
     irep_idt identifier=id2string(symbol.name)+suffix;
 
@@ -1037,11 +1021,7 @@
 
   const symbol2t thesym = to_symbol2t(p);
 
-<<<<<<< HEAD
-  const symbolt &symbol = ns.lookup(thesym.name);
-=======
   const symbolt &symbol = ns.lookup(thesym.get_symbol_name());
->>>>>>> a8f1b265
   irep_idt identifier=id2string(symbol.name) + suffix;
 
   if(context.symbols.find(identifier)==
@@ -1410,11 +1390,7 @@
     return;
 
   symbolst::const_iterator f_it = 
-<<<<<<< HEAD
-    context.symbols.find(to_symbol2t(call.function).name);
-=======
     context.symbols.find(to_symbol2t(call.function).get_symbol_name());
->>>>>>> a8f1b265
   if(f_it==context.symbols.end())
     // XXXjmorse - handle function pointer strabs at symex time?
     return;
