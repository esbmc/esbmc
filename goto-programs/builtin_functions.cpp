/*******************************************************************\

Module: Program Transformation

Author: Daniel Kroening, kroening@kroening.com

\*******************************************************************/

#include <assert.h>

#include <i2string.h>
#include <expr_util.h>
#include <location.h>
#include <cprover_prefix.h>
#include <prefix.h>
#include <arith_tools.h>
#include <simplify_expr.h>
#include <std_code.h>
#include <std_expr.h>
#include <type_byte_size.h>

#include <ansi-c/c_types.h>

#include "goto_convert_class.h"

#define TSE_PAPER 1

/*******************************************************************\

Function: get_alloc_type_rec

  Inputs:

 Outputs:

 Purpose:

\*******************************************************************/

static void get_alloc_type_rec(
  const exprt &src,
  typet &type,
  exprt &size)
{
  static bool is_mul=false;

  const irept &sizeof_type=src.c_sizeof_type();
  //nec: ex33.c
  if(!sizeof_type.is_nil() && !is_mul)
  {
    type=(typet &)sizeof_type;
  }
  else if(src.id()=="*")
  {
	is_mul=true;
    forall_operands(it, src)
      get_alloc_type_rec(*it, type, size);
  }
  else
  {
    size.copy_to_operands(src);
  }
}

/*******************************************************************\

Function: get_alloc_type

  Inputs:

 Outputs:

 Purpose:

\*******************************************************************/

static void get_alloc_type(
  const exprt &src,
  typet &type,
  exprt &size)
{
  type.make_nil();
  size.make_nil();

  get_alloc_type_rec(src, type, size);

  if(type.is_nil())
    type=char_type();

  if(size.has_operands())
  {
    if(size.operands().size()==1)
    {
      exprt tmp;
      tmp.swap(size.op0());
      size.swap(tmp);
    }
    else
    {
      size.id("*");
      size.type()=size.op0().type();
    }
  }
}

/*******************************************************************\

Function: goto_convertt::do_printf

  Inputs:

 Outputs:

 Purpose:

\*******************************************************************/

void goto_convertt::do_printf(
  const exprt &lhs,
  const exprt &function,
  const exprt::operandst &arguments,
  goto_programt &dest)
{
  const irep_idt &f_id=function.identifier();

  if(f_id==CPROVER_PREFIX "printf" ||
     f_id=="c::printf")
  {
    exprt printf_code("sideeffect",
      static_cast<const typet &>(function.type().return_type()));

    printf_code.statement("printf");

    printf_code.operands()=arguments;
    printf_code.location()=function.location();

    if(lhs.is_not_nil())
    {
      code_assignt assignment(lhs, printf_code);
      assignment.location()=function.location();
      copy(assignment, ASSIGN, dest);
    }
    else
    {
      printf_code.id("code");
      printf_code.type()=typet("code");
      copy(to_code(printf_code), OTHER, dest);
    }
  }
}

/*******************************************************************\

Function: goto_convertt::do_atomic_begin

  Inputs:

 Outputs:

 Purpose:

\*******************************************************************/

void goto_convertt::do_atomic_begin(
  const exprt &lhs,
  const exprt &function,
  const exprt::operandst &arguments,
  goto_programt &dest)
{
  if(lhs.is_not_nil())
  {
    err_location(lhs);
    throw "atomic_begin does not expect an LHS";
  }

  if(arguments.size() != 0)
  {
    err_location(function);
    throw "atomic_begin takes zero argument";
  }

  goto_programt::targett t=dest.add_instruction(ATOMIC_BEGIN);
  t->location=function.location();
}

/*******************************************************************\

Function: goto_convertt::do_atomic_end

  Inputs:

 Outputs:

 Purpose:

\*******************************************************************/

void goto_convertt::do_atomic_end(
  const exprt &lhs,
  const exprt &function,
  const exprt::operandst &arguments,
  goto_programt &dest)
{
  if(lhs.is_not_nil())
  {
    err_location(lhs);
    throw "atomic_end does not expect an LHS";
  }

  if(!arguments.empty())
  {
    err_location(function);
    throw "atomic_end takes no arguments";
  }

  goto_programt::targett t=dest.add_instruction(ATOMIC_END);
  t->location=function.location();
}

/*******************************************************************\

Function: goto_convertt::do_malloc

  Inputs:

 Outputs:

 Purpose:

\*******************************************************************/

void goto_convertt::do_malloc(
  const exprt &lhs,
  const exprt &function,
  const exprt::operandst &arguments,
  goto_programt &dest)
{
  if(arguments.size()!=1)
  {
    err_location(function);
    throw "malloc expected to have one argument";
  }

  if(lhs.is_nil())
    return; // does nothing

  locationt location=function.location();

  // get alloc type and size
  typet alloc_type;
  exprt alloc_size;

  get_alloc_type(arguments[0], alloc_type, alloc_size);

  if(alloc_size.is_nil())
    alloc_size=from_integer(1, uint_type());

  if(alloc_type.is_nil())
    alloc_type=char_type();

  if (alloc_type.id() == "symbol")
    alloc_type = ns.follow(alloc_type);

  if(alloc_size.type()!=uint_type())
  {
    alloc_size.make_typecast(uint_type());
    simplify(alloc_size);
  }

  // produce new object

  exprt new_expr("sideeffect", lhs.type());
  new_expr.statement("malloc");
  new_expr.copy_to_operands(arguments[0]);
  new_expr.cmt_size(alloc_size);
  new_expr.cmt_type(alloc_type);
  new_expr.location()=location;

  goto_programt::targett t_n=dest.add_instruction(ASSIGN);

  exprt new_assign = code_assignt(lhs, new_expr);
  expr2tc new_assign_expr;
  migrate_expr(new_assign, new_assign_expr);
  t_n->code = new_assign_expr;
  t_n->location=location;

<<<<<<< HEAD
  exprt lhs_pointer=lhs;
  if(lhs_pointer.type().id()!="pointer")
    lhs_pointer.make_typecast(pointer_typet(empty_typet()));

  // set up some expressions
  exprt valid_expr("valid_object", typet("bool"));
  valid_expr.copy_to_operands(lhs_pointer);
  valid_expr.location()=location;
  exprt neg_valid_expr=gen_not(valid_expr);

  //tse paper
#if TSE_PAPER
  exprt deallocated_expr("deallocated_object", typet("bool"));
  deallocated_expr.copy_to_operands(lhs_pointer);
  deallocated_expr.location()=location;
  exprt neg_deallocated_expr=gen_not(deallocated_expr);
#endif

  exprt pointer_offset_expr("pointer_offset", pointer_type());
  pointer_offset_expr.location()=location;
  pointer_offset_expr.copy_to_operands(lhs_pointer);

  equality_exprt offset_is_zero_expr(
    pointer_offset_expr, gen_zero(pointer_type()));

  // first assume that it's available and that it's a dynamic object
  goto_programt::targett t_a=dest.add_instruction(ASSUME);

  expr2tc new_offs_is_zero;
  migrate_expr(offset_is_zero_expr, new_offs_is_zero);
  t_a->guard = new_offs_is_zero;

  // set size
  //nec: ex37.c
  exprt dynamic_size("dynamic_size", int_type()/*uint_type()*/);
  dynamic_size.copy_to_operands(lhs_pointer);
  dynamic_size.location()=location;
  goto_programt::targett t_s_s=dest.add_instruction(ASSIGN);

  exprt assign_expr = code_assignt(dynamic_size, alloc_size);
  migrate_expr(assign_expr, t_s_s->code);
  t_s_s->location=location;

  // now set alloc bit
  goto_programt::targett t_s_a=dest.add_instruction(ASSIGN);
  assign_expr = code_assignt(valid_expr, true_exprt());
  migrate_expr(assign_expr, t_s_a->code);
  t_s_a->location=location;

  //tse paper
#if TSE_PAPER
  //now set deallocated bit
  goto_programt::targett t_d_i=dest.add_instruction(ASSIGN);
  assign_expr = code_assignt(deallocated_expr, false_exprt());
  migrate_expr(assign_expr, t_d_i->code);
  t_d_i->location=location;
#endif
  
=======
>>>>>>> 7bfbcf21
  //the k-induction does not support dynamic memory allocation yet
  if (inductive_step)
  {
    print_msg_mem_alloc();
    assert(0);
  }
}

/*******************************************************************\

Function: goto_convertt::do_cpp_new

  Inputs:

 Outputs:

 Purpose:

\*******************************************************************/

void goto_convertt::do_cpp_new(
  exprt &lhs,
  exprt &rhs,
  goto_programt &dest)
{
  if(lhs.is_nil())
  {
    // TODO
    assert(0);
  }

  // grab initializer
  goto_programt tmp_initializer;
  cpp_new_initializer(lhs, rhs, tmp_initializer);

  exprt alloc_size;

  if(rhs.statement()=="cpp_new[]")
  {
    alloc_size=static_cast<const exprt &>(rhs.size_irep());
    if(alloc_size.type()!=uint_type())
      alloc_size.make_typecast(uint_type());

    remove_sideeffects(alloc_size, dest);

    // jmorse: multiply alloc size by size of subtype.
    type2tc subtype;
    expr2tc alloc_units;
    migrate_expr(alloc_size, alloc_units);
    migrate_type(rhs.type(), subtype);
    mp_integer sz = type_byte_size(*subtype);
    constant_int2tc sz_expr(uint_type2(), sz);
    mul2tc byte_size(uint_type2(), alloc_units, sz_expr);
    alloc_size = migrate_expr_back(byte_size);

    const_cast<irept&>(rhs.size_irep()) = alloc_size;
  }
  else
    alloc_size=from_integer(1, uint_type());

  if(alloc_size.is_nil())
    alloc_size=from_integer(1, uint_type());

  if(alloc_size.type()!=uint_type())
  {
    alloc_size.make_typecast(uint_type());
    simplify(alloc_size);
  }

  // produce new object
  goto_programt::targett t_n=dest.add_instruction(ASSIGN);
  exprt assign_expr = code_assignt(lhs, rhs);
  migrate_expr(assign_expr, t_n->code);
  t_n->location=rhs.find_location();

  // set up some expressions
  exprt valid_expr("valid_object", typet("bool"));
  valid_expr.copy_to_operands(lhs);
  exprt neg_valid_expr=gen_not(valid_expr);

  //tse paper
#if TSE_PAPER
  exprt deallocated_expr("deallocated_object", typet("bool"));
  deallocated_expr.copy_to_operands(lhs);
  exprt neg_deallocated_expr=gen_not(deallocated_expr);
#endif

  exprt pointer_offset_expr("pointer_offset", pointer_type());
  pointer_offset_expr.copy_to_operands(lhs);

  equality_exprt offset_is_zero_expr(
    pointer_offset_expr, gen_zero(pointer_type()));

  // first assume that it's available and that it's a dynamic object
  goto_programt::targett t_a=dest.add_instruction(ASSUME);
  t_a->location=rhs.find_location();
  migrate_expr(neg_valid_expr, t_a->guard);

  migrate_expr(valid_expr, t_a->guard);
  t_a->guard = not2tc(t_a->guard);

  // set size
  //nec: ex37.c
  exprt dynamic_size("dynamic_size", int_type()/*uint_type()*/);
  dynamic_size.copy_to_operands(lhs);
  dynamic_size.location()=rhs.find_location();
  goto_programt::targett t_s_s=dest.add_instruction(ASSIGN);
  exprt assign = code_assignt(dynamic_size, alloc_size);
  migrate_expr(assign, t_s_s->code);
  t_s_s->location=rhs.find_location();

  // now set alloc bit
  goto_programt::targett t_s_a=dest.add_instruction(ASSIGN);
  assign = code_assignt(valid_expr, true_exprt());
  migrate_expr(assign, t_s_a->code);
  t_s_a->location=rhs.find_location();

  //tse paper
#if TSE_PAPER
  //now set deallocated bit
  goto_programt::targett t_d_i=dest.add_instruction(ASSIGN);
  codet tmp = code_assignt(deallocated_expr, false_exprt());
  migrate_expr(tmp, t_d_i->code);
  t_d_i->location=rhs.find_location();
#endif

  // run initializer
  dest.destructive_append(tmp_initializer);
}

/*******************************************************************\

Function: goto_convertt::cpp_new_initializer

  Inputs:

 Outputs:

 Purpose:

\*******************************************************************/

void goto_convertt::cpp_new_initializer(
  const exprt &lhs,
  exprt &rhs,
  goto_programt &dest)
{
  // grab initializer
  exprt initializer;

  if(rhs.initializer().is_nil())
    initializer.make_nil();
  else
  {
    initializer = (exprt&)rhs.initializer();
    rhs.remove("initializer");
  }

  if(initializer.is_not_nil())
  {
    if(rhs.statement()=="cpp_new[]")
    {
      // build loop
    }
    else if(rhs.statement()=="cpp_new")
    {
      exprt deref_new("dereference", rhs.type().subtype());
      deref_new.copy_to_operands(lhs);
      replace_new_object(deref_new, initializer);
      convert(to_code(initializer), dest);
    }
    else
      assert(0);
  }
}

/*******************************************************************\

Function: goto_convertt::do_exit

  Inputs:

 Outputs:

 Purpose:

\*******************************************************************/

void goto_convertt::do_exit(
  const exprt &lhs,
  const exprt &function,
  const exprt::operandst &arguments,
  goto_programt &dest)
{
  if(arguments.size()!=1)
  {
    err_location(function);
    throw "exit expected to have one argument";
  }

  // same as assume(false)

  goto_programt::targett t_a=dest.add_instruction(ASSUME);
  t_a->guard = false_expr;
  t_a->location=function.location();
}

/*******************************************************************\

Function: goto_convertt::do_abort

  Inputs:

 Outputs:

 Purpose:

\*******************************************************************/

void goto_convertt::do_abort(
  const exprt &lhs,
  const exprt &function,
  const exprt::operandst &arguments,
  goto_programt &dest)
{
  if(arguments.size()!=0)
  {
    err_location(function);
    throw "abort expected to have no arguments";
  }

  // same as assume(false)

  goto_programt::targett t_a=dest.add_instruction(ASSUME);
  t_a->guard = false_expr;
  t_a->location=function.location();
}

/*******************************************************************\

Function: goto_convertt::do_array_set

  Inputs:

 Outputs:

 Purpose:

\*******************************************************************/

void goto_convertt::do_array_set(
  const exprt &lhs,
  const exprt &function,
  const exprt::operandst &arguments,
  goto_programt &dest)
{
  if(arguments.size()!=2)
    throw "array_set expects two arguments";

  const exprt &array_ptr=arguments[0];
  const exprt &value=arguments[1];

  if(array_ptr.id()!="implicit_address_of")
    throw "array_set expects array-pointer as first argument";

  if(!array_ptr.op0().type().is_array())
    throw "array_set expects array as first argument";

  const exprt &array=array_ptr.op0();

  exprt assignment_rhs("array_of", array.type());
  assignment_rhs.copy_to_operands(value);

  codet assignment("assign");

  assignment.reserve_operands(2);
  assignment.copy_to_operands(array);
  assignment.move_to_operands(assignment_rhs);

  convert(assignment, dest);
}

/*******************************************************************\

Function: goto_convertt::do_free

  Inputs:

 Outputs:

 Purpose:

\*******************************************************************/

void goto_convertt::do_free(
  const exprt &lhs,
  const exprt &function,
  const exprt::operandst &arguments,
  goto_programt &dest)
{
  if(arguments.size()!=1)
  {
    err_location(function);
    throw "free expected to have one argument";
  }

  if(lhs.is_not_nil())
  {
    err_location(function);
    throw "free is expected not to have LHS";
  }

  // preserve the call
  codet free_statement("free");
  free_statement.location()=function.location();
  free_statement.copy_to_operands(arguments[0]);

  goto_programt::targett t_f=dest.add_instruction(OTHER);
  migrate_expr(free_statement, t_f->code);
  t_f->location=function.location();
}

/*******************************************************************\

Function: goto_convertt::do_abs

  Inputs:

 Outputs:

 Purpose:

\*******************************************************************/

void goto_convertt::do_abs(
  const exprt &lhs,
  const exprt &function,
  const exprt::operandst &arguments,
  goto_programt &dest)
{
  if(lhs.is_nil()) return;

  if(arguments.size()!=1)
  {
    err_location(function);
    throw "abs expected to have one argument";
  }

  const exprt &arg=arguments.front();

  exprt uminus=exprt("uminus", arg.type());
  uminus.copy_to_operands(arg);

  exprt rhs=exprt("if", arg.type());
  rhs.operands().resize(3);
  rhs.op0()=binary_relation_exprt(arg, ">=", gen_zero(arg.type()));
  rhs.op1()=arg;
  rhs.op2()=uminus;

  code_assignt assignment(lhs, rhs);
  assignment.location()=function.location();
  copy(assignment, ASSIGN, dest);
}

/*******************************************************************\

Function: goto_convertt::do_function_call_symbol

  Inputs:

 Outputs:

 Purpose: add function calls to function queue for later
          processing

\*******************************************************************/

void goto_convertt::do_function_call_symbol(
  const exprt &lhs,
  const exprt &function,
  const exprt::operandst &arguments,
  goto_programt &dest)
{
  if(function.invalid_object())
    return; // ignore

  // lookup symbol
  const irep_idt &identifier=function.identifier();

  const symbolt *symbol;
  if(ns.lookup(identifier, symbol))
  {
    err_location(function);
    throw "error: function `"+id2string(identifier)+"' not found";
  }

  if(!symbol->type.is_code())
  {
    err_location(function);
    throw "error: function `"+id2string(identifier)+"' type mismatch: expected code";
  }

  bool is_assume=identifier==CPROVER_PREFIX "assume";
  bool is_assert=identifier=="c::assert";

  if(is_assume || is_assert)
  {
    if(arguments.size()!=1)
    {
      err_location(function);
      throw "`"+id2string(identifier)+"' expected to have one argument";
    }

    if(options.get_bool_option("no-assertions") && !is_assume)
      return;

    goto_programt::targett t=dest.add_instruction(
      is_assume?ASSUME:ASSERT);
    migrate_expr(arguments.front(), t->guard);
    t->location=function.location();
    t->location.user_provided(true);

    if (is_assume && inductive_step)
    {
      exprt cond = arguments.front();
      replace_ifthenelse(cond);
      goto_programt::targett t=dest.add_instruction(ASSUME);
      migrate_expr(cond, t->guard);
      t->location=function.location();
      t->location.user_provided(true);
    }

    if(is_assert)
      t->location.property("assertion");

    if(lhs.is_not_nil())
    {
      err_location(function);
      throw id2string(identifier)+" expected not to have LHS";
    }
  }
  else if(identifier==CPROVER_PREFIX "assert")
  {
    if(arguments.size()!=2)
    {
      err_location(function);
      throw "`"+id2string(identifier)+"' expected to have two arguments";
    }

    const std::string &description=
      get_string_constant(arguments[1]);

    if(options.get_bool_option("no-assertions") &&
   	   !(description.find("Deadlocked state") != std::string::npos))
      return;

    goto_programt::targett t=dest.add_instruction(ASSERT);
    migrate_expr(arguments[0], t->guard);
    t->location=function.location();
    t->location.user_provided(true);
    t->location.property("assertion");
    t->location.comment(description);

    if(lhs.is_not_nil())
    {
      err_location(function);
      throw id2string(identifier)+" expected not to have LHS";
    }
  }
  else if(identifier==CPROVER_PREFIX "printf")
  {
    do_printf(lhs, function, arguments, dest);
  }
  else if(identifier==CPROVER_PREFIX "atomic_begin")
  {
    do_atomic_begin(lhs, function, arguments, dest);
  }
  else if(identifier==CPROVER_PREFIX "atomic_end")
  {
    do_atomic_end(lhs, function, arguments, dest);
  }
  else if(has_prefix(id2string(identifier), "c::nondet_") ||
          has_prefix(id2string(identifier), "c::__VERIFIER_nondet_") ||
          has_prefix(id2string(identifier), "cpp::nondet_"))
  {
    // make it a side effect if there is an LHS
    if(lhs.is_nil()) return;

    exprt rhs=side_effect_expr_nondett(lhs.type());
    rhs.location()=function.location();

    code_assignt assignment(lhs, rhs);
    assignment.location()=function.location();
    copy(assignment, ASSIGN, dest);
  }
  else if(has_prefix(id2string(identifier), CPROVER_PREFIX "array_set"))
  {
    do_array_set(lhs, function, arguments, dest);
  }
  else if(identifier=="c::exit")
  {
    do_exit(lhs, function, arguments, dest);
  }
  else if(identifier=="c::abort")
  {
    do_abort(lhs, function, arguments, dest);
  }
  else if(identifier=="c::malloc")
  {
    do_malloc(lhs, function, arguments, dest);
  }
  else if(identifier=="c::free")
  {
    do_free(lhs, function, arguments, dest);
  }
  else if(identifier=="c::printf" ||
          identifier=="c::fprintf" ||
          identifier=="c::sprintf" ||
          identifier=="c::snprintf")
  {
    do_printf(lhs, function, arguments, dest);
  }
  else if(identifier=="c::__assert_rtn" ||
          identifier=="c::__assert_fail")
  {
    // __assert_fail is Linux
    // These take four arguments:
    // "expression", "file.c", line, __func__

    if(arguments.size()!=4)
    {
      err_location(function);
      throw "`"+id2string(identifier)+"' expected to have four arguments";
    }

    std::string description = "assertion ";

    //check whether the assert does not contain a member
    if (arguments[0].id() != "address_of" &&
    	arguments[0].op0().op0().id() != "member") {
    	description = "assertion "+get_string_constant(arguments[0]);
    }

    if(options.get_bool_option("no-assertions"))
      return;

    goto_programt::targett t=dest.add_instruction(ASSERT);
    t->guard = false_expr;
    t->location=function.location();
    t->location.user_provided(true);
    t->location.property("assertion");
    t->location.comment(description);
    // we ignore any LHS
  }
  else if(identifier=="c::__assert_rtn")
  {
    // __assert_rtn is MACOS

    if(arguments.size()!=4)
    {
      err_location(function);
      throw "`"+id2string(identifier)+"' expected to have four arguments";
    }

    const std::string description=
      "assertion "+get_string_constant(arguments[3]);

    if(options.get_bool_option("no-assertions"))
      return;

    goto_programt::targett t=dest.add_instruction(ASSERT);
    t->guard = false_expr;
    t->location=function.location();
    t->location.user_provided(true);
    t->location.property("assertion");
    t->location.comment(description);
    // we ignore any LHS
  }
  else if(identifier=="c::_wassert")
  {
    // this is Windows

    if(arguments.size()!=3)
    {
      err_location(function);
      throw "`"+id2string(identifier)+"' expected to have three arguments";
    }

    const std::string description=
      "assertion "+get_string_constant(arguments[0]);

    if(options.get_bool_option("no-assertions"))
      return;

    goto_programt::targett t=dest.add_instruction(ASSERT);
    t->guard = false_expr;
    t->location=function.location();
    t->location.user_provided(true);
    t->location.property("assertion");
    t->location.comment(description);
    // we ignore any LHS
  }
  else
  {
    do_function_call_symbol(*symbol);

    // insert function call
    code_function_callt function_call;
    function_call.lhs()=lhs;
    function_call.function()=function;
    function_call.arguments()=arguments;
    function_call.location()=function.location();

    copy(function_call, FUNCTION_CALL, dest);
  }
}<|MERGE_RESOLUTION|>--- conflicted
+++ resolved
@@ -284,67 +284,6 @@
   t_n->code = new_assign_expr;
   t_n->location=location;
 
-<<<<<<< HEAD
-  exprt lhs_pointer=lhs;
-  if(lhs_pointer.type().id()!="pointer")
-    lhs_pointer.make_typecast(pointer_typet(empty_typet()));
-
-  // set up some expressions
-  exprt valid_expr("valid_object", typet("bool"));
-  valid_expr.copy_to_operands(lhs_pointer);
-  valid_expr.location()=location;
-  exprt neg_valid_expr=gen_not(valid_expr);
-
-  //tse paper
-#if TSE_PAPER
-  exprt deallocated_expr("deallocated_object", typet("bool"));
-  deallocated_expr.copy_to_operands(lhs_pointer);
-  deallocated_expr.location()=location;
-  exprt neg_deallocated_expr=gen_not(deallocated_expr);
-#endif
-
-  exprt pointer_offset_expr("pointer_offset", pointer_type());
-  pointer_offset_expr.location()=location;
-  pointer_offset_expr.copy_to_operands(lhs_pointer);
-
-  equality_exprt offset_is_zero_expr(
-    pointer_offset_expr, gen_zero(pointer_type()));
-
-  // first assume that it's available and that it's a dynamic object
-  goto_programt::targett t_a=dest.add_instruction(ASSUME);
-
-  expr2tc new_offs_is_zero;
-  migrate_expr(offset_is_zero_expr, new_offs_is_zero);
-  t_a->guard = new_offs_is_zero;
-
-  // set size
-  //nec: ex37.c
-  exprt dynamic_size("dynamic_size", int_type()/*uint_type()*/);
-  dynamic_size.copy_to_operands(lhs_pointer);
-  dynamic_size.location()=location;
-  goto_programt::targett t_s_s=dest.add_instruction(ASSIGN);
-
-  exprt assign_expr = code_assignt(dynamic_size, alloc_size);
-  migrate_expr(assign_expr, t_s_s->code);
-  t_s_s->location=location;
-
-  // now set alloc bit
-  goto_programt::targett t_s_a=dest.add_instruction(ASSIGN);
-  assign_expr = code_assignt(valid_expr, true_exprt());
-  migrate_expr(assign_expr, t_s_a->code);
-  t_s_a->location=location;
-
-  //tse paper
-#if TSE_PAPER
-  //now set deallocated bit
-  goto_programt::targett t_d_i=dest.add_instruction(ASSIGN);
-  assign_expr = code_assignt(deallocated_expr, false_exprt());
-  migrate_expr(assign_expr, t_d_i->code);
-  t_d_i->location=location;
-#endif
-  
-=======
->>>>>>> 7bfbcf21
   //the k-induction does not support dynamic memory allocation yet
   if (inductive_step)
   {
