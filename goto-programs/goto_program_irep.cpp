--- conflicted
+++ resolved
@@ -24,17 +24,10 @@
 
 \*******************************************************************/
 
-<<<<<<< HEAD
-void convert( const goto_programt::instructiont &instruction, irept &irep ) 
-{  
+void convert(const goto_programt::instructiont &instruction, irept &irep)
+{
   irep.code(migrate_expr_back(instruction.code));
-    
-=======
-void convert(const goto_programt::instructiont &instruction, irept &irep)
-{
-  irep.code(instruction.code);
-
->>>>>>> 88f6db01
+
   if (instruction.function!="")
     irep.function(instruction.function);
 
@@ -43,18 +36,12 @@
 
   irep.type_id((long) instruction.type);
 
-<<<<<<< HEAD
   irep.guard(migrate_expr_back(instruction.guard));
     
   if (instruction.event!="")
     irep.event(instruction.event);
   
   if(! instruction.targets.empty())
-=======
-  irep.guard(instruction.guard);
-
-  if(!instruction.targets.empty())
->>>>>>> 88f6db01
   {
     irept tgts;
     for(goto_programt::targetst::const_iterator it=
