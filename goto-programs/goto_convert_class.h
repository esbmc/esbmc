/*******************************************************************\

Module: Program Transformation

Author: Daniel Kroening, kroening@kroening.com

\*******************************************************************/

#ifndef CPROVER_GOTO_PROGRAMS_GOTO_CONVERT_CLASS_H
#define CPROVER_GOTO_PROGRAMS_GOTO_CONVERT_CLASS_H

#include <list>
#include <queue>
#include <namespace.h>
#include <replace_expr.h>
#include <guard.h>
#include <std_code.h>
#include <options.h>
#include <message_stream.h>

#include "goto_program.h"

class goto_convertt:public message_streamt
{
public:
  void goto_convert(const codet &code, goto_programt &dest);

  goto_convertt(
    contextt &_context,
    const optionst &_options,
    message_handlert &_message_handler):
    message_streamt(_message_handler),
    context(_context),
    options(_options),
    ns(_context),
    temporary_counter(0),
    tmp_symbol_prefix("goto_convertt::")
  {
    is_thread=false;
    loop_for_block=false;
  }

  virtual ~goto_convertt()
  {
  }

protected:
  contextt &context;
  const optionst &options;
  namespacet ns;
  unsigned temporary_counter;
  std::string tmp_symbol_prefix;
  std::queue<exprt> allocated_objects;

  void goto_convert_rec(const codet &code, goto_programt &dest);

  //
  // tools for symbols
  //
  void new_name(symbolt &symbol);
  const symbolt &lookup(const irep_idt &identifier) const;

  symbolt &new_tmp_symbol(const typet &type);
  symbolt &new_cftest_symbol(const typet &type);

  typedef std::list<irep_idt> tmp_symbolst;
  tmp_symbolst tmp_symbols;

  //
  // side effect removal
  //
  void make_temp_symbol(exprt &expr,goto_programt &dest);
  void read(exprt &expr, goto_programt &dest);
  unsigned int get_expr_number_globals(const exprt & expr);
  void break_globals2assignments(exprt & rhs, goto_programt & dest,const locationt & location);
  void break_globals2assignments(int & atomic, exprt & lhs, exprt & rhs, goto_programt & dest, const locationt & location);
  void break_globals2assignments(int & atomic, exprt & rhs, goto_programt & dest,const locationt & location);
  void break_globals2assignments_rec(exprt & rhs, exprt & atomic_dest, goto_programt & dest,int atomic, const locationt & location);

  // this produces if(guard) dest;
  void guard_program(
    const guardt &guard,
    goto_programt &dest);

  void remove_sideeffects(exprt &expr, guardt &guard,
                          goto_programt &dest,
                          bool result_is_used=true);

  void remove_sideeffects(exprt &expr, goto_programt &dest,
                          bool result_is_used=true);

  void address_of_replace_objects(exprt &expr,
		  	  	  	  	  	  	  goto_programt &dest);

  bool has_sideeffect(const exprt &expr);
  bool has_function_call(const exprt &expr);

  void remove_assignment(exprt &expr, guardt &guard, goto_programt &dest);
  void remove_pre(exprt &expr, guardt &guard, goto_programt &dest);
  void remove_post(exprt &expr, guardt &guard, goto_programt &dest, bool result_is_used);
  void remove_function_call(exprt &expr, guardt &guard, goto_programt &dest, bool result_is_used);
  void remove_cpp_new(exprt &expr, guardt &guard, goto_programt &dest, bool result_is_used);
  void remove_temporary_object(exprt &expr, guardt &guard, goto_programt &dest, bool result_is_used);
  void remove_statement_expression(exprt &expr, guardt &guard, goto_programt &dest, bool result_is_used);
  void remove_gcc_conditional_expression(exprt &expr, guardt &guard, goto_programt &dest);

  virtual void do_cpp_new(exprt &lhs, exprt &rhs, goto_programt &dest);

  static void replace_new_object(
    const exprt &object,
    exprt &dest);

  void cpp_new_initializer(
    const exprt &lhs, exprt &rhs, goto_programt &dest);

  //
  // function calls
  //

  virtual void do_function_call(
    const exprt &lhs,
    const exprt &function,
    const exprt::operandst &arguments,
    goto_programt &dest);

  virtual void do_function_call_if(
    const exprt &lhs,
    const exprt &function,
    const exprt::operandst &arguments,
    goto_programt &dest);

  virtual void do_function_call_symbol(
    const exprt &lhs,
    const exprt &function,
    const exprt::operandst &arguments,
    goto_programt &dest);

  virtual void do_function_call_symbol(const symbolt &symbol __attribute__((unused)))
  {
  }

  virtual void do_function_call_dereference(
    const exprt &lhs,
    const exprt &function,
    const exprt::operandst &arguments,
    goto_programt &dest);

  //
  // conversion
  //
  void convert_sideeffect(exprt &expr, goto_programt &dest);
  void convert_block(const codet &code, goto_programt &dest);
  void convert_decl(const codet &code, goto_programt &dest);
  void convert_expression(const codet &code, goto_programt &dest);
  void convert_assign(const code_assignt &code, goto_programt &dest);
  void convert_cpp_delete(const codet &code, goto_programt &dest);
  void convert_cpp_try(const codet &code,goto_programt &dest);
  void convert_for(const codet &code, goto_programt &dest);
  void convert_while(const codet &code, goto_programt &dest);
  void convert_dowhile(const codet &code, goto_programt &dest);
  void convert_assume(const codet &code, goto_programt &dest);
  void convert_assert(const codet &code, goto_programt &dest);
  void convert_switch(const codet &code, goto_programt &dest);
  void convert_break(const code_breakt &code, goto_programt &dest);
  void convert_return(const code_returnt &code, goto_programt &dest);
  void convert_continue(const code_continuet &code, goto_programt &dest);
  void convert_ifthenelse(const codet &code, goto_programt &dest);
  void convert_init(const codet &code, goto_programt &dest);
  void convert_goto(const codet &code, goto_programt &dest);
  void convert_skip(const codet &code, goto_programt &dest);
  void convert_non_deterministic_goto(const codet &code, goto_programt &dest);
  void convert_label(const code_labelt &code, goto_programt &dest);
  void convert_function_call(const code_function_callt &code, goto_programt &dest);
<<<<<<< HEAD
  void convert_sync(const codet &code, goto_programt &dest);
=======
  void convert_start_thread(const codet &code, goto_programt &dest);
  void convert_end_thread(const codet &code, goto_programt &dest);
>>>>>>> 5d7632e9
  void convert_atomic_begin(const codet &code, goto_programt &dest);
  void convert_atomic_end(const codet &code, goto_programt &dest);
  void convert_bp_enforce(const codet &code, goto_programt &dest);
  void convert_bp_abortif(const codet &code, goto_programt &dest);
  void convert(const codet &code, goto_programt &dest);
  void copy(const codet &code, goto_program_instruction_typet type, goto_programt &dest);

  //
  // gotos
  //

  void finish_gotos();

  typedef std::map<irep_idt, goto_programt::targett> labelst;
  typedef std::set<goto_programt::targett> gotost;
  typedef exprt::operandst caset;
  typedef std::map<goto_programt::targett, caset> casest;

  struct break_continue_targetst
  {
    break_continue_targetst():break_set(false), continue_set(false)
    {
    }

    goto_programt::targett break_target;
    bool break_set;

    goto_programt::targett continue_target;
    bool continue_set;

    void restore(const break_continue_targetst &targets)
    {
      *this=targets;
    }

    void set_break(goto_programt::targett _break_target)
    {
      break_set=true;
      break_target=_break_target;
    }

    void set_continue(goto_programt::targett _continue_target)
    {
      continue_set=true;
      continue_target=_continue_target;
    }
  };

  struct break_continue_switch_targetst:public break_continue_targetst
  {
    break_continue_switch_targetst():
      default_set(false)
    {
    }

    using break_continue_targetst::restore;

    void restore(const break_continue_switch_targetst &targets)
    {
      *this=targets;
    }

    void set_default(goto_programt::targett _default_target)
    {
      default_set=true;
      default_target=_default_target;
    }

    goto_programt::targett default_target;
    bool default_set;
    casest cases;
  };

  struct targetst:public break_continue_switch_targetst
  {
    bool return_set;
    bool return_value;

    labelst labels;
    gotost gotos;

    targetst():
      return_set(false)
    {
    }

    void swap(targetst &targets)
    {
      std::swap(targets.break_target, break_target);
      std::swap(targets.break_set, break_set);

      std::swap(targets.continue_target, continue_target);
      std::swap(targets.continue_set, continue_set);

      std::swap(targets.return_value, return_value);
      std::swap(targets.return_set, return_set);

      std::swap(targets.default_target, default_target);
      std::swap(targets.default_set, default_set);

      targets.labels.swap(labels);
      targets.gotos.swap(gotos);
      targets.cases.swap(cases);
    }
  } targets;

  void case_guard(
    const exprt &value,
    const caset &case_op,
    exprt &dest);

  // if(cond) { true_case } else { false_case }
  void generate_ifthenelse(
    const exprt &cond,
    goto_programt &true_case,
    goto_programt &false_case,
    const locationt &location,
    goto_programt &dest);

  // if(guard) goto target_true; else goto target_false;
  void generate_conditional_branch(
    const exprt &guard,
    goto_programt::targett target_true,
    goto_programt::targett target_false,
    const locationt &location,
    goto_programt &dest);

  // if(guard) goto target;
  void generate_conditional_branch(
    const exprt &guard,
    goto_programt::targett target_true,
    const locationt &location,
    goto_programt &dest);

  // turn a OP b OP c into a list a, b, c
  static void collect_operands(
    const exprt &expr,
    const irep_idt &id,
    std::list<exprt> &dest);

  //
  // misc
  //
  const std::string &get_string_constant(const exprt &expr);

  // some built-in functions
  void do_abort         (const exprt &lhs, const exprt &rhs, const exprt::operandst &arguments, goto_programt &dest);
  void do_abs           (const exprt &lhs, const exprt &rhs, const exprt::operandst &arguments, goto_programt &dest);
  void do_atomic_begin  (const exprt &lhs, const exprt &rhs, const exprt::operandst &arguments, goto_programt &dest);
  void do_atomic_end    (const exprt &lhs, const exprt &rhs, const exprt::operandst &arguments, goto_programt &dest);
  void do_create_thread (const exprt &lhs, const exprt &rhs, const exprt::operandst &arguments, goto_programt &dest);
  void do_malloc        (const exprt &lhs, const exprt &rhs, const exprt::operandst &arguments, goto_programt &dest);
  void do_free          (const exprt &lhs, const exprt &rhs, const exprt::operandst &arguments, goto_programt &dest);
  void do_sync          (const exprt &lhs, const exprt &rhs, const exprt::operandst &arguments, goto_programt &dest);
  void do_exit          (const exprt &lhs, const exprt &rhs, const exprt::operandst &arguments, goto_programt &dest);
  void do_array_set     (const exprt &lhs, const exprt &rhs, const exprt::operandst &arguments, goto_programt &dest);
  void do_printf        (const exprt &lhs, const exprt &rhs, const exprt::operandst &arguments, goto_programt &dest);

  private:
    bool is_thread;
    bool loop_for_block;
};

#endif<|MERGE_RESOLUTION|>--- conflicted
+++ resolved
@@ -171,12 +171,6 @@
   void convert_non_deterministic_goto(const codet &code, goto_programt &dest);
   void convert_label(const code_labelt &code, goto_programt &dest);
   void convert_function_call(const code_function_callt &code, goto_programt &dest);
-<<<<<<< HEAD
-  void convert_sync(const codet &code, goto_programt &dest);
-=======
-  void convert_start_thread(const codet &code, goto_programt &dest);
-  void convert_end_thread(const codet &code, goto_programt &dest);
->>>>>>> 5d7632e9
   void convert_atomic_begin(const codet &code, goto_programt &dest);
   void convert_atomic_end(const codet &code, goto_programt &dest);
   void convert_bp_enforce(const codet &code, goto_programt &dest);
