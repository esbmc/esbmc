/*******************************************************************\

Module: Program Transformation

Author: Daniel Kroening, kroening@kroening.com

\*******************************************************************/

#ifndef CPROVER_GOTO_PROGRAMS_GOTO_CONVERT_CLASS_H
#define CPROVER_GOTO_PROGRAMS_GOTO_CONVERT_CLASS_H

#include <list>
#include <queue>
#include <stack>
#include <namespace.h>
#include <guard.h>
#include <std_code.h>
#include <options.h>
#include <message_stream.h>

#include <expr_util.h>

#include "goto_program.h"

class goto_convertt:public message_streamt
{
public:
  void goto_convert(const codet &code, goto_programt &dest);

  goto_convertt(
    contextt &_context,
    const optionst &_options,
    message_handlert &_message_handler):
    message_streamt(_message_handler),
    context(_context),
    options(_options),
    ns(_context),
    temporary_counter(0),
    tmp_symbol_prefix("goto_convertt::"),
    current_block(NULL),
    inductive_step(options.get_bool_option("inductive-step")),
    base_case(options.get_bool_option("base-case")),
    forward_condition(options.get_bool_option("forward-condition")),
    assume_all_states(options.get_bool_option("assume-all-states")),
    disable_inductive_step(true),
    total_states(1)
  {
<<<<<<< HEAD
=======
    goto_stmt=false;
    break_stmt=false;
    is_thread=false;
    ifthenelse_block=false;
    for_block=false;
    while_block=false;
    state_counter=1;
    k_induction=false;
    inductive_step = options.get_bool_option("inductive-step");
    base_case = options.get_bool_option("base-case");
    assume_all_states = options.get_bool_option("constrain-all-states");
>>>>>>> f533b87b
  }

  virtual ~goto_convertt()
  {
  }

protected:
  contextt &context;
  const optionst &options;
  namespacet ns;
  unsigned temporary_counter;
  std::string tmp_symbol_prefix;

  void goto_convert_rec(const codet &code, goto_programt &dest);

  //
  // tools for symbols
  //
  void new_name(symbolt &symbol);
  const symbolt &lookup(const irep_idt &identifier) const;

  symbolt &new_tmp_symbol(const typet &type);
  symbolt &new_cftest_symbol(const typet &type);

  typedef std::list<irep_idt> tmp_symbolst;
  tmp_symbolst tmp_symbols;

  //
  // side effect removal
  //
  void make_temp_symbol(exprt &expr,goto_programt &dest);
  void read(exprt &expr, goto_programt &dest);
  unsigned int get_expr_number_globals(const exprt & expr);
  unsigned int get_expr_number_globals(const expr2tc & expr);
  void break_globals2assignments(exprt & rhs, goto_programt & dest,const locationt & location);
  void break_globals2assignments(int & atomic, exprt & lhs, exprt & rhs, goto_programt & dest, const locationt & location);
  void break_globals2assignments(int & atomic, exprt & rhs, goto_programt & dest,const locationt & location);
  void break_globals2assignments_rec(exprt & rhs, exprt & atomic_dest, goto_programt & dest,int atomic, const locationt & location);

  // this produces if(guard) dest;
  void guard_program(
    const guardt &guard,
    goto_programt &dest);

  void remove_sideeffects(exprt &expr, guardt &guard,
                          goto_programt &dest,
                          bool result_is_used=true);

  void remove_sideeffects(exprt &expr, goto_programt &dest,
                          bool result_is_used=true);

  void address_of_replace_objects(exprt &expr,
		  	  	  	  	  	  	  goto_programt &dest);

  bool has_sideeffect(const exprt &expr);
  bool has_function_call(const exprt &expr);

  void remove_assignment(exprt &expr, guardt &guard, goto_programt &dest);
  void remove_pre(exprt &expr, guardt &guard, goto_programt &dest);
  void remove_post(exprt &expr, guardt &guard, goto_programt &dest, bool result_is_used);
  void remove_function_call(exprt &expr, guardt &guard, goto_programt &dest, bool result_is_used);
  void remove_cpp_new(exprt &expr, guardt &guard, goto_programt &dest, bool result_is_used);
  void remove_temporary_object(exprt &expr, guardt &guard, goto_programt &dest, bool result_is_used);
  void remove_statement_expression(exprt &expr, guardt &guard, goto_programt &dest, bool result_is_used);
  void remove_gcc_conditional_expression(exprt &expr, guardt &guard, goto_programt &dest);

  virtual void do_cpp_new(const exprt &lhs, const exprt &rhs, goto_programt &dest);

  static void replace_new_object(
    const exprt &object,
    exprt &dest);

  void cpp_new_initializer(
    const exprt &lhs, const exprt &rhs, goto_programt &dest);

  //
  // function calls
  //

  virtual void do_function_call(
    const exprt &lhs,
    const exprt &function,
    const exprt::operandst &arguments,
    goto_programt &dest);

  virtual void do_function_call_if(
    const exprt &lhs,
    const exprt &function,
    const exprt::operandst &arguments,
    goto_programt &dest);

  virtual void do_function_call_symbol(
    const exprt &lhs,
    const exprt &function,
    const exprt::operandst &arguments,
    goto_programt &dest);

  virtual void do_function_call_symbol(const symbolt &symbol __attribute__((unused)))
  {
  }

  virtual void do_function_call_dereference(
    const exprt &lhs,
    const exprt &function,
    const exprt::operandst &arguments,
    goto_programt &dest);

  //
  // conversion
  //
  void convert_sideeffect(exprt &expr, goto_programt &dest);
  void convert_block(const codet &code, goto_programt &dest);
  void convert_decl(const codet &code, goto_programt &dest);
  void convert_expression(const codet &code, goto_programt &dest);
  void convert_assign(const code_assignt &code, goto_programt &dest);
  void convert_cpp_delete(const codet &code, goto_programt &dest);
  void convert_for(const codet &code, goto_programt &dest);
  void convert_while(const codet &code, goto_programt &dest);
  void convert_dowhile(const codet &code, goto_programt &dest);
  void convert_assume(const codet &code, goto_programt &dest);
  void convert_assert(const codet &code, goto_programt &dest);
  void convert_switch(const codet &code, goto_programt &dest);
  void convert_break(const code_breakt &code, goto_programt &dest);
  void convert_return(const code_returnt &code, goto_programt &dest);
  void convert_continue(const code_continuet &code, goto_programt &dest);
  void convert_ifthenelse(const codet &code, goto_programt &dest);
  void convert_init(const codet &code, goto_programt &dest);
  void convert_goto(const codet &code, goto_programt &dest);
  void convert_skip(const codet &code, goto_programt &dest);
  void convert_non_deterministic_goto(const codet &code, goto_programt &dest);
  void convert_label(const code_labelt &code, goto_programt &dest);
  void convert_function_call(const code_function_callt &code, goto_programt &dest);
  void convert_atomic_begin(const codet &code, goto_programt &dest);
  void convert_atomic_end(const codet &code, goto_programt &dest);
  void convert(const codet &code, goto_programt &dest);
  void copy(const codet &code, goto_program_instruction_typet type, goto_programt &dest);

  //
  // Try-catch conversion
  //
  void convert_catch(const codet &code,goto_programt &dest);
  void convert_throw_decl(const exprt &expr, goto_programt &dest);
  void convert_throw_decl_end(const exprt &expr, goto_programt &dest);

  //
  // k-induction conversion
  //
  void add_global_variable_to_state();
  void make_nondet_assign(goto_programt &dest);
  void init_k_indice(goto_programt &dest);
  void assign_current_state(goto_programt &dest);
  void assume_cond(const exprt &cond, const bool &neg, goto_programt &dest);
  void replace_ifthenelse(exprt &expr);
<<<<<<< HEAD
  void replace_by_cs_member(exprt &expr);
  void get_loop_variables(const exprt &exp, bool is_global = false);
  void check_loop_cond(exprt &cond);
  void look_for_variables_changes(const exprt &expr);
=======
  void get_cs_member(exprt &expr, exprt &result, const typet &type, bool &found);
  void get_new_expr(exprt &expr, exprt &new_expr, bool &found);
  void set_goto(bool opt) {goto_stmt=opt;}
  bool is_goto() const {return goto_stmt;}
  void set_break(bool opt) {break_stmt=opt;}
  bool is_break() const {return break_stmt;}
  void set_for_block(bool opt) {for_block=opt;}
  bool is_for_block() const {return for_block;}
  void set_while_block(bool opt) {while_block=opt;}
  void set_ifthenelse_block(bool opt) {ifthenelse_block=opt;}
  bool is_ifthenelse_block() {return ifthenelse_block;}
  bool is_while_block() const {return while_block;}
  bool nondet_initializer(exprt &value, const typet &type, exprt &rhs_expr) const;
  bool is_expr_in_state(const exprt &expr);
  void get_struct_components(const exprt &exp);
  void replace_cond(exprt &tmp, goto_programt &dest);
  void increment_var(const exprt &var, goto_programt &dest);
>>>>>>> f533b87b
  void assert_cond(const exprt &cond, const bool &neg, goto_programt &dest);
  bool check_expr_const(const exprt &expr);
  void assume_state_vector(array_typet state_vector, goto_programt &dest);
  void assume_all_state_vector(array_typet state_vector, goto_programt &dest);
  void update_state_vector(array_typet state_vector, goto_programt &dest);
  void print_msg(const exprt &tmp);
  void disable_k_induction(void);
  void print_msg_mem_alloc(void);

  inline bool is_inductive_step_active();

  typedef std::map<irep_idt, const exprt> loop_varst;

  class loop_block
  {
    public:
      loop_block(unsigned int _state_counter, loop_varst _global_vars)
    : _break(false),
      _active(false),
      _state_counter(_state_counter),
      _state(struct_typet())
    {
      // If there is no global or static variables,
      // no need to add them to the state (static and globals)
      if (!_global_vars.size())
        return;

      for (std::pair<irep_idt, const exprt> expr : _global_vars)
        add_expr_to_state(expr.second);
    }

    bool is_active() const;
    void set_active(bool active);

    bool has_break() const;
    void set_break(bool _break);

    struct_typet& get_state();
    void set_state(const struct_typet& state);

    unsigned int get_state_counter() const;
    void set_state_counter(unsigned int state_counter);

    bool is_expr_in_state(exprt expr);
    void add_expr_to_state(const exprt expr);

    void dump_loop_vars();

  private:
    bool _break, _active;
    unsigned int _state_counter;
    struct_typet _state;
    loop_varst _loop_vars;
  };

  typedef std::stack<loop_block*> loop_stackt;
  loop_stackt loop_stack;

  loop_block* current_block;
  loop_varst global_vars;

  void push_new_loop_block();
  void pop_loop_block();

  //
  // gotos
  //

  void finish_gotos();

  typedef std::map<irep_idt, goto_programt::targett> labelst;
  typedef std::set<goto_programt::targett> gotost;
  typedef exprt::operandst caset;
  typedef std::map<goto_programt::targett, caset> casest;

  struct break_continue_targetst
  {
    break_continue_targetst():break_set(false), continue_set(false)
    {
    }

    goto_programt::targett break_target;
    bool break_set;

    goto_programt::targett continue_target;
    bool continue_set;

    void restore(const break_continue_targetst &targets)
    {
      *this=targets;
    }

    void set_break(goto_programt::targett _break_target)
    {
      break_set=true;
      break_target=_break_target;
    }

    void set_continue(goto_programt::targett _continue_target)
    {
      continue_set=true;
      continue_target=_continue_target;
    }
  };

  struct break_continue_switch_targetst:public break_continue_targetst
  {
    break_continue_switch_targetst():
      default_set(false)
    {
    }

    using break_continue_targetst::restore;

    void restore(const break_continue_switch_targetst &targets)
    {
      *this=targets;
    }

    void set_default(goto_programt::targett _default_target)
    {
      default_set=true;
      default_target=_default_target;
    }

    goto_programt::targett default_target;
    bool default_set;
    casest cases;
  };

  struct targetst:public break_continue_switch_targetst
  {
    bool return_set;
    bool return_value;

    labelst labels;
    gotost gotos;

    targetst():
      return_set(false)
    {
    }

    void swap(targetst &targets)
    {
      std::swap(targets.break_target, break_target);
      std::swap(targets.break_set, break_set);

      std::swap(targets.continue_target, continue_target);
      std::swap(targets.continue_set, continue_set);

      std::swap(targets.return_value, return_value);
      std::swap(targets.return_set, return_set);

      std::swap(targets.default_target, default_target);
      std::swap(targets.default_set, default_set);

      targets.labels.swap(labels);
      targets.gotos.swap(gotos);
      targets.cases.swap(cases);
    }
  } targets;

  void case_guard(
    const exprt &value,
    const caset &case_op,
    exprt &dest);

  // if(cond) { true_case } else { false_case }
  void generate_ifthenelse(
    const exprt &cond,
    goto_programt &true_case,
    goto_programt &false_case,
    const locationt &location,
    goto_programt &dest);

  // if(guard) goto target_true; else goto target_false;
  void generate_conditional_branch(
    const exprt &guard,
    goto_programt::targett target_true,
    goto_programt::targett target_false,
    const locationt &location,
    goto_programt &dest);

  // if(guard) goto target;
  void generate_conditional_branch(
    const exprt &guard,
    goto_programt::targett target_true,
    const locationt &location,
    goto_programt &dest);

  // turn a OP b OP c into a list a, b, c
  static void collect_operands(
    const exprt &expr,
    const irep_idt &id,
    std::list<exprt> &dest);

  //
  // misc
  //
  const std::string &get_string_constant(const exprt &expr);

  // some built-in functions
  void do_abort         (const exprt &lhs, const exprt &rhs, const exprt::operandst &arguments, goto_programt &dest);
  void do_abs           (const exprt &lhs, const exprt &rhs, const exprt::operandst &arguments, goto_programt &dest);
  void do_atomic_begin  (const exprt &lhs, const exprt &rhs, const exprt::operandst &arguments, goto_programt &dest);
  void do_atomic_end    (const exprt &lhs, const exprt &rhs, const exprt::operandst &arguments, goto_programt &dest);
  void do_create_thread (const exprt &lhs, const exprt &rhs, const exprt::operandst &arguments, goto_programt &dest);
  void do_malloc        (const exprt &lhs, const exprt &rhs, const exprt::operandst &arguments, goto_programt &dest);
  void do_free          (const exprt &lhs, const exprt &rhs, const exprt::operandst &arguments, goto_programt &dest);
  void do_sync          (const exprt &lhs, const exprt &rhs, const exprt::operandst &arguments, goto_programt &dest);
  void do_exit          (const exprt &lhs, const exprt &rhs, const exprt::operandst &arguments, goto_programt &dest);
  void do_array_set     (const exprt &lhs, const exprt &rhs, const exprt::operandst &arguments, goto_programt &dest);
  void do_printf        (const exprt &lhs, const exprt &rhs, const exprt::operandst &arguments, goto_programt &dest);

  protected:
<<<<<<< HEAD
    bool inductive_step, base_case, forward_condition, assume_all_states;
    bool disable_inductive_step;
    unsigned int total_states;
=======
    bool k_induction, inductive_step, base_case, assume_all_states;
    struct_typet state;

    typedef std::set<exprt> loop_varst;
    loop_varst loop_vars;
    unsigned int state_counter;

  private:
    bool is_thread, for_block, break_stmt,
         goto_stmt, while_block, ifthenelse_block;
    typedef std::map<exprt, exprt> nondet_varst;
    nondet_varst nondet_vars;
>>>>>>> f533b87b
};

#endif<|MERGE_RESOLUTION|>--- conflicted
+++ resolved
@@ -41,24 +41,10 @@
     inductive_step(options.get_bool_option("inductive-step")),
     base_case(options.get_bool_option("base-case")),
     forward_condition(options.get_bool_option("forward-condition")),
-    assume_all_states(options.get_bool_option("assume-all-states")),
+    assume_all_states(options.get_bool_option("constrain-all-states")),
     disable_inductive_step(true),
     total_states(1)
   {
-<<<<<<< HEAD
-=======
-    goto_stmt=false;
-    break_stmt=false;
-    is_thread=false;
-    ifthenelse_block=false;
-    for_block=false;
-    while_block=false;
-    state_counter=1;
-    k_induction=false;
-    inductive_step = options.get_bool_option("inductive-step");
-    base_case = options.get_bool_option("base-case");
-    assume_all_states = options.get_bool_option("constrain-all-states");
->>>>>>> f533b87b
   }
 
   virtual ~goto_convertt()
@@ -212,30 +198,10 @@
   void assign_current_state(goto_programt &dest);
   void assume_cond(const exprt &cond, const bool &neg, goto_programt &dest);
   void replace_ifthenelse(exprt &expr);
-<<<<<<< HEAD
   void replace_by_cs_member(exprt &expr);
   void get_loop_variables(const exprt &exp, bool is_global = false);
   void check_loop_cond(exprt &cond);
   void look_for_variables_changes(const exprt &expr);
-=======
-  void get_cs_member(exprt &expr, exprt &result, const typet &type, bool &found);
-  void get_new_expr(exprt &expr, exprt &new_expr, bool &found);
-  void set_goto(bool opt) {goto_stmt=opt;}
-  bool is_goto() const {return goto_stmt;}
-  void set_break(bool opt) {break_stmt=opt;}
-  bool is_break() const {return break_stmt;}
-  void set_for_block(bool opt) {for_block=opt;}
-  bool is_for_block() const {return for_block;}
-  void set_while_block(bool opt) {while_block=opt;}
-  void set_ifthenelse_block(bool opt) {ifthenelse_block=opt;}
-  bool is_ifthenelse_block() {return ifthenelse_block;}
-  bool is_while_block() const {return while_block;}
-  bool nondet_initializer(exprt &value, const typet &type, exprt &rhs_expr) const;
-  bool is_expr_in_state(const exprt &expr);
-  void get_struct_components(const exprt &exp);
-  void replace_cond(exprt &tmp, goto_programt &dest);
-  void increment_var(const exprt &var, goto_programt &dest);
->>>>>>> f533b87b
   void assert_cond(const exprt &cond, const bool &neg, goto_programt &dest);
   bool check_expr_const(const exprt &expr);
   void assume_state_vector(array_typet state_vector, goto_programt &dest);
@@ -452,24 +418,10 @@
   void do_printf        (const exprt &lhs, const exprt &rhs, const exprt::operandst &arguments, goto_programt &dest);
 
   protected:
-<<<<<<< HEAD
     bool inductive_step, base_case, forward_condition, assume_all_states;
     bool disable_inductive_step;
+
     unsigned int total_states;
-=======
-    bool k_induction, inductive_step, base_case, assume_all_states;
-    struct_typet state;
-
-    typedef std::set<exprt> loop_varst;
-    loop_varst loop_vars;
-    unsigned int state_counter;
-
-  private:
-    bool is_thread, for_block, break_stmt,
-         goto_stmt, while_block, ifthenelse_block;
-    typedef std::map<exprt, exprt> nondet_varst;
-    nondet_varst nondet_vars;
->>>>>>> f533b87b
 };
 
 #endif