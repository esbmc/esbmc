/*******************************************************************\

Module: Program Transformation

Author: Daniel Kroening, kroening@kroening.com

\*******************************************************************/

#include "remove_skip.h"

/*******************************************************************\

Function: is_skip

  Inputs:

 Outputs:

 Purpose:

\*******************************************************************/

static bool is_skip(goto_programt::instructionst::iterator it)
{
<<<<<<< HEAD
  if (it->is_skip())
    return true;
 
  if (it->is_goto())
=======
  if(it->is_skip())
    return !it->code.explict();

  if(it->is_goto())
>>>>>>> 88f6db01
  {
    if (is_constant_bool2t(it->guard) &&
        !to_constant_bool2t(it->guard).constant_value)
      return true;

    if (it->targets.size()!=1)
      return false;

    goto_programt::instructionst::iterator next_it=it;
    next_it++;

    return it->targets.front()==next_it;
  }

  if(it->is_other())
  {
    return is_nil_expr(it->code);
  }

  return false;
}

/*******************************************************************\

Function: remove_skip

  Inputs:

 Outputs:

 Purpose: remove unnecessary skip statements

\*******************************************************************/

void remove_skip(goto_programt &goto_program)
{
  typedef std::map<goto_programt::targett, goto_programt::targett> new_targetst;
  new_targetst new_targets;

  // remove skip statements

  for(goto_programt::instructionst::iterator
      it=goto_program.instructions.begin();
      it!=goto_program.instructions.end();)
  {
    goto_programt::targett old_target=it;

    // for collecting labels
    std::list<irep_idt> labels;

    while(is_skip(it))
    {
      // don't remove the last skip statement,
      // it could be a target
      if(it==--goto_program.instructions.end())
        break;

      // save labels
      labels.splice(labels.end(), it->labels);
      it++;
    }

    goto_programt::targett new_target=it;

    // save labels
    it->labels.splice(it->labels.begin(), labels);

    if(new_target!=old_target)
    {
      while(new_target!=old_target)
      {
        // remember the old targets
        new_targets[old_target]=new_target;
        old_target=goto_program.instructions.erase(old_target);
      }
    }
    else
      it++;
  }

  // adjust gotos

  Forall_goto_program_instructions(i_it, goto_program)
    if(i_it->is_goto())
    {
      for(goto_programt::instructiont::targetst::iterator
          t_it=i_it->targets.begin();
          t_it!=i_it->targets.end();
          t_it++)
      {
        new_targetst::const_iterator
          result=new_targets.find(*t_it);

        if(result!=new_targets.end())
          *t_it=result->second;
      }
    }

  // remove the last skip statement unless it's a target
  goto_program.compute_incoming_edges();

  if(!goto_program.instructions.empty() &&
     is_skip(--goto_program.instructions.end()) &&
     !goto_program.instructions.back().is_target())
    goto_program.instructions.pop_back();
}

/*******************************************************************\

Function: remove_skip

  Inputs:

 Outputs:

 Purpose: remove unnecessary skip statements

\*******************************************************************/

void remove_skip(goto_functionst &goto_functions)
{
  Forall_goto_functions(f_it, goto_functions)
    remove_skip(f_it->second.body);
}<|MERGE_RESOLUTION|>--- conflicted
+++ resolved
@@ -22,17 +22,10 @@
 
 static bool is_skip(goto_programt::instructionst::iterator it)
 {
-<<<<<<< HEAD
   if (it->is_skip())
     return true;
- 
+
   if (it->is_goto())
-=======
-  if(it->is_skip())
-    return !it->code.explict();
-
-  if(it->is_goto())
->>>>>>> 88f6db01
   {
     if (is_constant_bool2t(it->guard) &&
         !to_constant_bool2t(it->guard).constant_value)
