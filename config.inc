# Default configuration is linux; alternately, uncomment one of the following
# variables. If building on windows, you must have g++ installed for dependancy
# generation, and build in a cygwin environment.

ifndef EXTERN_ESBMC_CONFIG # Don't overwrite configuration given by environment

LINUX=1
#WIN_MINGW32=1

# 32 or 64 bits? If left unset, default to whatever your host machine is.
#TARGET64=1
#TARGET32=1

# Static? (Linux only)
#STATICLINK=1

# Enable linux compatibility (gcc34)

#LINUXCOMPAT=1

# What sat solvers to use? Comment out to disable
USE_SOLVER_Z3=1
#USE_SOLVER_METASMT=1
# You can only use these solvers with metasmt.
<<<<<<< HEAD
#  USE_SOLVER_MINISAT=1
#  USE_SOLVER_BOOLECTOR=1
USE_SOLVER_MATHSAT=1
=======
  USE_SOLVER_MINISAT=1
  USE_SOLVER_BOOLECTOR=1
  #USE_SOLVER_SWORD=1
  #USE_SOLVER_STP=1
>>>>>>> b76c066d

endif #EXTERN_ESBMC_CONFIG

# Might need to guess what bitwidth target to build.
ifndef TARGET64
ifndef TARGET32
THEMACHINE:=$(shell uname -m)
ifeq ($(THEMACHINE),x86_64)
  TARGET64=1
else
  TARGET32=1
endif
endif
endif

# Detect cygwin

AMONCYGWIN:= $(shell uname -a | grep -o CYGWIN)
ifeq "$(AMONCYGWIN)" "CYGWIN"
ONCYGWIN=1
endif

# Defaults:

CC=     gcc
CXX=    g++
DEPCXX= g++
LD=     ld
AR=     ar
YACC   = bison -y
YFLAGS = -v
LEX    = flex
BLOBGENLD= ld
PARTLINKLD= ld
PARTLINKOUT= -o
PARTLINKOPTS= -r $(LDFLAGS)
FINLINKBIN= $(CXX)
FINLINKOUT= -o
FINLINKTAIL= $(CXXFLAGS) $(LIBS) $(PLATLIBS)
PATHSEP=/

# If on a 64 bit machine, build C libraries as expected. If on 32 bits, build
# everything 32 bits. This is because you can't get 64 bit headers (easily) on
# 32 bit machines, wheras you can vice versa.
FULLUNAME:=$(shell uname -a)
WEARE64BIT:=$(shell uname -a | egrep "(CYGWIN.*WOW64|x86_64)")
ifneq ($(WEARE64BIT),)
CLIB64FLAG=--64
CLIB32FLAG=--32
else
CLIB64FLAG=--32
CLIB32FLAG=--32
endif

# Extract a sat solver location from {SATDIR64,SATDIR32,HOME}, depending on
# which mode we're in {64,32} and what the user has defined.

ifdef TARGET64

ifdef SATDIR64
SATDIR=$(SATDIR64)
else
SATDIR=$(HOME)
endif

else

ifdef SATDIR32
SATDIR=$(SATDIR32)
else
SATDIR=$(HOME)
endif

endif

# Set a string for makefile scripts to use that tells them what arch we're
# building on.

ifdef TARGET64
BITWIDTH_STR='64'
else
BITWIDTH_STR='32'
endif

ifdef LINUX
include $(ESBMCDIR)/scripts/linux.inc
endif

ifdef WIN_MINGW32
include $(ESBMCDIR)/scripts/mingw.inc
endif

# Unless someone else has set OBJDIR, default to `pwd`/.objs
OBJDIR?= .objs

# If we're cross compiling, we need a different hostobjdir.
ifdef CROSSCOMPILE
HOSTOBJDIR= .hostobjs
else
HOSTOBJDIR= $(OBJDIR)
endif

# Danger: evaluating expression creates directory :o
CREATEOBJDIR := $(shell mkdir $(OBJDIR) 2>/dev/null)
CREATEOBJDIR2 := $(shell mkdir $(HOSTOBJDIR) 2>/dev/null)<|MERGE_RESOLUTION|>--- conflicted
+++ resolved
@@ -22,16 +22,13 @@
 USE_SOLVER_Z3=1
 #USE_SOLVER_METASMT=1
 # You can only use these solvers with metasmt.
-<<<<<<< HEAD
 #  USE_SOLVER_MINISAT=1
 #  USE_SOLVER_BOOLECTOR=1
-USE_SOLVER_MATHSAT=1
-=======
   USE_SOLVER_MINISAT=1
   USE_SOLVER_BOOLECTOR=1
   #USE_SOLVER_SWORD=1
   #USE_SOLVER_STP=1
->>>>>>> b76c066d
+USE_SOLVER_MATHSAT=1
 
 endif #EXTERN_ESBMC_CONFIG
 
