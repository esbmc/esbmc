#ifndef _ESBMC_PROP_SMT_SMT_CONV_H_
#define _ESBMC_PROP_SMT_SMT_CONV_H_

#include <stdint.h>

#include <irep2.h>
#include <message.h>
#include <namespace.h>
#include <threeval.h>

#include <util/type_byte_size.h>

#include <solvers/prop/pointer_logic.h>
#include <solvers/prop/literal.h>

#include <boost/multi_index_container.hpp>
#include <boost/multi_index/hashed_index.hpp>
#include <boost/multi_index/member.hpp>
#include <boost/multi_index/ordered_index.hpp>

/** @file smt_conv.h
 *  SMT conversion tools and utilities.
 *  smt_convt is the base class for everything that attempts to convert the
 *  contents of an SSA program into something else, generally SMT or SAT based.
 *
 *  The class itself does various accounting and structuring of the conversion,
 *  however the challenge is that as we convert the SSA program into anything
 *  else, we must deal with the fact that expressions in ESBMC are somewhat
 *  bespoke, and don't follow any particular formalism or logic. Therefore
 *  a lot of translation has to occur to reduce it to the desired logic, a
 *  process that Kroening refers to in CBMC as 'Flattenning'.
 *
 *  The conceptual data flow is that an SSA program held by
 *  symex_target_equationt is converted into a series of boolean propositions
 *  in some kind of solver context, the handle to which are objects of class 
 *  smt_ast. These are then asserted as appropriate (or conjoined or
 *  disjuncted), after which the solver may be asked whether the formula is
 *  or not. If it is, the value of symbols in the formula may be retrieved
 *  from the solver.
 *
 *  To do that, the user must allocate a solver converter object, which extends
 *  the class smt_convt. Current, create_solver_factory will do this, in the
 *  factory-pattern manner (ish). Each solver converter implements all the
 *  abstract methods of smt_convt. When handed an expression to convert,
 *  smt_convt deconstructs it into a series of function applications, which it
 *  creates by calling various abstract methods implemented by the converter
 *  (in particular mk_func_app).
 *
 *  The actual function applications are in smt_ast objects. Following the
 *  SMTLIB definition, these are basically a term.
 *
 *  In no particular order, the following expression translation problems exist
 *  and are solved at various layers:
 *
 *  For all solvers, the following problems are flattenned:
 *    * The C memory address space
 *    * Representation of pointer types
 *    * Casts
 *    * Byte operations on objects (extract/update)
 *    * FixedBV representation of floats
 *    * Unions -> something else
 *
 *  While these problems are supported by some SMT solvers, but are flattened
 *  in others (as SMT doesn't support these):
 *    * Bitvector integer overflow detection
 *    * Tuple representation (and arrays of them)
 *
 *  SAT solvers have the following aspects flattened:
 *    * Arrays (using Kroenings array decision procedure)
 *    * First order logic bitvector calculations to boolean formulas
 *    * Boolean formulas to CNF
 *
 *  If you find yourself having to make the SMT translation translate more than
 *  these things, ask yourself whether what you're doing is better handled at
 *  a different layer, such as symbolic execution. A nonexhaustive list of these
 *  include:
 *    * Anything involving pointer dereferencing at all
 *    * Anything that considers the control flow guard at any point
 *    * Pointer liveness or dynamic allocation consideration
 *
 *  @see smt_convt
 *  @see symex_target_equationt
 *  @see create_solver_factory
 *  @see smt_convt::mk_func_app
 */

class smt_convt; // Forward dec.

/** Identifier for SMT sort kinds
 *  Each different kind of sort (i.e. arrays, bv's, bools, etc) gets its own
 *  identifier. To be able to describe multiple kinds at the same time, they
 *  take binary values, so that they can be used as bits in an integer. */
enum smt_sort_kind {
  SMT_SORT_INT = 1,
  SMT_SORT_REAL = 2,
  SMT_SORT_BV = 4,
  SMT_SORT_ARRAY = 8,
  SMT_SORT_BOOL = 16,
  SMT_SORT_STRUCT = 32,
  SMT_SORT_UNION = 64, // Contencious
};

#define SMT_SORT_ALLINTS (SMT_SORT_INT | SMT_SORT_REAL | SMT_SORT_BV)

/** Identifiers for SMT functions.
 *  Each SMT function gets a unique identifier, representing its interpretation
 *  when applied to some arguments. This can be used to describe a function
 *  application when joined with some arguments. Initial values such as
 *  terminal functions (i.e. bool, int, symbol literals) shouldn't normally
 *  be encountered and instead converted to an smt_ast before use. The
 *  'HACKS' function represents some kind of special case, according to where
 *  it is encountered; the same for 'INVALID'.
 *
 *  @see smt_convt::convert_terminal
 *  @see smt_convt::convert_ast
 */
enum smt_func_kind {
  // Terminals
  SMT_FUNC_HACKS = 0, // indicate the solver /has/ to use the temp expr.
  SMT_FUNC_INVALID = 1, // For conversion lookup table only
  SMT_FUNC_INT = 2,
  SMT_FUNC_BOOL,
  SMT_FUNC_BVINT,
  SMT_FUNC_REAL,
  SMT_FUNC_SYMBOL,

  // Nonterminals
  SMT_FUNC_ADD,
  SMT_FUNC_BVADD,
  SMT_FUNC_SUB,
  SMT_FUNC_BVSUB,
  SMT_FUNC_MUL,
  SMT_FUNC_BVMUL,
  SMT_FUNC_DIV,
  SMT_FUNC_BVUDIV,
  SMT_FUNC_BVSDIV,
  SMT_FUNC_MOD,
  SMT_FUNC_BVSMOD,
  SMT_FUNC_BVUMOD,
  SMT_FUNC_SHL,
  SMT_FUNC_BVSHL,
  SMT_FUNC_BVASHR,
  SMT_FUNC_NEG,
  SMT_FUNC_BVNEG,
  SMT_FUNC_BVLSHR,
  SMT_FUNC_BVNOT,
  SMT_FUNC_BVNXOR,
  SMT_FUNC_BVNOR,
  SMT_FUNC_BVNAND,
  SMT_FUNC_BVXOR,
  SMT_FUNC_BVOR,
  SMT_FUNC_BVAND,

  // Logic
  SMT_FUNC_IMPLIES,
  SMT_FUNC_XOR,
  SMT_FUNC_OR,
  SMT_FUNC_AND,
  SMT_FUNC_NOT,

  // Comparisons
  SMT_FUNC_LT,
  SMT_FUNC_BVSLT,
  SMT_FUNC_BVULT,
  SMT_FUNC_GT,
  SMT_FUNC_BVSGT,
  SMT_FUNC_BVUGT,
  SMT_FUNC_LTE,
  SMT_FUNC_BVSLTE,
  SMT_FUNC_BVULTE,
  SMT_FUNC_GTE,
  SMT_FUNC_BVSGTE,
  SMT_FUNC_BVUGTE,

  SMT_FUNC_EQ,
  SMT_FUNC_NOTEQ,

  SMT_FUNC_ITE,

  SMT_FUNC_STORE,
  SMT_FUNC_SELECT,

  SMT_FUNC_CONCAT,
  SMT_FUNC_EXTRACT, // Not for going through mk app due to sillyness.

  SMT_FUNC_INT2REAL,
  SMT_FUNC_REAL2INT,
  SMT_FUNC_IS_INT,
};

/** A class for storing an SMT sort.
 *  This class abstractly represents an SMT sort: solver converter classes are
 *  expected to extend this and add fields that store their solvers
 *  representation of the sort. Then, this base class is used as a handle
 *  through the rest of the SMT conversion code.
 *
 *  Only a few piece of sort information are used to make conversion decisions,
 *  and are thus actually stored in the sort object itself.
 *  @see smt_ast
 */

class smt_sort;
typedef const smt_sort * smt_sortt;

class smt_sort {
public:
  /** Identifies what /kind/ of sort this is.
   *  The specific sort itself may be parameterised with widths and domains,
   *  for example. */
  smt_sort_kind id;
  /** Data size of the sort.
   *  For bitvectors this is the bit width, for arrays the range BV bit width.
   *  For everything else, undefined */
  unsigned long data_width;
  /** BV Width of array domain. For everything else, undefined */
  unsigned long domain_width;

  smt_sort(smt_sort_kind i) : id(i), data_width(0), domain_width(0) { }
  smt_sort(smt_sort_kind i, unsigned long width)
    : id(i), data_width(width), domain_width(0) { }
  smt_sort(smt_sort_kind i, unsigned long rwidth, unsigned long domwidth)
    : id(i), data_width(rwidth), domain_width(domwidth) { }

  virtual ~smt_sort() { }

  /** Deprecated array domain width accessor */
  virtual unsigned long get_domain_width(void) const {
    return domain_width;
  }
  /** Deprecated array range width accessor */
  virtual unsigned long get_range_width(void) const {
    return data_width;
  }
};

#define is_tuple_ast_type(x) (is_structure_type(x) || is_pointer_type(x))

inline bool is_tuple_array_ast_type(const type2tc &t)
{
  if (!is_array_type(t))
    return false;

  const array_type2t &arr_type = to_array_type(t);
  type2tc range = arr_type.subtype;
  while (is_array_type(range))
    range = to_array_type(range).subtype;

  return is_tuple_ast_type(range);
}

/** Storage of an SMT function application.
 *  This class represents a single SMT function app, abstractly. Solver
 *  converter classes must extend this and add whatever fields are necessary
 *  to represent a function application in the solver they support. A converted
 *  expression becomes an SMT function application; that is then handed around
 *  the rest of the SMT conversion code as an smt_ast.
 *
 *  While an expression becomes an smt_ast, the inverse is not true, and a
 *  single expression may in fact become many smt_asts in various places. See
 *  smt_convt for more detail on how conversion occurs.
 *
 *  The function arguments, and the actual function application itself are all
 *  abstract and dealt with by the solver converter class. Only the sort needs
 *  to be available for us to make conversion decisions.
 *  @see smt_convt
 *  @see smt_sort
 */

class smt_ast;
typedef const smt_ast * smt_astt;

class smt_ast {
public:
  /** The sort of this function application. */
  smt_sortt sort;

  smt_ast(smt_convt *ctx, smt_sortt s);
  virtual ~smt_ast() { }

  // "this" is the true operand.
  virtual smt_astt ite(smt_convt *ctx, smt_astt cond,
      smt_astt falseop) const;

  /** Abstractly produce an equality. Does the right thing (TM) whether it's
   *  a normal piece of AST or a tuple / array.
   *  @param ctx SMT context to produce the equality in.
   *  @param other Piece of AST to compare 'this' with.
   *  @return Boolean typed AST representing an equality */
  virtual smt_astt eq(smt_convt *ctx, smt_astt other) const;

  /** Abstractly produce an assign. Defaults to being an equality, however
   *  for some special cases up to the backend, there may be optimisations made
   *  for array or tuple assigns, and so forth.
   *  @param ctx SMT context to do the assignment in.
   *  @param sym Symbol to assign to
   *  @return AST representing the assigned symbol */
  virtual void assign(smt_convt *ctx, smt_astt sym) const;

  /** Abstractly produce an "update", i.e. an array 'with' or tuple 'with'.
   *  @param ctx SMT context to make this update in.
   *  @param value Value to insert into the updated field
   *  @param idx Array index or tuple field
   *  @param idx_expr If an array, expression representing the index
   *  @return AST of this' type, representing the update */
  virtual smt_astt update(smt_convt *ctx, smt_astt value,
                                unsigned int idx,
                                expr2tc idx_expr = expr2tc()) const;

  /** Select a value from an array, for both normal arrays and tuple arrays.
   *  @param ctx SMT context to produce this in.
   *  @param idx Index to select the value from.
   *  @return AST of the array's range sort representing the selected item */
  virtual smt_astt select(smt_convt *ctx, const expr2tc &idx) const;

  /** Project a member from a structure, or an field-array from a struct array.
   *  @param ctx SMT context to produce this in.
   *  @param elem Struct index to project.
   *  @return AST representing the chosen element / element-array */
  virtual smt_astt project(smt_convt *ctx, unsigned int elem) const;
};

// Pull in the tuple interface definitions. _after_ the AST defs.
#include "smt_tuple.h"
// Also, array interface
#include "smt_array.h"

/** The base SMT-conversion class/interface.
 *  smt_convt handles a number of decisions that must be made when
 *  deconstructing ESBMC expressions down into SMT representation. See
 *  smt_conv.h for more high level documentation of this.
 *
 *  The basic flow is thus: a class that can create SMT formula in some solver
 *  subclasses smt_convt, implementing abstract methods, in particular
 *  mk_func_app. The rest of ESBMC then calls convert with an expression, and
 *  this class deconstructs it into a series of applications, as documented by
 *  the smt_func_kind enumeration. These are then created via mk_func_app or
 *  some more specific method calls. Boolean sorted ASTs are then asserted
 *  into the solver context.
 *
 *  The exact lifetime of smt asts here is currently undefined, unfortunately,
 *  although smt_convt posesses a cache, so they generally have a reference
 *  in there. This will probably be fixed in the future.
 *
 *  In theory this class supports pushing and popping of solver contexts,
 *  although of course that depends too on the subclass supporting it. However,
 *  this hasn't really been tested since everything here was rewritten from
 *  The Old Way, so don't trust it.
 *
 *  While mk_func_app is supposed to be the primary interface to making SMT
 *  function applications, in some cases we want to introduce some
 *  abstractions, and this becomes unweildy. Thus, tuple and array operations
 *  are performed via virtual function calls. By default, array operations are
 *  then passed through to mk_func_app, while tuples are decomposed into sets
 *  of variables which are then created through mk_func_app. If this isn't
 *  what a solver wants to happen, it can override this and handle that itself.
 *  The idea is that, in the manner of metaSMT, you can then compose a series
 *  of subclasses that perform the desired amount of flattening, and then work
 *  from there. (Some of this is still WIP though).
 *
 *  NB: the whole smt_asts-are-const situation needs to be resolved too.
 *
 *  @see smt_conv.h
 *  @see smt_func_kind */
class smt_convt : public messaget
{
public:
  /** Shorthand for a vector of smt_ast's */
  typedef std::vector<smt_astt > ast_vec;

  /** Primary constructor. After construction, smt_post_init must be called
   *  before the object is used as a solver converter.
   *
   *  @param int_encoding Whether nor not we should use QF_AUFLIRA or QF_AUFBV.
   *  @param _ns Namespace for looking up the type of certain symbols.
   *  @param is_cpp Flag indicating whether memory modelling arrays have c:: or
   *         cpp:: prefix to their symbols. */
  smt_convt(bool int_encoding, const namespacet &_ns, bool is_cpp);
  ~smt_convt();

  /** Post-constructor setup method. We must create various pieces of memory
   *  model data for tracking, however can't do it from the constructor because
   *  the solver converter itself won't have been initialized itself at that
   *  point. So, once it's ready, the solver converter should call this from
   *  it's constructor. */
  void smt_post_init(void);

  // The API that we provide to the rest of the world:
  /** @{
   *  @name External API to smt_convt. */

  /** Result of a call to dec_solve. Either sat, unsat, or error. SMTLIB is
   *  historic case that needs to go. */
  typedef enum { P_SATISFIABLE, P_UNSATISFIABLE, P_ERROR, P_SMTLIB } resultt;

  /** Push one context on the SMT assertion stack. */
  virtual void push_ctx(void);
  /** Pop one context on the SMT assertion stack. */
  virtual void pop_ctx(void);

  /** Main interface to SMT conversion.
   *  Takes one expression, and converts it into the underlying SMT solver,
   *  returning a single smt_ast that represents the converted expressions
   *  value. The lifetime of the returned pointer is currently undefined.
   *
   *  @param expr The expression to convert into the SMT solver
   *  @return The resulting handle to the SMT value. */
  smt_astt convert_ast(const expr2tc &expr);

  void convert_assign(const expr2tc &expr);

  /** Make an n-ary 'or' function application.
   *  Takes a vector of smt_ast's, all boolean sorted, and creates a single
   *  'or' function app over all the smt_ast's.
   *  @param v The vector of converted boolean expressions to be 'or''d.
   *  @return The smt_ast handle to the 'or' func app. */
  virtual smt_astt make_disjunct(const ast_vec &v);

  /** Make an n-ary 'and' function application.
   *  Takes a vector of smt_ast's, all boolean sorted, and creates a single
   *  'and' function app over all the smt_ast's.
   *  @param v The vector of converted boolean expressions to be 'and''d.
   *  @return The smt_ast handle to the 'and' func app. */
  virtual smt_astt make_conjunct(const ast_vec &v);

  /** Create the inverse of an smt_ast. Equivalent to a 'not' operation.
   *  @param a The ast to invert. Must be boolean sorted.
   *  @return The inverted piece of AST. */
  smt_astt invert_ast(smt_astt a);

  /** Create an ipmlication between two smt_ast's. 
   *  @param a The ast that implies the truth of the other. Boolean.
   *  @param b The ast whos truth is implied. Boolean.
   *  @return The resulting piece of AST. */
  smt_astt imply_ast(smt_astt a, smt_astt b);

  /** Assert the truth of an ast. Equivalent to the 'assert' directive in the
   *  SMTLIB language, this informs the solver that in the satisfying
   *  assignment it attempts to produce, the formula corresponding to the
   *  smt_ast argument must evaluate to true.
   *  @param a A handle to the formula that must be true. */
  virtual void assert_ast(smt_astt a) = 0;

  /** Solve the formula given to the solver. The solver will attempt to produce
   *  a satisfying assignment for all of the variables / symbols used in the
   *  formula, where all the asserted sub-formula are true. Results are either
   *  unsat (the formula is inconsistent), sat (an assignment exists), or that
   *  an error occurred.
   *  @return Result code of the call to the solver. */
  virtual resultt dec_solve() = 0;

  void pre_solve();

  /** Fetch a satisfying assignment from the solver. If a previous call to
   *  dec_solve returned satisfiable, then the solver has a set of assignments
   *  to symbols / variables used in the formula. This method retrieves the
   *  value of a symbol, and formats it into an ESBMC expression.
   *  @param expr Variable to get the value of. Must be a symbol expression.
   *  @return Explicit assigned value of expr in the solver. May be nil, in
   *          which case the solver did not assign a value to it for some
   *          reason. */
  virtual expr2tc get(const expr2tc &expr);

  /** Solver name fetcher. Returns a string naming the solver being used, and
   *  potentially it's version, if available.
   *  @return The name of the solver this smt_convt uses. */
  virtual const std::string solver_text()=0;

  /** Fetch the value of a boolean sorted smt_ast. (The 'l' is for literal, and
   *  is historic). Returns a three valued result, of true, false, or
   *  unassigned.
   *  @param a The boolean sorted ast to fetch the value of.
   *  @return A three-valued return val, of the assignment to a. */
  virtual tvt l_get(smt_astt a)=0;

  /** @} */

  /** @{
   *  @name Internal conversion API between smt_convt and solver converter */

  /** Create an SMT function application. Using the provided information,
   *  the solver converter should create a function application in the solver
   *  being used, then wrap it in an smt_ast, and return it. If the desired
   *  function application is not supported by the solver, print an error and
   *  abort.
   *
   *  @param s The resulting sort of the func app we are creating.
   *  @param k The kind of function application to create.
   *  @param args Array of function apps to use as arguments to this one.
   *  @param numargs The number of elements in args. Should be consistent with
   *         the function kind k.
   *  @return The resulting function application, wrapped in an smt_ast. */
  virtual smt_astt mk_func_app(smt_sortt s, smt_func_kind k,
                               smt_astt  const *args,
                               unsigned int numargs) = 0;

  // Some helpers

  inline smt_astt mk_func_app(smt_sortt s, smt_func_kind k, smt_astt arg1)
  {
    smt_astt args[1];
    args[0] = arg1;
    return mk_func_app(s, k, args, 1);
  }

  inline smt_astt mk_func_app(smt_sortt s, smt_func_kind k, smt_astt arg1,
      smt_astt arg2)
  {
    smt_astt args[2];
    args[0] = arg1;
    args[1] = arg2;
    return mk_func_app(s, k, args, 2);
  }

  inline smt_astt mk_func_app(smt_sortt s, smt_func_kind k, smt_astt arg1,
      smt_astt arg2, smt_astt arg3)
  {
    smt_astt args[3];
    args[0] = arg1;
    args[1] = arg2;
    args[2] = arg3;
    return mk_func_app(s, k, args, 3);
  }

  inline smt_astt mk_func_app(smt_sortt s, smt_func_kind k, smt_astt arg1,
      smt_astt arg2, smt_astt arg3, smt_astt arg4)
  {
    smt_astt args[4];
    args[0] = arg1;
    args[1] = arg2;
    args[2] = arg3;
    args[3] = arg4;
    return mk_func_app(s, k, args, 4);
  }

  /** Create an SMT sort. The sort kind k indicates what kind of sort to create,
   *  and the parameters of the sort are passed in as varargs. Briefly, these
   *  arguments are:
   *  * Bools: None
   *  * Int's: None
   *  * BV's:  Width as a machine integer, and a bool that's true if it's signed
   *  * Arrays: Two pointers to smt_sort's: the domain sort, and the range sort
   *
   *  Structs and unions use @ref mk_struct_sort and @ref mk_union_sort.
   *
   *  @param k The kind of SMT sort that will be created.
   *  @return The smt_sort wrapper for the sort. Lifetime currently undefined */
  virtual smt_sortt mk_sort(const smt_sort_kind k, ...) = 0;

  /** Create an integer smt_ast. That is, an integer in QF_AUFLIRA, rather than
   *  a bitvector.
   *  @param theint BigInt representation of the number to create.
   *  @param sign Whether this integer is considered signed or not.
   *  @return The newly created terminal smt_ast of this integer. */
  virtual smt_astt mk_smt_int(const mp_integer &theint, bool sign) = 0;

  /** Create a real in a smt_ast.
   *  @param str String representation of the real, to be parsed by the solver.
   *         Tends to be one integer divided ('/') by another. After inspecting
   *         all other options, there are none that are good, this is a
   *         legitimate use of strings.
   *  @return The newly created terminal smt_ast of this real. */
  virtual smt_astt mk_smt_real(const std::string &str) = 0;

  /** Create a bitvector.
   *  @param theint Integer representation of the bitvector. Any excess bits
   *         in the stored integer should be ignored.
   *  @param sign Whether this bitvector is to be considered signed or not.
   *  @param w Width, in bits, of the bitvector to create.
   *  @return The newly created terminal smt_ast of this bitvector. */
  virtual smt_astt mk_smt_bvint(const mp_integer &theint, bool sign,
                                unsigned int w) = 0;

  /** Create a boolean.
   *  @param val Whether to create a true or false boolean.
   *  @return The newly created terminal smt_ast of this boolean. */
  virtual smt_astt mk_smt_bool(bool val) = 0;

  /** Create a symbol / variable. These correspond to renamed SSA variables in
   *  the SSA program, although any other names can be used too, so long as they
   *  don't conflict with anything else.
   *  @param name Textual name of the symbol to create.
   *  @param s The sort of the symbol we're creating.
   *  @param The newly created terminal smt_ast of this symbol. */
  virtual smt_astt mk_smt_symbol(const std::string &name, smt_sortt s) =0;

    /** Create an 'extract' func app. Due to the fact that we can't currently
   *  encode integer constants as function arguments without serious faff,
   *  this can't be performed via the medium of mk_func_app. Hence, this api
   *  call.
   *  @param a The source piece of ast to extract a value from.
   *  @param high The topmost bit to select from the source, down to low.
   *  @param low The lowest bit to select from the source.
   *  @param s The sort of the resulting piece of ast. */
  virtual smt_astt mk_extract(smt_astt a, unsigned int high,
                              unsigned int low, smt_sortt s) = 0;

  /** Extract the assignment to a boolean variable from the SMT solvers model.
   *  @param a The AST whos value we wish to know.
   *  @return Expression representation of a's value, as a constant_bool2tc */
  virtual expr2tc get_bool(smt_astt a) = 0;

  /** Extract the assignment to a bitvector from the SMT solvers model.
   *  @param a The AST whos value we wish to know.
   *  @return Expression representation of a's value, as a constant_int2tc */
  virtual expr2tc get_bv(const type2tc &t, smt_astt a) = 0;

  /** @} */

  /** @{
   *  @name Integer overflow solver-converter API. */

  /** Detect integer arithmetic overflows. Takes an expression, that is one of
   *  add / sub / mul, and evaluates whether its operation applied to its
   *  operands will result in an integer overflow or underflow.
   *  @param expr Expression to test for arithmetic overflows in.
   *  @return Boolean valued AST representing whether an overflow occurs. */
  virtual smt_astt overflow_arith(const expr2tc &expr);

  /** Detect integer overflows in a cast. Takes a typecast2tc as an argument,
   *  and if it causes a decrease in integer width, then encodes a test that
   *  the dropped bits are never significant / used.
   *  @param expr Cast to test for dropped / overflowed data in.
   *  @return Boolean valued AST representing whether an overflow occurs. */
  virtual smt_astt overflow_cast(const expr2tc &expr);

  /** Detects integer overflows in negation. This only tests for the case where
   *  MIN_INT is being negated, in which case there is no positive
   *  representation of that number, and an overflow occurs. Evaluates to true
   *  if that can occur in the operand.
   *  @param expr A neg2tc to test for overflows in.
   *  @return Boolean valued AST representing whether an overflow occurs. */
  virtual smt_astt overflow_neg(const expr2tc &expr);

  /** @} */

  /** @{
   *  @name Array operations solver-converter API. */

  /** High level index expression conversion. Deals with several annoying
   *  corner cases that must be addressed, such as flattening multidimensional
   *  arrays into one domain sort, or turning bool arrays into bit arrays.
   *  XXX, why is this virtual?
   *  @param expr An index2tc expression to convert to an SMT AST.
   *  @return An AST representing the index operation in the expression. */
  virtual smt_astt convert_array_index(const expr2tc &expr);

  /** Partner method to convert_array_index, for stores.
   *  XXX, why is this virtual?
   *  @param expr with2tc operation to convert to SMT.
   *  @return AST representing the result of evaluating expr. */
  virtual smt_astt convert_array_store(const expr2tc &expr);

  /** @} */

  /** @{
   *  @name Internal foo. */

  /** Convert expression and assert that it is true or false, according to the
   *  value argument */
  virtual void set_to(const expr2tc &expr, bool value);

  /** Create a free variable with the given sort, and a unique name, with the
   *  prefix given in 'tag' */
  virtual smt_astt mk_fresh(smt_sortt s, const std::string &tag);
  /** Create a previously un-used variable name with the prefix given in tag */
  std::string mk_fresh_name(const std::string &tag);

  void renumber_symbol_address(const expr2tc &guard,
                               const expr2tc &addr_symbol,
                               const expr2tc &new_size);

  /** Convert a type2tc into an smt_sort. This despatches control to the
   *  appropriate method in the subclassing solver converter for type
   *  conversion */
  smt_sortt convert_sort(const type2tc &type);
  /** Convert a terminal expression into an SMT AST. This despatches control to
   *  the appropriate method in the subclassing solver converter for terminal
   *  conversion */
  smt_astt convert_terminal(const expr2tc &expr);

  /** Flatten pointer arithmetic. When faced with an addition or subtraction
   *  between a pointer and some integer or other pointer, perform whatever
   *  multiplications or casting is requried to honour the C semantics of
   *  pointer arith. */
  smt_astt convert_pointer_arith(const expr2tc &expr, const type2tc &t);
  /** Compare two pointers. This attempts to optimise cases where we can avoid
   *  comparing the integer representation of a pointer, as that's hugely
   *  inefficient sometimes (and gets bitblasted).
   *  @param expr First pointer to compare
   *  @param expr2 Second pointer to compare
   *  @param templ_expr The comparision expression -- this method will look at
   *         the kind of comparison being performed, and make an appropriate
   *         decision.
   *  @return Boolean valued AST as appropriate to the requested comparision */
  smt_astt convert_ptr_cmp(const expr2tc &expr, const expr2tc &expr2,
                                 const expr2tc &templ_expr);
  /** Take the address of some kind of expression. This will abort if the given
   *  expression isn't based on some symbol in some way. (i.e., you can't take
   *  the address of an addition, but you can take the address of a member of
   *  a struct, for example). */
  smt_astt convert_addr_of(const expr2tc &expr);
  /** Handle union/struct based corner cases for member2tc expressions */
  smt_astt convert_member(const expr2tc &expr, smt_astt src);
  /** Convert an identifier to a pointer. When given the name of a variable
   *  that we want to take the address of, this inspects our current tracking
   *  of addresses / variables, and returns a pointer for the given symbol.
   *  If it hasn't had its address taken before, performs any computations or
   *  address space juggling required to make a new pointer.
   *  @param expr The symbol2tc expression of this symbol.
   *  @param sym The textual representation of this symbol.
   *  @return A pointer-typed AST representing the address of this symbol. */
  smt_astt convert_identifier_pointer(const expr2tc &expr,
                                            std::string sym);

  smt_astt init_pointer_obj(unsigned int obj_num, const expr2tc &size);

  /** Given a signed, upwards cast, extends the sign of the given AST to the
   *  desired length.
   *  @param a The bitvector to upcast.
   *  @param s The resulting sort of this extension operation
   *  @param topbit The highest bit of the bitvector (1-based)
   *  @param topwidth The number of bits to extend the input by
   *  @return A bitvector with topwidth more bits, of the appropriate sign. */
  smt_astt convert_sign_ext(smt_astt a, smt_sortt s,
                                  unsigned int topbit, unsigned int topwidth);
  /** Identical to convert_sign_ext, but extends AST with zeros */
  smt_astt convert_zero_ext(smt_astt a, smt_sortt s,
                                  unsigned int topwidth);
  /** Checks for equality with NaN representation. Nto sure if this works. */
  smt_astt convert_is_nan(const expr2tc &expr, smt_astt oper);
  /** Convert a byte_extract2tc, pulling a byte from the byte representation
   *  of some piece of data. */
  smt_astt convert_byte_extract(const expr2tc &expr);
  /** Convert a byte_update2tc, inserting a byte into the byte representation
   *  of some piece of data. */
  smt_astt convert_byte_update(const expr2tc &expr);
  /** Convert the given expr to AST, then assert that AST */
  void assert_expr(const expr2tc &e);
  /** Convert constant_array2tc's and constant_array_of2tc's */
  smt_astt array_create(const expr2tc &expr);
  /** Mangle constant_array / array_of data with tuple array type, into a
   *  more convenient format, acceptable by tuple_array_create */
  smt_astt tuple_array_create(const expr2tc &expr, smt_sortt domain);

  /** Initialize tracking data for the address space records. This also sets
   *  up the symbols / addresses of 'NULL', '0', and the invalid pointer */
  void init_addr_space_array(void);
  /** Stores handle for the tuple interface. */
  void set_tuple_iface(tuple_iface *iface);
  /** Stores handle for the array interface. */
  void set_array_iface(array_iface *iface);
  /** Store a new address-allocation record into the address space accounting.
   *  idx indicates the object number of this record. */
  void bump_addrspace_array(unsigned int idx, const expr2tc &val);
  /** Get the symbol name for the current address-allocation record array. */
  std::string get_cur_addrspace_ident(void);
  /** Create and assert address space constraints on the given object ID
   *  number. Essentially, this asserts that all the objects to date don't
   *  overlap with /this/ one. */
  void finalize_pointer_chain(unsigned int obj_num);

  /** Typecast data to bools */
  smt_astt convert_typecast_bool(const typecast2t &cast);
  /** Typecast to a fixedbv in bitvector mode */
  smt_astt convert_typecast_fixedbv_nonint(const expr2tc &cast);
  /** Typecast anything to an integer (but not pointers) */
  smt_astt convert_typecast_to_ints(const typecast2t &cast);
  /** Typecast something (i.e. an integer) to a pointer */
  smt_astt convert_typecast_to_ptr(const typecast2t &cast);
  /** Typecast a pointer to an integer */
  smt_astt convert_typecast_from_ptr(const typecast2t &cast);
  /** Typecast structs to other structs */
  smt_astt convert_typecast_struct(const typecast2t &cast);
  /** Despatch a typecast expression to a more specific typecast mkethod */
  smt_astt convert_typecast(const expr2tc &expr);
  /** Round a real to an integer; not straightforwards at all. */
  smt_astt round_real_to_int(smt_astt a);
  /** Round a fixedbv to an integer. */
  smt_astt round_fixedbv_to_int(smt_astt a, unsigned int width,
                                      unsigned int towidth);

  /** Extract a type definition (i.e. a struct_union_data object) from a type.
   *  This method abstracts the fact that a pointer type is in fact a tuple. */
  const struct_union_data &get_type_def(const type2tc &type) const;
  /** Prep call for creating a tuple array */
  smt_astt tuple_array_create_despatch(const expr2tc &expr, smt_sortt domain);

  /** Convert a boolean to a bitvector with one bit. */
  smt_astt make_bool_bit(smt_astt a);
  /** Convert a bitvector with one bit to boolean. */
  smt_astt make_bit_bool(smt_astt a);

  /** Given an array index, extract the lower n bits of it, where n is the
   *  bitwidth of the array domain. */
  expr2tc fix_array_idx(const expr2tc &idx, const type2tc &array_type);
  /** Convert the size of an array to its bit width. Essential log2 with
   *  some rounding. */
  unsigned long size_to_bit_width(unsigned long sz);
  /** Given an array type, calculate the domain bitwidth it should have. For
   *  nondeterministically or infinite sized arrays, this defaults to the
   *  machine integer width. */
  unsigned long calculate_array_domain_width(const array_type2t &arr);
  /** Given an array type, create an smt sort representing its domain. */
  smt_sortt make_array_domain_sort(const array_type2t &arr);
  /** Like make_array_domain_sort, but a type2tc not an smt_sort */
  type2tc make_array_domain_sort_exp(const array_type2t &arr);
  /** Cast the given expression to the domain width of the array in type */
  expr2tc twiddle_index_width(const expr2tc &expr, const type2tc &type);
  /** For a multi-dimensional array, convert the type into a single dimension
   *  array. This works by concatenating the domain widths together into one
   *  large domain. */
  type2tc flatten_array_type(const type2tc &type);
  /** Fetch the number of elements in an array (the domain). */
  expr2tc array_domain_to_width(const type2tc &type);

  /** When dealing with multi-dimensional arrays, and selecting one element
   *  out of several dimensions, reduce it to an expression on a single
   *  dimensional array, by concatonating the indexes. Works in conjunction
   *  with flatten_array_type. */
  expr2tc decompose_select_chain(const expr2tc &expr, expr2tc &base);
  /** Like decompose_select_chain, but for multidimensional stores. */
  expr2tc decompose_store_chain(const expr2tc &expr, expr2tc &base);

  /** Prepare an array_of expression by flattening its dimensions, if it
   *  has more than one. */
  smt_astt convert_array_of_prep(const expr2tc &expr);
  /** Create an array of pointers; expects the init_val to be null, because
   *  there's no other way to initialize a pointer array in C, AFAIK. */
  smt_astt pointer_array_of(const expr2tc &init_val,
                                  unsigned long array_width);

  /** Given a textual representation of a real, as one number divided by
   *  another, create a fixedbv representation of it. For use in counterexample
   *  formatting. */
  std::string get_fixed_point(const unsigned width, std::string value) const;

  unsigned int get_member_name_field(const type2tc &t, const irep_idt &name) const;
  unsigned int get_member_name_field(const type2tc &t, const expr2tc &name) const;

  // Ours:
  /** Given an array expression, attempt to extract its valuation from the
   *  solver model, computing a constant_array2tc by calling get_array_elem. */
  expr2tc get_array(smt_astt array, const type2tc &t);

  void delete_all_asts();

  /** @} */

  // Types

  // Types for union map.
  struct union_var_mapt {
    std::string ident;
    unsigned int idx;
    unsigned int level;
  };

  typedef boost::multi_index_container<
    union_var_mapt,
    boost::multi_index::indexed_by<
      boost::multi_index::hashed_unique<
        BOOST_MULTI_INDEX_MEMBER(union_var_mapt, std::string, ident)
      >,
      boost::multi_index::ordered_non_unique<
        BOOST_MULTI_INDEX_MEMBER(union_var_mapt, unsigned int, level),
        std::greater<unsigned int>
      >
    >
  > union_varst;

  // Type for (optional) AST cache

  struct smt_cache_entryt {
    const expr2tc val;
    smt_astt ast;
    unsigned int level;
  };

  typedef boost::multi_index_container<
    smt_cache_entryt,
    boost::multi_index::indexed_by<
      boost::multi_index::hashed_unique<
        BOOST_MULTI_INDEX_MEMBER(smt_cache_entryt, const expr2tc, val)
      >,
      boost::multi_index::ordered_non_unique<
        BOOST_MULTI_INDEX_MEMBER(smt_cache_entryt, unsigned int, level),
        std::greater<unsigned int>
      >
    >
  > smt_cachet;

  struct expr_op_convert {
    smt_func_kind int_mode_func;
    smt_func_kind bv_mode_func_signed;
    smt_func_kind bv_mode_func_unsigned;
    unsigned int args;
    unsigned long permitted_sorts;
  };

  // Members
  /** Number of un-popped context pushes encountered so far. */
  unsigned int ctx_level;

  /** The set of union variables assigned in the program, along with which
   *  element of the union has been written most recently. Danger: this isn't
   *  actually nondeterministic :| */
  union_varst union_vars;
  /** A cache mapping expressions to converted SMT ASTs. */
  smt_cachet smt_cache;
  /** Pointer_logict object, which contains some code for formatting how
   *  pointers are displayed in counter-examples. This is a list so that we
   *  can push and pop data when context push/pop operations occur. */
  std::list<pointer_logict> pointer_logic;
  /** Constant struct representing the implementation of the pointer type --
   *  i.e., the struct type that pointers get translated to. */
  type2tc pointer_struct;
  /** Raw pointer to the type2t in pointer_struct, for convenience. */
  const struct_type2t *pointer_type_data; // ptr of pointer_struct
  /** The type of the machine integer type. */
  type2tc machine_int;
  /** The type of the machine unsigned integer type. */
  type2tc machine_uint;
  /** The type of the machine integer that can store a pointer. */
  type2tc machine_ptr;
  /** The SMT sort of this machines integer type. */
  smt_sortt machine_int_sort;
  /** The SMT sort of this machines unsigned integer type. */
  smt_sortt machine_uint_sort;
  /** Whether or not we are using the SMT cache. */
  bool caching;
  /** Whether we are encoding expressions in integer mode or not. */
  bool int_encoding;
  /** A namespace containing all the types in the program. Used to resolve the
   *  rare case where we're doing some pointer arithmetic and need to have the
   *  concrete type of a pointer. */
  const namespacet &ns;

  bool ptr_foo_inited;
  /** Full name of the '__ESBMC_is_dynamic' modelling array. The memory space
   *  stuff may make some assertions using it, see the discussion in the
   *  constructor. */
  std::string dyn_info_arr_name;

  smt_astt null_ptr_ast;
  smt_astt invalid_ptr_ast;

  /** Mapping of name prefixes to use counts: when we want a fresh new name
   *  with a particular prefix, this map stores how many times that prefix has
   *  been used, and thus what number should be appended to make the name
   *  unique. */
  std::map<std::string, unsigned int> fresh_map;

  /** Integer recording how many times the address space allocation record
   *  array has been modified. Essentially, this is like the SSA variable
   *  number, for an array we build / modify at conversion time. In a list so
   *  that we can support push/pop operations. */
  std::list<unsigned int> addr_space_sym_num;
  /** Type of the address space allocation records. Currently a start address
   *  integer and an end address integer. */
  type2tc addr_space_type;
  /** Pointer to type2t object in addr_space_type, for convenience */
  const struct_type2t *addr_space_type_data;
  /** Type of the array of address space allocation records. */
  type2tc addr_space_arr_type;
  /** List of address space allocation sizes. A map from the object number to
   *  the nubmer of bytes allocated. In a list to support pushing and
   *  popping. */
  std::list<std::map<unsigned, unsigned> > addr_space_data;

  // XXX - push-pop will break here.
  typedef std::map<std::string, smt_astt> renumber_mapt;
  std::vector<renumber_mapt> renumber_map;

  /** Lifetime tracking of smt ast's. When a context is pop'd, all the ASTs
   *  created in that context are freed. */
  std::vector<smt_ast *> live_asts;
  /** Accounting of live_asts for push/pop. Records the number of pointers
   *  contained when a push occurred. On pop, the live_asts vector is reset
   *  back to that point. */
  std::vector<unsigned int> live_asts_sizes;

<<<<<<< HEAD
  tuple_iface *tuple_api;
  array_iface *array_api;
=======
  // Workaround for integer shifts. This is an array of the powers of two,
  // up to 2^64.
  smt_astt int_shift_op_array;
>>>>>>> 828f6578

  /** Table containing information about how to handle expressions to convert
   *  them to SMT. There are various options -- convert all the operands and
   *  pass straight down to smt_convt::mk_func_app with a corresponding SMT
   *  function id (depending on the integer encoding mode). Alternately, it
   *  might be a terminal. Alternately, a special case may be required, and
   *  that special case may only be required for certain types of operands.
   *
   *  There are a /lot/ of special cases. */
  static const expr_op_convert smt_convert_table[expr2t::end_expr_id];
  /** Mapping of SMT function IDs to their names. XXX, incorrect size. */
  static const std::string smt_func_name_table[expr2t::end_expr_id];
};

// Define here to enable inlining
extern inline
smt_ast::smt_ast(smt_convt *ctx, smt_sortt s) : sort(s) {
  assert(sort != NULL);
  ctx->live_asts.push_back(this);
}

#endif /* _ESBMC_PROP_SMT_SMT_CONV_H_ */<|MERGE_RESOLUTION|>--- conflicted
+++ resolved
@@ -979,14 +979,12 @@
    *  back to that point. */
   std::vector<unsigned int> live_asts_sizes;
 
-<<<<<<< HEAD
   tuple_iface *tuple_api;
   array_iface *array_api;
-=======
+
   // Workaround for integer shifts. This is an array of the powers of two,
   // up to 2^64.
   smt_astt int_shift_op_array;
->>>>>>> 828f6578
 
   /** Table containing information about how to handle expressions to convert
    *  them to SMT. There are various options -- convert all the operands and
