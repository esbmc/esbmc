--- conflicted
+++ resolved
@@ -11,9 +11,6 @@
 
 #include "z3_conv.h"
 
-<<<<<<< HEAD
-std::string z3_convt::itos(int i)
-=======
 std::string
 z3_convt::double2string(double d) const
 {
@@ -22,84 +19,8 @@
   return format_message.str();
 }
 
-void 
-z3_convt::print_data_types(Z3_ast operand0, Z3_ast operand1)
-{
-  Z3_type_ast a, b;
-
-  a = Z3_get_type(z3_ctx, operand0);
-  std::cout << "operand0 type:" << std::endl;
-  std::cout << Z3_get_symbol_string(z3_ctx,Z3_get_type_name(z3_ctx, a)) << std::endl;
-
-  b = Z3_get_type(z3_ctx, operand1);
-  std::cout << "operand1:" << std::endl;
-  std::cout << Z3_get_symbol_string(z3_ctx,Z3_get_type_name(z3_ctx, b)) << std::endl;
-}
-
-void 
-z3_convt::show_bv_size(Z3_ast operand)
-{
-  Z3_type_ast a;
-
-  a = Z3_get_type(z3_ctx, operand);
-  std::cout << "operand type: ";
-  std::cout << Z3_get_symbol_string(z3_ctx,Z3_get_type_name(z3_ctx, a)) << std::endl;
-  std::cout << "operand size: ";
-  std::cout << Z3_get_bv_type_size(z3_ctx, a) << std::endl;
-}
-
-bool 
-z3_convt::is_bv(const typet &type)
-{
-  if (type.id()=="signedbv" || type.id()=="unsignedbv" ||
-	  type.id() == "fixedbv")
-    return true;
-
-  return false;
-}
-
-bool 
-z3_convt::is_signed(const typet &type)
-{
-  if (type.id()=="signedbv" || type.id()=="fixedbv")
-    return true;
-
-  return false;
-}
-
-Z3_ast 
-z3_convt::convert_number(int64_t value, u_int width, bool type)
-{
-
-  if (int_encoding)
-    return convert_number_int(value, width, type);
-  else
-    return convert_number_bv(value, width, type);
-}
-
-Z3_ast 
-z3_convt::convert_number_int(int64_t value, u_int width, bool type)
-{
-
-  if (type)
-    return z3_api.mk_int(value);
-  else
-    return z3_api.mk_unsigned_int(value);
-}
-
-Z3_ast 
-z3_convt::convert_number_bv(int64_t value, u_int width, bool type)
-{
-
-  if (type)
-    return Z3_mk_int(z3_ctx, value, Z3_mk_bv_type(z3_ctx, width));
-  else
-    return Z3_mk_unsigned_int(z3_ctx, value, Z3_mk_bv_type(z3_ctx, width));
-}
-
-std::string 
+std::string
 z3_convt::itos(int i)
->>>>>>> c4e4695f
 {
   std::stringstream s;
   s << i;
@@ -117,4 +38,4 @@
   z3::expr eq = sym == formula;
   assert_formula(eq);
   return;
-}
+}