--- conflicted
+++ resolved
@@ -55,60 +55,9 @@
   bool assign_z3_expr(const exprt expr);
   u_int convert_member_name(const exprt &lhs, const exprt &rhs);
 
-  virtual void renumber_symbol_address(const expr2tc &guard,
-                                       const expr2tc &addr_symbol,
-                                       const expr2tc &new_size);
-
   void setup_pointer_sort(void);
   void convert_type(const type2tc &type, z3::sort &outtype);
 
-<<<<<<< HEAD
-=======
-  void convert_bv(const expr2tc &expr, z3::expr &bv);
-
-  void convert_typecast_bool(const typecast2t &cast, z3::expr &output);
-  void convert_typecast_fixedbv_nonint(const typecast2t &cast, z3::expr &out);
-  void convert_typecast_to_ints(const typecast2t &cast, z3::expr &output);
-  void convert_typecast_to_ptr(const typecast2t &castj, z3::expr &outupt);
-  void convert_typecast_from_ptr(const typecast2t &cast, z3::expr &outupt);
-  void convert_typecast_struct(const typecast2t &cast, z3::expr &outupt);
-
-  void convert_identifier_pointer(const expr2tc &expr, std::string symbol,
-                                  z3::expr &output);
-  void init_pointer_obj(unsigned int obj_num, const expr2tc &size,
-                        z3::expr &output);
-
-  typedef z3::expr (*ast_convert_calltype_new)(const z3::expr &op1,
-                                           const z3::expr &op2,
-                                           bool is_unsigned);
-  typedef z3::expr (*ast_convert_multiargs_new)(unsigned int numargs,
-                                            z3::expr const args[],
-                                            bool is_unsigned);
-
-  typedef z3::expr (*ast_logic_convert)(const z3::expr &a,const z3::expr &b);
-
-  void convert_ptr_cmp(const expr2tc &side1, const expr2tc &side2,
-                       ast_convert_calltype_new convert, z3::expr &output);
-  void convert_rel(const expr2tc &side1, const expr2tc &side2,
-                   ast_convert_calltype_new convert, void *_bv);
-  void convert_logic_2ops(const expr2tc &side1, const expr2tc &side2,
-                          ast_logic_convert convert, void *_bv);
-  void convert_binop(const expr2tc &side1, const expr2tc &side2,
-                    const type2tc &type, ast_logic_convert convert,
-                    void *_bv);
-  void convert_arith2ops(const expr2tc &side1, const expr2tc &side2,
-                         ast_logic_convert convert, void *_bv);
-
-  typedef Z3_ast (*ast_convert_calltype)(Z3_context ctx, Z3_ast op1, Z3_ast op2);
-  void convert_shift(const expr2t &shift, const expr2tc &part1,
-                     const expr2tc &part2, ast_convert_calltype convert,
-                     void *_bv);
-
-  void convert_pointer_arith(expr2t::expr_ids id, const expr2tc &side1,
-                             const expr2tc &side2,
-                             const type2tc &type, z3::expr &output);
-
->>>>>>> 7bfbcf21
   void convert_struct_union(const std::vector<expr2tc> &members,
                             const std::vector<type2tc> &member_types,
                             const type2tc &type, z3::expr &bv);
@@ -240,11 +189,6 @@
   z3::sort addr_space_tuple_sort;
   z3::sort addr_space_arr_sort;
   z3::func_decl addr_space_tuple_decl;
-<<<<<<< HEAD
-  std::list<unsigned long> total_mem_space;
-=======
-  std::list<std::map<unsigned, unsigned>> addr_space_data; // Obj id, size
->>>>>>> 7bfbcf21
 
   // Debug map, for naming pieces of AST and auto-numbering them
   std::map<std::string, unsigned> debug_label_map;
