/*******************************************************************\

   Module:

   Author: Lucas Cordeiro, lcc08r@ecs.soton.ac.uk

\*******************************************************************/

#include <assert.h>

#include <iostream>
#include <iomanip>
#include <math.h>
#include <migrate.h>
#include <iomanip>
#include <sstream>
#include <string>

#include <arith_tools.h>
#include <std_expr.h>
#include <std_types.h>

#include "z3_conv.h"

std::string
z3_convt::double2string(double d) const
{

  std::ostringstream format_message;
  format_message << std::setprecision(12) << d;
  return format_message.str();
}

std::string
z3_convt::get_fixed_point(const unsigned width, std::string value) const
{

  std::string m, f, tmp;
  size_t found, size;
  double v, magnitude, fraction, expoent;

  found = value.find_first_of("/");
  size = value.size();
  m = value.substr(0, found);
  f = value.substr(found + 1, size);

  v = atof(m.c_str()) / atof(f.c_str());
  magnitude = (int)v;
  fraction = v - magnitude;
  tmp = integer2string(power(2, width / 2), 10);
  expoent = atof(tmp.c_str());
  fraction = fraction * expoent;
  fraction = floor(fraction);
  value = integer2binary(string2integer(double2string(magnitude), 10),width / 2)
                         +integer2binary(string2integer(double2string(fraction),
                         10), width / 2);

  return value;
}

expr2tc
z3_convt::get(const expr2tc &expr) const
{

  try {

  if (is_symbol2t(expr)) {
    std::string identifier, tmp;
    Z3_sort sort;
    Z3_ast bv;
    Z3_func_decl func;

    const symbol2t sym = to_symbol2t(expr);
<<<<<<< HEAD
    identifier = sym.name.as_string();
=======
    identifier = sym.get_symbol_name();
>>>>>>> a8f1b265

    sort_cachet::const_iterator cache_res = sort_cache.find(expr->type);
    if (cache_res != sort_cache.end()) {
      sort = cache_res->second;
    } else if (int_encoding && is_bv_type(expr->type)) {
      // Special case: in integer mode, all int types become Z3 int's, which
      // doesn't necessarily get put in the type cache.
      sort = Z3_mk_int_sort(z3_ctx);
    } else {
      // This doesn't work; can't be bothered to debug it either.
      //assert(cache_res != sort_cache.end() && "No cached copy of type when "
      //       "fetching cex data");
      z3_convt *ourselves = const_cast<z3_convt *>(this);
      ourselves->convert_type(expr->type, sort);
    }

    bv = z3_api.mk_var(identifier.c_str(), sort);
    func = Z3_get_app_decl(z3_ctx, Z3_to_app(z3_ctx, bv));

    if(Z3_eval_func_decl(z3_ctx, model, func, &bv) == Z3_L_FALSE) {
      // This symbol doesn't have an assignment in this model
      return expr2tc();
    }

    return bv_get_rec(bv, expr->type);
  } else if (is_constant_expr(expr)) {
    return expr;
  } else {
    std::cerr << "Unrecognized irep fetched from Z3: " << get_expr_id(expr);
    std::cerr << std::endl;
    abort();
  }

  } catch (conv_error *e) {
    std::cerr << "Conversion error fetching counterexample:" << std::endl;
    std::cerr << e->to_string() << std::endl;
    return expr2tc();
  }
}

expr2tc
z3_convt::bv_get_rec(const Z3_ast bv, const type2tc &type) const
{
  Z3_app app;
  unsigned width;

  app = Z3_to_app(z3_ctx, bv); // Just typecasting.

  try {
    width = type->get_width();
  } catch (array_type2t::inf_sized_array_excp *) {
    // Not a problem, we don't use the array size in extraction
    width = 0;
  } catch (array_type2t::dyn_sized_array_excp *e) {
    // Also fine.
    width = 0;
  }

  if (is_bool_type(type)) {
    if (Z3_get_bool_value(z3_ctx, Z3_app_to_ast(z3_ctx, app)) == Z3_L_TRUE)
      return true_expr;
    else
      return false_expr;
  } else if (is_array_type(type)) {
    typedef std::pair<mp_integer, expr2tc> array_elem;
    const array_type2t & type_ref = to_array_type(type);
    std::list<array_elem> elems_in_z3_order;
    std::map<mp_integer, expr2tc> mapped_elems;

    // Array model is a series of store ASTs, with the operands:
    //   0) Array to store into
    //   1) Index
    //   2) Value
    // As with SMT everything, the array to store into is another store
    // instruction, so we need to recurse into it. Fetch all these pieces of data
    // out, store in a list, descend through stores.
    Z3_app recurse_store = Z3_to_app(z3_ctx, bv);
    while (Z3_get_app_num_args(z3_ctx, recurse_store) == 3) {
      Z3_ast idx, value;
      idx = Z3_get_app_arg(z3_ctx, recurse_store, 1);
      value = Z3_get_app_arg(z3_ctx, recurse_store, 2);
      recurse_store = Z3_to_app(z3_ctx, Z3_get_app_arg(z3_ctx, recurse_store, 0));

      assert(Z3_get_ast_kind(z3_ctx, idx) == Z3_NUMERAL_AST);
      std::string index = Z3_get_numeral_string(z3_ctx, idx);
      mp_integer i = string2integer(index);
      expr2tc val = bv_get_rec(value, type_ref.subtype);

      elems_in_z3_order.push_back(array_elem(i, val));
    }

    // We now have all assignments to the array; including to duplicate indexes.
    // So, put everything into a map in reverse order from how we received it,
    // ensuring that the assignment to a particular index is the most recent.
    for (std::list<array_elem>::reverse_iterator it = elems_in_z3_order.rbegin();
         it != elems_in_z3_order.rend(); it++)
      mapped_elems[it->first] = it->second;

    // Finally, serialise into operands list

    std::vector<expr2tc> elem_list;
    for (std::map<mp_integer, expr2tc>::const_iterator it =mapped_elems.begin();
         it != mapped_elems.end(); it++)
      elem_list.push_back(it->second);

    // XXXjmorse - this isn't going to be printed right if the array data is
    // sparse. See trac #73

    return expr2tc(new constant_array2t(type, elem_list));
  } else if (is_struct_type(type)) {
    const struct_type2t &type_ref = to_struct_type(type);
    std::vector<expr2tc> unknown;
    std::vector<expr2tc> opers;
    opers.reserve(type_ref.members.size());

    expr2tc expr;
    unsigned i = 0;
    unsigned num_fields = Z3_get_app_num_args(z3_ctx, app);
    Z3_ast tmp;

    if (num_fields == 0)
      return expr2tc();

    forall_types(it, type_ref.members) {
      tmp = Z3_get_app_arg(z3_ctx, app, i++);
      opers.push_back(bv_get_rec(tmp, *it));
    }

    return expr2tc(new constant_struct2t(type, opers));
  } else if (is_union_type(type)) {
    const union_type2t &type_ref = to_union_type(type);
    unsigned component_nr = 0;
    std::vector<expr2tc> operands;

    if (component_nr >= type_ref.members.size())
      return expr2tc();

    expr2tc expr;
    int i = 0;
    // Z3's own int64 type. It uses a long long rather than C99 int64_t,
    // because MSVC doesn't support C99, the !@*&%'s
    __int64 comp_nr;
    unsigned num_fields = Z3_get_app_num_args(z3_ctx, app);
    Z3_ast tmp;

    tmp = Z3_get_app_arg(z3_ctx, app, num_fields - 1);

    assert(Z3_get_ast_kind(z3_ctx, tmp) == Z3_NUMERAL_AST);
    Z3_bool tbool = Z3_get_numeral_int64(z3_ctx, tmp, &comp_nr);
    assert(tbool);

    if (num_fields == 0)
      return expr2tc();

    forall_types(it, type_ref.members)
    {
      tmp = Z3_get_app_arg(z3_ctx, app, i);
      expr = bv_get_rec(tmp, *it);
      operands.push_back(expr);
      if (comp_nr == i) {
        // XXXjmorse, Dunno what to do with this
        // in fact, shouldn't be reached, not in components list.
        break;
      }
      ++i;
    }

    return expr2tc(new constant_union2t(type, operands));
  } else if (is_pointer_type(type)) {
    expr2tc object, offset;
    unsigned num_fields = Z3_get_app_num_args(z3_ctx, app);
    Z3_ast tmp;

    if (num_fields != 2) {
      std::cerr << "pointer symbol retrieval error" << std::endl;
      return expr2tc();
    }

    assert(num_fields == 2);

    tmp = Z3_get_app_arg(z3_ctx, app, 0); //object
    object = bv_get_rec(tmp, type_pool.get_uint(config.ansi_c.int_width));
    tmp = Z3_get_app_arg(z3_ctx, app, 1); //offset
    offset = bv_get_rec(tmp, type_pool.get_uint(config.ansi_c.int_width));

    assert(is_unsignedbv_type(object->type));
// XXXjmorse - some thought should go in here.
//    assert(is_signedbv_type(offset->type));
    const constant_int2t &objref = to_constant_int2t(object);
    const constant_int2t &offsref = to_constant_int2t(offset);

    pointer_logict::pointert pointer;
    pointer.object = objref.constant_value.to_ulong();
    pointer.offset = offsref.constant_value;
    if (pointer.object == 0) {
      return expr2tc(new symbol2t(type, "NULL"));
    }

<<<<<<< HEAD
    return pointer_logic.back().pointer_expr(pointer, type);
=======
    return pointer_logic.pointer_expr(pointer, type);
>>>>>>> a8f1b265
  } else if (is_bv_type(type)) {
    if (Z3_get_ast_kind(z3_ctx, bv) != Z3_NUMERAL_AST)
      return expr2tc();
    std::string value = Z3_get_numeral_string(z3_ctx, bv);
    return expr2tc(new constant_int2t(type, BigInt(value.c_str())));
  } else if (is_fixedbv_type(type) && int_encoding) {
    if (Z3_get_ast_kind(z3_ctx, bv) != Z3_NUMERAL_AST)
      return expr2tc();
    std::string value = Z3_get_numeral_string(z3_ctx, bv);
    constant_exprt value_expr(migrate_type_back(type));
    value_expr.set_value(get_fixed_point(width, value));
    fixedbvt fbv;
    fbv.from_expr(value_expr);
    return expr2tc(new constant_fixedbv2t(type, fbv));
  } else if (is_fixedbv_type(type) && !int_encoding) {
    // bv integer representation of fixedbv can be stuffed right back into a
    // constant irep, afaik
    if (Z3_get_ast_kind(z3_ctx, bv) != Z3_NUMERAL_AST)
      return expr2tc();
    std::string value = Z3_get_numeral_string(z3_ctx, bv);
    constant_exprt value_expr(migrate_type_back(type));
    value_expr.set_value(integer2binary(string2integer(value), width));
    fixedbvt fbv;
    fbv.from_expr(value_expr);
    return expr2tc(new constant_fixedbv2t(type, fbv));
  } else {
    std::cerr << "Unrecognized type  generating counterexample" << std::endl;
    type->dump();
    abort();
  }
}<|MERGE_RESOLUTION|>--- conflicted
+++ resolved
@@ -71,11 +71,7 @@
     Z3_func_decl func;
 
     const symbol2t sym = to_symbol2t(expr);
-<<<<<<< HEAD
-    identifier = sym.name.as_string();
-=======
     identifier = sym.get_symbol_name();
->>>>>>> a8f1b265
 
     sort_cachet::const_iterator cache_res = sort_cache.find(expr->type);
     if (cache_res != sort_cache.end()) {
@@ -274,11 +270,7 @@
       return expr2tc(new symbol2t(type, "NULL"));
     }
 
-<<<<<<< HEAD
     return pointer_logic.back().pointer_expr(pointer, type);
-=======
-    return pointer_logic.pointer_expr(pointer, type);
->>>>>>> a8f1b265
   } else if (is_bv_type(type)) {
     if (Z3_get_ast_kind(z3_ctx, bv) != Z3_NUMERAL_AST)
       return expr2tc();
