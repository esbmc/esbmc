/*******************************************************************\

   Module:

   Author: Lucas Cordeiro, lcc08r@ecs.soton.ac.uk

\*******************************************************************/

#include <assert.h>

#include <iostream>
#include <math.h>
#include <migrate.h>
#include <iomanip>
#include <sstream>
#include <string>

#include <arith_tools.h>
#include <std_expr.h>
#include <std_types.h>

#include "z3_conv.h"

std::string
z3_convt::get_fixed_point(const unsigned width, std::string value) const
{
  std::string m, f, tmp;
  size_t found, size;
  double v, magnitude, fraction, expoent;

  found = value.find_first_of("/");
  size = value.size();
  m = value.substr(0, found);
  if (found != std::string::npos)
    f = value.substr(found + 1, size);
  else 
		f = "1";

  if (m.compare("0") == 0 && f.compare("0") == 0)
    return "0";

  v = atof(m.c_str()) / atof(f.c_str());

  magnitude = (int)v;
  fraction = v - magnitude;
  tmp = integer2string(power(2, width / 2), 10);
  expoent = atof(tmp.c_str());
  fraction = fraction * expoent;
  fraction = floor(fraction);

  std::string integer_str, fraction_str;
  integer_str = integer2binary(string2integer(double2string(magnitude), 10), width / 2);
	
  fraction_str = integer2binary(string2integer(double2string(fraction), 10), width / 2);

  value = integer_str + fraction_str;

  if (magnitude == 0 && v<0) {
    value = integer2binary(string2integer("-1", 10) - binary2integer(integer_str, true), width)
          + integer2binary(string2integer(double2string(fraction), 10), width / 2);
  }

  return value;
}

expr2tc
z3_convt::get(const expr2tc &expr)
{

  try {

  if (is_symbol2t(expr)) {
    std::string identifier, tmp;
    z3::sort sort;
    z3::expr bv;

    const symbol2t sym = to_symbol2t(expr);
    identifier = sym.get_symbol_name();

    sort_cachet::const_iterator cache_res = sort_cache.find(expr->type);
    if (cache_res != sort_cache.end()) {
      sort = cache_res->second;
    } else if (int_encoding && is_bv_type(expr)) {
      // Special case: in integer mode, all int types become Z3 int's, which
      // doesn't necessarily get put in the type cache.
      sort = ctx.int_sort();
    } else {
      // This doesn't work; can't be bothered to debug it either.
      //assert(cache_res != sort_cache.end() && "No cached copy of type when "
      //       "fetching cex data");
      convert_type(expr->type, sort);
    }

    bv = ctx.constant(identifier.c_str(), sort);

    try {
      z3::expr res = model.eval(bv, false);
      expr2tc ret = bv_get_rec(res, expr->type);
      return ret;
    }

    catch (z3::exception &e) {
    }
    // This symbol doesn't have an assignment in this model
    return expr2tc();
  } else if (is_constant_expr(expr)) {
    return expr;
  } else {
    std::cerr << "Unrecognized irep fetched from Z3: " << get_expr_id(expr);
    std::cerr << std::endl;
    abort();
  }

  } catch (conv_error *e) {
    std::cerr << "Conversion error fetching counterexample:" << std::endl;
    std::cerr << e->to_string() << std::endl;
    return expr2tc();
  }
}

expr2tc
z3_convt::bv_get_rec(const Z3_ast bv, const type2tc &type)
{
  Z3_app app;
  unsigned width;

  app = Z3_to_app(z3_ctx, bv); // Just typecasting.

  try {
    width = type->get_width();
  } catch (array_type2t::inf_sized_array_excp *) {
    // Not a problem, we don't use the array size in extraction
    width = 0;
  } catch (array_type2t::dyn_sized_array_excp *e) {
    // Also fine.
    width = 0;
  }

  if (is_bool_type(type)) {
    if (Z3_get_bool_value(z3_ctx, Z3_app_to_ast(z3_ctx, app)) == Z3_L_TRUE)
      return true_expr;
    else
      return false_expr;
  } else if (is_array_type(type)) {
    typedef std::pair<mp_integer, expr2tc> array_elem;
    const array_type2t & type_ref = to_array_type(type);
    std::list<array_elem> elems_in_z3_order;
    std::map<mp_integer, expr2tc> mapped_elems;

    // Array model is a series of store ASTs, with the operands:
    //   0) Array to store into
    //   1) Index
    //   2) Value
    // As with SMT everything, the array to store into is another store
    // instruction, so we need to recurse into it. Fetch all these pieces of data
    // out, store in a list, descend through stores.
    Z3_app recurse_store = Z3_to_app(z3_ctx, bv);
    while (Z3_get_app_num_args(z3_ctx, recurse_store) == 3) {
      Z3_ast idx, value;
      idx = Z3_get_app_arg(z3_ctx, recurse_store, 1);
      value = Z3_get_app_arg(z3_ctx, recurse_store, 2);
      recurse_store = Z3_to_app(z3_ctx, Z3_get_app_arg(z3_ctx, recurse_store, 0));

      assert(Z3_get_ast_kind(z3_ctx, idx) == Z3_NUMERAL_AST);
      std::string index = Z3_get_numeral_string(z3_ctx, idx);
      mp_integer i = string2integer(index);
<<<<<<< HEAD
      expr2tc val = bv_get_rec(value, type_ref.subtype);

=======
      exprt val = bv_get_rec(value, type.subtype());
>>>>>>> c4e4695f
      elems_in_z3_order.push_back(array_elem(i, val));
    }

    // We now have all assignments to the array; including to duplicate indexes.
    // So, put everything into a map in reverse order from how we received it,
    // ensuring that the assignment to a particular index is the most recent.
    for (std::list<array_elem>::reverse_iterator it = elems_in_z3_order.rbegin();
         it != elems_in_z3_order.rend(); it++)
      mapped_elems[it->first] = it->second;

    // Finally, serialise into operands list

    std::vector<expr2tc> elem_list;
    for (std::map<mp_integer, expr2tc>::const_iterator it =mapped_elems.begin();
         it != mapped_elems.end(); it++)
      elem_list.push_back(it->second);

    // XXXjmorse - this isn't going to be printed right if the array data is
    // sparse. See trac #73

    return constant_array2tc(type, elem_list);
  } else if (is_struct_type(type)) {
    const struct_type2t &type_ref = to_struct_type(type);
    std::vector<expr2tc> unknown;
    std::vector<expr2tc> opers;
    opers.reserve(type_ref.members.size());

    expr2tc expr;
    unsigned i = 0;
    unsigned num_fields = Z3_get_app_num_args(z3_ctx, app);
    Z3_ast tmp;

    if (num_fields == 0)
      return expr2tc();

    forall_types(it, type_ref.members) {
      tmp = Z3_get_app_arg(z3_ctx, app, i++);
      opers.push_back(bv_get_rec(tmp, *it));
    }

    return constant_struct2tc(type, opers);
  } else if (is_union_type(type)) {
    const union_type2t &type_ref = to_union_type(type);
    unsigned component_nr = 0;
    std::vector<expr2tc> operands;

    if (component_nr >= type_ref.members.size())
      return expr2tc();

    expr2tc expr;
    int i = 0;
    // Z3's own int64 type. It uses a long long rather than C99 int64_t,
    // because MSVC doesn't support C99, the !@*&%'s
    __int64 comp_nr;
    unsigned num_fields = Z3_get_app_num_args(z3_ctx, app);
    Z3_ast tmp;

    tmp = Z3_get_app_arg(z3_ctx, app, num_fields - 1);

    assert(Z3_get_ast_kind(z3_ctx, tmp) == Z3_NUMERAL_AST);
    Z3_bool tbool = Z3_get_numeral_int64(z3_ctx, tmp, &comp_nr);
    assert(tbool);

    if (num_fields == 0)
      return expr2tc();

    forall_types(it, type_ref.members)
    {
      tmp = Z3_get_app_arg(z3_ctx, app, i);
      expr = bv_get_rec(tmp, *it);
      operands.push_back(expr);
      if (comp_nr == i) {
        // XXXjmorse, Dunno what to do with this
        // in fact, shouldn't be reached, not in components list.
        break;
      }
      ++i;
    }

    return constant_union2tc(type, operands);
  } else if (is_pointer_type(type)) {
    expr2tc object, offset;
    unsigned num_fields = Z3_get_app_num_args(z3_ctx, app);
    Z3_ast tmp;

    if (num_fields != 2) {
      std::cerr << "pointer symbol retrieval error" << std::endl;
      return expr2tc();
    }

    assert(num_fields == 2);

    tmp = Z3_get_app_arg(z3_ctx, app, 0); //object
    object = bv_get_rec(tmp, get_uint_type(config.ansi_c.int_width));
    tmp = Z3_get_app_arg(z3_ctx, app, 1); //offset
    offset = bv_get_rec(tmp, get_uint_type(config.ansi_c.int_width));

    assert(is_unsignedbv_type(object));
// XXXjmorse - some thought should go in here.
//    assert(is_signedbv_type(offset));
    const constant_int2t &objref = to_constant_int2t(object);
    const constant_int2t &offsref = to_constant_int2t(offset);

    pointer_logict::pointert pointer;
    pointer.object = objref.constant_value.to_ulong();
    pointer.offset = offsref.constant_value;
    if (pointer.object == 0) {
      return symbol2tc(type, "NULL");
    }

    return pointer_logic.back().pointer_expr(pointer, type);
  } else if (is_bv_type(type)) {
    if (Z3_get_ast_kind(z3_ctx, bv) != Z3_NUMERAL_AST)
      return expr2tc();
    std::string value = Z3_get_numeral_string(z3_ctx, bv);
    return constant_int2tc(type, BigInt(value.c_str()));
  } else if (is_fixedbv_type(type) && int_encoding) {
    if (Z3_get_ast_kind(z3_ctx, bv) != Z3_NUMERAL_AST)
      return expr2tc();
    std::string value = Z3_get_numeral_string(z3_ctx, bv);
    constant_exprt value_expr(migrate_type_back(type));
    value_expr.set_value(get_fixed_point(width, value));
    fixedbvt fbv;
    fbv.from_expr(value_expr);
    return constant_fixedbv2tc(type, fbv);
  } else if (is_fixedbv_type(type) && !int_encoding) {
    // bv integer representation of fixedbv can be stuffed right back into a
    // constant irep, afaik
    if (Z3_get_ast_kind(z3_ctx, bv) != Z3_NUMERAL_AST)
      return expr2tc();
    std::string value = Z3_get_numeral_string(z3_ctx, bv);
    constant_exprt value_expr(migrate_type_back(type));
    value_expr.set_value(integer2binary(string2integer(value), width));
<<<<<<< HEAD
    fixedbvt fbv;
    fbv.from_expr(value_expr);
    return constant_fixedbv2tc(type, fbv);
=======
    return value_expr;
  } else if (type.id() == "c_enum" || type.id() == "incomplete_c_enum") {
    if (Z3_get_ast_kind(z3_ctx, bv) != Z3_NUMERAL_AST)
      return nil_exprt();
    std::string value = Z3_get_numeral_string(z3_ctx, bv);
    constant_exprt value_expr(type);
    value_expr.set_value(value);
    return value_expr;
>>>>>>> c4e4695f
  } else {
    std::cerr << "Unrecognized type  generating counterexample" << std::endl;
    type->dump();
    abort();
  }
}<|MERGE_RESOLUTION|>--- conflicted
+++ resolved
@@ -164,12 +164,7 @@
       assert(Z3_get_ast_kind(z3_ctx, idx) == Z3_NUMERAL_AST);
       std::string index = Z3_get_numeral_string(z3_ctx, idx);
       mp_integer i = string2integer(index);
-<<<<<<< HEAD
       expr2tc val = bv_get_rec(value, type_ref.subtype);
-
-=======
-      exprt val = bv_get_rec(value, type.subtype());
->>>>>>> c4e4695f
       elems_in_z3_order.push_back(array_elem(i, val));
     }
 
@@ -303,20 +298,9 @@
     std::string value = Z3_get_numeral_string(z3_ctx, bv);
     constant_exprt value_expr(migrate_type_back(type));
     value_expr.set_value(integer2binary(string2integer(value), width));
-<<<<<<< HEAD
     fixedbvt fbv;
     fbv.from_expr(value_expr);
     return constant_fixedbv2tc(type, fbv);
-=======
-    return value_expr;
-  } else if (type.id() == "c_enum" || type.id() == "incomplete_c_enum") {
-    if (Z3_get_ast_kind(z3_ctx, bv) != Z3_NUMERAL_AST)
-      return nil_exprt();
-    std::string value = Z3_get_numeral_string(z3_ctx, bv);
-    constant_exprt value_expr(type);
-    value_expr.set_value(value);
-    return value_expr;
->>>>>>> c4e4695f
   } else {
     std::cerr << "Unrecognized type  generating counterexample" << std::endl;
     type->dump();
