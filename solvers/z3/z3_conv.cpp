/*******************************************************************
Module:

Author: Lucas Cordeiro, lcc08r@ecs.soton.ac.uk

\*******************************************************************/

#include <assert.h>
#include <ctype.h>
#include <fstream>
#include <sstream>
#include <std_expr.h>
#include <irep2.h>
#include <migrate.h>
#include <arith_tools.h>
#include <std_types.h>
#include <config.h>
#include <i2string.h>
#include <expr_util.h>
#include <string2array.h>
#include <type_byte_size.h>
#include <prefix.h>
#include <fixedbv.h>
#include <base_type.h>
#include <iomanip>

#include "z3_conv.h"
#include "../ansi-c/c_types.h"

#define cast_to_z3(arg) (*(reinterpret_cast<z3::expr *&>((arg))))
#define cast_to_z3_sort(arg) (*(reinterpret_cast<z3::sort *>((arg))))

#ifdef DEBUG
#define DEBUGLOC std::cout << std::endl << __FUNCTION__ << \
                          "[" << __LINE__ << "]" << std::endl;
#else
#define DEBUGLOC
#endif

static u_int unsat_core_size = 0;
static u_int assumptions_status = 0;

extern void finalize_symbols(void);

Z3_ast workaround_Z3_mk_bvadd_no_overflow(Z3_context ctx, Z3_ast a1, Z3_ast a2,
                                          Z3_bool is_signed);
Z3_ast workaround_Z3_mk_bvadd_no_underflow(Z3_context ctx, Z3_ast a1,Z3_ast a2);
Z3_ast workaround_Z3_mk_bvsub_no_overflow(Z3_context ctx, Z3_ast a1,Z3_ast a2);
Z3_ast workaround_Z3_mk_bvsub_no_underflow(Z3_context ctx, Z3_ast a1, Z3_ast a2,
                                          Z3_bool is_signed);
Z3_ast workaround_Z3_mk_bvneg_no_overflow(Z3_context ctx, Z3_ast a);
z3_convt::z3_convt(bool uw, bool int_encoding, bool smt, bool is_cpp,
                   const namespacet &_ns)
: prop_convt(), ns(_ns)
{
  this->int_encoding = int_encoding;

  smtlib = smt;
  store_assumptions = (smt || uw);
  s_is_uw = uw;
  this->uw = uw;
  no_variables = 1;
  max_core_size=Z3_UNSAT_CORE_LIMIT;
  level_ctx = 0;

  z3::config conf;
  conf.set("MODEL", true);
  conf.set("RELEVANCY", 0);
  conf.set("SOLVER", true);
  // Disabling this option results in the enablement of --symex-thread-guard on
  // 03_exor_01 to not explode solving time. No idea why this is the case,
  // doesn't affect any other solving time.
  conf.set("ARRAY_ALWAYS_PROP_UPWARD", false);

  ctx.init(conf, int_encoding);

  z3_ctx = ctx;
  Z3_set_ast_print_mode(z3_ctx, Z3_PRINT_SMTLIB_COMPLIANT);

  solver = z3::solver(ctx);

  setup_pointer_sort();
  pointer_logic.push_back(pointer_logict());
  addr_space_sym_num.push_back(0);
  addr_space_data.push_back(std::map<unsigned, unsigned>());

  assumpt_ctx_stack.push_back(assumpt.begin());

  init_addr_space_array();

  // Pick a modelling array to shoehorn initialization data into. Because
  // we don't yet have complete data for whether pointers are dynamic or not,
  // this is the one modelling array that absolutely _has_ to be initialized
  // to false for each element, which is going to be shoved into
  // convert_identifier_pointer.
  if (is_cpp) {
    dyn_info_arr_name = "cpp::__ESBMC_is_dynamic&0#1";
  } else {
    dyn_info_arr_name = "c::__ESBMC_is_dynamic&0#1";
  }

  // Pre-seed type cache with a few values that might not go in due to
  // specialised code paths.
  sort_cache.insert(std::pair<const type2tc, z3::sort>(get_bool_type(),
                    ctx.bool_sort()));
}


z3_convt::~z3_convt()
{

  if (smtlib) {
    std::ofstream temp_out;
    Z3_string smt_lib_str, logic;
    Z3_ast assumpt_array_ast[assumpt.size() + 1];
    z3::expr formula;
    formula = ctx.bool_val(true);

    std::list<z3::expr>::const_iterator it;
    unsigned int i;
    for (it = assumpt.begin(), i = 0; it != assumpt.end(); it++, i++) {
      assumpt_array_ast[i] = *it;
    }

    if (int_encoding)
      logic = "QF_AUFLIRA";
    else
      logic = "QF_AUFBV";

    smt_lib_str = Z3_benchmark_to_smtlib_string(z3_ctx, "ESBMC", logic,
                                    "unknown", "", assumpt.size(),
                                    assumpt_array_ast, formula);

    temp_out.open(filename.c_str(), std::ios_base::out | std::ios_base::trunc);

    temp_out << smt_lib_str << std::endl;
  }
}

void
z3_convt::push_ctx(void)
{

  prop_convt::push_ctx();
  intr_push_ctx();
  solver.push();
}

void
z3_convt::pop_ctx(void)
{

  solver.pop();
  intr_pop_ctx();
  prop_convt::pop_ctx();;

  // Clear model if we have one.
  model = z3::model();
}

void
z3_convt::soft_push_ctx(void)
{

  if (!uw) {
    std::cerr << "z3_convt::soft_push_ctx - called without assumption based Z3";
    std::cerr << " enabled. Invalid configuration." << std::endl;
    abort();
  }

  prop_convt::soft_push_ctx();
  intr_push_ctx();
}

void
z3_convt::soft_pop_ctx(void)
{

  intr_pop_ctx();
  prop_convt::soft_pop_ctx();;
}

void
z3_convt::intr_push_ctx(void)
{

  level_ctx++;

  // Also push/duplicate pointer logic state.
  pointer_logic.push_back(pointer_logic.back());
  addr_space_sym_num.push_back(addr_space_sym_num.back());
  addr_space_data.push_back(addr_space_data.back());

  // Store where we are in the list of assumpts.
  std::list<z3::expr>::iterator it = assumpt.end();
  it--;
  assumpt_ctx_stack.push_back(it);
}

void
z3_convt::intr_pop_ctx(void)
{

  // Erase everything on stack since last push_ctx
  std::list<z3::expr>::iterator it = assumpt_ctx_stack.back();
  ++it;
  assumpt.erase(it, assumpt.end());
  assumpt_ctx_stack.pop_back();

  bv_cachet::nth_index<1>::type &cache_numindex = bv_cache.get<1>();
  cache_numindex.erase(ctx_level);

  union_varst::nth_index<1>::type &union_numindex = union_vars.get<1>();
  union_numindex.erase(ctx_level);

  pointer_logic.pop_back();
  addr_space_sym_num.pop_back();
  addr_space_data.pop_back();

  level_ctx--;
}

void
z3_convt::init_addr_space_array(void)
{
  z3::symbol mk_tuple_name, proj_names[2];
  Z3_symbol proj_names_sym[2];
  Z3_sort proj_types[2];
  Z3_func_decl mk_tuple_decl, proj_decls[2];

  addr_space_sym_num.back() = 1;

  // Place locations of numerical addresses for null and invalid_obj.

  z3::expr tmp =
    ctx.constant("__ESBMC_ptr_obj_start_0", ctx.esbmc_int_sort());
  z3::expr num = ctx.esbmc_int_val(0);
  z3::expr eq = tmp == num;

  assert_formula(eq);

  tmp = ctx.constant("__ESBMC_ptr_obj_end_0", ctx.esbmc_int_sort());
  num = ctx.esbmc_int_val(0);
  eq = tmp == num;

  assert_formula(eq);

  tmp = ctx.constant("__ESBMC_ptr_obj_start_1", ctx.esbmc_int_sort());
  num = ctx.esbmc_int_val(1);
  eq = tmp == num;
  assert_formula(eq);

  tmp = ctx.constant("__ESBMC_ptr_obj_end_1", ctx.esbmc_int_sort());
  num = ctx.esbmc_int_val("18446744073709551615");
  eq = tmp == num;
  assert_formula(eq);

  z3::sort tmp_proj_type = ctx.esbmc_int_sort();
  proj_types[0] = proj_types[1] = tmp_proj_type;

  mk_tuple_name = z3::symbol(ctx, "struct_type_addr_space_tuple");
  proj_names[0] = z3::symbol(ctx, "start");
  proj_names[1] = z3::symbol(ctx, "end");
  proj_names_sym[0] = proj_names[0];
  proj_names_sym[1] = proj_names[1];

  addr_space_tuple_sort = z3::to_sort(ctx, Z3_mk_tuple_sort(
                                      ctx, mk_tuple_name, 2,
                                      proj_names_sym, proj_types,
                                      &mk_tuple_decl, proj_decls));
  Z3_func_decl tmp_addr_space_decl =
    Z3_get_tuple_sort_mk_decl(ctx, addr_space_tuple_sort);
  addr_space_tuple_decl = z3::func_decl(ctx, tmp_addr_space_decl);

  // Generate initial array with all zeros for all fields.
  addr_space_arr_sort = 
                  ctx.array_sort(ctx.esbmc_int_sort(), addr_space_tuple_sort);

  num = ctx.esbmc_int_val(0);

  z3::expr initial_val =
    addr_space_tuple_decl.make_tuple("", &num, &num, NULL);

  z3::expr initial_const = z3::const_array(ctx.esbmc_int_sort(), initial_val);
  z3::expr first_name =
    ctx.constant("__ESBMC_addrspace_arr_0", addr_space_arr_sort);

  eq = first_name == initial_const;
  assert_formula(eq);

  z3::expr range_tuple =
    ctx.constant("__ESBMC_ptr_addr_range_0", addr_space_tuple_sort);
  initial_val = addr_space_tuple_decl.make_tuple("", &num, &num, NULL);

  eq = initial_val == range_tuple;
  assert_formula(eq);

  bump_addrspace_array(pointer_logic.back().get_null_object(), range_tuple);

  // We also have to initialize the invalid object... however, I've no idea
  // what it /means/ yet, so go for some arbitary value.
  num = ctx.esbmc_int_val(1);
  range_tuple = ctx.constant("__ESBMC_ptr_addr_range_1",
                              addr_space_tuple_sort);
  initial_val = addr_space_tuple_decl.make_tuple("", &num, &num, NULL);
  eq = initial_val == range_tuple;
  assert_formula(eq);

  bump_addrspace_array(pointer_logic.back().get_invalid_object(), range_tuple);

  // Associate the symbol "0" with the null object; this is necessary because
  // of the situation where 0 is valid as a representation of null, but the
  // frontend (for whatever reasons) converts it to a symbol rather than the
  // way it handles NULL (constant with val "NULL")
  z3::expr zero_sym = ctx.constant("0", pointer_sort);

  z3::expr zero_int= ctx.esbmc_int_val(0);
  z3::expr ptr_val = pointer_decl(zero_int, zero_int);
  z3::expr constraint = zero_sym == ptr_val;
  assert_formula(constraint);

  // Do the same thing, for the name "NULL".
  z3::expr null_sym = ctx.constant("NULL", pointer_sort);
  constraint = null_sym == ptr_val;
  assert_formula(constraint);

  // And for the "INVALID" object (which we're issuing with a name now), have
  // a pointer object num of 1, and a free pointer offset. Anything of worth
  // using this should extract only the object number.

  z3::expr args[2];
  args[0] = ctx.esbmc_int_val(1);
  args[1] = ctx.fresh_const(NULL, pointer_sort);
  z3::expr invalid = mk_tuple_update(args[1], 0, args[0]);
  z3::expr invalid_name = ctx.constant("INVALID", pointer_sort);
  constraint = invalid == invalid_name;
  assert_formula(constraint);

  // Record the fact that we've registered these objects
  addr_space_data.back()[0] = 0;
  addr_space_data.back()[1] = 0;

  return;
}

void
z3_convt::bump_addrspace_array(unsigned int idx, const z3::expr &val)
{
  std::string str, new_str;

  str = "__ESBMC_addrspace_arr_" + itos(addr_space_sym_num.back()++);
  z3::expr addr_sym = ctx.constant(str.c_str(), addr_space_arr_sort);
  z3::expr obj_idx = ctx.esbmc_int_val(idx);

  z3::expr store = z3::store(addr_sym, obj_idx, val);

  new_str = "__ESBMC_addrspace_arr_" + itos(addr_space_sym_num.back());
  z3::expr new_addr_sym = ctx.constant(new_str.c_str(), addr_space_arr_sort);

  z3::expr eq = new_addr_sym == store;
  assert_formula(eq);

  return;
}

std::string
z3_convt::get_cur_addrspace_ident(void)
{

  std::string str = "__ESBMC_addrspace_arr_" + itos(addr_space_sym_num.back());
  return str;
}

uint
z3_convt::get_z3_core_size(void)
{
  return unsat_core_size;
}

uint
z3_convt::get_z3_number_of_assumptions(void)
{
  return assumptions_status;
}

void
z3_convt::set_z3_core_size(uint val)
{
  if (val)
    max_core_size = val;
}

void
z3_convt::set_filename(std::string file)
{
  filename = file;
}

std::string
z3_convt::extract_magnitude(std::string v, unsigned width)
{
  return integer2string(binary2integer(v.substr(0, width / 2), true), 10);
}

std::string
z3_convt::extract_fraction(std::string v, unsigned width)
{
  return integer2string(binary2integer(v.substr(width / 2, width), false), 10);
}

#if 0
std::string stringify(double x)
{
  std::ostringstream format_message;
  format_message << std::setprecision(12) << x;
  return format_message.str();
}
#endif

std::string
z3_convt::fixed_point(std::string v, unsigned width)
{
  // XXX FIXME: vastly susceptible to integer overflows
  const int precision = 1000000;
  std::string i, f, b, result;
  double integer, fraction, base;

  i = extract_magnitude(v, width);
  f = extract_fraction(v, width);
  b = integer2string(power(2, width / 2), 10);

  integer = atof(i.c_str());
  fraction = atof(f.c_str());
  base = (atof(b.c_str()));

  fraction = (fraction / base);

  if (fraction < 0)
    fraction = -fraction;

  fraction = fraction * precision;

  if (fraction == 0)
    result = double2string(integer);
  else  {
    long int numerator = (integer*precision + fraction);
    result = itos(numerator) + "/" + double2string(precision); 
  }

  return result;
}

void
z3_convt::finalize_pointer_chain(unsigned int objnum)
{
  unsigned int num_ptrs = addr_space_data.back().size();
  if (num_ptrs == 0)
    return;

  // Floating model - we assert that all objects don't overlap each other,
  // but otherwise their locations are entirely defined by Z3. Inefficient,
  // but necessary for accuracy. Unfortunately, has high complexity (O(n^2))

  // Implementation: iterate through all objects; assert that those with lower
  // object nums don't overlap the current one. So for every particular pair
  // of object numbers in the set there'll be a doesn't-overlap clause.

  z3::expr i_start = ctx.constant(
                       ("__ESBMC_ptr_obj_start_" + itos(objnum)).c_str(),
                       ctx.esbmc_int_sort());
  z3::expr i_end = ctx.constant(
                       ("__ESBMC_ptr_obj_end_" + itos(objnum)).c_str(),
                       ctx.esbmc_int_sort());

  for (unsigned j = 0; j < objnum; j++) {
    // Obj 1 is designed to overlap
    if (j == 1)
      continue;

    z3::expr j_start = ctx.constant(
                       ("__ESBMC_ptr_obj_start_" + itos(j)).c_str(),
                       ctx.esbmc_int_sort());
    z3::expr j_end = ctx.constant(
                       ("__ESBMC_ptr_obj_end_" + itos(j)).c_str(),
                       ctx.esbmc_int_sort());

    // Formula: (i_end < j_start) || (i_start > j_end)
    // Previous assertions ensure start < end for all objs.
    // Hey hey, I can just write that with the C++y api!
    z3::expr formula;
    formula = (mk_lt(i_end, j_start, true)) || (mk_gt(i_start, j_end, true));
    assert_formula(formula);
  }

  return;
}

prop_convt::resultt
z3_convt::dec_solve(void)
{
  unsigned major, minor, build, revision;
  z3::check_result result;
  Z3_get_version(&major, &minor, &build, &revision);

  std::cout << "Solving with SMT Solver Z3 v" << major << "." << minor << "\n";

  if (smtlib)
    return prop_convt::P_SMTLIB;

  result = check2_z3_properties();

  if (result == z3::unsat)
    return prop_convt::P_UNSATISFIABLE;
  else if (result == z3::unknown)
    return prop_convt::P_ERROR;
  else
    return prop_convt::P_SATISFIABLE;
}

z3::check_result
z3_convt::check2_z3_properties(void)
{
  z3::check_result result;
  unsigned i;
  std::string literal;
  z3::expr_vector assumptions(ctx);

  assumptions_status = assumpt.size();

  if (uw) {
    std::list<z3::expr>::const_iterator it;
    for (it = assumpt.begin(), i = 0; it != assumpt.end(); it++, i++) {
      assumptions.push_back(*it);
    }
  }

  // XXX XXX XXX jmorse: as of 5dd8a432 running with --smt-during-symex on tests
  // like 03_exor_01 caused a significant performance hit for no known reason.
  // Solving got progressively slower as more interleavings were checked.
  // Profiling said a lot of time was spent in Z3's
  // bv_simplifier_plugin::bit2bool_simplify method. This doesn't happen if you
  // run with no additional options. No idea why, but the belief is that the
  // solver is caching something, bloats, and leads to a performance hit.
  //
  // So during debugging I added the following line to see whether some asserts
  // were being left in the solver accidentally leading to the bloat and... it
  // just stopped. Presumably this accidentally flushes some kind of internal
  // cache and kills bloatage; I've no idea why; but if you remove it there's
  // a significant performance hit.
  z3::expr_vector vec = solver.assertions();

  if (uw) {
    result = solver.check(assumptions);
  } else {
    result = solver.check();
  }

  if (result == z3::sat)
    model = solver.get_model();

  if (config.options.get_bool_option("dump-z3-assigns") && result == z3::sat)
    std::cout << Z3_model_to_string(z3_ctx, model);

  return result;
}

void
z3_convt::convert_smt_type(const bool_type2t &type __attribute__((unused)),
                           void *_bv)
{
  z3::sort &sort = cast_to_z3_sort(_bv);

  sort = ctx.bool_sort();
  return;
}

void
z3_convt::convert_smt_type(const unsignedbv_type2t &type, void *_bv)
{
  z3::sort &sort = cast_to_z3_sort(_bv);

  if (int_encoding) {
    sort = ctx.esbmc_int_sort();
  } else {
    unsigned int width = type.get_width();
    sort = ctx.bv_sort(width);
  }

  return;
}

void
z3_convt::convert_smt_type(const signedbv_type2t &type, void *_bv)
{
  z3::sort &sort = cast_to_z3_sort(_bv);

  if (int_encoding) {
    sort = ctx.esbmc_int_sort();
  } else {
    unsigned int width = type.get_width();
    sort = ctx.bv_sort(width);
  }

  return;
}

void
z3_convt::convert_smt_type(const array_type2t &type, void *_bv)
{
  z3::sort &sort = cast_to_z3_sort(_bv), elem_sort;

  convert_type(type.subtype, elem_sort);
  sort = ctx.array_sort(ctx.esbmc_int_sort(), elem_sort);

  return;
}

void
z3_convt::convert_smt_type(const pointer_type2t &type __attribute__((unused)),
                           void *_bv)
{
  // Storage for Z3 objects that keep a reference,
  z3::sort int_sort;
  z3::sort &sort = cast_to_z3_sort(_bv);
  z3::symbol tuple_name;
  z3::symbol proj_name_refs[2];
  // Copies of the above, in a form that can be passed directly the the C api.
  Z3_func_decl mk_tuple_decl, proj_decls[2];
  Z3_symbol proj_names[2];
  Z3_sort proj_types[2];

  tuple_name = z3::symbol(ctx, "pointer_tuple");
  int_sort = ctx.esbmc_int_sort();
  proj_types[0] = proj_types[1] = int_sort;

  proj_name_refs[0] = z3::symbol(ctx, "object");
  proj_name_refs[1] = z3::symbol(ctx, "index");
  proj_names[0] = proj_name_refs[0];
  proj_names[1] = proj_name_refs[1];

  sort = z3::to_sort(ctx, Z3_mk_tuple_sort(ctx, tuple_name, 2, proj_names,
                                       proj_types, &mk_tuple_decl, proj_decls));
  return;
}

void
z3_convt::convert_struct_union_type(const std::vector<type2tc> &members,
                                    const std::vector<irep_idt> &member_names,
                                    const irep_idt &struct_name, bool uni,
                                    void *_bv)
{
  z3::symbol mk_tuple_name, *proj_names;
  z3::sort *proj_types;
  z3::sort &sort = cast_to_z3_sort(_bv);
  Z3_func_decl mk_tuple_decl, *proj_decls;
  std::string name;
  u_int num_elems;

  num_elems = members.size();
  if (uni)
    num_elems++;

  proj_names = new z3::symbol[num_elems];
  proj_types = new z3::sort[num_elems];
  proj_decls = new Z3_func_decl[num_elems];

  name = ((uni) ? "union" : "struct" );
  name += "_type_" + struct_name.as_string();
  mk_tuple_name = z3::symbol(ctx, name.c_str());

  if (!members.size()) {
    sort = z3::to_sort(ctx, Z3_mk_tuple_sort(ctx, mk_tuple_name, 0, NULL, NULL, &mk_tuple_decl, NULL));
    return;
  }

  u_int i = 0;
  std::vector<irep_idt>::const_iterator mname = member_names.begin();
  for (std::vector<type2tc>::const_iterator it = members.begin();
       it != members.end(); it++, mname++, i++)
  {
    proj_names[i] = z3::symbol(ctx, mname->as_string().c_str());
    convert_type(*it, proj_types[i]);
  }

  if (uni) {
    // ID field records last value written to union
    proj_names[num_elems - 1] = z3::symbol(ctx, "id");
    // XXXjmorse - must this field really become a bitfield, ever? It's internal
    // tracking data, not program data.
    proj_types[num_elems - 1] = ctx.esbmc_int_sort();
  }

  // Unpack pointers from Z3++ objects.
  Z3_symbol *unpacked_symbols = new Z3_symbol[num_elems];
  Z3_sort *unpacked_sorts = new Z3_sort[num_elems];
  for (i = 0; i < num_elems; i++) {
    unpacked_symbols[i] = proj_names[i];
    unpacked_sorts[i] = proj_types[i];
  }

  sort = z3::to_sort(ctx, Z3_mk_tuple_sort(ctx, mk_tuple_name, num_elems,
                           unpacked_symbols, unpacked_sorts, &mk_tuple_decl,
                           proj_decls));

  delete[] unpacked_symbols;
  delete[] unpacked_sorts;
  delete[] proj_names;
  delete[] proj_types;
  delete[] proj_decls;

  return;
}

void
z3_convt::convert_smt_type(const struct_type2t &type, void *_bv)
{

  convert_struct_union_type(type.members, type.member_names, type.name,
                            false, _bv);
  return;
}

void
z3_convt::convert_smt_type(const union_type2t &type, void *_bv)
{

  convert_struct_union_type(type.members, type.member_names, type.name,
                            true, _bv);
  return;
}

void
z3_convt::convert_smt_type(const fixedbv_type2t &type, void *_bv)
{
  z3::sort &sort = cast_to_z3_sort(_bv);

  unsigned int width = type.get_width();

  if (int_encoding)
    sort = ctx.real_sort();
  else
    sort = ctx.bv_sort(width);

  return;
}

void
z3_convt::setup_pointer_sort(void)
{
  z3::symbol proj_names[2], mk_tuple_name;
  z3::sort proj_type;
  Z3_symbol proj_names_ref[2];
  Z3_sort sort_arr[2];
  Z3_func_decl mk_tuple_decl, proj_decls[2];

  proj_type = ctx.esbmc_int_sort();
  sort_arr[0] = sort_arr[1] = proj_type;

  mk_tuple_name = z3::symbol(ctx, "pointer_tuple");
  proj_names[0] = z3::symbol(ctx, "object");
  proj_names[1] = z3::symbol(ctx, "index");
  proj_names_ref[0] = proj_names[0];
  proj_names_ref[1] = proj_names[1];

  z3::sort s = z3::to_sort(ctx,
              Z3_mk_tuple_sort(ctx, mk_tuple_name, 2, proj_names_ref, sort_arr,
                               &mk_tuple_decl, proj_decls));

  pointer_sort = z3::to_sort(ctx, s);
  Z3_func_decl decl = Z3_get_tuple_sort_mk_decl(ctx, s);
  pointer_decl = z3::func_decl(ctx, decl);
  return;
}

void
z3_convt::convert_smt_expr(const symbol2t &sym, void *_bv)
{
  z3::expr &output = cast_to_z3(_bv);

  // References to unsigned int identifiers need to be assumed to be > 0,
  // otherwise the solver is free to assign negative nums to it.
  if (is_unsignedbv_type(sym.type) && int_encoding) {
    output = ctx.constant((sym.get_symbol_name().c_str()), ctx.int_sort());
    z3::expr formula = mk_ge(output, ctx.int_val(0), true);
    assert_formula(formula);
    return;
  }

  z3::sort sort;
  convert_type(sym.type, sort);
  output = ctx.constant(sym.get_symbol_name().c_str(), sort);
}

void
z3_convt::convert_smt_expr(const constant_int2t &sym, void *_bv)
{
  z3::expr &output = cast_to_z3(_bv);

  unsigned int bitwidth = sym.type->get_width();

  if (is_unsignedbv_type(sym.type)) {
    output = ctx.esbmc_int_val(sym.as_ulong(), bitwidth);
  } else {
    assert(is_signedbv_type(sym.type));
    output = ctx.esbmc_int_val(sym.as_long(), bitwidth);
  }

  return;
}

void
z3_convt::convert_smt_expr(const constant_fixedbv2t &sym, void *_bv)
{
  z3::expr &output = cast_to_z3(_bv);

  unsigned int bitwidth = sym.type->get_width();

  assert(is_fixedbv_type(sym.type));

  std::string theval = sym.value.to_expr().value().as_string();

  if (int_encoding) {
    std::string result = fixed_point(theval, bitwidth);
    output = ctx.real_val(result.c_str());
  } else {
    z3::expr magnitude, fraction;
    std::string m, f, c;
    m = extract_magnitude(theval, bitwidth);
    f = extract_fraction(theval, bitwidth);
    magnitude = ctx.esbmc_int_val(m.c_str(), bitwidth / 2);
    fraction = ctx.esbmc_int_val(f.c_str(), bitwidth / 2);
    output = z3::to_expr(ctx, Z3_mk_concat(z3_ctx, magnitude, fraction));
  }

  return;
}

void
z3_convt::convert_smt_expr(const constant_bool2t &b, void *_bv)
{
  z3::expr &output = cast_to_z3(_bv);

  output = ctx.bool_val(b.constant_value);
}

void
z3_convt::convert_struct_union(const std::vector<expr2tc> &members,
                               const std::vector<type2tc> &member_types,
                               const type2tc &type, bool is_union, void *_bv)
{
  z3::expr &output = cast_to_z3(_bv);

  // Converts a static struct/union - IE, one that hasn't had any "with"
  // operations applied to it, perhaps due to initialization or constant
  // propagation.
  u_int i = 0;

  z3::sort sort;
  convert_type(type, sort);

  unsigned size = member_types.size();
  if (is_union)
    size++;

  z3::expr *args = new z3::expr[size];

  unsigned int numoperands = members.size();
  // Populate tuple with members of that struct/union
  forall_types(it, member_types) {
    if (i < numoperands) {
      convert_bv(members[i], args[i]);
    } else {
      // Turns out that unions don't necessarily initialize all members.
      // If no initialization give, use free (fresh) variable.
      z3::sort s;
      convert_type(*it, s);
      args[i] = ctx.fresh_const(NULL, s);
    }

    i++;
  }

  // Update unions "last-set" member to be the last field
  if (is_union)
    args[size-1] = ctx.esbmc_int_val(i);

  // Create tuple itself, return to caller. This is a lump of data, we don't
  // need to bind it to a name or symbol.
  Z3_func_decl decl = Z3_get_tuple_sort_mk_decl(ctx, sort);
  z3::func_decl d(ctx, decl);
  output = d.make_tuple_from_array(size, args);
  delete[] args;
}

void
z3_convt::convert_smt_expr(const constant_struct2t &data, void *_bv)
{
  const struct_type2t &ref =
    dynamic_cast<const struct_type2t&>(*data.type.get());
  convert_struct_union(data.datatype_members, ref.members, data.type,
                       false, _bv);
}

void
z3_convt::convert_smt_expr(const constant_union2t &data, void *_bv)
{
  const union_type2t &ref = dynamic_cast<const union_type2t&>(*data.type.get());
  convert_struct_union(data.datatype_members, ref.members, data.type,
                       true, _bv);
}

void
z3_convt::convert_smt_expr(const constant_array2t &array, void *_bv)
{
  z3::expr &output = cast_to_z3(_bv);

  u_int i = 0;
  z3::sort z3_array_type;
  z3::expr int_cte, val_cte;
  z3::sort elem_type;

  const array_type2t &arr_type = to_array_type(array.type);
  convert_type(arr_type.subtype, elem_type);
  z3_array_type = ctx.array_sort(ctx.esbmc_int_sort(), elem_type);

  output = ctx.fresh_const(NULL, z3_array_type);

  i = 0;
  forall_exprs(it, array.datatype_members) {
    int_cte = ctx.esbmc_int_val(i);

    convert_bv(*it, val_cte);

    output = z3::store(output, int_cte, val_cte);
    ++i;
  }
}

void
z3_convt::convert_smt_expr(const constant_array_of2t &array, void *_bv)
{
  z3::expr value, index;
  z3::sort array_type;
  std::string tmp, identifier;
  int64_t size;
  u_int j;
  z3::expr &output = cast_to_z3(_bv);

  const array_type2t &arr = to_array_type(array.type);

  convert_type(array.type, array_type);

  if (arr.size_is_infinite) {
    // Don't attempt to do anything with this. The user is on their own.
    output = ctx.fresh_const(NULL, array_type);
    return;
  }

  assert(is_constant_int2t(arr.array_size) &&
         "array_of sizes should be constant");

  const constant_int2t &sz = to_constant_int2t(arr.array_size);
  size = sz.as_long();

  convert_bv(array.initializer, value);

  if (is_bool_type(arr.subtype)) {
    value = ctx.bool_val(false);
  }

  output = ctx.fresh_const(NULL, array_type);

  //update array
  for (j = 0; j < size; j++)
  {
    index = ctx.esbmc_int_val(j);
    output = z3::store(output, index, value);
  }
}

void
z3_convt::convert_smt_expr(const constant_string2t &str, void *_bv)
{
  z3::expr &output = cast_to_z3(_bv);

  // Convert to array; convert array.
  expr2tc newarray = str.to_array();
  convert_bv(newarray, output);
  return;
}

void
z3_convt::convert_smt_expr(const if2t &ifirep, void *_bv)
{
  z3::expr operand0, operand1, operand2;
  z3::expr &output = cast_to_z3(_bv);

  convert_bv(ifirep.cond, operand0);
  convert_bv(ifirep.true_value, operand1);
  convert_bv(ifirep.false_value, operand2);

  output = z3::ite(operand0, operand1, operand2);
  return;
}

void
z3_convt::convert_smt_expr(const equality2t &equality, void *_bv)
{
  z3::expr &output = cast_to_z3(_bv);

  z3::expr side1, side2;

  convert_bv(equality.side_1, side1);
  convert_bv(equality.side_2, side2);

  output = side1 == side2;
}

void
z3_convt::convert_smt_expr(const notequal2t &notequal, void *_bv)
{
  z3::expr &output = cast_to_z3(_bv);

  z3::expr side1, side2;

  convert_bv(notequal.side_1, side1);
  convert_bv(notequal.side_2, side2);

  output = side1 != side2;
}

void
z3_convt::convert_ptr_cmp(const expr2tc &side1, const expr2tc &side2,
                          ast_convert_calltype_new convert, z3::expr &output)
{
  // Special handling for pointer comparisons (both ops are pointers; otherwise
  // it's obviously broken). First perform a test as to whether or not the
  // pointer locations are greater or lower; and only involve the ptr offset
  // if the ptr objs are the same.
  type2tc int_type = get_uint_type(config.ansi_c.int_width);

  pointer_object2tc ptr_obj1(int_type, side1);
  pointer_offset2tc ptr_offs1(int_type, side1);
  pointer_object2tc ptr_obj2(int_type, side2);
  pointer_offset2tc ptr_offs2(int_type, side2);

  // Don't ask
  std::vector<type2tc> members;
  std::vector<irep_idt> names;
  members.push_back(int_type);
  members.push_back(int_type);
  names.push_back(irep_idt("start"));
  names.push_back(irep_idt("end"));
  type2tc strct(new struct_type2t(members, names,
                irep_idt("addr_space_tuple")));
  type2tc addrspace_type(new array_type2t(strct, expr2tc((expr2t*)NULL), true));

  symbol2tc addrspacesym(addrspace_type, get_cur_addrspace_ident());
  index2tc obj1_data(strct, addrspacesym, ptr_obj1);
  index2tc obj2_data(strct, addrspacesym, ptr_obj2);

  member2tc obj1_start(int_type, obj1_data, irep_idt("start"));
  member2tc obj2_start(int_type, obj2_data, irep_idt("start"));

  z3::expr obj1_start_z3, obj2_start_z3, obj1_offs_z3, obj2_offs_z3;
  convert_bv(obj1_start, obj1_start_z3);
  convert_bv(obj2_start, obj2_start_z3);
  convert_bv(ptr_offs1, obj1_offs_z3);
  convert_bv(ptr_offs2, obj2_offs_z3);


  z3::expr obj_start_rel = convert(obj1_start_z3, obj2_start_z3, true);
  z3::expr obj_offs_rel = convert(obj1_offs_z3, obj2_offs_z3, true);

  equality2tc is_same_obj_expr(ptr_obj1, ptr_obj2);
  z3::expr is_same_obj;
  convert_bv(is_same_obj_expr, is_same_obj);

  output = ite(is_same_obj, obj_offs_rel, obj_start_rel);
}

void
z3_convt::convert_rel(const expr2tc &side1, const expr2tc &side2,
                      ast_convert_calltype_new convert, void *_bv)
{
  z3::expr &output = cast_to_z3(_bv);

  // 6.3.8 defines relation operators on pointers to be comparisons on their
  // bit representation, with pointers to array/struct/union fields comparing
  // as you might expect.
  if (is_pointer_type(side1) && is_pointer_type(side2)) {
    convert_ptr_cmp(side1, side2, convert, output);
    return;
  }

  z3::expr args[2];

  convert_bv(side1, args[0]);
  convert_bv(side2, args[1]);

  // Of course, if the user has elected to compare a pointer with an integer
  // or something, go the slow way.
  if (is_pointer_type(side1)) {
    typecast2tc cast(uint_type2(), side1);
    convert_bv(cast, args[0]);
  }

  if (is_pointer_type(side2)) {
    typecast2tc cast(uint_type2(), side2);
    convert_bv(cast, args[1]);
  }

  bool is_unsigned = is_unsignedbv_type(side1) || is_pointer_type(side1);
  output = convert(args[0], args[1], is_unsigned);
}

void
z3_convt::convert_smt_expr(const lessthan2t &lessthan, void *_bv)
{
  convert_rel(lessthan.side_1, lessthan.side_2, &z3::mk_lt, _bv);
}

void
z3_convt::convert_smt_expr(const greaterthan2t &greaterthan, void *_bv)
{
  convert_rel(greaterthan.side_1, greaterthan.side_2, &z3::mk_gt, _bv);
}

void
z3_convt::convert_smt_expr(const lessthanequal2t &le, void *_bv)
{
  convert_rel(le.side_1, le.side_2, &z3::mk_le, _bv);
}

void
z3_convt::convert_smt_expr(const greaterthanequal2t &ge, void *_bv)
{
  convert_rel(ge.side_1, ge.side_2, &z3::mk_ge, _bv);
}

void
z3_convt::convert_smt_expr(const not2t &notval, void *_bv)
{
  z3::expr &output = cast_to_z3(_bv);
  z3::expr z3val;

  convert_bv(notval.value, z3val);
  output = !z3val;
}

void
z3_convt::convert_logic_2ops(const expr2tc &side1, const expr2tc &side2,
                      ast_logic_convert convert, void *_bv)
{
  z3::expr &output = cast_to_z3(_bv);

  z3::expr args[2];

  convert_bv(side1, args[0]);
  convert_bv(side2, args[1]);

  output = convert(args[0], args[1]);
}

void
z3_convt::convert_smt_expr(const and2t &andval, void *_bv)
{
  convert_logic_2ops(andval.side_1, andval.side_2, &z3::mk_and, _bv);
}

void
z3_convt::convert_smt_expr(const or2t &orval, void *_bv)
{
  convert_logic_2ops(orval.side_1, orval.side_2, &z3::mk_or, _bv);
}

void
z3_convt::convert_smt_expr(const xor2t &xorval, void *_bv)
{
  convert_logic_2ops(xorval.side_1, xorval.side_2, &z3::mk_xor, _bv);
}

void
z3_convt::convert_smt_expr(const implies2t &implies, void *_bv)
{
  expr2tc side1 = implies.side_1;
  if (!is_bool_type(side1))
    side1 = typecast2tc(get_bool_type(), side1);

  expr2tc side2 = implies.side_2;
  if (!is_bool_type(side2))
    side2 = typecast2tc(get_bool_type(), side2);


  convert_logic_2ops(side1, side2, &z3::mk_implies, _bv);
}

void
z3_convt::convert_binop(const expr2tc &side1, const expr2tc &side2,
                        const type2tc &type, ast_logic_convert convert,
                        void *_bv)
{
  z3::expr &output = cast_to_z3(_bv);

  z3::expr args[2];

  convert_bv(side1, args[0]);
  convert_bv(side2, args[1]);

  // XXXjmorse - int2bv trainwreck.
  if (int_encoding) {
    unsigned int width = side1->type->get_width();
    args[0] = z3::to_expr(ctx, Z3_mk_int2bv(z3_ctx, width, args[0]));
    width = side1->type->get_width();
    args[1] = z3::to_expr(ctx, Z3_mk_int2bv(z3_ctx, width, args[1]));
  }

  output = convert(args[0], args[1]);

  if (int_encoding) {
    if (is_signedbv_type(type)) {
      output = z3::to_expr(ctx, Z3_mk_bv2int(z3_ctx, output, true));
    } else {
      assert(is_unsignedbv_type(type));
      output = z3::to_expr(ctx, Z3_mk_bv2int(z3_ctx, output, false));
    }
  }
}

void
z3_convt::convert_smt_expr(const bitand2t &bitval, void *_bv)
{
  convert_binop(bitval.side_1, bitval.side_2, bitval.type, &z3::mk_bvand, _bv);
}

void
z3_convt::convert_smt_expr(const bitor2t &bitval, void *_bv)
{
  convert_binop(bitval.side_1, bitval.side_2, bitval.type, &z3::mk_bvor, _bv);
}

void
z3_convt::convert_smt_expr(const bitxor2t &bitval, void *_bv)
{
  convert_binop(bitval.side_1, bitval.side_2, bitval.type, &z3::mk_bvxor, _bv);
}

void
z3_convt::convert_smt_expr(const bitnand2t &bitval, void *_bv)
{
  convert_binop(bitval.side_1, bitval.side_2, bitval.type, &z3::mk_bvnand, _bv);
}

void
z3_convt::convert_smt_expr(const bitnor2t &bitval, void *_bv)
{
  convert_binop(bitval.side_1, bitval.side_2, bitval.type, &z3::mk_bvnor, _bv);
}

void
z3_convt::convert_smt_expr(const bitnxor2t &bitval, void *_bv)
{
  convert_binop(bitval.side_1, bitval.side_2, bitval.type, &z3::mk_bvxnor, _bv);
}

void
z3_convt::convert_smt_expr(const bitnot2t &bitval, void *_bv)
{
  z3::expr arg;
  z3::expr &output = cast_to_z3(_bv);
  convert_bv(bitval.value, arg);
  output = ~arg;
}

void
z3_convt::convert_smt_expr(const lshr2t &bitval, void *_bv)
{
  convert_shift(bitval, bitval.side_1, bitval.side_2, Z3_mk_bvlshr, _bv);
}

void
z3_convt::convert_smt_expr(const neg2t &neg, void *_bv)
{
  z3::expr &output = cast_to_z3(_bv);

  z3::expr arg;

  convert_bv(neg.value, arg);

  output = -arg;
}

void
z3_convt::convert_smt_expr(const abs2t &abs, void *_bv)
{
  type2tc sign;
  expr2tc zero;
  z3::expr &output = cast_to_z3(_bv);

  if (is_fixedbv_type(abs.type)) {
    sign = abs.type;
    fixedbvt bv; // Defaults to zero.
    bv.spec = fixedbv_spect(64, 32);
    exprt face = bv.to_expr();
    zero = constant_fixedbv2tc(sign, bv);
  } else {
    assert(is_bv_type(abs.type));
    sign = type2tc(new signedbv_type2t(config.ansi_c.int_width));
    zero = zero_uint;
  }

  neg2tc neg(sign, abs.value);
  lessthan2tc is_negative(abs.value, zero);
  if2tc result(sign, is_negative, neg, abs.value);
  convert_bv(result, output);
}

void
z3_convt::convert_arith2ops(const expr2tc &side1, const expr2tc &side2,
                            ast_logic_convert convert,
                            void *_bv)
{
  z3::expr &output = cast_to_z3(_bv);

  z3::expr args[2];

  if (is_pointer_type(side1) || is_pointer_type(side2)) {
    std::cerr << "Pointer arithmetic reached convert_arith2ops" << std::endl;
    abort();
  }

  convert_bv(side1, args[0]);
  convert_bv(side2, args[1]);

  output = convert(args[0], args[1]);
}

void
z3_convt::convert_smt_expr(const add2t &add, void *_bv)
{
  if (is_pointer_type(add.type) ||
      is_pointer_type(add.side_1) ||
      is_pointer_type(add.side_2))
    return convert_pointer_arith(add.expr_id, add.side_1, add.side_2,
                                 add.type, cast_to_z3(_bv));

  convert_arith2ops(add.side_1, add.side_2, &z3::mk_add, _bv);
}

void
z3_convt::convert_smt_expr(const sub2t &sub, void *_bv)
{
  z3::expr &output = cast_to_z3(_bv);

  if (is_pointer_type(sub.type) ||
      is_pointer_type(sub.side_1) ||
      is_pointer_type(sub.side_2))
    return convert_pointer_arith(sub.expr_id, sub.side_1, sub.side_2,
                                 sub.type, output);

  convert_arith2ops(sub.side_1, sub.side_2, &z3::mk_sub, _bv);
}

void
z3_convt::convert_smt_expr(const mul2t &mul, void *_bv)
{
  z3::expr &output = cast_to_z3(_bv);

  if (is_pointer_type(mul.side_1) ||
      is_pointer_type(mul.side_2)) {
    std::cerr << "Pointer arithmetic not valid in a multiply" << std::endl;
    abort();
  }

  z3::expr args[2];
  unsigned fraction_bits = 0;

  convert_bv(mul.side_1, args[0]);
  convert_bv(mul.side_2, args[1]);

  if (!is_fixedbv_type(mul.type) || int_encoding) {
    output = args[0] * args[1];
  } else {
    // fixedbv in bv mode. I've no idea if this actually works.
    const fixedbv_type2t &fbvt = to_fixedbv_type(mul.type);
    fraction_bits = fbvt.width - fbvt.integer_bits;
    args[0] = z3::to_expr(ctx, Z3_mk_sign_ext(z3_ctx, fraction_bits, args[0]));
    args[1] = z3::to_expr(ctx, Z3_mk_sign_ext(z3_ctx, fraction_bits, args[1]));
    output = args[0] * args[1];
    output = z3::to_expr(ctx, Z3_mk_extract(z3_ctx,
                                             fbvt.width + fraction_bits - 1,
                                             fraction_bits, output));
  }
}

void
z3_convt::convert_smt_expr(const div2t &div, void *_bv)
{
  z3::expr &output = cast_to_z3(_bv);

  assert(!is_pointer_type(div.type) &&
         !is_pointer_type(div.side_1) &&
         !is_pointer_type(div.side_2) &&
         "Can't divide pointers");

  z3::expr op0, op1;

  convert_bv(div.side_1, op0);
  convert_bv(div.side_2, op1);

  if (!is_fixedbv_type(div.type) || int_encoding) {
    bool is_unsigned = is_unsignedbv_type(div.side_1) ||
                       is_unsignedbv_type(div.side_2);
    output = mk_div(op0, op1, is_unsigned);
  } else {
    // Not the foggiest. Copied from convert_div
    assert(is_fixedbv_type(div.type));
    const fixedbv_type2t &fbvt = to_fixedbv_type(div.type);

    unsigned fraction_bits = fbvt.width - fbvt.integer_bits;

    z3::expr zero = ctx.esbmc_int_val(0, fraction_bits);
    z3::expr cat = z3::to_expr(ctx, Z3_mk_concat(z3_ctx, op0, zero));
    z3::expr sext = z3::to_expr(ctx, Z3_mk_sign_ext(z3_ctx, fraction_bits,
                                op1));
    z3::expr div = mk_div(cat, sext, false);
    output = z3::to_expr(ctx, Z3_mk_extract(z3_ctx, fbvt.width - 1, 0, div));
  }
}

void
z3_convt::convert_smt_expr(const modulus2t &mod, void *_bv)
{
  z3::expr &output = cast_to_z3(_bv);

  assert(!is_pointer_type(mod.type) &&
         !is_pointer_type(mod.side_1) &&
         !is_pointer_type(mod.side_2) &&
         "Can't modulus pointers");

  z3::expr op0, op1;

  convert_bv(mod.side_1, op0);
  convert_bv(mod.side_2, op1);

  assert(is_bv_type(mod.type) && "Can only modulus integers");

  if (int_encoding) {
    output = z3::to_expr(ctx, Z3_mk_mod(z3_ctx, op0, op0));
  } else   {
    if (is_signedbv_type(mod.type)) {
      output = z3::to_expr(ctx, Z3_mk_bvsrem(z3_ctx, op0, op1));
    } else if (is_unsignedbv_type(mod.type)) {
      output = z3::to_expr(ctx, Z3_mk_bvurem(z3_ctx, op0, op1));
    }
  }
}

void
z3_convt::convert_shift(const expr2t &shift, const expr2tc &part1,
                        const expr2tc &part2, ast_convert_calltype convert,
                        void *_bv)
{
  z3::expr &output = cast_to_z3(_bv);

  z3::expr op0, op1;
  unsigned width_expr, width_op0, width_op1;

  // XXX jmorse - this should feature real integer promotion, and spit out
  // lshr if not in BV mode.

  convert_bv(part1, op0);
  convert_bv(part2, op1);

  width_expr = shift.type->get_width();
  width_op0 = part1->type->get_width();
  width_op1 = part2->type->get_width();

  if (int_encoding) {
    op0 = z3::to_expr(ctx, Z3_mk_int2bv(z3_ctx, width_op0, op0));
    op1 = z3::to_expr(ctx, Z3_mk_int2bv(z3_ctx, width_op1, op1));
  }

  if (width_op0 > width_expr)
    op0 = z3::to_expr(ctx, Z3_mk_extract(z3_ctx, (width_expr - 1), 0, op0));
  if (width_op1 > width_expr)
    op1 = z3::to_expr(ctx, Z3_mk_extract(z3_ctx, (width_expr - 1), 0, op1));

  if (width_op0 > width_op1) {
    if (is_unsignedbv_type(part1))
      op1 = z3::to_expr(ctx, Z3_mk_zero_ext(z3_ctx, (width_op0 - width_op1), op1));
    else
      op1 = z3::to_expr(ctx, Z3_mk_sign_ext(z3_ctx, (width_op0 - width_op1), op1));
  }

  output = z3::to_expr(ctx, convert(z3_ctx, op0, op1));

  if (int_encoding) {
    if (is_signedbv_type(shift.type)) {
      output = z3::to_expr(ctx, Z3_mk_bv2int(z3_ctx, output, true));
    } else {
      assert(is_unsignedbv_type(shift.type));
      output = z3::to_expr(ctx, Z3_mk_bv2int(z3_ctx, output, false));
    }
  }
}

void
z3_convt::convert_smt_expr(const shl2t &shl, void *_bv)
{
  convert_shift(shl, shl.side_1, shl.side_2, Z3_mk_bvshl, _bv);
}

void
z3_convt::convert_smt_expr(const ashr2t &ashr, void *_bv)
{
  convert_shift(ashr, ashr.side_1, ashr.side_2, Z3_mk_bvashr, _bv);
}

void
z3_convt::convert_smt_expr(const same_object2t &same, void *_bv)
{
  z3::expr &output = cast_to_z3(_bv);

  z3::expr pointer[2], objs[2];

  assert(is_pointer_type(same.side_1));
  assert(is_pointer_type(same.side_2));

  convert_bv(same.side_1, pointer[0]);
  convert_bv(same.side_2, pointer[1]);

  objs[0] = mk_tuple_select(pointer[0], 0);
  objs[1] = mk_tuple_select(pointer[1], 0);
  output = objs[0] == objs[1];
}

void
z3_convt::convert_smt_expr(const pointer_offset2t &offs, void *_bv)
{
  z3::expr &output = cast_to_z3(_bv);
  z3::expr pointer;

  // See pointer_object2t conversion:
  const expr2tc *ptr = &offs.ptr_obj;
  while (is_typecast2t(*ptr) && !is_pointer_type((*ptr)))
    ptr = &to_typecast2t(*ptr).from;

  convert_bv(*ptr, pointer);

  output = mk_tuple_select(pointer, 1); //select pointer offset
}

void
z3_convt::convert_smt_expr(const pointer_object2t &obj, void *_bv)
{
  z3::expr &output = cast_to_z3(_bv);
  z3::expr pointer;

  // Nix any typecasts; because some operations are generated by malloc
  // assignments, they're given the type of whatever the pointer return type
  // is supposed to be. Which may very well be casted to an integer, which
  // would make the tuple select we're about to make explode.

  const expr2tc *ptr = &obj.ptr_obj;
  while (is_typecast2t(*ptr) && !is_pointer_type((*ptr)))
    ptr = &to_typecast2t(*ptr).from;

  convert_bv(*ptr, pointer);

  output = mk_tuple_select(pointer, 0); //select pointer offset
}

void
z3_convt::convert_smt_expr(const address_of2t &obj, void *_bv)
{
  z3::expr &output = cast_to_z3(_bv);

  std::string symbol_name, out;

  if (is_index2t(obj.ptr_obj)) {
    const index2t &idx = to_index2t(obj.ptr_obj);

    if (!is_string_type(idx.source_value)) {
      const array_type2t &arr = to_array_type(idx.source_value->type);

      // Pick pointer-to array subtype; need to make pointer arith work.
      address_of2tc addrof(arr.subtype, idx.source_value);
      add2tc plus(addrof->type, addrof, idx.index);
      convert_bv(plus, output);
    } else {
      // Strings; convert with slightly different types.
      type2tc stringtype(new unsignedbv_type2t(8));
      address_of2tc addrof(stringtype, idx.source_value);
      add2tc plus(addrof->type, addrof, idx.index);
      convert_bv(plus, output);
    }
  } else if (is_member2t(obj.ptr_obj)) {
    const member2t &memb = to_member2t(obj.ptr_obj);

    long int offs;
    if (is_struct_type(memb.source_value)) {
      const struct_type2t &type = to_struct_type(memb.source_value->type);
      offs = member_offset(type, memb.member).to_long();
    } else {
      offs = 0; // Offset is always zero for unions.
    }

    address_of2tc addr(type2tc(new pointer_type2t(memb.source_value->type)),
                       memb.source_value);

    convert_bv(addr, output);

    // Update pointer offset to offset to that field.
    z3::expr num = ctx.esbmc_int_val(offs);
    output = mk_tuple_update(output, 1, num);
  } else if (is_symbol2t(obj.ptr_obj)) {
// XXXjmorse             obj.ptr_obj->expr_id == expr2t::code_id) {

    const symbol2t &symbol = to_symbol2t(obj.ptr_obj);
    convert_identifier_pointer(obj.ptr_obj, symbol.get_symbol_name(), output);
  } else if (is_constant_string2t(obj.ptr_obj)) {
    // XXXjmorse - we should avoid encoding invalid characters in the symbol,
    // but this works for now.
    const constant_string2t &str = to_constant_string2t(obj.ptr_obj);
    std::string identifier =
      "address_of_str_const(" + str.value.as_string() + ")";

    // Create a symbol for this address -- there's no need to worry about the
    // fact that this is essentially a global and not renamed, because in any
    // real binary strings will be collated into some static location in the
    // .data segment.
    symbol2tc sym(obj.ptr_obj->type, identifier);
    convert_identifier_pointer(sym, identifier, output);
  } else if (is_if2t(obj.ptr_obj)) {
    // We can't nondeterministically take the address of something; So instead
    // rewrite this to be if (cond) ? &a : &b;.

    const if2t &ifval = to_if2t(obj.ptr_obj);

    address_of2tc addrof1(obj.type, ifval.true_value);
    address_of2tc addrof2(obj.type, ifval.false_value);
    if2tc newif(obj.type, ifval.cond, addrof1, addrof2);
    convert_bv(newif, output);
  } else if (is_typecast2t(obj.ptr_obj)) {
    // Take the address of whatevers being casted. Either way, they all end up
    // being of a pointer_tuple type, so this should be fine.
    address_of2tc tmp(type2tc(), to_typecast2t(obj.ptr_obj).from);
    tmp.get()->type = obj.type;
    convert_bv(tmp, output);
  } else {
    throw new conv_error("Unrecognized address_of operand");
  }
}

void
z3_convt::convert_smt_expr(const byte_extract2t &data, void *_bv)
{
  z3::expr &output = cast_to_z3(_bv);

  if (!is_constant_int2t(data.source_offset)) {
    assert(!is_structure_type(data.source_value) &&
           !is_array_type(data.source_value) && "Composite typed argument to "
           "byte extract");

    expr2tc source = data.source_value;
    unsigned int src_width = source->type->get_width();
    if (!is_bv_type(source)) {
      source = typecast2tc(get_uint_type(src_width), source);
    }

    // The approach: the argument is now a bitvector. Just shift it the
    // appropriate amount, according to the source offset, and select out the
    // bottom byte.
    expr2tc offs = data.source_offset;
    if (offs->type->get_width() != src_width)
      // Z3 requires these two arguments to be the same width
      offs = typecast2tc(source->type, data.source_offset);

    z3::expr src, o;
    convert_bv(source, src);
    convert_bv(offs, o);
    output = z3::to_expr(ctx, Z3_mk_bvlshr(ctx, src, o));
    output = z3::to_expr(ctx, Z3_mk_extract(z3_ctx, 7, 0, output));
    return;
  }

  const constant_int2t &intref = to_constant_int2t(data.source_offset);

  z3::expr source;

  convert_bv(data.source_value, source);

  unsigned width;
  try {
    width = data.source_value->type->get_width();
  } catch (array_type2t::dyn_sized_array_excp *p) {
    // Dynamically sized array. How to handle -- for now, assume that it's a
    // byte array, and select the relevant portions out.
    const array_type2t &arr_type = to_array_type(data.source_value->type);
    assert(is_scalar_type(arr_type.subtype) && "Can't cope with dynamic "
           "nonscalar arrays right now, sorry");
    //unsigned long result_sz = data.type->get_width() / 8;
    //unsigned long subtype_sz = arr_type.subtype->get_width() / 8;

    // XXX -- unaligned? Probably would mean illegal access anyway.
    // Actually no, we can extract a single byte from any sized array.

    expr2tc src_offs = data.source_offset;
    expr2tc expr = index2tc(arr_type.subtype, data.source_value, src_offs);

    // XXX -- actually, byte extract only supports extracting bytes at the
    // moment.

    if (!is_number_type(arr_type.subtype))
      expr = typecast2tc(get_uint8_type(), expr);

    convert_bv(expr, output);

#if 0
    unsigned long sofar = subtype_sz;
    while (sofar < result_sz) {
      src_offs = add2tc(src_offs->type, src_offs, one_uint);
      expr = index2tc(arr_type.subtype, data.source_value, src_offs);
      if (!is_number_type(arr_type.subtype))
        expr = typecast2tc(elem_bv_type, expr);

      z3::expr tmp;
      convert_bv(expr, tmp);

      if (data.big_endian) {
        output = z3::to_expr(ctx, Z3_mk_concat(z3_ctx, output, tmp));
      } else {
        output = z3::to_expr(ctx, Z3_mk_concat(z3_ctx, tmp, output));
      }

      sofar += subtype_sz;
    }
#endif

    return;
  }

  // XXXjmorse - looks like this only ever reads a single byte, not the desired
  // number of bytes to fill the type.

  uint64_t upper, lower;
  if (!data.big_endian) {
    upper = ((intref.constant_value.to_long() + 1) * 8) - 1; //((i+1)*w)-1;
    lower = intref.constant_value.to_long() * 8; //i*w;
  } else {
    uint64_t max = width - 1;
    upper = max - (intref.constant_value.to_long() * 8); //max-(i*w);
    lower = max - ((intref.constant_value.to_long() + 1) * 8 - 1); //max-((i+1)*w-1);
  }

  if (int_encoding) {
    if (is_fixedbv_type(data.source_value->type)) {
      if (is_bv_type(data.type)) {
        z3::expr tmp;
	source = z3::to_expr(ctx, Z3_mk_real2int(z3_ctx, source));
	tmp = z3::to_expr(ctx, Z3_mk_int2bv(z3_ctx, width, source));
	output = z3::to_expr(ctx, Z3_mk_extract(z3_ctx, upper, lower, tmp));
	if (is_signedbv_type(data.type))
	  output = z3::to_expr(ctx, Z3_mk_bv2int(z3_ctx, output, 1));
	else
	  output = z3::to_expr(ctx, Z3_mk_bv2int(z3_ctx, output, 0));
      } else {
	throw new conv_error("unsupported type for byte_extract");
      }
    } else if (is_bv_type(data.source_value->type)) {
      z3::expr tmp;
      tmp = z3::to_expr(ctx, Z3_mk_int2bv(z3_ctx, width, source));

      if (width >= upper)
	output = z3::to_expr(ctx, Z3_mk_extract(z3_ctx, upper, lower, tmp));
      else
	output = z3::to_expr(ctx, Z3_mk_extract(z3_ctx, upper - lower, 0, tmp));

      if (is_signedbv_type(data.source_value->type))
	output = z3::to_expr(ctx, Z3_mk_bv2int(z3_ctx, output, 1));
      else
	output = z3::to_expr(ctx, Z3_mk_bv2int(z3_ctx, output, 0));
    } else if (is_struct_type(data.source_value)) {
      const struct_union_data &data_ref =
        dynamic_cast<const struct_union_data &>(*data.source_value->type);

      if (data_ref.members.size() == 0) {
        // Quoting:
        //the expression does not contain any element,
        //so return only an empty struct
        output = source;
        return;
      }

#if 0
      // Partially converted thing for structs from master (during irep2),
      // don't bother continue converting because it always seems to throw.
      unsigned i = 0;
      z3::expr struct_elem[struct_type.members.size() + 1],
               struct_elem_inv[struct_type.members.size() + 1];

      forall_types(data_ref.members, it) {
        if (expr.op0().operands().size()==0) {
          //the expression does not contain any element,
          //so return only an empty struct
          convert_bv(expr.op0(), bv);
          return ;
        } else {
          throw new conv_error("size of the expression operands is unknown");
        }
        i++;
      }
#endif
      throw new conv_error("unsupported type for byte_extract");
    } else {
      throw new conv_error("unsupported type for byte_extract");
    }
  } else {
    if (is_struct_type(data.source_value)) {
      const struct_type2t &struct_type =to_struct_type(data.source_value->type);
      unsigned i = 0, num_elems = struct_type.members.size();
      std::vector<z3::expr> struct_elem, struct_elem_inv;
      struct_elem.resize(num_elems+1);
      struct_elem_inv.resize(num_elems+1);

      forall_types(it, struct_type.members) {
        struct_elem[i] = mk_tuple_select(source, i);
        i++;
      }

      for (unsigned k = 0; k < num_elems; k++)
        struct_elem_inv[(num_elems - 1) - k] = struct_elem[k];

      for (unsigned k = 0; k < num_elems; k++)
      {
        if (k == 1)
          struct_elem_inv[num_elems] = z3::to_expr(ctx, Z3_mk_concat(
            z3_ctx, struct_elem_inv[k - 1], struct_elem_inv[k]));
        else if (k > 1)
          struct_elem_inv[num_elems] = z3::to_expr(ctx, Z3_mk_concat(
            z3_ctx, struct_elem_inv[num_elems], struct_elem_inv[k]));
      }

      output = struct_elem_inv[num_elems];
    } else if (is_array_type(data.source_value) ||
               is_string_type(data.source_value)) {
      // lololol special case: two dimensional arrays. deliberately not n.
      if (is_array_type(data.source_value) &&
          is_array_type(to_array_type(data.source_value->type).subtype)) {
        // Double select.
        unsigned int byte_size = data.source_value->type->get_width() / 8;
        z3::expr index;
        convert_bv(data.source_offset, index);
        z3::expr byte_size_e = ctx.esbmc_int_val(byte_size);
        z3::expr divindex = mk_div(index, byte_size_e, true);
        output = select(source, divindex);
        z3::expr subindex = index - (divindex * byte_size_e); // wat
        output = select(output, subindex);
      } else {
        z3::expr idx;
        convert_bv(data.source_offset, idx);
        output = select(source, idx);
      }
    } else if (is_bv_type(data.source_value)) {
      output = source;
    } else if (is_fixedbv_type(data.source_value)) {
      if (width > data.type->get_width()) {
        output = z3::to_expr(ctx,
                  Z3_mk_extract(ctx, data.type->get_width()-1, 0, source));
      } else {
        output = z3::to_expr(ctx,
                  Z3_mk_extract(ctx, upper, lower, source));
      }
    } else {
      std::cerr << "Unrecognized type in operand to byte extract." << std::endl;
      data.dump();
      abort();
    }

    unsigned int sort_sz =Z3_get_bv_sort_size(ctx, Z3_get_sort(ctx, output));
    if (sort_sz <= upper) {
      // Extends past the end of this data item. Should be fixed in some other
      // dedicated feature branch, in the meantime stop Z3 from crashing
      z3::sort s = ctx.bv_sort(8);
      output = ctx.fresh_const(NULL, s);
    } else {
      output = z3::to_expr(ctx, Z3_mk_extract(z3_ctx, upper, lower, output));
    }
  }
}

void
z3_convt::convert_smt_expr(const byte_update2t &data, void *_bv)
{
  z3::expr &output = cast_to_z3(_bv);
<<<<<<< HEAD

  // op0 is the object to update
  // op1 is the byte number
  // op2 is the value to update with

  if (!is_constant_int2t(data.source_offset)) {
    if (is_pointer_type(data.type)) {
      // Just return a free pointer. Seriously, this is going to be faster,
      // easier, and probably accurate than anything else.
      z3::sort s;
      convert_type(data.type, s);
      output = ctx.fresh_const(NULL, s);
      return;
    }

    assert(!is_structure_type(data.source_value) &&
           !is_array_type(data.source_value) && "Composite typed argument to "
           "byte update");

    expr2tc source = data.source_value;
    unsigned int src_width = source->type->get_width();
    if (!is_bv_type(source))
      source = typecast2tc(get_uint_type(src_width), source);

    expr2tc offs = data.source_offset;
    if (offs->type->get_width() != src_width)
      offs = typecast2tc(get_uint_type(src_width), offs);

    expr2tc update = data.update_value;
    if (update->type->get_width() != src_width)
      update = typecast2tc(get_uint_type(src_width), update);

    // The approach: mask, shift and or. XXX, byte order?
    // Massively inefficient.
    z3::expr src, o, u;
    convert_bv(source, src);
    convert_bv(offs, o);
    convert_bv(update, u);

    o = o * ctx.bv_val(8, src_width);

    z3::expr effs = ctx.bv_val(0xFF, src_width);
    effs = z3::expr(ctx, Z3_mk_bvshl(ctx, effs, o));
    z3::expr noteffs = ~effs;
    src = src & effs;

=======

  // op0 is the object to update
  // op1 is the byte number
  // op2 is the value to update with

  if (!is_constant_int2t(data.source_offset)) {
    if (is_pointer_type(data.type)) {
      // Just return a free pointer. Seriously, this is going to be faster,
      // easier, and probably accurate than anything else.
      z3::sort s;
      convert_type(data.type, s);
      output = ctx.fresh_const(NULL, s);
      return;
    }

    assert(!is_structure_type(data.source_value) &&
           !is_array_type(data.source_value) && "Composite typed argument to "
           "byte update");

    expr2tc source = data.source_value;
    unsigned int src_width = source->type->get_width();
    if (!is_bv_type(source))
      source = typecast2tc(get_uint_type(src_width), source);

    expr2tc offs = data.source_offset;
    if (offs->type->get_width() != src_width)
      offs = typecast2tc(get_uint_type(src_width), offs);

    expr2tc update = data.update_value;
    if (update->type->get_width() != src_width)
      update = typecast2tc(get_uint_type(src_width), update);

    // The approach: mask, shift and or. XXX, byte order?
    // Massively inefficient.
    z3::expr src, o, u;
    convert_bv(source, src);
    convert_bv(offs, o);
    convert_bv(update, u);

    o = o * ctx.bv_val(8, src_width);

    z3::expr effs = ctx.bv_val(0xFF, src_width);
    effs = z3::expr(ctx, Z3_mk_bvshl(ctx, effs, o));
    z3::expr noteffs = ~effs;
    src = src & effs;

>>>>>>> d621469f
    u = z3::expr(ctx, Z3_mk_bvshl(ctx, u, o));
    src = src | u;

    output = src;
    return;
  }

  const constant_int2t &intref = to_constant_int2t(data.source_offset);

  z3::expr tuple, value;
  uint width_op0, width_op2;

  convert_bv(data.source_value, tuple);
  convert_bv(data.update_value, value);

  width_op2 = data.update_value->type->get_width();

  if (is_struct_type(data.source_value)) {
    const struct_type2t &struct_type = to_struct_type(data.source_value->type);
    bool has_field = false;

    // XXXjmorse, this isn't going to be the case if it's a with.

    forall_types(it, struct_type.members) {
      width_op0 = (*it)->get_width();

      if (((*it)->type_id == data.update_value->type->type_id) &&
          (width_op0 == width_op2))
	has_field = true;
    }

    if (has_field)
      output = mk_tuple_update(tuple, intref.constant_value.to_long(), value);
    else
      output = z3::to_expr(ctx, tuple);
  } else if (is_signedbv_type(data.source_value->type)) {
    if (int_encoding) {
      output = z3::to_expr(ctx, value);
      return;
    }

    width_op0 = data.source_value->type->get_width();

    if (width_op0 == 0)
      // XXXjmorse - can this ever happen now?
      throw new conv_error("failed to get width of byte_update operand");

    if (width_op0 > width_op2)
      output = z3::to_expr(ctx,
                        Z3_mk_sign_ext(z3_ctx, (width_op0 - width_op2), value));
    else
      throw new conv_error("1unsupported irep for convert_byte_update");
  } else if (is_unsignedbv_type(data.source_value->type)) {
    if (int_encoding) {
      output = z3::to_expr(ctx, value);
      return;
    }

    width_op0 = data.source_value->type->get_width();

    if (width_op0 == 0)
      // XXXjmorse - can this ever happen now?
      throw new conv_error("failed to get width of byte_update operand");

    if (width_op0 > width_op2)
      output = z3::to_expr(ctx,
                        Z3_mk_zero_ext(z3_ctx, (width_op0 - width_op2), value));
    else
      throw new conv_error("15unsupported irep for convert_byte_update");


  } else if (is_array_type(data.source_value)) {
    const array_type2t &arr_type = to_array_type(data.source_value->type);
    z3::expr index;
    convert_bv(data.source_offset, index);
    assert(is_bv_type(arr_type.subtype) && "Byte updating an array of "
           "non-bitvector types: you're going to have a bad time");
    if (arr_type.subtype->get_width() == 8) {
      // This is just a byte array.
      output = store(tuple, index, value);
    } else {
      // Update in some part of an element. Produce mask and or.
      // First, select out the relevant element.
      unsigned int byte_size = data.source_value->type->get_width() / 8;
      z3::expr byte_size_e = ctx.esbmc_int_val(byte_size);
      z3::expr divindex = mk_div(index, byte_size_e, true);
      output = select(tuple, divindex);
      z3::expr where = index - (divindex * byte_size_e); // wat

      z3::expr mask = ctx.esbmc_int_val(0xFF);
      z3::expr eight = ctx.esbmc_int_val(8);
      z3::expr shiftsz = where * eight;
      mask = z3::to_expr(ctx, Z3_mk_bvshl(ctx, mask, shiftsz));
      output = mk_bvand(output, mask);

      // Or in the given byte value.
      typecast2tc cast(get_uint_type(config.ansi_c.int_width),
                       data.update_value);
      z3::expr value;
      convert_bv(cast, value);
      value = z3::to_expr(ctx, Z3_mk_bvshl(ctx, value, shiftsz));
      output = mk_bvor(output, value);

      output = store(tuple, divindex, output);
    }
  } else if (is_fixedbv_type(data.source_value)) {
    width_op0 = data.source_value->type->get_width();
    if (width_op0 > width_op2) {
      output = z3::to_expr(ctx,
                        Z3_mk_sign_ext(z3_ctx, (width_op0 - width_op2), value));
    } else {
      throw new conv_error("2unsupported irep for convert_byte_update");
    }
  }
}

void
z3_convt::convert_smt_expr(const with2t &with, void *_bv)
{
  z3::expr &output = cast_to_z3(_bv);
  z3::expr operand0, operand1, operand2;
  z3::expr tuple, value;

  if (is_structure_type(with.type)) {
    unsigned int idx = 0;
    const struct_union_data &data_ref =
      dynamic_cast<const struct_union_data &>(*with.type);
    const std::vector<irep_idt> &names = data_ref.get_structure_member_names();

    convert_bv(with.source_value, tuple);
    convert_bv(with.update_value, value);
<<<<<<< HEAD

    const constant_string2t &str = to_constant_string2t(with.update_field);

    forall_names(it, names) {
      if (*it == str.value)
        break;
      idx++;
    }

    assert(idx != names.size() &&
           "Member name of with expr not found in struct/union type");

    output = mk_tuple_update(tuple, idx, value);

    // Update last-updated-field field if it's a union
    if (is_union_type(with.type)) {
      const union_type2t &unionref = to_union_type(with.type);
       unsigned int components_size = unionref.members.size();
       output = mk_tuple_update(output, components_size,
                                ctx.esbmc_int_val(idx));
    }
  } else if (is_array_type(with.type)) {

=======

    const constant_string2t &str = to_constant_string2t(with.update_field);

    forall_names(it, names) {
      if (*it == str.value)
        break;
      idx++;
    }

    assert(idx != names.size() &&
           "Member name of with expr not found in struct/union type");

    output = mk_tuple_update(tuple, idx, value);

    // Update last-updated-field field if it's a union
    if (is_union_type(with.type)) {
      const union_type2t &unionref = to_union_type(with.type);
       unsigned int components_size = unionref.members.size();
       output = mk_tuple_update(output, components_size,
                                ctx.esbmc_int_val(idx));
    }
  } else if (is_array_type(with.type)) {

>>>>>>> d621469f
    convert_bv(with.source_value, operand0);
    convert_bv(with.update_field, operand1);
    convert_bv(with.update_value, operand2);

    output = z3::to_expr(ctx, Z3_mk_store(z3_ctx, operand0, operand1, operand2));
  } else {
    throw new conv_error("with applied to non-struct/union/array obj");
  }
}

void
z3_convt::convert_smt_expr(const member2t &member, void *_bv)
{
  z3::expr &output = cast_to_z3(_bv);
  z3::expr struct_var;
  u_int j = 0;

  const struct_union_data &data_ref =
    dynamic_cast<const struct_union_data &>(*member.source_value->type);
  const std::vector<irep_idt> &member_names =
    data_ref.get_structure_member_names();

  forall_names(it, member_names) {
    if (*it == member.member.as_string())
      break;
    j++;
  }

  convert_bv(member.source_value, struct_var);

  if (is_union_type(member.source_value)) {
    union_varst::const_iterator cache_result;

    if (is_symbol2t(member.source_value)) {
      const symbol2t &sym = to_symbol2t(member.source_value);
      cache_result = union_vars.find(sym.get_symbol_name().c_str());
    } else {
      cache_result = union_vars.end();
    }

    if (cache_result != union_vars.end()) {
      const std::vector<type2tc> &members = data_ref.get_structure_members();

      const type2tc source_type = members[cache_result->idx];
      if (source_type == member.type) {
        // Type we're fetching from union matches expected type; just return it.
        output = mk_tuple_select(struct_var, cache_result->idx);
        return;
      }

      // Union field and expected type mismatch. Need to insert a cast.
      // Duplicate expr as we're changing it
      member2tc memb2(source_type, member.source_value, member.member);
      typecast2tc cast(member.type, memb2);
      convert_bv(cast, output);
      return;
    }
  }

  output = mk_tuple_select(struct_var, j);

#if 0
  // XXX jmorse - this turned up during merging some latest kinduction goo into
  // irep2, pre master merge. Not certain why it exists, appears to insert an
  // inverted cast from int to bool into certain members, when k-induction is
  // enabled.
  // Left here in case it turns out some tests are failing in the future.
  if (config.options.get_bool_option("k-induction"))
  {
    if (expr.type().is_bool() &&
        expr.op0().type().is_struct())
    {
      Z3_ast cond;
      unsigned width;
      const struct_typet &struct_type = to_struct_type(expr.op0().type());

      get_type_width(struct_type.components()[j].type(), width);

      if (struct_type.components()[j].type().id() == "signedbv")
        cond = Z3_mk_eq(z3_ctx, bv, convert_number(0, width, true));
      else if (struct_type.components()[j].type().id() == "unsignedbv")
        cond = Z3_mk_eq(z3_ctx, bv, convert_number(0, width, false));
      else if (struct_type.components()[j].type().id() == "bool")
        cond = Z3_mk_eq(z3_ctx, bv, Z3_mk_false(z3_ctx));
      else
      {
        std::cout << "we do not support `" << struct_type.components()[j].type().id() 
                  << "' in the state vector" << std::endl;
        assert(0);
      }

      bv = Z3_mk_ite(z3_ctx, cond, Z3_mk_false(z3_ctx), Z3_mk_true(z3_ctx));
#endif
}

void
z3_convt::convert_typecast_bool(const typecast2t &cast, z3::expr &output)
{

  if (is_bv_type(cast.from) || is_pointer_type(cast.from)) {
    output = output != ctx.esbmc_int_val(0);
  } else {
    throw new conv_error("Unimplemented bool typecast");
  }
}

void
z3_convt::convert_typecast_fixedbv_nonint(const typecast2t &cast,
                                          z3::expr &output)
{

  const fixedbv_type2t &fbvt = to_fixedbv_type(cast.type);
  unsigned to_fraction_bits = fbvt.width - fbvt.integer_bits;
  unsigned to_integer_bits = fbvt.integer_bits;

  if (is_pointer_type(cast.from)) {
    std::cerr << "Converting pointer to a float is unsupported" << std::endl;
    abort();
  }

  if (is_bv_type(cast.from)) {
    unsigned from_width = cast.from->type->get_width();

    if (from_width == to_integer_bits) {
      ; // No-op, already converted by higher caller
    } else if (from_width > to_integer_bits) {
      output = z3::to_expr(ctx, Z3_mk_extract(z3_ctx, (to_integer_bits-1),
                                              0, output));
    } else {
      assert(from_width < to_integer_bits);
      output = z3::to_expr(ctx, Z3_mk_sign_ext(z3_ctx, (to_integer_bits - from_width), output));
    }

    output = z3::to_expr(ctx, Z3_mk_concat(z3_ctx, output, ctx.esbmc_int_val(0, to_fraction_bits)));
  } else if (is_bool_type(cast.from)) {
    z3::expr zero, one;
    zero = ctx.esbmc_int_val(0, to_integer_bits);
    one = ctx.esbmc_int_val(1, to_integer_bits);
    output = z3::ite(output, one, zero);
    output = z3::to_expr(ctx, Z3_mk_concat(z3_ctx, output, ctx.esbmc_int_val(0, to_fraction_bits)));
  } else if (is_fixedbv_type(cast.from)) {
    // FIXME: conversion here for to_int_bits > from_int_bits is factually
    // broken, run 01_cbmc_Fixedbv8 with --no-simplify.
    z3::expr magnitude, fraction;

    const fixedbv_type2t &from_fbvt = to_fixedbv_type(cast.from->type);

    unsigned from_fraction_bits = from_fbvt.width - from_fbvt.integer_bits;
    unsigned from_integer_bits = from_fbvt.integer_bits;
    unsigned from_width = from_fbvt.width;

    if (to_integer_bits <= from_integer_bits) {
      magnitude = z3::to_expr(ctx,
        Z3_mk_extract(z3_ctx, (from_fraction_bits + to_integer_bits - 1),
                      from_fraction_bits, output));
    } else   {
      assert(to_integer_bits > from_integer_bits);

      z3::expr ext = z3::to_expr(ctx, Z3_mk_extract(z3_ctx, from_width - 1,
                                                     from_fraction_bits,
                                                     output));
      magnitude = z3::to_expr(ctx,
        Z3_mk_sign_ext(z3_ctx, (to_integer_bits - from_integer_bits), ext));
    }

    if (to_fraction_bits <= from_fraction_bits) {
      fraction = z3::to_expr(ctx,
        Z3_mk_extract(z3_ctx, (from_fraction_bits - 1),
                      from_fraction_bits - to_fraction_bits,
                      output));
    } else   {
      assert(to_fraction_bits > from_fraction_bits);

      // Zero extend at the /bottom/ of this bitvector. We're increasing
      // precision.
      z3::expr ext = z3::to_expr(ctx,
          Z3_mk_extract(z3_ctx, (from_fraction_bits - 1), 0, output));
      z3::expr zeros = ctx.bv_val(0, to_fraction_bits - from_fraction_bits);
      fraction = z3::to_expr(ctx, Z3_mk_concat(z3_ctx, ext, zeros));
    }
    output = z3::to_expr(ctx, Z3_mk_concat(z3_ctx, magnitude, fraction));
  } else {
    throw new conv_error("unexpected typecast to fixedbv");
  }

  return;
}

void
z3_convt::convert_typecast_to_ints(const typecast2t &cast, z3::expr &output)
{
  unsigned to_width = cast.type->get_width();

  if (is_signedbv_type(cast.from) ||
      is_fixedbv_type(cast.from)) {
    unsigned from_width = cast.from->type->get_width();

    if (from_width == to_width) {
      if (int_encoding && is_signedbv_type(cast.from) &&
               is_fixedbv_type(cast.type))
	output = z3::to_expr(ctx, Z3_mk_int2real(z3_ctx, output));
      else if (int_encoding && is_fixedbv_type(cast.from) &&
               is_signedbv_type(cast.type)) {
        if (!is_constant_fixedbv2t(cast.from)) {
          z3::expr op0, op1, is_less_than_one, is_integer;
          op0 = z3::to_expr(ctx, Z3_mk_real2int(z3_ctx, output));
          op1 = ctx.esbmc_int_val(1);
          is_integer = z3::to_expr(ctx, Z3_mk_is_int(z3_ctx, output));
          is_less_than_one = ite(mk_lt(op0, ctx.esbmc_int_val(-1), false),
                                 ctx.bool_val(true),
                                 ctx.bool_val(false));
          output = ite(is_integer, op0,
                                   ite(is_less_than_one, op0 + op1, op0));
        } else {
	  output = z3::to_expr(ctx, Z3_mk_real2int(z3_ctx, output));
        }
      } else if (is_fixedbv_type(cast.from) && is_signedbv_type(cast.type)) {
        // Non int-mode encoding.
        z3::expr i, f;
          i = z3::to_expr(ctx,
                      Z3_mk_extract(ctx, (to_width - 1), from_width/2, output));
          f = z3::to_expr(ctx,
                        Z3_mk_extract(z3_ctx, (to_width/2 - 1), 0, output));
          output = z3::ite(
               mk_ge(i, ctx.bv_val(0, to_width/2), false), // cond
               i, // true
               // false, another ite
               ite(((-f) == ctx.bv_val(0, to_width/2)), // cond
                 i, // true
                 (i + ctx.bv_val(1, to_width/2)) //false
              ));
          output = z3::to_expr(ctx, Z3_mk_sign_ext(ctx, (from_width/2),output));
        }
        else if (is_fixedbv_type(cast.from) && is_unsignedbv_type(cast.type)) {
          output = z3::to_expr(ctx,
                      Z3_mk_extract(ctx, (to_width-1), (from_width/2), output));
          output = z3::to_expr(ctx,
                      Z3_mk_zero_ext(ctx, (from_width/2), output));
        }
    } else if (from_width < to_width) {
      if (int_encoding &&
          ((is_fixedbv_type(cast.type) && is_signedbv_type(cast.from))))
	output = z3::to_expr(ctx, Z3_mk_int2real(z3_ctx, output));
      else if (int_encoding)
	; // output = output
      else
	output = z3::to_expr(ctx,
                       Z3_mk_sign_ext(z3_ctx, (to_width - from_width), output));
    } else if (from_width > to_width) {
      if (int_encoding &&
          ((is_signedbv_type(cast.from) && is_fixedbv_type(cast.type))))
	output = z3::to_expr(ctx, Z3_mk_int2real(z3_ctx, output));
      else if (int_encoding &&
               (is_fixedbv_type(cast.from) && is_signedbv_type(cast.type))) {
        // So pre-irep2, this checked whether the first operand of the cast
        // had any operands? A test that I don't understand.
        // Commenting this out leads to more tests (01_cbmc_Fixedbv22) passing.
#if 0
        if (!is_constant_fixedbv2t(cast.from)) {
          output = z3::to_expr(ctx, Z3_mk_real2int(z3_ctx, output));
        } else {
#endif
          // Manual conversion for a fixedbvt

          z3::expr op0, op1, is_less_than_one, is_integer;
          op0 = z3::to_expr(ctx, Z3_mk_real2int(ctx, output));
          op1 = ctx.esbmc_int_val(1);
          is_integer = z3::to_expr(ctx, Z3_mk_is_int(ctx, output));
          is_less_than_one = ite(mk_lt(op0, ctx.esbmc_int_val(-1), true),
                                 ctx.bool_val(true),
                                 ctx.bool_val(false));
          output = ite(is_integer, op0, ite(
                                            is_less_than_one,
                                            op0 + op1,
                                            op0));
#if 0
        }
#endif
      } else if (int_encoding) {
	; // output = output
      } else if (is_fixedbv_type(cast.from) && is_signedbv_type(cast.type)) {
        if (!to_width)
          to_width = config.ansi_c.int_width;

        z3::expr i, f;
        i = z3::to_expr(ctx,
            Z3_mk_extract(ctx, (from_width - 1), to_width, output));
        f = z3::to_expr(ctx,
            Z3_mk_extract(ctx, (to_width - 1), 0, output));

        output = ite(mk_ge(i,
                           ctx.esbmc_int_val(0, from_width - to_width),
                           true),
                     i,
                     ite(mk_gt((-f), ctx.esbmc_int_val(0, to_width), true),
                         i + ctx.esbmc_int_val(1, from_width - to_width),
                         i)
          );
      } else {
        output = z3::expr(ctx, Z3_mk_extract(z3_ctx, to_width-1, 0, output));
      }
    }
  } else if (is_unsignedbv_type(cast.from)) {
    unsigned from_width = cast.from->type->get_width();

    if (from_width == to_width) {
      ; // output = output
    } else if (from_width < to_width)      {
      if (int_encoding)
	; // output = output
      else
	output = z3::to_expr(ctx, Z3_mk_zero_ext(z3_ctx, (to_width - from_width), output));
    } else if (from_width > to_width)     {
      if (int_encoding)
	; // output = output
      else
	output = z3::to_expr(ctx, Z3_mk_extract(z3_ctx, (to_width - 1), 0, output));
    }
  } else if (is_bool_type(cast.from)) {
    z3::expr zero, one;
    unsigned width = cast.type->get_width();

    if (is_bv_type(cast.type)) {
      zero = ctx.esbmc_int_val(0, width);
      one = ctx.esbmc_int_val(1, width);
    } else if (is_fixedbv_type(cast.type)) {
      zero = ctx.real_val(0);
      one = ctx.real_val(1);
    } else {
      throw new conv_error("Unexpected type in typecast of bool");
    }
    output = z3::ite(output, one, zero);
  } else   {
    throw new conv_error("Unexpected type in int/ptr typecast");
  }
}

void
z3_convt::convert_typecast_struct(const typecast2t &cast, z3::expr &output)
{
  const struct_type2t &struct_type_from = to_struct_type(cast.from->type);
  const struct_type2t &struct_type_to = to_struct_type(cast.type);

  z3::expr freshval;
  u_int i = 0, i2 = 0;

  std::vector<type2tc> new_members;
  std::vector<irep_idt> new_names;
  new_members.reserve(struct_type_to.members.size());
  new_names.reserve(struct_type_to.members.size());

  i = 0;

  // This all goes to pot when we consider polymorphism, and in particular,
  // multiple inheritance. So, for normal structs, as usual check that each
  // field has a compatible type. But for classes, check that either they're
  // the same class, or the source is a subclass of the target type. If so,
  // we just select out the common fields, which drops any additional data in
  // the subclass.

  bool same_format = true;
  if (is_subclass_of(cast.from->type, cast.type, ns)) {
    same_format = false; // then we're fine
  } else if (struct_type_from.name == struct_type_to.name) {
    ; // Also fine
  } else {
    // Check that these two different structs have the same format.
    forall_types(it, struct_type_to.members) {
      if (!base_type_eq(struct_type_from.members[i], *it, ns))
        throw new conv_error("Incompatible struct in cast-to-struct");

      i++;
    }
  }

  z3::sort sort;
  convert_type(cast.type, sort);

  freshval = ctx.fresh_const(NULL, sort);

  if (same_format) {
    i2 = 0;
    forall_types(it, struct_type_to.members) {
      z3::expr formula;
      formula = mk_tuple_select(freshval, i2) == mk_tuple_select(output, i2);
      assert_formula(formula);
      i2++;
    }
  } else {
    // Due to inheritance, these structs don't have the same format. Therefore
    // we have to look up source fields by matching the field names between
    // structs, then using their index numbers construct equalities between
    // fields in the source value and a fresh value.
    i2 = 0;
    forall_names(it, struct_type_to.member_names) {
      // Linear search, yay :(
      unsigned int i3 = 0;
      forall_names(it2, struct_type_from.member_names) {
        if (*it == *it2)
          break;
        i3++;
      }

      assert(i3 != struct_type_from.member_names.size() &&
             "Superclass field doesn't exist in subclass during conversion "
             "cast");
      // Could assert that the types are the same, however Z3 is going to
      // complain mightily if we get it wrong.

      z3::expr formula;
      formula = mk_tuple_select(freshval, i2) == mk_tuple_select(output, i3);
      assert_formula(formula);
      i2++;
    }
  }

  output = freshval;
  return;
}

void
z3_convt::convert_typecast_to_ptr(const typecast2t &cast, z3::expr &output)
{

  // First, sanity check -- typecast from one kind of a pointer to another kind
  // is a simple operation. Check for that first.
  if (is_pointer_type(cast.from)) {
    // output is already plain-converted.
    return;
  }

  // Unpleasentness; we don't know what pointer this integer is going to
  // correspond to, and there's no way of telling statically, so we have
  // to enumerate all pointers it could point at. IE, all of them. Which
  // is expensive, but here we are.

  // First cast it to an unsignedbv
  z3::expr target;
  type2tc int_type(new unsignedbv_type2t(config.ansi_c.int_width));
  typecast2tc cast_to_unsigned(int_type, cast.from);
  convert_bv(cast_to_unsigned, target);

  // Construct array for all possible object outcomes
  std::vector<z3::expr> is_in_range;
  std::vector<z3::expr> obj_ids;
  std::vector<z3::expr> obj_starts;
  is_in_range.resize(addr_space_data.back().size());
  obj_ids.resize(addr_space_data.back().size());
  obj_starts.resize(addr_space_data.back().size());

  std::map<unsigned,unsigned>::const_iterator it;
  unsigned int i;
  for (it = addr_space_data.back().begin(), i = 0;
       it != addr_space_data.back().end(); it++, i++)
  {
    unsigned id = it->first;
    obj_ids[i] = ctx.esbmc_int_val(id);
    z3::expr start = ctx.constant(
                                 ("__ESBMC_ptr_obj_start_" + itos(id)).c_str(),
                                 ctx.esbmc_int_sort());
    z3::expr end = ctx.constant(
                                 ("__ESBMC_ptr_obj_end_" + itos(id)).c_str(),
                                 ctx.esbmc_int_sort());
    obj_starts[i] = start;

    is_in_range[i] = mk_ge(target, start, true) && mk_le(target, end, true);
  }

  // Generate a big ITE chain, selecing a particular pointer offset. A
  // significant question is what happens when it's neither; in which case I
  // suggest the ptr becomes invalid_object. However, this needs frontend
  // support to check for invalid_object after all dereferences XXXjmorse.

  // So, what's the default value going to be if it doesn't match any existing
  // pointers? Answer, it's going to be the invalid object identifier, but with
  // an offset that calculates to the integer address of this object.
  // That's so that we can store an invalid pointer in a pointer type, that
  // eventually can be converted back via some mechanism to a valid pointer.
  z3::expr args[2];
  args[0] = ctx.esbmc_int_val(pointer_logic.back().get_invalid_object());

  // Calculate ptr offset - target minus start of invalid range, ie 1
  args[1] = target - ctx.esbmc_int_val(1);

  z3::expr prev_in_chain = pointer_decl(args[0], args[1]);

  // Now that big ite chain,
  for (i = 0; i < addr_space_data.back().size(); i++) {
    args[0] = obj_ids[i];

    // Calculate ptr offset were it this
    args[1] = target - obj_starts[i];

    z3::expr selected_tuple = pointer_decl(args[0], args[1]);

    prev_in_chain = z3::ite(is_in_range[i], selected_tuple, prev_in_chain);
  }

  // Finally, we're now at the point where prev_in_chain represents a pointer
  // object. Hurrah.
  output = z3::to_expr(ctx, prev_in_chain);
}

void
z3_convt::convert_typecast_from_ptr(const typecast2t &cast, z3::expr &output)
{
  type2tc int_type(new unsignedbv_type2t(config.ansi_c.int_width));

  // The plan: index the object id -> address-space array and pick out the
  // start address, then add it to any additional pointer offset.

  // Generate type of address space array
  std::vector<type2tc> members;
  std::vector<irep_idt> names;
  type2tc inttype(new unsignedbv_type2t(config.ansi_c.int_width));
  members.push_back(inttype);
  members.push_back(inttype);
  names.push_back(irep_idt("start"));
  names.push_back(irep_idt("end"));
  type2tc strct(new struct_type2t(members, names,
                irep_idt("addr_space_tuple")));
  type2tc addrspace_type(new array_type2t(strct, expr2tc((expr2t*)NULL), true));

  pointer_object2tc obj_num(inttype, cast.from);

  symbol2tc addrspacesym(addrspace_type, get_cur_addrspace_ident());
  index2tc idx(strct, addrspacesym, obj_num);

  // We've now grabbed the pointer struct, now get first element
  member2tc memb(int_type, idx, irep_idt("start"));
<<<<<<< HEAD

  pointer_offset2tc ptr_offs(int_type, cast.from);
  add2tc add(int_type, memb, ptr_offs);

=======

  pointer_offset2tc ptr_offs(int_type, cast.from);
  add2tc add(int_type, memb, ptr_offs);

>>>>>>> d621469f
  // Finally, replace typecast
  typecast2tc new_cast(cast.type, add);
  convert_bv(new_cast, output);
}

void
z3_convt::convert_smt_expr(const typecast2t &cast, void *_bv)
{
  z3::expr &output = cast_to_z3(_bv);

  convert_bv(cast.from, output);

  if (is_pointer_type(cast.type)) {
    convert_typecast_to_ptr(cast, output);
  } else if (is_pointer_type(cast.from)) {
    convert_typecast_from_ptr(cast, output);
  } else if (is_bool_type(cast.type)) {
    convert_typecast_bool(cast, output);
  } else if (is_fixedbv_type(cast.type) && !int_encoding)      {
    convert_typecast_fixedbv_nonint(cast, output);
  } else if (is_bv_type(cast.type) ||
             is_fixedbv_type(cast.type) ||
             is_pointer_type(cast.type)) {
    convert_typecast_to_ints(cast, output);
  } else if (is_struct_type(cast.type))     {
    convert_typecast_struct(cast, output);
  } else if (is_union_type(cast.type)) {
    if (base_type_eq(cast.type, cast.from->type, namespacet(contextt())))
      return; // No additional conversion required
    else
      throw new conv_error("Can't typecast between unions");
  } else {
    // XXXjmorse -- what about all other types, eh?
    throw new conv_error("Typecast for unexpected type");
  }
}

void
z3_convt::convert_smt_expr(const index2t &index, void *_bv)
{
  z3::expr &output = cast_to_z3(_bv);

  z3::expr source, idx;

  convert_bv(index.source_value, source);
  convert_bv(index.index, idx);

  // XXXjmorse - consider situation where a pointer is indexed. Should it
  // give the address of ptroffset + (typesize * index)?
  output = select(source, idx);
}

void
z3_convt::convert_smt_expr(const zero_string2t &zstr, void *_bv)
{
  z3::expr &output = cast_to_z3(_bv);

  // XXXjmorse - this method appears to just return a free variable. Surely
  // it should be selecting the zero_string field out of the referenced
  // string?
  z3::sort array_type;

  convert_type(zstr.type, array_type);

  output = z3::to_expr(ctx, ctx.constant("zero_string", array_type));
}

void
z3_convt::convert_smt_expr(const zero_length_string2t &s, void *_bv)
{
  z3::expr &output = cast_to_z3(_bv);
  z3::expr operand;

  convert_bv(s.string, operand);
  output = mk_tuple_select(operand, 0);
}

void
z3_convt::convert_smt_expr(const isnan2t &isnan, void *_bv)
{
  z3::expr &output = cast_to_z3(_bv);

  if (is_fixedbv_type(isnan.value)) {
    z3::expr op0;
    unsigned width = isnan.value->type->get_width();

    convert_bv(isnan.value, op0);

    z3::expr t = ctx.bool_val(true);
    z3::expr f = ctx.bool_val(false);
    if (int_encoding) {
      z3::expr zero = ctx.esbmc_int_val(0, width);
      z3::expr r2int = z3::to_expr(ctx, Z3_mk_real2int(z3_ctx, op0));
      z3::expr ge = mk_ge(r2int, zero, true); // sign unimportant in int mode

      output = z3::to_expr(ctx, Z3_mk_ite(z3_ctx, ge, t, f));
    } else {
      z3::expr zero = ctx.esbmc_int_val(0, width);
      z3::expr ge = mk_ge(op0, zero, false); // In original, always signed ge?
      output = z3::to_expr(ctx, Z3_mk_ite(z3_ctx, ge, t, f));
    }
  } else {
    throw new conv_error("isnan with unsupported operand type");
  }
}

void
z3_convt::convert_smt_expr(const overflow2t &overflow, void *_bv)
{
  z3::expr &output = cast_to_z3(_bv);
  z3::expr result[2], operand[2];
  unsigned width_op0, width_op1;
<<<<<<< HEAD

  // XXX jmorse - we can't tell whether or not we're supposed to be treating
  // the _result_ as being a signedbv or an unsignedbv, because we only have
  // operands. Ideally, this needs to be encoded somewhere.
  // Specifically, when irep2 conversion reaches code creation, we should
  // encode the resulting type in the overflow operands type. Right now it's
  // inferred.
  Z3_bool is_signed = Z3_L_FALSE;

=======

  // XXX jmorse - we can't tell whether or not we're supposed to be treating
  // the _result_ as being a signedbv or an unsignedbv, because we only have
  // operands. Ideally, this needs to be encoded somewhere.
  // Specifically, when irep2 conversion reaches code creation, we should
  // encode the resulting type in the overflow operands type. Right now it's
  // inferred.
  Z3_bool is_signed = Z3_L_FALSE;

>>>>>>> d621469f
  typedef Z3_ast (*type1)(Z3_context, Z3_ast, Z3_ast, Z3_bool);
  typedef Z3_ast (*type2)(Z3_context, Z3_ast, Z3_ast);
  type1 call1;
  type2 call2;

  // Unseen downside of flattening templates. Should consider reformatting
  // typecast2t.
  if (is_add2t(overflow.operand)) {
    convert_bv(to_add2t(overflow.operand).side_1, operand[0]);
    convert_bv(to_add2t(overflow.operand).side_2, operand[1]);
    width_op0 = to_add2t(overflow.operand).side_1->type->get_width();
    width_op1 = to_add2t(overflow.operand).side_2->type->get_width();
    call1 = workaround_Z3_mk_bvadd_no_overflow;
    call2 = workaround_Z3_mk_bvadd_no_underflow;
    if (is_signedbv_type(to_add2t(overflow.operand).side_1) ||
        is_signedbv_type(to_add2t(overflow.operand).side_2))
      is_signed = Z3_L_TRUE;
  } else if (is_sub2t(overflow.operand)) {
    convert_bv(to_sub2t(overflow.operand).side_1, operand[0]);
    convert_bv(to_sub2t(overflow.operand).side_2, operand[1]);
    width_op0 = to_sub2t(overflow.operand).side_1->type->get_width();
    width_op1 = to_sub2t(overflow.operand).side_2->type->get_width();
    call1 = workaround_Z3_mk_bvsub_no_underflow;
    call2 = workaround_Z3_mk_bvsub_no_overflow;
    if (is_signedbv_type(to_sub2t(overflow.operand).side_1) ||
        is_signedbv_type(to_sub2t(overflow.operand).side_2))
      is_signed = Z3_L_TRUE;
  } else if (is_mul2t(overflow.operand)) {
    convert_bv(to_mul2t(overflow.operand).side_1, operand[0]);
    convert_bv(to_mul2t(overflow.operand).side_2, operand[1]);
    width_op0 = to_mul2t(overflow.operand).side_1->type->get_width();
    width_op1 = to_mul2t(overflow.operand).side_2->type->get_width();
    // XXX jmorse - no reference counting workaround for this; disassembling
    // these Z3 routines show that they've been touched by reference count
    // switchover, and so are likely actually reference counting correctly.
    call1 = Z3_mk_bvmul_no_overflow;
    call2 = Z3_mk_bvmul_no_underflow;
    if (is_signedbv_type(to_mul2t(overflow.operand).side_1) ||
        is_signedbv_type(to_mul2t(overflow.operand).side_2))
      is_signed = Z3_L_TRUE;
  } else {
    std::cerr << "Overflow operation with invalid operand";
    abort();
  }

  // XXX jmorse - int2bv trainwreck.
  if (int_encoding) {
    operand[0] = z3::to_expr(ctx, Z3_mk_int2bv(z3_ctx, width_op0, operand[0]));
    operand[1] = z3::to_expr(ctx, Z3_mk_int2bv(z3_ctx, width_op1, operand[1]));
  }

  result[0] = z3::to_expr(ctx, call1(z3_ctx, operand[0], operand[1], is_signed));
  result[1] = z3::to_expr(ctx, call2(z3_ctx, operand[0], operand[1]));
  output = !(result[0] && result[1]);
}

void
z3_convt::convert_smt_expr(const overflow_cast2t &ocast, void *_bv)
{
  z3::expr &output = cast_to_z3(_bv);
  uint64_t result;
  u_int width;

  width = ocast.operand->type->get_width();

  if (ocast.bits >= width || ocast.bits == 0)
    throw new conv_error("overflow-typecast got wrong number of bits");

  assert(ocast.bits <= 32 && ocast.bits != 0);
  result = 1 << ocast.bits;

  expr2tc oper = ocast.operand;

  // Cast fixedbv to its integer form.
  if (is_fixedbv_type(ocast.operand)) {
    const fixedbv_type2t &fbvt = to_fixedbv_type(ocast.operand->type);
    type2tc signedbv(new signedbv_type2t(fbvt.integer_bits));
    oper = typecast2tc(signedbv, oper);
  }

  expr2tc lessthan, greaterthan;
  if (is_signedbv_type(ocast.operand) ||
      is_fixedbv_type(ocast.operand)) {
    // Produce some useful constants
    unsigned int nums_width = (is_signedbv_type(ocast.operand))
                               ? width : width / 2;
    type2tc signedbv(new signedbv_type2t(nums_width));

    constant_int2tc result_val = gen_uint(result / 2);
    constant_int2tc two = gen_uint(2);
    constant_int2tc minus_one(signedbv, BigInt(-1));

    // Now produce numbers that bracket the selected bitwidth. So for 16 bis
    // we would generate 2^15-1 and -2^15
    sub2tc upper(signedbv, result_val, minus_one);
    mul2tc lower(signedbv, result_val, minus_one);

    // Ensure operand lies between these braces
    lessthan = lessthan2tc(oper, upper);
    greaterthan = greaterthan2tc(oper, lower);
  } else if (is_unsignedbv_type(ocast.operand)) {
    // Create zero and 2^bitwidth,
    type2tc unsignedbv(new unsignedbv_type2t(width));

    constant_int2tc zero = zero_uint;
    constant_int2tc the_width = gen_uint(result);

    // Ensure operand lies between those numbers.
    lessthan = lessthan2tc(oper, the_width);
    greaterthan = greaterthanequal2tc(oper, zero);
  }

  z3::expr ops[2];
  convert_bv(lessthan, ops[0]);
  convert_bv(greaterthan, ops[1]);

  output = !(ops[0] && ops[1]);
}

void
z3_convt::convert_smt_expr(const overflow_neg2t &neg, void *_bv)
{
  z3::expr &output = cast_to_z3(_bv);
  z3::expr operand;
  unsigned width;
<<<<<<< HEAD

  convert_bv(neg.operand, operand);

  // XXX jmorse - clearly wrong. Neg of pointer?
  if (is_pointer_type(neg.operand))
    operand = mk_tuple_select(operand, 1);

  width = neg.operand->type->get_width();

=======

  convert_bv(neg.operand, operand);

  // XXX jmorse - clearly wrong. Neg of pointer?
  if (is_pointer_type(neg.operand))
    operand = mk_tuple_select(operand, 1);

  width = neg.operand->type->get_width();

>>>>>>> d621469f
  // XXX jmorse - int2bv trainwreck
  if (int_encoding)
    operand = to_expr(ctx, Z3_mk_int2bv(z3_ctx, width, operand));

  z3::expr no_over = z3::to_expr(ctx,
                           workaround_Z3_mk_bvneg_no_overflow(z3_ctx, operand));
  output = z3::to_expr(ctx, Z3_mk_not(z3_ctx, no_over));
}


void
z3_convt::convert_smt_expr(const concat2t &cat, void *_bv)
{
  z3::expr &output = cast_to_z3(_bv);
  z3::expr op1, op2;
  convert_bv(cat.side_1, op1);
  convert_bv(cat.side_2, op2);
  output = z3::to_expr(ctx, Z3_mk_concat(z3_ctx, op1, op2));
}

void
z3_convt::convert_pointer_arith(expr2t::expr_ids id, const expr2tc &side1,
                                const expr2tc &side2,
                                const type2tc &type, z3::expr &output)
{

  // So eight cases; one for each combination of two operands and the return
  // type, being pointer or nonpointer. So with P=pointer, N= notpointer,
  //    return    op1        op2        action
  //      N        N          N         Will never be fed here
  //      N        P          N         Expected arith option, then cast to int
  //      N        N          P            "
  //      N        P          P         Not permitted by C spec
  //      P        N          N         Return arith action with cast to pointer
  //      P        P          N         Calculate expected ptr arith operation
  //      P        N          P            "
  //      P        P          P         Not permitted by C spec
  //      NPP is the most dangerous - there's the possibility that an integer
  //      arithmetic is going to lead to an invalid pointer, that falls out of
  //      all dereference switch cases. So, we need to verify that all derefs
  //      have a finally case that asserts the val was a valid ptr XXXjmorse.
  int ret_is_ptr, op1_is_ptr, op2_is_ptr;
  ret_is_ptr = (is_pointer_type(type)) ? 4 : 0;
  op1_is_ptr = (is_pointer_type(side1)) ? 2 : 0;
  op2_is_ptr = (is_pointer_type(side2)) ? 1 : 0;

  switch (ret_is_ptr | op1_is_ptr | op2_is_ptr) {
    case 0:
      assert(false);
      break;
    case 3:
    case 7:
      // The C spec says that we're allowed to subtract two pointers to get
      // the offset of one from the other. However, they absolutely have to
      // point at the same data object, or it's undefined operation. XXX XXX
      // FIXME somewhere else we should have an assertion checking that this
      // is the case.
      if (id == expr2t::sub_id) {
        pointer_offset2tc offs1(get_uint_type(config.ansi_c.int_width), side1);
        pointer_offset2tc offs2(get_uint_type(config.ansi_c.int_width), side2);
        sub2tc the_ptr_offs(offs1->type, offs1, offs2);
        z3::expr ptr_offs_z3;
        convert_bv(the_ptr_offs, ptr_offs_z3);

        if (ret_is_ptr) {
          // Update field in tuple.
          z3::expr the_ptr;
          convert_bv(side1, the_ptr);
          output = mk_tuple_update(the_ptr, 1, ptr_offs_z3);
        } else {
          output = ptr_offs_z3;
        }
      } else {
        throw new conv_error("Pointer arithmetic with two pointer operands");
      }
      break;
    case 4:
      // Artithmatic operation that has the result type of ptr.
      // Should have been handled at a higher level
      throw new conv_error("Non-pointer op being interpreted as pointer without"
                           " typecast");
      break;
    case 1:
    case 2:
      { // Block required to give a variable lifetime to the cast/add variables
      expr2tc ptr_op = (op1_is_ptr) ? side1 : side2;
      expr2tc non_ptr_op = (op1_is_ptr) ? side2 : side1;

      add2tc add(ptr_op->type, ptr_op, non_ptr_op);
      // That'll generate the correct pointer arithmetic; now typecast
      typecast2tc cast(type, add);
      convert_bv(cast, output);
      break;
      }
    case 5:
    case 6:
      {
      expr2tc ptr_op = (op1_is_ptr) ? side1 : side2;
      expr2tc non_ptr_op = (op1_is_ptr) ? side2 : side1;

      // Actually perform some pointer arith
      const pointer_type2t &ptr_type = to_pointer_type(ptr_op->type);
      typet followed_type_old = ns.follow(migrate_type_back(ptr_type.subtype));
      type2tc followed_type;
      migrate_type(followed_type_old, followed_type);
      mp_integer type_size;
      if (is_empty_type(followed_type))
        type_size = 1;
      else
        type_size = type_byte_size(*followed_type);

      // Generate nonptr * constant.
      type2tc inttype(new unsignedbv_type2t(config.ansi_c.int_width));
      constant_int2tc constant(get_uint_type(32), type_size);
      expr2tc mul = mul2tc(inttype, non_ptr_op, constant);

      // Add or sub that value
      expr2tc ptr_offset = pointer_offset2tc(inttype, ptr_op);

      expr2tc newexpr;
      if (id == expr2t::add_id) {
        newexpr = add2tc(inttype, mul, ptr_offset);
      } else {
        // Preserve order for subtraction.
        expr2tc tmp_op1 = (op1_is_ptr) ? ptr_offset : mul;
        expr2tc tmp_op2 = (op1_is_ptr) ? mul : ptr_offset;
        newexpr = sub2tc(inttype, tmp_op1, tmp_op2);
      }

      // Voila, we have our pointer arithmetic
      convert_bv(newexpr, output);

      // That calculated the offset; update field in pointer.
      z3::expr the_ptr;
      convert_bv(ptr_op, the_ptr);
      output = mk_tuple_update(the_ptr, 1, output);

      break;
      }
  }
}

void
z3_convt::convert_bv(const expr2tc &expr, z3::expr &val)
{

  bv_cachet::const_iterator cache_result = bv_cache.find(expr);
  if (cache_result != bv_cache.end()) {
    val = cache_result->output;
    return;
  }

  expr->convert_smt(*this, reinterpret_cast<void*>(&val));

  // insert into cache
  struct bv_cache_entryt cacheentry = { expr, val, level_ctx };
  bv_cache.insert(cacheentry);
  return;
}

void
z3_convt::convert_type(const type2tc &type, z3::sort &outtype)
{

  sort_cachet::const_iterator cache_result = sort_cache.find(type);
  if (cache_result != sort_cache.end()) {
    outtype = z3::to_sort(ctx, cache_result->second);
    return;
  }

  type->convert_smt_type(*this, reinterpret_cast<void*>(&outtype));

  // insert into cache
  sort_cache.insert(std::pair<const type2tc, z3::sort>(type, outtype));
  return;
}

literalt
z3_convt::convert_expr(const expr2tc &expr)
{
  literalt l = new_variable();
  z3::expr formula, constraint;
<<<<<<< HEAD

  expr2tc new_expr;

  try {
    convert_bv(expr, constraint);
  } catch (std::string *e) {
    std::cerr << "Failed to convert an expression" << std::endl;
    ignoring(expr);
    return l;
  } catch (conv_error *e) {
    std::cerr << e->to_string() << std::endl;
    ignoring(expr);
    return l;
  }

  z3::expr thelit = z3_literal(l);
  formula = z3::to_expr(ctx, Z3_mk_iff(z3_ctx, thelit, constraint));

  // While we have a literal, don't assert that it's true, only the link
  // between the formula and the literal. Otherwise, we risk asserting that a
  // formula within a assertion-statement is true or false.
  assert_formula(formula);

=======

  expr2tc new_expr;

  try {
    convert_bv(expr, constraint);
  } catch (std::string *e) {
    std::cerr << "Failed to convert an expression" << std::endl;
    ignoring(expr);
    return l;
  } catch (conv_error *e) {
    std::cerr << e->to_string() << std::endl;
    ignoring(expr);
    return l;
  }

  z3::expr thelit = z3_literal(l);
  formula = z3::to_expr(ctx, Z3_mk_iff(z3_ctx, thelit, constraint));

  // While we have a literal, don't assert that it's true, only the link
  // between the formula and the literal. Otherwise, we risk asserting that a
  // formula within a assertion-statement is true or false.
  assert_formula(formula);

>>>>>>> d621469f
  return l;
}

void
z3_convt::renumber_symbol_address(const expr2tc &guard,
                                  const expr2tc &addr_symbol,
                                  const expr2tc &new_size)
{
  const symbol2t &sym = to_symbol2t(addr_symbol);
  std::string str = sym.get_symbol_name();
<<<<<<< HEAD

  // Two different approaches if we do or don't have an address-of pointer
  // variable already.

=======

  // Two different approaches if we do or don't have an address-of pointer
  // variable already.

>>>>>>> d621469f
  renumber_mapt::iterator it = renumber_map.find(str);
  if (it != renumber_map.end()) {
    // There's already an address-of variable for this pointer. Set up a new
    // object number, and nondeterministically pick the new value.

    unsigned int new_obj_num = pointer_logic.back().get_free_obj_num();
    z3::expr output = ctx.fresh_const("ptr_renum", pointer_sort);
    init_pointer_obj(new_obj_num, new_size, output);

    // Now merge with the old value for all future address-of's
    z3::expr z3_guard;
    convert_bv(guard, z3_guard);
    it->second = ite(z3_guard, output, it->second);
  } else {
    // Newly bumped pointer. Still needs a new number though.
    unsigned int obj_num = pointer_logic.back().get_free_obj_num();
    z3::expr output = ctx.fresh_const("ptr_renum", pointer_sort);
    init_pointer_obj(obj_num, new_size, output);

    // Store in renumbered store.
    renumber_mapt::value_type v(str, output);
    renumber_map.insert(v);
  }
}

void
z3_convt::convert_identifier_pointer(const expr2tc &expr, std::string symbol,
                                     z3::expr &output)
{
  std::string cte, identifier;
  unsigned int obj_num;

  assert(is_symbol2t(expr));
  const symbol2t &sym = to_symbol2t(expr);
  if (sym.thename == "NULL" || sym.thename == "0") {
    obj_num = pointer_logic.back().get_null_object();
    output = z3::to_expr(ctx, ctx.constant(symbol.c_str(), pointer_sort));
    return;
  }

  // Has this already been renumbered?
  std::string str = sym.get_symbol_name();
  renumber_mapt::const_iterator it = renumber_map.find(str);
  if (it != renumber_map.end()) {
    output = it->second;
    return;
  }

  // add object won't duplicate objs for identical exprs (it's a map)
  obj_num = pointer_logic.back().add_object(expr);

  output = z3::to_expr(ctx, ctx.constant(symbol.c_str(), pointer_sort));

  // If this object hasn't yet been put in the address space record, we need to
  // assert that the symbol has the object ID we've allocated, and then fill out
  // the address space record.
  if (addr_space_data.back().find(obj_num) == addr_space_data.back().end()) {

    // Fetch a size.
    type2tc ptr_loc_type(new unsignedbv_type2t(config.ansi_c.int_width));
    expr2tc size;
    try {
      uint64_t type_size = expr->type->get_width() / 8;
      size = constant_int2tc(ptr_loc_type, BigInt(type_size));
    } catch (array_type2t::dyn_sized_array_excp *e) {
      size = e->size;
    } catch (type2t::symbolic_type_excp *e) {
      // Type is empty or code -- something that we can never have a real size
      // for. In that case, create an object of size 1: this means we have a
      // valid entry in the address map, but that any modification of the
      // pointer leads to invalidness, because there's no size to think about.
      size = constant_int2tc(ptr_loc_type, BigInt(1));
    }

    init_pointer_obj(obj_num, size, output);
  }
}

void
z3_convt::init_pointer_obj(unsigned int obj_num, const expr2tc &sz,
                           z3::expr &output)
{

    z3::expr ptr_val = pointer_decl(ctx.esbmc_int_val(obj_num),
                                       ctx.esbmc_int_val(0));

    z3::expr constraint = output == ptr_val;
    assert_formula(constraint);

    type2tc ptr_loc_type(new unsignedbv_type2t(config.ansi_c.int_width));

    std::string start_name = "__ESBMC_ptr_obj_start_" + itos(obj_num);
    std::string end_name = "__ESBMC_ptr_obj_end_" + itos(obj_num);

    symbol2tc start_sym(ptr_loc_type, start_name);
    symbol2tc end_sym(ptr_loc_type, end_name);

    // Another thing to note is that the end var must be /the size of the obj/
    // from start. Express this in irep.
    expr2tc the_offs = sz;
    add2tc start_plus_offs(ptr_loc_type, start_sym, the_offs);
    expr2tc endisequal = equality2tc(start_plus_offs, end_sym);

    // Assert that start + offs == end
    z3::expr offs_eq;
    convert_bv(endisequal, offs_eq);
    assert_formula(offs_eq);

    // Even better, if we're operating in bitvector mode, it's possible that
    // Z3 will try to be clever and arrange the pointer range to cross the end
    // of the address space (ie, wrap around). So, also assert that end > start
    // Except when the size is zero, which might not be statically dicoverable
    greaterthan2tc wraparound(end_sym, start_sym);
    equality2tc zeroeq(zero_uint, the_offs);
    or2tc either(wraparound, zeroeq);
    z3::expr either_expr;
    convert_bv(either, either_expr);
    assert_formula(either_expr);

    // Generate address space layout constraints.
    finalize_pointer_chain(obj_num);

    addr_space_data.back()[obj_num] = 1; // XXX - nothing uses this data.

    z3::expr start_ast, end_ast;
    convert_bv(start_sym, start_ast);
    convert_bv(end_sym, end_ast);

    // Actually store into array
    z3::expr range_tuple = ctx.constant(
                       ("__ESBMC_ptr_addr_range_" + itos(obj_num)).c_str(),
                       addr_space_tuple_sort);
    z3::expr init_val =
      addr_space_tuple_decl.make_tuple("", &start_ast, &end_ast, NULL);
    z3::expr eq = range_tuple == init_val;
    assert_formula(eq);

    // Update array
    bump_addrspace_array(obj_num, range_tuple);

    // Finally, ensure that the array storing whether this pointer is dynamic,
    // is initialized for this ptr to false. That way, only pointers created
    // through malloc will be marked dynamic.

    type2tc arrtype(new array_type2t(type2tc(new bool_type2t()),
                                     expr2tc((expr2t*)NULL), true));
    symbol2tc allocarr(arrtype, dyn_info_arr_name);
    z3::expr allocarray;
    convert_bv(allocarr, allocarray);

    z3::expr idxnum = ctx.esbmc_int_val(obj_num);
    z3::expr select = z3::select(allocarray, idxnum);
    z3::expr isfalse = ctx.bool_val(false) == select;
    assert_formula(isfalse);
}

void
z3_convt::set_to(const expr2tc &expr, bool value)
{

  l_set_to(convert(expr), value);

  if (is_equality2t(expr) && value) {
    const equality2t eq = to_equality2t(expr);
    if (is_union_type(eq.side_1) && is_with2t(eq.side_2)) {
      const symbol2t sym = to_symbol2t(eq.side_1);
      const with2t with = to_with2t(eq.side_2);
      const union_type2t &type = to_union_type(eq.side_1->type);
      const std::string &ref = sym.get_symbol_name();
      const constant_string2t &str = to_constant_string2t(with.update_field);

      unsigned int idx = 0;
      forall_names(it, type.member_names) {
        if (*it == str.value)
          break;
        idx++;
      }

      assert(idx != type.member_names.size() &&
             "Member name of with expr not found in struct/union type");

      union_var_mapt mapentry = { ref, idx, 0 };
      union_vars.insert(mapentry);
    }
  }
}

literalt
z3_convt::land(const bvt &bv)
{

  literalt l = new_variable();
  uint size = bv.size();
  std::vector<z3::expr> args;
  Z3_ast args_ast[size];
  z3::expr result, formula;
  args.resize(size);

  for (unsigned int i = 0; i < bv.size(); i++) {
    args[i] = z3_literal(bv[i]);
    args_ast[i] = args[i];
  }

  result = to_expr(ctx, Z3_mk_and(z3_ctx, bv.size(), args_ast));
  z3::expr thelit = z3_literal(l);
  formula = to_expr(ctx, Z3_mk_iff(z3_ctx, thelit, result));
  assert_formula(formula);

  return l;
}

literalt
z3_convt::lor(const bvt &bv)
{

  literalt l = new_variable();
  uint size = bv.size();
  std::vector<z3::expr> args;
  Z3_ast args_ast[size];
  z3::expr result, formula;
  args.resize(size);

  for (unsigned int i = 0; i < bv.size(); i++) {
    args[i] = z3_literal(bv[i]);
    args_ast[i] = args[i];
  }

  result = z3::to_expr(ctx, Z3_mk_or(z3_ctx, bv.size(), args_ast));

  z3::expr thelit = z3_literal(l);
  formula = z3::to_expr(ctx, Z3_mk_iff(z3_ctx, thelit, result));
  assert_formula(formula);

  return l;
}

literalt
z3_convt::land(literalt a, literalt b)
{
  if (a == const_literal(true)) return b;
  if (b == const_literal(true)) return a;
  if (a == const_literal(false)) return const_literal(false);
  if (b == const_literal(false)) return const_literal(false);
  if (a == b) return a;

  literalt l = new_variable();
  z3::expr result, operand[2], formula;

  operand[0] = z3_literal(a);
  operand[1] = z3_literal(b);
  result = operand[0] && operand[1];
  z3::expr thelit = z3_literal(l);
  formula = z3::to_expr(ctx, Z3_mk_iff(z3_ctx, thelit, result));
  assert_formula(formula);

  return l;
}

literalt
z3_convt::lor(literalt a, literalt b)
{
  if (a == const_literal(false)) return b;
  if (b == const_literal(false)) return a;
  if (a == const_literal(true)) return const_literal(true);
  if (b == const_literal(true)) return const_literal(true);
  if (a == b) return a;

  literalt l = new_variable();
  z3::expr result, operand[2], formula;

  operand[0] = z3_literal(a);
  operand[1] = z3_literal(b);
  result = operand[0] || operand[1];
  z3::expr thelit = z3_literal(l);
  formula = z3::to_expr(ctx, Z3_mk_iff(z3_ctx, thelit, result));
  assert_formula(formula);

  return l;
}

literalt
z3_convt::lnot(literalt a)
{
  a.invert();

  return a;
}
<<<<<<< HEAD

literalt
z3_convt::limplies(literalt a, literalt b)
{
  return lor(lnot(a), b);
}

literalt
z3_convt::new_variable()
{
  literalt l;

  l.set(no_variables, false);

  set_no_variables(no_variables + 1);

=======

literalt
z3_convt::limplies(literalt a, literalt b)
{
  return lor(lnot(a), b);
}

literalt
z3_convt::new_variable()
{
  literalt l;

  l.set(no_variables, false);

  set_no_variables(no_variables + 1);

>>>>>>> d621469f
  return l;
}

bool
z3_convt::process_clause(const bvt &bv, bvt &dest)
{

  dest.clear();

  // empty clause! this is UNSAT
  if (bv.empty()) return false;

  std::set<literalt> s;

  dest.reserve(bv.size());

  for (bvt::const_iterator it = bv.begin();
       it != bv.end();
       it++)
  {
    literalt l = *it;

    // we never use index 0
    assert(l.var_no() != 0);

    if (l.is_true())
      return true;  // clause satisfied

    if (l.is_false())
      continue;

    assert(l.var_no() < no_variables);

    // prevent duplicate literals
    if (s.insert(l).second)
      dest.push_back(l);

    if (s.find(lnot(l)) != s.end())
      return true;  // clause satisfied
  }

  return false;
}

void
z3_convt::lcnf(const bvt &bv)
{

  bvt new_bv;

  if (process_clause(bv, new_bv))
    return;

  if (new_bv.size() == 0)
    return;

  std::vector<z3::expr> args;
  args.resize(new_bv.size());
  z3::expr lor_var;
  Z3_ast args_ast[new_bv.size()];
  unsigned int i = 0;

  for (bvt::const_iterator it = new_bv.begin(); it != new_bv.end(); it++, i++) {
    args[i] = z3_literal(*it);
    args_ast[i] = args[i];
  }

  if (i > 1) {
    lor_var = z3::expr(ctx, Z3_mk_or(z3_ctx, i, args_ast));
    assert_formula(lor_var);
  } else   {
    assert_formula(args[0]);
  }
}

z3::expr
z3_convt::z3_literal(literalt l)
{
<<<<<<< HEAD

  z3::expr literal_l;
  std::string literal_s;

  if (l == const_literal(false))
    return ctx.bool_val(false);
  else if (l == const_literal(true))
    return ctx.bool_val(true);

  literal_s = "l" + i2string(l.var_no());
  literal_l = ctx.constant(literal_s.c_str(), ctx.bool_sort());

=======

  z3::expr literal_l;
  std::string literal_s;

  if (l == const_literal(false))
    return ctx.bool_val(false);
  else if (l == const_literal(true))
    return ctx.bool_val(true);

  literal_s = "l" + i2string(l.var_no());
  literal_l = ctx.constant(literal_s.c_str(), ctx.bool_sort());

>>>>>>> d621469f
  if (l.sign()) {
    return !literal_l;
  }

  return literal_l;
}

tvt
z3_convt::l_get(literalt a)
{
  tvt result = tvt(tvt::TV_ASSUME);
  std::string literal;

  if (a.is_true()) {
    return tvt(true);
  } else if (a.is_false())    {
    return tvt(false);
  }

  symbol2tc sym(get_bool_type(), irep_idt("l" + i2string(a.var_no())));
  expr2tc res = get(sym);

  if (!is_nil_expr(res) && is_constant_bool2t(res)) {
    result = (to_constant_bool2t(res).is_true())
             ? tvt(tvt::TV_TRUE) : tvt(tvt::TV_FALSE);
  } else {
    result = tvt(tvt::TV_UNKNOWN);
  }

  if (a.sign())
    result = !result;

  return result;
}

void
z3_convt::assert_formula(const z3::expr &ast)
{

  // If we're not going to be using the assumptions (ie, for unwidening and for
  // smtlib) then just assert the fact to be true.
  if (!store_assumptions) {
    solver.add(ast);
    return;
  }

  literalt l = new_variable();
  z3::expr thelit = z3_literal(l);
  z3::expr formula = z3::to_expr(ctx, Z3_mk_iff(z3_ctx, thelit, ast));
  solver.add(formula);

  if (smtlib)
    assumpt.push_back(ast);
  else
    assumpt.push_back(z3_literal(l));

  return;
}

z3::expr
z3_convt::mk_tuple_update(const z3::expr &t, unsigned i, const z3::expr &newval)
{
  z3::sort ty;
  unsigned num_fields, j;
<<<<<<< HEAD

  ty = t.get_sort();

=======

  ty = t.get_sort();

>>>>>>> d621469f
  if (!ty.is_datatype()) {
    std::cerr << "argument must be a tuple";
    abort();
  }

  num_fields = Z3_get_tuple_sort_num_fields(ctx, ty);

  if (i >= num_fields) {
    std::cerr << "invalid tuple update, index is too big";
    abort();
  }

  std::vector<z3::expr> new_fields;
  new_fields.resize(num_fields);
  for (j = 0; j < num_fields; j++) {
    if (i == j) {
      /* use new_val at position i */
      new_fields[j] = newval;
    } else   {
      /* use field j of t */
      z3::func_decl proj_decl =
        z3::to_func_decl(ctx, Z3_get_tuple_sort_field_decl(ctx, ty, j));
      new_fields[j] = proj_decl(t);
    }
  }

  z3::func_decl mk_tuple_decl =
    z3::to_func_decl(ctx, Z3_get_tuple_sort_mk_decl(ctx, ty));

  return mk_tuple_decl.make_tuple_from_array(num_fields, new_fields.data());
}

z3::expr
z3_convt::mk_tuple_select(const z3::expr &t, unsigned i)
{
  z3::sort ty;
  unsigned num_fields;

  ty = t.get_sort();

  if (!ty.is_datatype()) {
    std::cerr << "argument must be a tuple" << std::endl;
    abort();
  }

  num_fields = Z3_get_tuple_sort_num_fields(ctx, ty);

  if (i >= num_fields) {
    throw new z3_convt::conv_error("invalid tuple select, index is too big");
  }

  z3::func_decl proj_decl =
    z3::to_func_decl(ctx, Z3_get_tuple_sort_field_decl(ctx, ty, i));
  return proj_decl(t);
}

bool z3_convt::s_is_uw = false;

// Gigantic hack, implement a method in z3::ast, so that we can call from gdb
namespace z3 {
  void ast::dump(void) const {
    std::cout << Z3_ast_to_string(ctx(), m_ast) << std::endl;
    std::cout << "sort is " << Z3_sort_to_string(ctx(), Z3_get_sort(ctx(), m_ast)) << std::endl;
  }
};

// Caution: these workaround functions are a derived work from disassembling
// Z3 and adding reference counting to them. Technically they're derivative
// works that the microsoft research license demands be licensed under the
// microsoft research license, which puts us in a tricky copyright situation.
//
// Section 50C of the copyright act states that I can fix their software if
// necessary, but says nothing of distribution, and says that I can't ignore
// terms in MS' license restricting its lawful use.
//
// So, don't distribute this.
#ifdef NDEBUG
<<<<<<< HEAD
#error Don't distribute/release shadily licensed MS workaround code. And don't delete this error without asking jmorse.
#endif

=======

#endif

>>>>>>> d621469f
Z3_ast
workaround_Z3_mk_bvadd_no_overflow(Z3_context ctx, Z3_ast a1, Z3_ast a2,
                                   Z3_bool is_signed)
{

  if (is_signed == Z3_L_TRUE) {
    Z3_sort s = Z3_get_sort(ctx, a1);
    Z3_inc_ref(ctx, (Z3_ast)s);
    Z3_ast zero = Z3_mk_int(ctx, 0, s);
    Z3_inc_ref(ctx, zero);
    Z3_ast add = Z3_mk_bvadd(ctx, a1, a2);
    Z3_inc_ref(ctx, add);
    Z3_ast lt1 = Z3_mk_bvslt(ctx, zero, a1);
    Z3_inc_ref(ctx, lt1);
    Z3_ast lt2 = Z3_mk_bvslt(ctx, zero, a2);
    Z3_inc_ref(ctx, lt2);
    Z3_ast args[2] = { lt1, lt2 };
    Z3_ast theand = Z3_mk_and(ctx, 2, args);
    Z3_inc_ref(ctx, theand);
    Z3_ast lt3 = Z3_mk_bvslt(ctx, zero, add);
    Z3_inc_ref(ctx, lt3);
    Z3_ast imp = Z3_mk_implies(ctx, theand, lt3);
    Z3_dec_ref(ctx, lt3);
    Z3_dec_ref(ctx, theand);
    Z3_dec_ref(ctx, lt2);
    Z3_dec_ref(ctx, lt1);
    Z3_dec_ref(ctx, add);
    Z3_dec_ref(ctx, zero);
    Z3_dec_ref(ctx, (Z3_ast)s);
    return imp;
  } else {
    Z3_sort s = Z3_get_sort(ctx, a1);
    Z3_inc_ref(ctx, (Z3_ast)s);
    unsigned int sort_size = Z3_get_bv_sort_size(ctx, s);
    Z3_ast ext1 = Z3_mk_zero_ext(ctx, 1, a1);
    Z3_inc_ref(ctx, ext1);
    Z3_ast ext2 = Z3_mk_zero_ext(ctx, 1, a2);
    Z3_inc_ref(ctx, ext2);
    Z3_ast add = Z3_mk_bvadd(ctx, ext1, ext2);
    Z3_inc_ref(ctx, add);
    Z3_sort s2 = Z3_mk_bv_sort(ctx, 1);
    Z3_inc_ref(ctx, (Z3_ast)s2);
    Z3_ast zero = Z3_mk_int(ctx, 0, s2);
    Z3_inc_ref(ctx, zero);
    Z3_ast ext = Z3_mk_extract(ctx, sort_size, sort_size, add);
    Z3_inc_ref(ctx, ext);
    Z3_ast eq = Z3_mk_eq(ctx, ext, zero);
    Z3_dec_ref(ctx, ext);
    Z3_dec_ref(ctx, zero);
    Z3_dec_ref(ctx, (Z3_ast)s2);
    Z3_dec_ref(ctx, add);
    Z3_dec_ref(ctx, ext2);
    Z3_dec_ref(ctx, ext1);
    Z3_dec_ref(ctx, (Z3_ast)s);
    return eq;
  }
}

Z3_ast
workaround_Z3_mk_bvadd_no_underflow(Z3_context ctx, Z3_ast a1, Z3_ast a2)
{
  Z3_sort s = Z3_get_sort(ctx, a1);
  Z3_inc_ref(ctx, (Z3_ast)s);
  Z3_ast zero = Z3_mk_int(ctx, 0, s);
  Z3_inc_ref(ctx, zero);
  Z3_ast add = Z3_mk_bvadd(ctx, a1, a2);
  Z3_inc_ref(ctx, add);
  Z3_ast lt1 = Z3_mk_bvslt(ctx, a1, zero);
  Z3_inc_ref(ctx, lt1);
  Z3_ast lt2 = Z3_mk_bvslt(ctx, a2, zero);
  Z3_inc_ref(ctx, lt2);
  Z3_ast args[2] = { lt1, lt2 };
  Z3_ast theand = Z3_mk_and(ctx, 2, args);
  Z3_inc_ref(ctx, theand);
  Z3_ast lt3 = Z3_mk_bvslt(ctx, add, zero);
  Z3_inc_ref(ctx, lt3);
  Z3_ast imp = Z3_mk_implies(ctx, theand, lt3);
  Z3_dec_ref(ctx, lt3);
  Z3_dec_ref(ctx, theand);
  Z3_dec_ref(ctx, lt2);
  Z3_dec_ref(ctx, lt1);
  Z3_dec_ref(ctx, add);
  Z3_dec_ref(ctx, zero);
  Z3_dec_ref(ctx, (Z3_ast)s);
  return imp;
}

Z3_ast
workaround_Z3_mk_bvsub_no_underflow(Z3_context ctx, Z3_ast a1, Z3_ast a2,
                                    Z3_bool is_signed)
{

  if (is_signed == Z3_L_TRUE) {
    Z3_sort s = Z3_get_sort(ctx, a1);
    Z3_inc_ref(ctx, (Z3_ast)s);
    Z3_ast zero = Z3_mk_int(ctx, 0, s);
    Z3_inc_ref(ctx, zero);
    Z3_ast neg = Z3_mk_bvneg(ctx, a2);
    Z3_inc_ref(ctx, neg);
    Z3_ast no_under = workaround_Z3_mk_bvadd_no_underflow(ctx, a1, neg);
    Z3_inc_ref(ctx, no_under);
    Z3_ast lt1 = Z3_mk_bvslt(ctx, zero, a2);
    Z3_inc_ref(ctx, lt1);
    Z3_ast imp = Z3_mk_implies(ctx, lt1, no_under);
    Z3_dec_ref(ctx, lt1);
    Z3_dec_ref(ctx, no_under);
    Z3_dec_ref(ctx, neg);
    Z3_dec_ref(ctx, zero);
    Z3_dec_ref(ctx, (Z3_ast)s);
    return imp;
  } else {
    return Z3_mk_bvule(ctx, a2, a1);
  }
}

extern "C" Z3_ast Z3_mk_bvsmin(Z3_context, Z3_sort);

Z3_ast
workaround_Z3_mk_bvsub_no_overflow(Z3_context ctx, Z3_ast a1, Z3_ast a2)
{

  Z3_sort s = Z3_get_sort(ctx, a2);
  Z3_inc_ref(ctx, (Z3_ast)s);
  Z3_ast neg = Z3_mk_bvneg(ctx, a2);
  Z3_inc_ref(ctx, neg);
//  Z3_ast min = Z3_mk_bvsmin(ctx, s);
//  Z3_inc_ref(ctx, min);
  Z3_ast min;
  {
    unsigned int width = Z3_get_bv_sort_size(ctx, s);
    Z3_ast sz = Z3_mk_int64(ctx, width - 1, s);
    Z3_inc_ref(ctx, sz);
    Z3_ast one = Z3_mk_int64(ctx, 1, s);
    Z3_inc_ref(ctx, one);
    Z3_ast msb = Z3_mk_bvshl(ctx, one, sz);
    Z3_inc_ref(ctx, msb);
    min = msb;
    Z3_dec_ref(ctx, one);
    Z3_dec_ref(ctx, sz);
  }
  Z3_ast no_over = workaround_Z3_mk_bvadd_no_overflow(ctx, a1, neg, 1);
  Z3_inc_ref(ctx, no_over);
  Z3_ast zero = Z3_mk_int(ctx, 0, s);
  Z3_inc_ref(ctx, zero);
  Z3_ast lt = Z3_mk_bvslt(ctx, a1, zero);
  Z3_inc_ref(ctx, lt);
  Z3_ast eq = Z3_mk_eq(ctx, a2, min);
  Z3_inc_ref(ctx, eq);
  Z3_ast ite = Z3_mk_ite(ctx, eq, lt, no_over);
  Z3_dec_ref(ctx, eq);
  Z3_dec_ref(ctx, lt);
  Z3_dec_ref(ctx, zero);
  Z3_dec_ref(ctx, no_over);
  Z3_dec_ref(ctx, min);
  Z3_dec_ref(ctx, neg);
  Z3_dec_ref(ctx, (Z3_ast)s);
  return ite;
}

Z3_ast
workaround_Z3_mk_bvneg_no_overflow(Z3_context ctx, Z3_ast a)
{

  Z3_sort s = Z3_get_sort(ctx, a);
  Z3_inc_ref(ctx, (Z3_ast)s);
  Z3_ast min;
  {
    unsigned int width = Z3_get_bv_sort_size(ctx, s);
    Z3_ast sz = Z3_mk_int64(ctx, width - 1, s);
    Z3_inc_ref(ctx, sz);
    Z3_ast one = Z3_mk_int64(ctx, 1, s);
    Z3_inc_ref(ctx, one);
    Z3_ast msb = Z3_mk_bvshl(ctx, one, sz);
    Z3_inc_ref(ctx, msb);
    min = msb;
    Z3_dec_ref(ctx, one);
    Z3_dec_ref(ctx, sz);
  }
  Z3_ast eq = Z3_mk_eq(ctx, a, min);
  Z3_inc_ref(ctx, eq);
  Z3_ast thenot = Z3_mk_not(ctx, eq);
  Z3_dec_ref(ctx, eq);
  Z3_dec_ref(ctx, min);
  Z3_dec_ref(ctx, (Z3_ast)s);
  return thenot;
}<|MERGE_RESOLUTION|>--- conflicted
+++ resolved
@@ -1894,7 +1894,6 @@
 z3_convt::convert_smt_expr(const byte_update2t &data, void *_bv)
 {
   z3::expr &output = cast_to_z3(_bv);
-<<<<<<< HEAD
 
   // op0 is the object to update
   // op1 is the byte number
@@ -1941,54 +1940,6 @@
     z3::expr noteffs = ~effs;
     src = src & effs;
 
-=======
-
-  // op0 is the object to update
-  // op1 is the byte number
-  // op2 is the value to update with
-
-  if (!is_constant_int2t(data.source_offset)) {
-    if (is_pointer_type(data.type)) {
-      // Just return a free pointer. Seriously, this is going to be faster,
-      // easier, and probably accurate than anything else.
-      z3::sort s;
-      convert_type(data.type, s);
-      output = ctx.fresh_const(NULL, s);
-      return;
-    }
-
-    assert(!is_structure_type(data.source_value) &&
-           !is_array_type(data.source_value) && "Composite typed argument to "
-           "byte update");
-
-    expr2tc source = data.source_value;
-    unsigned int src_width = source->type->get_width();
-    if (!is_bv_type(source))
-      source = typecast2tc(get_uint_type(src_width), source);
-
-    expr2tc offs = data.source_offset;
-    if (offs->type->get_width() != src_width)
-      offs = typecast2tc(get_uint_type(src_width), offs);
-
-    expr2tc update = data.update_value;
-    if (update->type->get_width() != src_width)
-      update = typecast2tc(get_uint_type(src_width), update);
-
-    // The approach: mask, shift and or. XXX, byte order?
-    // Massively inefficient.
-    z3::expr src, o, u;
-    convert_bv(source, src);
-    convert_bv(offs, o);
-    convert_bv(update, u);
-
-    o = o * ctx.bv_val(8, src_width);
-
-    z3::expr effs = ctx.bv_val(0xFF, src_width);
-    effs = z3::expr(ctx, Z3_mk_bvshl(ctx, effs, o));
-    z3::expr noteffs = ~effs;
-    src = src & effs;
-
->>>>>>> d621469f
     u = z3::expr(ctx, Z3_mk_bvshl(ctx, u, o));
     src = src | u;
 
@@ -2120,7 +2071,6 @@
 
     convert_bv(with.source_value, tuple);
     convert_bv(with.update_value, value);
-<<<<<<< HEAD
 
     const constant_string2t &str = to_constant_string2t(with.update_field);
 
@@ -2144,31 +2094,6 @@
     }
   } else if (is_array_type(with.type)) {
 
-=======
-
-    const constant_string2t &str = to_constant_string2t(with.update_field);
-
-    forall_names(it, names) {
-      if (*it == str.value)
-        break;
-      idx++;
-    }
-
-    assert(idx != names.size() &&
-           "Member name of with expr not found in struct/union type");
-
-    output = mk_tuple_update(tuple, idx, value);
-
-    // Update last-updated-field field if it's a union
-    if (is_union_type(with.type)) {
-      const union_type2t &unionref = to_union_type(with.type);
-       unsigned int components_size = unionref.members.size();
-       output = mk_tuple_update(output, components_size,
-                                ctx.esbmc_int_val(idx));
-    }
-  } else if (is_array_type(with.type)) {
-
->>>>>>> d621469f
     convert_bv(with.source_value, operand0);
     convert_bv(with.update_field, operand1);
     convert_bv(with.update_value, operand2);
@@ -2699,17 +2624,10 @@
 
   // We've now grabbed the pointer struct, now get first element
   member2tc memb(int_type, idx, irep_idt("start"));
-<<<<<<< HEAD
 
   pointer_offset2tc ptr_offs(int_type, cast.from);
   add2tc add(int_type, memb, ptr_offs);
 
-=======
-
-  pointer_offset2tc ptr_offs(int_type, cast.from);
-  add2tc add(int_type, memb, ptr_offs);
-
->>>>>>> d621469f
   // Finally, replace typecast
   typecast2tc new_cast(cast.type, add);
   convert_bv(new_cast, output);
@@ -2822,7 +2740,6 @@
   z3::expr &output = cast_to_z3(_bv);
   z3::expr result[2], operand[2];
   unsigned width_op0, width_op1;
-<<<<<<< HEAD
 
   // XXX jmorse - we can't tell whether or not we're supposed to be treating
   // the _result_ as being a signedbv or an unsignedbv, because we only have
@@ -2832,17 +2749,6 @@
   // inferred.
   Z3_bool is_signed = Z3_L_FALSE;
 
-=======
-
-  // XXX jmorse - we can't tell whether or not we're supposed to be treating
-  // the _result_ as being a signedbv or an unsignedbv, because we only have
-  // operands. Ideally, this needs to be encoded somewhere.
-  // Specifically, when irep2 conversion reaches code creation, we should
-  // encode the resulting type in the overflow operands type. Right now it's
-  // inferred.
-  Z3_bool is_signed = Z3_L_FALSE;
-
->>>>>>> d621469f
   typedef Z3_ast (*type1)(Z3_context, Z3_ast, Z3_ast, Z3_bool);
   typedef Z3_ast (*type2)(Z3_context, Z3_ast, Z3_ast);
   type1 call1;
@@ -2968,7 +2874,6 @@
   z3::expr &output = cast_to_z3(_bv);
   z3::expr operand;
   unsigned width;
-<<<<<<< HEAD
 
   convert_bv(neg.operand, operand);
 
@@ -2978,17 +2883,6 @@
 
   width = neg.operand->type->get_width();
 
-=======
-
-  convert_bv(neg.operand, operand);
-
-  // XXX jmorse - clearly wrong. Neg of pointer?
-  if (is_pointer_type(neg.operand))
-    operand = mk_tuple_select(operand, 1);
-
-  width = neg.operand->type->get_width();
-
->>>>>>> d621469f
   // XXX jmorse - int2bv trainwreck
   if (int_encoding)
     operand = to_expr(ctx, Z3_mk_int2bv(z3_ctx, width, operand));
@@ -3171,7 +3065,6 @@
 {
   literalt l = new_variable();
   z3::expr formula, constraint;
-<<<<<<< HEAD
 
   expr2tc new_expr;
 
@@ -3195,31 +3088,6 @@
   // formula within a assertion-statement is true or false.
   assert_formula(formula);
 
-=======
-
-  expr2tc new_expr;
-
-  try {
-    convert_bv(expr, constraint);
-  } catch (std::string *e) {
-    std::cerr << "Failed to convert an expression" << std::endl;
-    ignoring(expr);
-    return l;
-  } catch (conv_error *e) {
-    std::cerr << e->to_string() << std::endl;
-    ignoring(expr);
-    return l;
-  }
-
-  z3::expr thelit = z3_literal(l);
-  formula = z3::to_expr(ctx, Z3_mk_iff(z3_ctx, thelit, constraint));
-
-  // While we have a literal, don't assert that it's true, only the link
-  // between the formula and the literal. Otherwise, we risk asserting that a
-  // formula within a assertion-statement is true or false.
-  assert_formula(formula);
-
->>>>>>> d621469f
   return l;
 }
 
@@ -3230,17 +3098,10 @@
 {
   const symbol2t &sym = to_symbol2t(addr_symbol);
   std::string str = sym.get_symbol_name();
-<<<<<<< HEAD
 
   // Two different approaches if we do or don't have an address-of pointer
   // variable already.
 
-=======
-
-  // Two different approaches if we do or don't have an address-of pointer
-  // variable already.
-
->>>>>>> d621469f
   renumber_mapt::iterator it = renumber_map.find(str);
   if (it != renumber_map.end()) {
     // There's already an address-of variable for this pointer. Set up a new
@@ -3528,7 +3389,6 @@
 
   return a;
 }
-<<<<<<< HEAD
 
 literalt
 z3_convt::limplies(literalt a, literalt b)
@@ -3545,24 +3405,6 @@
 
   set_no_variables(no_variables + 1);
 
-=======
-
-literalt
-z3_convt::limplies(literalt a, literalt b)
-{
-  return lor(lnot(a), b);
-}
-
-literalt
-z3_convt::new_variable()
-{
-  literalt l;
-
-  l.set(no_variables, false);
-
-  set_no_variables(no_variables + 1);
-
->>>>>>> d621469f
   return l;
 }
 
@@ -3641,7 +3483,6 @@
 z3::expr
 z3_convt::z3_literal(literalt l)
 {
-<<<<<<< HEAD
 
   z3::expr literal_l;
   std::string literal_s;
@@ -3654,20 +3495,6 @@
   literal_s = "l" + i2string(l.var_no());
   literal_l = ctx.constant(literal_s.c_str(), ctx.bool_sort());
 
-=======
-
-  z3::expr literal_l;
-  std::string literal_s;
-
-  if (l == const_literal(false))
-    return ctx.bool_val(false);
-  else if (l == const_literal(true))
-    return ctx.bool_val(true);
-
-  literal_s = "l" + i2string(l.var_no());
-  literal_l = ctx.constant(literal_s.c_str(), ctx.bool_sort());
-
->>>>>>> d621469f
   if (l.sign()) {
     return !literal_l;
   }
@@ -3732,15 +3559,9 @@
 {
   z3::sort ty;
   unsigned num_fields, j;
-<<<<<<< HEAD
 
   ty = t.get_sort();
 
-=======
-
-  ty = t.get_sort();
-
->>>>>>> d621469f
   if (!ty.is_datatype()) {
     std::cerr << "argument must be a tuple";
     abort();
@@ -3818,15 +3639,9 @@
 //
 // So, don't distribute this.
 #ifdef NDEBUG
-<<<<<<< HEAD
-#error Don't distribute/release shadily licensed MS workaround code. And don't delete this error without asking jmorse.
+
 #endif
 
-=======
-
-#endif
-
->>>>>>> d621469f
 Z3_ast
 workaround_Z3_mk_bvadd_no_overflow(Z3_context ctx, Z3_ast a1, Z3_ast a2,
                                    Z3_bool is_signed)
