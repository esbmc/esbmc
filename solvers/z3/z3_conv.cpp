--- conflicted
+++ resolved
@@ -492,7 +492,7 @@
 
 bool z3_convt::is_ptr(const typet &type)
 {
-  return type.id()==typet::t_pointer || type.is_reference();
+  return type.id()==typet::t_pointer || type.id()=="reference";
 }
 
 /*******************************************************************
@@ -652,7 +652,7 @@
 	bv = Z3_mk_bool_type(z3_ctx);
   }
   else if (type.id()==typet::t_signedbv || type.id()==typet::t_unsignedbv ||
-		  type.is_c_enum() || type.is_incomplete_c_enum())
+		  type.id()=="c_enum" || type.id()=="incomplete_c_enum")
   {
     if (boolbv_get_width(type, width))
       return true;
@@ -1154,7 +1154,7 @@
 
 	bv = z3_api.mk_var(z3_ctx, identifier.c_str(), type_var);
   }
-  else if (type.is_c_enum())
+  else if (type.id()=="c_enum")
   {
 	if (create_enum_type(type_var))
 	  return true;
@@ -1418,7 +1418,7 @@
 
   //workaround: bug in the front-end
   //to check it, run example ex10.c of NEC
-  if (expr.op0().is_typecast() && expr.op0().type().id()==typet::t_signedbv)
+  if (expr.op0().id() == "typecast" && expr.op0().type().id()==typet::t_signedbv)
   {
 	const exprt &object=expr.op0().operands()[0];
 	std::string value;
@@ -1840,7 +1840,7 @@
     {
       if (expr.op0().type().subtype().id()==typet::t_signedbv
     	&& expr.op1().type().subtype().id()==typet::t_signedbv
-    	&& !index.is_string_constant())
+    	&& index.id()!="string-constant")
           formula[1] = formula[0];
     }
 
@@ -2662,51 +2662,6 @@
   const exprt &op=expr.op0();
   Z3_ast args[2];
 
-<<<<<<< HEAD
-  if (convert_bv(op, bv))
-	return true;
-
-  if(expr.type().id()==typet::t_bool)
-  {
-    if(op.type().id()==typet::t_signedbv ||
-       op.type().id()==typet::t_unsignedbv ||
-       op.type().id()==typet::t_pointer)
-    {
-      args[0] = bv;
-   	  if (int_encoding)
-    	args[1] = z3_api.mk_int(z3_ctx, 0);
-      else
-    	args[1] = Z3_mk_int(z3_ctx, 0, Z3_mk_bv_type(z3_ctx, config.ansi_c.int_width));
-
-   	  bv = Z3_mk_distinct(z3_ctx,2,args);
-    }
-    else
-      throw "TODO typecast1 "+op.type().id_string()+" -> bool";
-  }
-  else if(expr.type().id()==typet::t_fixedbv && !int_encoding)
-  {
-    const fixedbv_typet &fixedbv_type=to_fixedbv_type(expr.type());
-    unsigned to_fraction_bits=fixedbv_type.get_fraction_bits();
-    unsigned to_integer_bits=fixedbv_type.get_integer_bits();
-
-#ifdef DEBUG
-    std::cout << "op.type().id(): " << op.type().id() << std::endl;
-#endif
-
-    if(op.type().id()==typet::t_unsignedbv ||
-       op.type().id()==typet::t_signedbv ||
-       op.type().id()=="enum")
-    {
-      unsigned from_width;
-
-   	  if (boolbv_get_width(op.type(), from_width))
-      return true;
-
-#ifdef DEBUG
-   	  std::cout << "from_width: " << from_width << std::endl;
-   	  std::cout << "to_integer_bits: " << to_integer_bits << std::endl;
-#endif
-=======
   if(op.type().id()=="signedbv" ||
      op.type().id()=="unsignedbv" ||
      op.type().id()=="pointer")
@@ -2716,7 +2671,6 @@
       args[1] = z3_api.mk_int(z3_ctx, 0);
     else
       args[1] = Z3_mk_int(z3_ctx, 0, Z3_mk_bv_type(z3_ctx, config.ansi_c.int_width));
->>>>>>> 9f5dcb86
 
     bv = Z3_mk_distinct(z3_ctx,2,args);
   }
@@ -2724,93 +2678,34 @@
     throw "TODO typecast1 "+op.type().id_string()+" -> bool";
 }
 
-<<<<<<< HEAD
-        if (op.type().id()==typet::t_pointer)
-    	  args[0] = z3_api.mk_tuple_select(z3_ctx, args[0], 0);
-
-      	bv = Z3_mk_extract(z3_ctx, (from_width-1), to_integer_bits, args[0]);
-      }
-      else
-      {
-        assert(from_width<to_integer_bits);
-        if(expr.type().id()==typet::t_unsignedbv)
-        {
-       	  if (convert_bv(op, args[0]))
-            return true;
-
-          if (op.type().id()==typet::t_pointer)
-      	    args[0] = z3_api.mk_tuple_select(z3_ctx, args[0], 0);
-=======
 
 bool z3_convt::convert_typecast_fixedbv_nonint(const exprt &expr, Z3_ast &bv)
 {
   const exprt &op=expr.op0();
   Z3_ast args[2];
->>>>>>> 9f5dcb86
 
   const fixedbv_typet &fixedbv_type=to_fixedbv_type(expr.type());
   unsigned to_fraction_bits=fixedbv_type.get_fraction_bits();
   unsigned to_integer_bits=fixedbv_type.get_integer_bits();
 
-<<<<<<< HEAD
-          if (op.type().id()==typet::t_pointer)
-      	    args[0] = z3_api.mk_tuple_select(z3_ctx, args[0], 0);
-=======
   if(op.type().id()=="unsignedbv" ||
      op.type().id()=="signedbv" ||
      op.type().id()=="enum")
   {
     unsigned from_width;
->>>>>>> 9f5dcb86
 
     if (boolbv_get_width(op.type(), from_width))
       return true;
 
-<<<<<<< HEAD
-   	  bv = Z3_mk_concat(z3_ctx, bv, convert_number(0, to_fraction_bits, true));
-    }
-    else if(op.type().id()==typet::t_bool)
-=======
     if(from_width==to_integer_bits)
->>>>>>> 9f5dcb86
     {
       if (convert_bv(op, bv))
         return true;
     }
-<<<<<<< HEAD
-    else if(op.type().id()==typet::t_fixedbv)
-    {
-      Z3_ast magnitude, fraction;
-      const fixedbv_typet &from_fixedbv_type=to_fixedbv_type(op.type());
-      unsigned from_fraction_bits=from_fixedbv_type.get_fraction_bits();
-      unsigned from_integer_bits=from_fixedbv_type.get_integer_bits();
-      unsigned from_width=from_fixedbv_type.get_width();
-
-      if(to_integer_bits<=from_integer_bits)
-      {
-        if (convert_bv(op, args[0]))
-          return true;
-
-        if (op.type().id()==typet::t_pointer)
-      	  args[0] = z3_api.mk_tuple_select(z3_ctx, args[0], 0);
-
-        magnitude = Z3_mk_extract(z3_ctx, (from_fraction_bits+to_integer_bits-1), from_fraction_bits, args[0]);
-      }
-      else
-      {
-        assert(to_integer_bits>from_integer_bits);
-
-    	if (convert_bv(op, args[0]))
-    		return true;
-
-        if (op.type().id()==typet::t_pointer)
-    	    args[0] = z3_api.mk_tuple_select(z3_ctx, args[0], 0);
-=======
     else if(from_width>to_integer_bits)
     {
       if (convert_bv(op, args[0]))
         return true;
->>>>>>> 9f5dcb86
 
       if (op.type().id()=="pointer")
         args[0] = z3_api.mk_tuple_select(z3_ctx, args[0], 0);
@@ -2844,12 +2739,7 @@
 
     bv = Z3_mk_concat(z3_ctx, bv, convert_number(0, to_fraction_bits, true));
   }
-<<<<<<< HEAD
-  else if ((expr.type().id()==typet::t_signedbv || expr.type().id()==typet::t_unsignedbv
-	  || expr.type().id()==typet::t_fixedbv || expr.type().id()==typet::t_pointer))
-=======
   else if(op.type().id()=="bool")
->>>>>>> 9f5dcb86
   {
     Z3_ast zero, one;
     unsigned width;
@@ -2857,16 +2747,6 @@
     if (boolbv_get_width(expr.type(), width))
       return true;
 
-<<<<<<< HEAD
-    if (expr.type().id()==typet::t_pointer && expr.type().subtype().id()==typet::t_symbol)
-    {
-      //changed
-   	  //if (boolbv_get_width(expr.op0().type(), to_width))
-        //return true;
-      to_width=config.ansi_c.int_width;
-    }
-    else if (expr.type().id()==typet::t_pointer && expr.type().subtype().id()!=typet::t_empty)
-=======
     zero = convert_number(0, to_integer_bits, true);
     one =  convert_number(1, to_integer_bits, true);
     bv = Z3_mk_ite(z3_ctx, bv, one, zero);
@@ -2881,22 +2761,14 @@
     unsigned from_width=from_fixedbv_type.get_width();
 
     if(to_integer_bits<=from_integer_bits)
->>>>>>> 9f5dcb86
     {
       if (convert_bv(op, args[0]))
         return true;
-<<<<<<< HEAD
-    }
-    else if (expr.type().id()==typet::t_pointer && expr.type().subtype().id()==typet::t_empty)
-    {
-      to_width=config.ansi_c.int_width;
-=======
 
       if (op.type().id()=="pointer")
         args[0] = z3_api.mk_tuple_select(z3_ctx, args[0], 0);
 
       magnitude = Z3_mk_extract(z3_ctx, (from_fraction_bits+to_integer_bits-1), from_fraction_bits, args[0]);
->>>>>>> 9f5dcb86
     }
     else
     {
@@ -2910,36 +2782,14 @@
 
       magnitude = Z3_mk_sign_ext(z3_ctx, (to_integer_bits-from_integer_bits), Z3_mk_extract(z3_ctx, from_width-1, from_fraction_bits, args[0]));
     }
-<<<<<<< HEAD
-#ifdef DEBUG
-	std::cout << "op.type().id(): " << op.type().id() << std::endl;
-	std::cout << "op.type().subtype().id(): " << op.type().subtype().id() << std::endl;
-    std::cout << "to_width: " << to_width << std::endl;
-#endif
-    if (op.type().id()==typet::t_signedbv || op.type().is_c_enum() || op.type().id()==typet::t_fixedbv || op.type().subtype().id()==typet::t_signedbv || op.type().subtype().id()==typet::t_fixedbv)
-=======
 
     if(to_fraction_bits<=from_fraction_bits)
->>>>>>> 9f5dcb86
     {
       if (convert_bv(op, args[0]))
         return true;
 
-<<<<<<< HEAD
-      if (op.type().id()==typet::t_pointer)
-      {
-       	if (boolbv_get_width(op.type().subtype(), from_width))
-          return true;
-      }
-      else
-      {
-       	if (boolbv_get_width(op.type(), from_width))
-       	  return true;
-      }
-=======
       if (op.type().id()=="pointer")
         args[0] = z3_api.mk_tuple_select(z3_ctx, args[0], 0);
->>>>>>> 9f5dcb86
 
       fraction = Z3_mk_extract(z3_ctx, (from_fraction_bits-1), from_fraction_bits-to_fraction_bits, args[0]);
     }
@@ -2952,21 +2802,12 @@
       if (op.type().id()=="pointer")
         args[0] = z3_api.mk_tuple_select(z3_ctx, args[0], 0);
 
-<<<<<<< HEAD
-        if (op.type().id()==typet::t_pointer)
-          bv = z3_api.mk_tuple_select(z3_ctx, bv, 0);
-        else if (int_encoding && op.type().id()==typet::t_signedbv && expr.type().id()==typet::t_fixedbv)
-          bv = Z3_mk_int2real(z3_ctx, bv);
-        else if (int_encoding && op.type().id()==typet::t_fixedbv && expr.type().id()==typet::t_signedbv)
-          bv = Z3_mk_real2int(z3_ctx, bv);
-=======
       fraction = Z3_mk_concat(z3_ctx, Z3_mk_extract(z3_ctx, (from_fraction_bits-1), 0, args[0]), convert_number(0, to_fraction_bits-from_fraction_bits, true));
     }
     bv = Z3_mk_concat(z3_ctx, magnitude, fraction);
   }
   else
     throw "unexpected typecast to fixedbv";
->>>>>>> 9f5dcb86
 
   return false;
 }
@@ -2977,13 +2818,6 @@
   Z3_ast args[2];
   unsigned to_width;
 
-<<<<<<< HEAD
-        if (op.type().id()==typet::t_pointer)
-        {
-          to_width = (to_width==40) ? config.ansi_c.int_width : to_width;
-    	  args[0] = z3_api.mk_tuple_select(z3_ctx, args[0], 0);
-        }
-=======
   // Fetch width of target (?) data item
   if (expr.type().id()=="pointer")
   {
@@ -3004,52 +2838,12 @@
     if (boolbv_get_width(expr.type(), to_width))
       return true;
   }
->>>>>>> 9f5dcb86
 
   if (op.type().id()=="signedbv" || op.type().id()=="c_enum" || op.type().id()=="fixedbv" ||
       op.type().subtype().id()=="signedbv" || op.type().subtype().id()=="fixedbv")
   {
     unsigned from_width;
 
-<<<<<<< HEAD
-        if (int_encoding && ((expr.type().id()==typet::t_fixedbv && op.type().id()==typet::t_signedbv) ||
-            (op.type().id()==typet::t_pointer && expr.type().subtype().id() == typet::t_fixedbv)))
-          bv = Z3_mk_int2real(z3_ctx, args[0]);
-        else if (int_encoding)
-          bv = args[0];
-        else
-    	  bv = Z3_mk_sign_ext(z3_ctx, (to_width-from_width), args[0]);
-      }
-      else if (from_width>to_width)
-      {
-    	if (convert_bv(op, args[0]))
-    	  return true;
-
-        if (op.type().id()==typet::t_pointer)
-  	      args[0] = z3_api.mk_tuple_select(z3_ctx, args[0], 0);
-
-#ifdef DEBUG
-      std::cout << "expr.type().id(): " << expr.type().id() << std::endl;
-      std::cout << "op.type().id(): " << op.type().id() << std::endl;
-      std::cout << "op.type().subtype().id(): " << op.type().subtype().id() << std::endl;
-      std::cout << "to_width: " << to_width << std::endl;
-      print_data_types(args[0], args[0]);
-#endif
-        if (int_encoding && ((op.type().id()==typet::t_signedbv && expr.type().id()==typet::t_fixedbv) /*||
-           (op.type().id()==typet::t_pointer && op.type().subtype().id()==typet::t_fixedbv))*/ ))
-      	  bv = Z3_mk_int2real(z3_ctx, args[0]);
-        else if (int_encoding && op.type().id()==typet::t_pointer && op.type().subtype().id()==typet::t_fixedbv)
-          bv = Z3_mk_real2int(z3_ctx, args[0]);
-        else if (int_encoding && (op.type().id()==typet::t_fixedbv && expr.type().id()==typet::t_signedbv))
-          bv = Z3_mk_real2int(z3_ctx, args[0]);
-        else if (int_encoding)
-      	  bv = args[0];
-        else
-        {
-          if (!to_width) to_width = config.ansi_c.int_width;
-    	  bv = Z3_mk_extract(z3_ctx, (to_width-1), 0, args[0]);
-        }
-=======
     if (op.type().id()=="pointer")
     {
       if (boolbv_get_width(op.type().subtype(), from_width))
@@ -3065,7 +2859,6 @@
     {
       if (convert_bv(op, bv))
         return true;
->>>>>>> 9f5dcb86
 
       if (op.type().id()=="pointer")
         bv = z3_api.mk_tuple_select(z3_ctx, bv, 0);
@@ -3076,11 +2869,7 @@
       // XXXjmorse - there isn't a case here for if !int_encoding
 
     }
-<<<<<<< HEAD
-    else if (op.type().id()==typet::t_unsignedbv || op.type().subtype().id()==typet::t_unsignedbv)
-=======
     else if(from_width<to_width)
->>>>>>> 9f5dcb86
     {
       if (convert_bv(op, args[0]))
         return true;
@@ -3138,18 +2927,6 @@
         return true;
     }
 
-<<<<<<< HEAD
-        if (op.type().id()==typet::t_pointer)
-          bv = z3_api.mk_tuple_select(z3_ctx, bv, 0);
-      }
-      else if(from_width<to_width)
-      {
-    	if (convert_bv(op, args[0]))
-    	  return true;
-
-        if (op.type().id()==typet::t_pointer)
-  	      args[0] = z3_api.mk_tuple_select(z3_ctx, args[0], 0);
-=======
     if(from_width==to_width)
     {
       if (convert_bv(op, bv))
@@ -3162,15 +2939,10 @@
     {
       if (convert_bv(op, args[0]))
         return true;
->>>>>>> 9f5dcb86
 
       if (op.type().id()=="pointer")
         args[0] = z3_api.mk_tuple_select(z3_ctx, args[0], 0);
 
-<<<<<<< HEAD
-        if (op.type().id()==typet::t_pointer)
-  	      args[0] = z3_api.mk_tuple_select(z3_ctx, args[0], 0);
-=======
       if (int_encoding)
         bv=args[0];
       else
@@ -3180,7 +2952,6 @@
     {
       if (convert_bv(op, args[0]))
         return true;
->>>>>>> 9f5dcb86
 
       if (op.type().id()=="pointer")
         args[0] = z3_api.mk_tuple_select(z3_ctx, args[0], 0);
@@ -3190,75 +2961,35 @@
       else
         bv = Z3_mk_extract(z3_ctx, (to_width-1), 0, args[0]);
     }
-<<<<<<< HEAD
-    else if (op.type().id()==typet::t_bool)
-	{
-      Z3_ast zero=0, one=0;
-      unsigned width;
-=======
   }
   else if (op.type().id()=="bool")
   {
     Z3_ast zero=0, one=0;
     unsigned width;
->>>>>>> 9f5dcb86
 
     if (boolbv_get_width(expr.type(), width))
       return true;
 
-<<<<<<< HEAD
-      if (expr.type().id()==typet::t_signedbv)
-=======
     if (expr.type().id()=="signedbv")
     {
       if (int_encoding)
->>>>>>> 9f5dcb86
       {
         zero = Z3_mk_int(z3_ctx, 0, Z3_mk_int_type(z3_ctx));
         one = Z3_mk_int(z3_ctx, 1, Z3_mk_int_type(z3_ctx));
       }
-<<<<<<< HEAD
-      else if (expr.type().id()==typet::t_unsignedbv)
-=======
       else
->>>>>>> 9f5dcb86
       {
         zero = convert_number(0, width, true);
         one =  convert_number(1, width, true);
       }
-<<<<<<< HEAD
-      else if (expr.type().id()==typet::t_fixedbv)
-=======
     }
     else if (expr.type().id()=="unsignedbv")
     {
       if (int_encoding)
->>>>>>> 9f5dcb86
       {
         zero = Z3_mk_int(z3_ctx, 0, Z3_mk_int_type(z3_ctx));
         one = Z3_mk_int(z3_ctx, 1, Z3_mk_int_type(z3_ctx));
       }
-<<<<<<< HEAD
-	  bv = Z3_mk_ite(z3_ctx, bv, one, zero);
-	}
-    else if(op.type().subtype().id()==typet::t_empty)
-    {
-      unsigned from_width=config.ansi_c.int_width;
-      Z3_ast object, pointer_var;
-      Z3_symbol mk_tuple_name, proj_names[2];
-      Z3_type_ast proj_types[2], type_var;
-      Z3_const_decl_ast mk_tuple_decl, proj_decls[2];
-
-#ifdef DEBUG
-      std::cout << "from_width: " << from_width << std::endl;
-      std::cout << "to_width: " << to_width << std::endl;
-#endif
-
-      //mk_tuple_name = Z3_mk_string_symbol(z3_ctx, "pointer_tuple");
-      proj_names[0] = Z3_mk_string_symbol(z3_ctx, "object");
-
-      if (expr.type().subtype().id()!=typet::t_pointer)
-=======
       else
       {
         zero = convert_number(0, width, false);
@@ -3268,7 +2999,6 @@
     else if (expr.type().id()=="fixedbv")
     {
       if (int_encoding)
->>>>>>> 9f5dcb86
       {
         zero = Z3_mk_int(z3_ctx, 0, Z3_mk_real_type(z3_ctx));
         one = Z3_mk_int(z3_ctx, 1, Z3_mk_real_type(z3_ctx));
@@ -3327,22 +3057,10 @@
     else
       proj_types[1] = Z3_mk_bv_type(z3_ctx, config.ansi_c.int_width);
 
-<<<<<<< HEAD
-      if(from_width==to_width)
-      {
-    	if (convert_bv(op, args[0]))
-    	  return true;
-    	if (op.operands().size()>0)
-    	{
-	  if (op.op0().id() == exprt::addrof)
-    	    bv = z3_api.mk_tuple_select(z3_ctx, args[0], 0);
-    	}
-=======
     if(from_width==to_width)
     {
       if (convert_bv(op, args[0]))
         return true;
->>>>>>> 9f5dcb86
 
       if (op.operands().size()==0
           && op.id() == "constant"
@@ -3358,60 +3076,12 @@
           bv = z3_api.mk_tuple_select(z3_ctx, args[0], 0);
       }
 
-<<<<<<< HEAD
-      type_var = Z3_mk_tuple_type(z3_ctx, mk_tuple_name, 2, proj_names, proj_types, &mk_tuple_decl, proj_decls);
-      pointer_var = z3_api.mk_var(z3_ctx, expr.op0().identifier().as_string().c_str(), type_var);
-
-      bv = z3_api.mk_tuple_update(z3_ctx, pointer_var, 0, bv);
-      bv = z3_api.mk_tuple_update(z3_ctx, pointer_var, 1, z3_api.mk_tuple_select(z3_ctx, args[0], 1));
-
-      return false;
-    }
-    else if(op.type().subtype().id()==typet::t_symbol || op.type().subtype().id()==typet::t_code)
-    {
-  	  if (convert_bv(op, args[0]))
-  	  {
-  		  assert(0);
-  	    return true;
-  	  }
-  	  //std::cout << "expr.pretty(): " << expr.pretty() << std::endl;
-  	  //std::cout << "op.pretty(): " << op.pretty() << std::endl;
-      //bv = args[0];
-  	  //std::cout << "op.type().id(): " << op.type().id() << std::endl;
-  	  //std::cout << "op.type().subtype().id(): " << op.type().subtype().id() << std::endl;
-  	  //std::cout << "expr.type().subtype().id(): " << expr.type().subtype().id() << std::endl;
-
-      //std::cout << "op.operands().size(): " << op.operands().size() << std::endl;
-
-  	  //std::cout << "op.op0().type().id(): " << op.op0().type().id() << std::endl;
-  	  //std::cout << "op.op0().id(): " << op.op0().id() << std::endl;
-  	  //print_data_types(args[0], args[0]);
-	  if (op.id()==exprt::constant)
-  	  {
-	    if (op.value().compare("NULL") == 0)
-  		  bv = convert_number(0, config.ansi_c.int_width, true);
-  	  }
-  	  else if (op.operands().size()==0)
-  	  {
-   	    if (expr.type().subtype().id()!=typet::t_empty &&
-   	       (op.type().id()==typet::t_pointer && op.type().subtype().id()==typet::t_symbol))
-      	  bv = z3_api.mk_tuple_select(z3_ctx, args[0], 0);
-  	  }
-  	  else if (expr.type().subtype().id()!=typet::t_empty &&
-  		 (op.type().id()==typet::t_pointer && op.type().subtype().id()==typet::t_symbol) &&
-  		 op.op0().id()!=exprt::index && expr.type().id()!=typet::t_pointer
-  		 /*&& op.op0().type().id()!=typet::t_struct*/)
-  	  {
-  	    bv = z3_api.mk_tuple_select(z3_ctx, args[0], 0);
-  	  }
-=======
       return false;
     }
     else if(from_width<to_width)
     {
       if (convert_bv(op, args[0]))
         return true;
->>>>>>> 9f5dcb86
 
       object = z3_api.mk_tuple_select(z3_ctx, args[0], 0);
 
@@ -3420,28 +3090,12 @@
       else
         bv = Z3_mk_sign_ext(z3_ctx, (to_width-from_width), object);
     }
-<<<<<<< HEAD
-    else if(op.type().subtype().id()==typet::t_pointer)
-=======
     else if (from_width>to_width)
->>>>>>> 9f5dcb86
     {
       if ( convert_bv(op, args[0]))
         return true;
 
-<<<<<<< HEAD
-  	  //std::cout << "expr.pretty(): " << expr.pretty() << std::endl;
-  	  //std::cout << "op.pretty(): " << op.pretty() << std::endl;
-  	  //std::cout << "\n" << __FUNCTION__ << "[" << __LINE__ << "]" << "\n";
-  	  //print_data_types(bv,bv);
-  	  if (op.type().subtype().subtype().id()!=typet::t_empty &&
-  			  expr.type().id()!=typet::t_pointer)
-  	    bv = z3_api.mk_tuple_select(z3_ctx, bv, 0);
-  	  //std::cout << "\n" << __FUNCTION__ << "[" << __LINE__ << "]" << "\n";
-  	  //print_data_types(bv,bv);
-=======
       object = z3_api.mk_tuple_select(z3_ctx, args[0], 0);
->>>>>>> 9f5dcb86
 
       if (int_encoding)
         bv=object;
@@ -3450,7 +3104,7 @@
     }
 
     type_var = Z3_mk_tuple_type(z3_ctx, mk_tuple_name, 2, proj_names, proj_types, &mk_tuple_decl, proj_decls);
-    pointer_var = z3_api.mk_var(z3_ctx, expr.op0().get_string("identifier").c_str(), type_var);
+    pointer_var = z3_api.mk_var(z3_ctx, expr.op0().identifier().as_string().c_str(), type_var);
 
     bv = z3_api.mk_tuple_update(z3_ctx, pointer_var, 0, bv);
     bv = z3_api.mk_tuple_update(z3_ctx, pointer_var, 1, z3_api.mk_tuple_select(z3_ctx, args[0], 1));
@@ -3464,13 +3118,10 @@
       assert(0);
       return true;
     }
-<<<<<<< HEAD
-    if (expr.type().id()==typet::t_pointer)
-=======
 
     if (op.id()=="constant")
     {
-      if (op.get("value").compare("NULL") == 0)
+      if (op.value().compare("NULL") == 0)
         bv = convert_number(0, config.ansi_c.int_width, true);
     }
     else if (op.operands().size()==0)
@@ -3487,7 +3138,6 @@
       bv = z3_api.mk_tuple_select(z3_ctx, args[0], 0);
     }
     else if (op.id() == "typecast" || op.id() == "member")
->>>>>>> 9f5dcb86
     {
       bv = z3_api.mk_tuple_select(z3_ctx, args[0], 0);
     }
@@ -3504,61 +3154,6 @@
 
     return false;
   }
-<<<<<<< HEAD
-  else if (expr.type().id()==typet::t_struct)
-  {
-    const struct_typet &struct_type=to_struct_type(expr.op0().type());
-	const struct_typet::componentst &components=struct_type.components();
-    const struct_typet &struct_type2=to_struct_type(expr.type());
-	const struct_typet::componentst &components2=struct_type2.components();
-    struct_typet s;
-	Z3_ast operand;
-	u_int i=0, i2=0, j=0;
-
-	s.components().resize(struct_type2.components().size());
-
-	for(struct_typet::componentst::const_iterator
-	    it2=components2.begin();
-	    it2!=components2.end();
-	    it2++, i2++)
-	{
-	  for(struct_typet::componentst::const_iterator
-	      it=components.begin();
-	      it!=components.end();
-	      it++, i++)
-	  {
-	    if (it->name().compare(it2->name()) == 0)
-	    {
-	      unsigned width;
-	      if (boolbv_get_width(it->type(), width))
-	        return true;
-		  if (it->type().id()==typet::t_signedbv)
-		  {
-			s.components()[j].set_name(it->name());
-			s.components()[j].type()=signedbv_typet(width);
-		  }
-		  else if (it->type().id()==typet::t_unsignedbv)
-		  {
-			s.components()[j].set_name(it->name());
-			s.components()[j].type()=unsignedbv_typet(width);
-		  }
-		  else if (it->type().id()==typet::t_bool)
-		  {
-			s.components()[j].set_name(it->name());
-			s.components()[j].type()=bool_typet();
-		  }
-		  else
-		  {
-			return true;
-		  }
-		  j++;
-	    }
-	  }
-	}
-	exprt new_struct("symbol", s);
-    new_struct.type().tag(expr.type().tag().as_string());
-	new_struct.identifier("typecast_" + expr.op0().identifier().as_string());
-=======
   else
   {
     return true;
@@ -3566,7 +3161,6 @@
   if (expr.type().id()=="pointer")
   {
     Z3_ast pointer_var;
->>>>>>> 9f5dcb86
 
     if (convert_z3_pointer(expr, "pointer", pointer_var))
       return true;
@@ -3600,24 +3194,24 @@
         it!=components.end();
         it++, i++)
     {
-      if (it->get("name").compare(it2->get("name")) == 0)
+      if (it->name().compare(it2->name()) == 0)
       {
         unsigned width;
         if (boolbv_get_width(it->type(), width))
           return true;
         if (it->type().id()=="signedbv")
         {
-          s.components()[j].set_name(it->get("name"));
+          s.components()[j].set_name(it->name());
           s.components()[j].type()=signedbv_typet(width);
         }
         else if (it->type().id()=="unsignedbv")
         {
-          s.components()[j].set_name(it->get("name"));
+          s.components()[j].set_name(it->name());
           s.components()[j].type()=unsignedbv_typet(width);
         }
         else if (it->type().id()=="bool")
         {
-          s.components()[j].set_name(it->get("name"));
+          s.components()[j].set_name(it->name());
           s.components()[j].type()=bool_typet();
         }
         else
@@ -3629,8 +3223,8 @@
     }
   }
   exprt new_struct("symbol", s);
-  new_struct.type().set("tag", expr.type().get_string("tag"));
-  new_struct.set("identifier", "typecast_" + expr.op0().get_string("identifier"));
+  new_struct.type().tag(expr.type().tag().as_string());
+  new_struct.identifier("typecast_" + expr.op0().identifier().as_string());
 
   if (convert_bv(new_struct,operand))
     return true;
@@ -3653,9 +3247,6 @@
   return false;
 }
 
-<<<<<<< HEAD
-  if(expr.type().is_c_enum())
-=======
 bool z3_convt::convert_typecast_enum(const exprt &expr, Z3_ast &bv)
 {
   const exprt &op=expr.op0();
@@ -3663,22 +3254,14 @@
   unsigned width;
 
   if (op.type().id()=="bool")
->>>>>>> 9f5dcb86
   {
     if (boolbv_get_width(expr.type(), width))
       return true;
 
-<<<<<<< HEAD
-	if (op.type().id()==typet::t_bool)
-	{
-      if (boolbv_get_width(expr.type(), width))
-        return true;
-=======
     zero = convert_number(0, width, true);
     one =  convert_number(1, width, true);
     bv = Z3_mk_ite(z3_ctx, bv, one, zero);
   }
->>>>>>> 9f5dcb86
 
   return false;
 }
@@ -4119,7 +3702,7 @@
   std::string value;
   unsigned width;
 
-  if (expr.type().is_c_enum())
+  if (expr.type().id() == "c_enum")
   {
     // jmorse: value field of C enum type is in fact base 10, wheras everything
     // else is base 2.
@@ -4130,17 +3713,17 @@
     // value will not actually be interpreted as number by below code
     value = expr.value().as_string();
   }
-  else if (expr.type().is_pointer() && expr.value().as_string() == "NULL")
+  else if (expr.type().id() == "pointer" && expr.value().as_string() == "NULL")
   {
     // Uuugghhhh. Match what happens if we were to feed this to binary2integer.
     value = "0";
   }
-  else if (expr.type().is_bool())
+  else if (expr.type().id() == "bool")
   {
     // value will not actually be interpreted as number by below code
     value = expr.value().as_string();
   }
-  else if (expr.type().is_pointer() && expr.value() == "NULL")
+  else if (expr.type().id() == "pointer" && expr.value() == "NULL")
   {
     // Uuugghhhh. Match what happens if we were to feed this to binary2integer.
     value = "0";
@@ -4167,7 +3750,7 @@
 	else
 	  bv = Z3_mk_unsigned_int(z3_ctx, atoi(value.c_str()), Z3_mk_bv_type(z3_ctx, width));
   }
-  if (expr.type().id()==typet::t_signedbv || expr.type().is_c_enum())
+  if (expr.type().id()==typet::t_signedbv || expr.type().id()=="c_enum")
   {
     if (boolbv_get_width(expr.type(), width))
       return true;
@@ -4600,14 +4183,14 @@
     if (expr.type().id() == typet::t_signedbv)
       bv=args[i];
   }
-  else if (expr.op0().is_typecast() || expr.op1().is_typecast())
+  else if (expr.op0().id()=="typecast" || expr.op1().id()=="typecast")
   {
     forall_operands(it, expr)
     {
       if (convert_bv(*it, args[i]))
         return true;
 
-  	  if (it->is_typecast())
+  	  if (it->id()=="typecast")
   	  {
   		const exprt &offset=it->operands()[0];
 
@@ -4734,7 +4317,7 @@
       bv=args[i];
   }
 #if 0
-  else if (expr.op0().is_typecast() || expr.op1().is_typecast())
+  else if (expr.op0().id()=="typecast" || expr.op1().id()=="typecast")
   {
 	assert(expr.operands().size()==2);
 
@@ -4743,14 +4326,14 @@
 	if (convert_bv(expr.op1(), args[1]))
       return true;
 
-	if (expr.op0().is_typecast())
+	if (expr.op0().id()=="typecast")
 	{
 	  const exprt &offset=expr.op0().operands()[0];
 	  if (offset.type().id()==typet::t_pointer)
 	    args[0] = z3_api.mk_tuple_select(z3_ctx, args[0], 1); //select pointer index
 	}
 
-	if (expr.op1().is_typecast())
+	if (expr.op1().id()=="typecast")
 	{
 	  const exprt &offset=expr.op1().operands()[0];
 	  if (offset.type().id()==typet::t_pointer)
@@ -5076,7 +4659,7 @@
 
   if(expr.id()==exprt::symbol ||
      expr.id()==exprt::constant ||
-     expr.is_string_constant())
+     expr.id()=="string-constant")
   {
     pointer_logic.add_object(expr);
   }
@@ -5096,12 +4679,12 @@
     symbol_name = "address_of_index" + object.id_string() + object.identifier().as_string();
 	pointer_var = z3_api.mk_var(z3_ctx, symbol_name.c_str(), pointer_type);
 
-	if (object.is_zero_string())
+	if (object.id()=="zero_string")
 	{
 	  if (convert_zero_string(object, po))
 	    return true;
 	}
-	else if (object.is_string_constant())
+	else if (object.id()=="string-constant")
 	{
 	  if (convert_bv(object, po))
 		return true;
@@ -6514,7 +6097,7 @@
 
   mp_integer upper, lower;
 
-  if(expr.is_byte_extract_little_endian())
+  if(expr.id()=="byte_extract_little_endian")
   {
     upper = ((i+1)*8)-1; //((i+1)*w)-1;
     lower = i*8; //i*w;
@@ -6726,13 +6309,13 @@
 
   if (expr.id() == exprt::symbol)
 	return convert_identifier(expr.identifier().as_string(), expr.type(), bv);
-  else if (expr.is_nondet_symbol())
+  else if (expr.id() == "nondet_symbol")
 	return convert_identifier("nondet$"+expr.identifier().as_string(), expr.type(), bv);
   else if (expr.id() == exprt::typecast)
     return convert_typecast(expr, bv);
-  else if (expr.is_struct())
+  else if (expr.id() == "struct")
 	return convert_struct(expr, bv);
-  else if (expr.is_union())
+  else if (expr.id() == "union")
 	return convert_union(expr, bv);
   else if (expr.id() == exprt::constant)
 	return convert_constant(expr, bv);
@@ -6740,7 +6323,7 @@
     return convert_bitwise(expr, bv);
   else if (expr.id() == exprt::i_bitnot)
 	return convert_bitnot(expr, bv);
-  else if (expr.is_unary_sub())
+  else if (expr.id() == "unary-")
     return convert_unary_minus(expr, bv);
   else if (expr.id() == exprt::i_if)
     return convert_if(expr, bv);
@@ -6762,8 +6345,8 @@
 	return convert_mod(expr, bv);
   else if (expr.id() == exprt::mult)
 	return convert_mul(expr, bv);
-  else if (expr.id() == exprt::addrof || expr.is_implicit_address_of()
-		|| expr.is_reference_to())
+  else if (expr.id() == exprt::addrof || expr.id() == "implicit_address_of"
+		|| expr.id() == "reference_to")
 	return convert_pointer(expr, bv);
   else if (expr.id() == exprt::arrayof)
 	return convert_array_of(expr, bv);
@@ -6777,7 +6360,7 @@
 	return convert_with(expr, bv);
   else if (expr.id() == exprt::member)
 	return convert_member(expr, bv);
-  else if (expr.is_zero_string())
+  else if (expr.id()=="zero_string")
 	return convert_zero_string(expr, bv);
   else if (expr.id() == "pointer_offset")
 	return select_pointer_offset(expr, bv);
@@ -6785,21 +6368,21 @@
 	return convert_pointer_object(expr, bv);
   else if (expr.id() == "same-object")
 	return convert_object(expr, bv);
-  else if (expr.is_string_constant()) {
+  else if (expr.id() == "string-constant") {
 	  exprt tmp;
 	  string2array(expr, tmp);
 	return convert_bv(tmp, bv);
-  } else if (expr.is_zero_string_length())
+  } else if (expr.id() == "zero_string_length")
     return convert_zero_string_length(expr.op0(), bv);
   else if (expr.id() == "replication")
 	assert(expr.operands().size()==2);
   else if (expr.id()=="is_dynamic_object")
     return convert_is_dynamic_object(expr, bv);
-  else if (expr.is_byte_update_little_endian() ||
-		  expr.is_byte_update_big_endian())
+  else if (expr.id()=="byte_update_little_endian" ||
+		  expr.id()=="byte_update_big_endian")
     return convert_byte_update(expr, bv);
-  else if (expr.is_byte_extract_little_endian() ||
-		  expr.is_byte_extract_big_endian())
+  else if (expr.id()=="byte_extract_little_endian" ||
+		  expr.id()=="byte_extract_big_endian")
     return convert_byte_extract(expr, bv);
 #if 1
   else if(expr.id()==exprt::isnan)
