--- conflicted
+++ resolved
@@ -3365,7 +3365,6 @@
 
       // Actually perform some pointer arith
       const pointer_type2t &ptr_type = to_pointer_type(ptr_op->type);
-<<<<<<< HEAD
       type2tc followed_type = ns.follow(ptr_type.subtype);
       mp_integer type_size;
       if (!is_empty_type(followed_type)) {
@@ -3375,12 +3374,6 @@
         // does use it.
         type_size = 1;
       }
-=======
-      typet followed_type_old = ns.follow(migrate_type_back(ptr_type.subtype));
-      type2tc followed_type;
-      migrate_type(followed_type_old, followed_type);
-      mp_integer type_size = pointer_offset_size(*followed_type);
->>>>>>> dc9ee2cc
 
       // Generate nonptr * constant.
       type2tc inttype(new unsignedbv_type2t(config.ansi_c.int_width));
