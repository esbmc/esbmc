/*******************************************************************
   Module:

   Author: Lucas Cordeiro, lcc08r@ecs.soton.ac.uk

 \*******************************************************************/

#include <assert.h>
#include <ctype.h>
#include <malloc.h>
#include <fstream>
#include <sstream>
#include <std_expr.h>
#include <irep2.h>
#include <migrate.h>
#include <arith_tools.h>
#include <std_types.h>
#include <config.h>
#include <i2string.h>
#include <expr_util.h>
#include <string2array.h>
#include <pointer_offset_size.h>
#include <find_symbols.h>
#include <prefix.h>
#include <fixedbv.h>
<<<<<<< HEAD
#include <base_type.h>
=======
#include <solvers/flattening/boolbv.h>
#include <solvers/flattening/boolbv_type.h>
#include <iomanip>
>>>>>>> c4e4695f

#include "z3_conv.h"
#include "../ansi-c/c_types.h"

#define cast_to_z3(arg) (*(reinterpret_cast<z3::expr *&>((arg))))
#define cast_to_z3_sort(arg) (*(reinterpret_cast<z3::sort *>((arg))))

#ifdef DEBUG
#define DEBUGLOC std::cout << std::endl << __FUNCTION__ << \
                          "[" << __LINE__ << "]" << std::endl;
#else
#define DEBUGLOC
#endif

static u_int unsat_core_size = 0;
static u_int assumptions_status = 0;

extern void finalize_symbols(void);

Z3_ast workaround_Z3_mk_bvadd_no_overflow(Z3_context ctx, Z3_ast a1, Z3_ast a2,
                                          Z3_bool is_signed);
Z3_ast workaround_Z3_mk_bvadd_no_underflow(Z3_context ctx, Z3_ast a1,Z3_ast a2);
Z3_ast workaround_Z3_mk_bvsub_no_overflow(Z3_context ctx, Z3_ast a1,Z3_ast a2);
Z3_ast workaround_Z3_mk_bvsub_no_underflow(Z3_context ctx, Z3_ast a1, Z3_ast a2,
                                          Z3_bool is_signed);
Z3_ast workaround_Z3_mk_bvneg_no_overflow(Z3_context ctx, Z3_ast a);
z3_convt::z3_convt(bool uw, bool int_encoding, bool smt, bool is_cpp,
                   const namespacet &_ns)
: prop_convt(), ns(_ns)
{
  this->int_encoding = int_encoding;

  smtlib = smt;
  store_assumptions = (smt || uw);
  s_is_uw = uw;
  this->uw = uw;
  no_variables = 1;
  max_core_size=Z3_UNSAT_CORE_LIMIT;
  level_ctx = 0;

  z3::config conf;
  conf.set("MODEL", true);
  conf.set("RELEVANCY", 0);
  conf.set("SOLVER", true);
  // Disabling this option results in the enablement of --symex-thread-guard on
  // 03_exor_01 to not explode solving time. No idea why this is the case,
  // doesn't affect any other solving time.
  conf.set("ARRAY_ALWAYS_PROP_UPWARD", false);

  ctx.init(conf, int_encoding);

  z3_ctx = ctx;
  Z3_set_ast_print_mode(z3_ctx, Z3_PRINT_SMTLIB_COMPLIANT);

  solver = z3::solver(ctx);

  setup_pointer_sort();
  pointer_logic.push_back(pointer_logict());
  addr_space_sym_num.push_back(0);
  addr_space_data.push_back(std::map<unsigned, unsigned>());
  total_mem_space.push_back(0);

  assumpt_ctx_stack.push_back(assumpt.begin());

  init_addr_space_array();

  // Pick a modelling array to shoehorn initialization data into. Because
  // we don't yet have complete data for whether pointers are dynamic or not,
  // this is the one modelling array that absolutely _has_ to be initialized
  // to false for each element, which is going to be shoved into
  // convert_identifier_pointer.
  if (is_cpp) {
    dyn_info_arr_name = "cpp::__ESBMC_is_dynamic&0#1";
  } else {
    dyn_info_arr_name = "c::__ESBMC_is_dynamic&0#1";
  }

  // Pre-seed type cache with a few values that might not go in due to
  // specialised code paths.
  sort_cache.insert(std::pair<const type2tc, z3::sort>(get_bool_type(),
                    ctx.bool_sort()));
}


z3_convt::~z3_convt()
{

  if (smtlib) {
    std::ofstream temp_out;
    Z3_string smt_lib_str, logic;
    Z3_ast assumpt_array_ast[assumpt.size() + 1];
    z3::expr formula;
    formula = ctx.bool_val(true);

    std::list<z3::expr>::const_iterator it;
    unsigned int i;
    for (it = assumpt.begin(), i = 0; it != assumpt.end(); it++, i++) {
      assumpt_array_ast[i] = *it;
    }

    if (int_encoding)
      logic = "QF_AUFLIRA";
    else
      logic = "QF_AUFBV";

    smt_lib_str = Z3_benchmark_to_smtlib_string(z3_ctx, "ESBMC", logic,
                                    "unknown", "", assumpt.size(),
                                    assumpt_array_ast, formula);

    temp_out.open(filename.c_str(), std::ios_base::out | std::ios_base::trunc);

    temp_out << smt_lib_str << std::endl;
  }
}

void
z3_convt::push_ctx(void)
{

  prop_convt::push_ctx();
  intr_push_ctx();
  solver.push();
}

void
z3_convt::pop_ctx(void)
{

  solver.pop();
  intr_pop_ctx();
  prop_convt::pop_ctx();;

  // Clear model if we have one.
  model = z3::model();
}

void
z3_convt::soft_push_ctx(void)
{

  if (!uw) {
    std::cerr << "z3_convt::soft_push_ctx - called without assumption based Z3";
    std::cerr << " enabled. Invalid configuration." << std::endl;
    abort();
  }

  prop_convt::soft_push_ctx();
  intr_push_ctx();
}

void
z3_convt::soft_pop_ctx(void)
{

  intr_pop_ctx();
  prop_convt::soft_pop_ctx();;
}

void
z3_convt::intr_push_ctx(void)
{

  level_ctx++;

  // Also push/duplicate pointer logic state.
  pointer_logic.push_back(pointer_logic.back());
  addr_space_sym_num.push_back(addr_space_sym_num.back());
  addr_space_data.push_back(addr_space_data.back());
  total_mem_space.push_back(total_mem_space.back());

  // Store where we are in the list of assumpts.
  std::list<z3::expr>::iterator it = assumpt.end();
  it--;
  assumpt_ctx_stack.push_back(it);
}

void
z3_convt::intr_pop_ctx(void)
{

  // Erase everything on stack since last push_ctx
  std::list<z3::expr>::iterator it = assumpt_ctx_stack.back();
  ++it;
  assumpt.erase(it, assumpt.end());
  assumpt_ctx_stack.pop_back();

  bv_cachet::nth_index<1>::type &cache_numindex = bv_cache.get<1>();
  cache_numindex.erase(ctx_level);

  union_varst::nth_index<1>::type &union_numindex = union_vars.get<1>();
  union_numindex.erase(ctx_level);

  pointer_logic.pop_back();
  addr_space_sym_num.pop_back();
  addr_space_data.pop_back();
  total_mem_space.pop_back();

  level_ctx--;
}

void
z3_convt::init_addr_space_array(void)
{
  z3::symbol mk_tuple_name, proj_names[2];
  Z3_symbol proj_names_sym[2];
  Z3_sort proj_types[2];
  Z3_func_decl mk_tuple_decl, proj_decls[2];

  addr_space_sym_num.back() = 1;

  // Place locations of numerical addresses for null and invalid_obj.

  z3::expr tmp =
    ctx.constant("__ESBMC_ptr_obj_start_0", ctx.esbmc_int_sort());
  z3::expr num = ctx.esbmc_int_val(0);
  z3::expr eq = tmp == num;

  assert_formula(eq);

  tmp = ctx.constant("__ESBMC_ptr_obj_end_0", ctx.esbmc_int_sort());
  num = ctx.esbmc_int_val(0);
  eq = tmp == num;

  assert_formula(eq);

  tmp = ctx.constant("__ESBMC_ptr_obj_start_1", ctx.esbmc_int_sort());
  num = ctx.esbmc_int_val(1);
  eq = tmp == num;
  assert_formula(eq);

  tmp = ctx.constant("__ESBMC_ptr_obj_end_1", ctx.esbmc_int_sort());
  num = ctx.esbmc_int_val((uint64_t)0xFFFFFFFFFFFFFFFFULL);
  eq = tmp == num;
  assert_formula(eq);

  z3::sort tmp_proj_type = ctx.esbmc_int_sort();
  proj_types[0] = proj_types[1] = tmp_proj_type;

  mk_tuple_name = z3::symbol(ctx, "struct_type_addr_space_tuple");
  proj_names[0] = z3::symbol(ctx, "start");
  proj_names[1] = z3::symbol(ctx, "end");
  proj_names_sym[0] = proj_names[0];
  proj_names_sym[1] = proj_names[1];

  addr_space_tuple_sort = z3::to_sort(ctx, Z3_mk_tuple_sort(
                                      ctx, mk_tuple_name, 2,
                                      proj_names_sym, proj_types,
                                      &mk_tuple_decl, proj_decls));
  Z3_func_decl tmp_addr_space_decl =
    Z3_get_tuple_sort_mk_decl(ctx, addr_space_tuple_sort);
  addr_space_tuple_decl = z3::func_decl(ctx, tmp_addr_space_decl);

  // Generate initial array with all zeros for all fields.
  addr_space_arr_sort = 
                  ctx.array_sort(ctx.esbmc_int_sort(), addr_space_tuple_sort);

  num = ctx.esbmc_int_val(0);

  z3::expr initial_val =
    addr_space_tuple_decl.make_tuple("", &num, &num, NULL);

  z3::expr initial_const = z3::const_array(ctx.esbmc_int_sort(), initial_val);
  z3::expr first_name =
    ctx.constant("__ESBMC_addrspace_arr_0", addr_space_arr_sort);

  eq = first_name == initial_const;
  assert_formula(eq);

  z3::expr range_tuple =
    ctx.constant("__ESBMC_ptr_addr_range_0", addr_space_tuple_sort);
  initial_val = addr_space_tuple_decl.make_tuple("", &num, &num, NULL);

  eq = initial_val == range_tuple;
  assert_formula(eq);

  bump_addrspace_array(pointer_logic.back().get_null_object(), range_tuple);

  // We also have to initialize the invalid object... however, I've no idea
  // what it /means/ yet, so go for some arbitary value.
  num = ctx.esbmc_int_val(1);
  range_tuple = ctx.constant("__ESBMC_ptr_addr_range_1",
                              addr_space_tuple_sort);
  initial_val = addr_space_tuple_decl.make_tuple("", &num, &num, NULL);
  eq = initial_val == range_tuple;
  assert_formula(eq);

  bump_addrspace_array(pointer_logic.back().get_invalid_object(), range_tuple);

  // Associate the symbol "0" with the null object; this is necessary because
  // of the situation where 0 is valid as a representation of null, but the
  // frontend (for whatever reasons) converts it to a symbol rather than the
  // way it handles NULL (constant with val "NULL")
  z3::expr zero_sym = ctx.constant("0", pointer_sort);

  z3::expr zero_int= ctx.esbmc_int_val(0);
  z3::expr ptr_val = pointer_decl(zero_int, zero_int);
  z3::expr constraint = zero_sym == ptr_val;
  assert_formula(constraint);

  // Do the same thing, for the name "NULL".
  z3::expr null_sym = ctx.constant("NULL", pointer_sort);
  constraint = null_sym == ptr_val;
  assert_formula(constraint);

  // And for the "INVALID" object (which we're issuing with a name now), have
  // a pointer object num of 1, and a free pointer offset. Anything of worth
  // using this should extract only the object number.

  z3::expr args[2];
  args[0] = ctx.esbmc_int_val(1);
  args[1] = ctx.fresh_const(NULL, pointer_sort);
  z3::expr invalid = mk_tuple_update(args[1], 0, args[0]);
  z3::expr invalid_name = ctx.constant("INVALID", pointer_sort);
  constraint = invalid == invalid_name;
  assert_formula(constraint);

  // Record the fact that we've registered these objects
  addr_space_data.back()[0] = 0;
  addr_space_data.back()[1] = 0;

  return;
}

void
z3_convt::bump_addrspace_array(unsigned int idx, const z3::expr &val)
{
  std::string str, new_str;

  str = "__ESBMC_addrspace_arr_" + itos(addr_space_sym_num.back()++);
  z3::expr addr_sym = ctx.constant(str.c_str(), addr_space_arr_sort);
  z3::expr obj_idx = ctx.esbmc_int_val(idx);

  z3::expr store = z3::store(addr_sym, obj_idx, val);

  new_str = "__ESBMC_addrspace_arr_" + itos(addr_space_sym_num.back());
  z3::expr new_addr_sym = ctx.constant(new_str.c_str(), addr_space_arr_sort);

  z3::expr eq = new_addr_sym == store;
  assert_formula(eq);

  return;
}

std::string
z3_convt::get_cur_addrspace_ident(void)
{

  std::string str = "__ESBMC_addrspace_arr_" + itos(addr_space_sym_num.back());
  return str;
}

uint
z3_convt::get_z3_core_size(void)
{
  return unsat_core_size;
}

uint
z3_convt::get_z3_number_of_assumptions(void)
{
  return assumptions_status;
}

void
z3_convt::set_z3_core_size(uint val)
{
  if (val)
    max_core_size = val;
}

void
z3_convt::set_filename(std::string file)
{
  filename = file;
}

std::string
z3_convt::extract_magnitude(std::string v, unsigned width)
{
  return integer2string(binary2integer(v.substr(0, width / 2), true), 10);
}

std::string
z3_convt::extract_fraction(std::string v, unsigned width)
{
  return integer2string(binary2integer(v.substr(width / 2, width), false), 10);
}

#if 0
std::string stringify(double x)
{
  std::ostringstream format_message;
  format_message << std::setprecision(12) << x;
  return format_message.str();
}
#endif

std::string
z3_convt::fixed_point(std::string v, unsigned width)
{
<<<<<<< HEAD
  const int precision = 10000;
=======
  DEBUGLOC;

  const int precision = 1000000;
>>>>>>> c4e4695f
  std::string i, f, b, result;
  double integer, fraction, base;
  int i_int, f_int;

  i = extract_magnitude(v, width);
  f = extract_fraction(v, width);
  b = integer2string(power(2, width / 2), 10);

  integer = atof(i.c_str());
  fraction = atof(f.c_str());
  base = (atof(b.c_str()));

  fraction = (fraction / base);

  if (fraction < 0)
    fraction = -fraction;

  fraction = fraction * precision;

  if (fraction == 0)
    result = double2string(integer);
  else  {
    int numerator = (integer*precision + fraction);
    result = itos(numerator) + "/" + double2string(precision); 
  }

  return result;
}

void
z3_convt::finalize_pointer_chain(unsigned int objnum)
{
  unsigned int num_ptrs = addr_space_data.back().size();
  if (num_ptrs == 0)
    return;

  // Floating model - we assert that all objects don't overlap each other,
  // but otherwise their locations are entirely defined by Z3. Inefficient,
  // but necessary for accuracy. Unfortunately, has high complexity (O(n^2))

  // Implementation: iterate through all objects; assert that those with lower
  // object nums don't overlap the current one. So for every particular pair
  // of object numbers in the set there'll be a doesn't-overlap clause.

  z3::expr i_start = ctx.constant(
                       ("__ESBMC_ptr_obj_start_" + itos(objnum)).c_str(),
                       ctx.esbmc_int_sort());
  z3::expr i_end = ctx.constant(
                       ("__ESBMC_ptr_obj_end_" + itos(objnum)).c_str(),
                       ctx.esbmc_int_sort());

  for (unsigned j = 0; j < objnum; j++) {
    // Obj 1 is designed to overlap
    if (j == 1)
      continue;

    z3::expr j_start = ctx.constant(
                       ("__ESBMC_ptr_obj_start_" + itos(j)).c_str(),
                       ctx.esbmc_int_sort());
    z3::expr j_end = ctx.constant(
                       ("__ESBMC_ptr_obj_end_" + itos(j)).c_str(),
                       ctx.esbmc_int_sort());

    // Formula: (i_end < j_start) || (i_start > j_end)
    // Previous assertions ensure start < end for all objs.
    // Hey hey, I can just write that with the C++y api!
    z3::expr formula;
    formula = (mk_lt(i_end, j_start, true)) || (mk_gt(i_start, j_end, true));
    assert_formula(formula);
  }

  return;
}

prop_convt::resultt
z3_convt::dec_solve(void)
{
  unsigned major, minor, build, revision;
  z3::check_result result;
  Z3_get_version(&major, &minor, &build, &revision);

  std::cout << "Solving with SMT Solver Z3 v" << major << "." << minor << "\n";

  if (smtlib)
    return prop_convt::P_SMTLIB;

  result = check2_z3_properties();

  if (result == z3::unsat)
    return prop_convt::P_UNSATISFIABLE;
  else if (result == z3::unknown)
    return prop_convt::P_ERROR;
  else
    return prop_convt::P_SATISFIABLE;
}

z3::check_result
z3_convt::check2_z3_properties(void)
{
  z3::check_result result;
  unsigned i;
  std::string literal;
  z3::expr_vector assumptions(ctx);

  assumptions_status = assumpt.size();

  if (uw) {
    std::list<z3::expr>::const_iterator it;
    for (it = assumpt.begin(), i = 0; it != assumpt.end(); it++, i++) {
      assumptions.push_back(*it);
    }
  }

  // XXX XXX XXX jmorse: as of 5dd8a432 running with --smt-during-symex on tests
  // like 03_exor_01 caused a significant performance hit for no known reason.
  // Solving got progressively slower as more interleavings were checked.
  // Profiling said a lot of time was spent in Z3's
  // bv_simplifier_plugin::bit2bool_simplify method. This doesn't happen if you
  // run with no additional options. No idea why, but the belief is that the
  // solver is caching something, bloats, and leads to a performance hit.
  //
  // So during debugging I added the following line to see whether some asserts
  // were being left in the solver accidentally leading to the bloat and... it
  // just stopped. Presumably this accidentally flushes some kind of internal
  // cache and kills bloatage; I've no idea why; but if you remove it there's
  // a significant performance hit.
  z3::expr_vector vec = solver.assertions();

  if (uw) {
    result = solver.check(assumptions);
  } else {
    result = solver.check();
  }

  if (result == z3::sat)
    model = solver.get_model();

  if (config.options.get_bool_option("dump-z3-assigns") && result == z3::sat)
    std::cout << Z3_model_to_string(z3_ctx, model);

  return result;
}

void
z3_convt::convert_smt_type(const bool_type2t &type __attribute__((unused)),
                           void *_bv)
{
  z3::sort &sort = cast_to_z3_sort(_bv);

  sort = ctx.bool_sort();
  return;
}

void
z3_convt::convert_smt_type(const unsignedbv_type2t &type, void *_bv)
{
  z3::sort &sort = cast_to_z3_sort(_bv);

  if (int_encoding) {
    sort = ctx.esbmc_int_sort();
  } else {
    unsigned int width = type.get_width();
    sort = ctx.bv_sort(width);
  }

  return;
}

void
z3_convt::convert_smt_type(const signedbv_type2t &type, void *_bv)
{
  z3::sort &sort = cast_to_z3_sort(_bv);

  if (int_encoding) {
    sort = ctx.esbmc_int_sort();
  } else {
    unsigned int width = type.get_width();
    sort = ctx.bv_sort(width);
  }

  return;
}

void
z3_convt::convert_smt_type(const array_type2t &type, void *_bv)
{
  z3::sort &sort = cast_to_z3_sort(_bv), elem_sort;

  convert_type(type.subtype, elem_sort);
  sort = ctx.array_sort(ctx.esbmc_int_sort(), elem_sort);

  return;
}

void
z3_convt::convert_smt_type(const pointer_type2t &type __attribute__((unused)),
                           void *_bv)
{
  // Storage for Z3 objects that keep a reference,
  z3::sort int_sort;
  z3::sort &sort = cast_to_z3_sort(_bv);
  z3::symbol tuple_name;
  z3::symbol proj_name_refs[2];
  // Copies of the above, in a form that can be passed directly the the C api.
  Z3_func_decl mk_tuple_decl, proj_decls[2];
  Z3_symbol proj_names[2];
  Z3_sort proj_types[2];

  tuple_name = z3::symbol(ctx, "pointer_tuple");
  int_sort = ctx.esbmc_int_sort();
  proj_types[0] = proj_types[1] = int_sort;

  proj_name_refs[0] = z3::symbol(ctx, "object");
  proj_name_refs[1] = z3::symbol(ctx, "index");
  proj_names[0] = proj_name_refs[0];
  proj_names[1] = proj_name_refs[1];

  sort = z3::to_sort(ctx, Z3_mk_tuple_sort(ctx, tuple_name, 2, proj_names,
                                       proj_types, &mk_tuple_decl, proj_decls));
  return;
}

void
z3_convt::convert_struct_union_type(const std::vector<type2tc> &members,
                                    const std::vector<irep_idt> &member_names,
                                    const irep_idt &struct_name, bool uni,
                                    void *_bv)
{
  z3::symbol mk_tuple_name, *proj_names;
  z3::sort *proj_types;
  z3::sort &sort = cast_to_z3_sort(_bv);
  Z3_func_decl mk_tuple_decl, *proj_decls;
  std::string name;
  u_int num_elems;

  num_elems = members.size();
  if (uni)
    num_elems++;

  proj_names = new z3::symbol[num_elems];
  proj_types = new z3::sort[num_elems];
  proj_decls = new Z3_func_decl[num_elems];

  name = ((uni) ? "union" : "struct" );
  name += "_type_" + struct_name.as_string();
  mk_tuple_name = z3::symbol(ctx, name.c_str());

  if (!members.size()) {
    sort = z3::to_sort(ctx, Z3_mk_tuple_sort(ctx, mk_tuple_name, 0, NULL, NULL, &mk_tuple_decl, NULL));
    return;
  }

  u_int i = 0;
  std::vector<irep_idt>::const_iterator mname = member_names.begin();
  for (std::vector<type2tc>::const_iterator it = members.begin();
       it != members.end(); it++, mname++, i++)
  {
    proj_names[i] = z3::symbol(ctx, mname->as_string().c_str());
    convert_type(*it, proj_types[i]);
  }

  if (uni) {
    // ID field records last value written to union
    proj_names[num_elems - 1] = z3::symbol(ctx, "id");
    // XXXjmorse - must this field really become a bitfield, ever? It's internal
    // tracking data, not program data.
    proj_types[num_elems - 1] = ctx.esbmc_int_sort();
  }

  // Unpack pointers from Z3++ objects.
  Z3_symbol *unpacked_symbols = new Z3_symbol[num_elems];
  Z3_sort *unpacked_sorts = new Z3_sort[num_elems];
  for (i = 0; i < num_elems; i++) {
    unpacked_symbols[i] = proj_names[i];
    unpacked_sorts[i] = proj_types[i];
  }

  sort = z3::to_sort(ctx, Z3_mk_tuple_sort(ctx, mk_tuple_name, num_elems,
                           unpacked_symbols, unpacked_sorts, &mk_tuple_decl,
                           proj_decls));

  delete[] unpacked_symbols;
  delete[] unpacked_sorts;
  delete[] proj_names;
  delete[] proj_types;
  delete[] proj_decls;

  return;
}

void
z3_convt::convert_smt_type(const struct_type2t &type, void *_bv)
{

  convert_struct_union_type(type.members, type.member_names, type.name,
                            false, _bv);
  return;
}

void
z3_convt::convert_smt_type(const union_type2t &type, void *_bv)
{

  convert_struct_union_type(type.members, type.member_names, type.name,
                            true, _bv);
  return;
}

void
z3_convt::convert_smt_type(const fixedbv_type2t &type, void *_bv)
{
  z3::sort &sort = cast_to_z3_sort(_bv);

  unsigned int width = type.get_width();

  if (int_encoding)
    sort = ctx.real_sort();
  else
    sort = ctx.bv_sort(width);

  return;
}

void
z3_convt::setup_pointer_sort(void)
{
  z3::symbol proj_names[2], mk_tuple_name;
  z3::sort proj_type;
  Z3_symbol proj_names_ref[2];
  Z3_sort sort_arr[2];
  Z3_func_decl mk_tuple_decl, proj_decls[2];

  proj_type = ctx.esbmc_int_sort();
  sort_arr[0] = sort_arr[1] = proj_type;

  mk_tuple_name = z3::symbol(ctx, "pointer_tuple");
  proj_names[0] = z3::symbol(ctx, "object");
  proj_names[1] = z3::symbol(ctx, "index");
  proj_names_ref[0] = proj_names[0];
  proj_names_ref[1] = proj_names[1];

  z3::sort s = z3::to_sort(ctx,
              Z3_mk_tuple_sort(ctx, mk_tuple_name, 2, proj_names_ref, sort_arr,
                               &mk_tuple_decl, proj_decls));

  pointer_sort = z3::to_sort(ctx, s);
  Z3_func_decl decl = Z3_get_tuple_sort_mk_decl(ctx, s);
  pointer_decl = z3::func_decl(ctx, decl);
  return;
}

void
z3_convt::convert_smt_expr(const symbol2t &sym, void *_bv)
{
  z3::expr &output = cast_to_z3(_bv);

  // References to unsigned int identifiers need to be assumed to be > 0,
  // otherwise the solver is free to assign negative nums to it.
  if (is_unsignedbv_type(sym.type) && int_encoding) {
    output = ctx.constant((sym.get_symbol_name().c_str()), ctx.int_sort());
    z3::expr formula = mk_ge(output, ctx.int_val(0), true);
    assert_formula(formula);
    return;
  }

  z3::sort sort;
  convert_type(sym.type, sort);
  output = ctx.constant(sym.get_symbol_name().c_str(), sort);
}

void
z3_convt::convert_smt_expr(const constant_int2t &sym, void *_bv)
{
  z3::expr &output = cast_to_z3(_bv);

  unsigned int bitwidth = sym.type->get_width();

  if (is_unsignedbv_type(sym.type)) {
    output = ctx.esbmc_int_val(sym.as_ulong(), bitwidth);
  } else {
    assert(is_signedbv_type(sym.type));
    output = ctx.esbmc_int_val(sym.as_long(), bitwidth);
  }

  return;
}

void
z3_convt::convert_smt_expr(const constant_fixedbv2t &sym, void *_bv)
{
  z3::expr &output = cast_to_z3(_bv);

  unsigned int bitwidth = sym.type->get_width();

  assert(is_fixedbv_type(sym.type));

  std::string theval = sym.value.to_expr().value().as_string();

  if (int_encoding) {
    std::string result = fixed_point(theval, bitwidth);
    output = ctx.real_val(result.c_str());
  } else {
    z3::expr magnitude, fraction;
    std::string m, f, c;
    m = extract_magnitude(theval, bitwidth);
    f = extract_fraction(theval, bitwidth);
    magnitude = ctx.esbmc_int_val(m.c_str(), bitwidth / 2);
    fraction = ctx.esbmc_int_val(f.c_str(), bitwidth / 2);
    output = z3::to_expr(ctx, Z3_mk_concat(z3_ctx, magnitude, fraction));
  }

  return;
}

void
z3_convt::convert_smt_expr(const constant_bool2t &b, void *_bv)
{
  z3::expr &output = cast_to_z3(_bv);

  output = ctx.bool_val(b.constant_value);
}

void
z3_convt::convert_struct_union(const std::vector<expr2tc> &members,
                               const std::vector<type2tc> &member_types,
                               const type2tc &type, bool is_union, void *_bv)
{
  z3::expr &output = cast_to_z3(_bv);

  // Converts a static struct/union - IE, one that hasn't had any "with"
  // operations applied to it, perhaps due to initialization or constant
  // propagation.
  u_int i = 0;

  z3::sort sort;
  convert_type(type, sort);

  unsigned size = member_types.size();
  if (is_union)
    size++;

  z3::expr *args = new z3::expr[size];

  unsigned int numoperands = members.size();
  // Populate tuple with members of that struct/union
  forall_types(it, member_types) {
    if (i < numoperands) {
      convert_bv(members[i], args[i]);
    } else {
      // Turns out that unions don't necessarily initialize all members.
      // If no initialization give, use free (fresh) variable.
      z3::sort s;
      convert_type(*it, s);
      args[i] = ctx.fresh_const(NULL, s);
    }

    i++;
  }

  // Update unions "last-set" member to be the last field
  if (is_union)
    args[size-1] = ctx.esbmc_int_val(i);

  // Create tuple itself, return to caller. This is a lump of data, we don't
  // need to bind it to a name or symbol.
  Z3_func_decl decl = Z3_get_tuple_sort_mk_decl(ctx, sort);
  z3::func_decl d(ctx, decl);
  output = d.make_tuple_from_array(size, args);
  delete[] args;
}

void
z3_convt::convert_smt_expr(const constant_struct2t &data, void *_bv)
{
  const struct_type2t &ref =
    dynamic_cast<const struct_type2t&>(*data.type.get());
  convert_struct_union(data.datatype_members, ref.members, data.type,
                       false, _bv);
}

void
z3_convt::convert_smt_expr(const constant_union2t &data, void *_bv)
{
  const union_type2t &ref = dynamic_cast<const union_type2t&>(*data.type.get());
  convert_struct_union(data.datatype_members, ref.members, data.type,
                       true, _bv);
}

void
z3_convt::convert_smt_expr(const constant_array2t &array, void *_bv)
{
  z3::expr &output = cast_to_z3(_bv);

  u_int i = 0;
  z3::sort z3_array_type;
  z3::expr int_cte, val_cte;
  z3::sort elem_type;

  const array_type2t &arr_type = to_array_type(array.type);
  convert_type(arr_type.subtype, elem_type);
  z3_array_type = ctx.array_sort(ctx.esbmc_int_sort(), elem_type);

  output = ctx.fresh_const(NULL, z3_array_type);

  i = 0;
  forall_exprs(it, array.datatype_members) {
    int_cte = ctx.esbmc_int_val(i);

    convert_bv(*it, val_cte);

    output = z3::store(output, int_cte, val_cte);
    ++i;
  }
}

void
z3_convt::convert_smt_expr(const constant_array_of2t &array, void *_bv)
{
  z3::expr value, index;
  z3::sort array_type;
  std::string tmp, identifier;
  int64_t size;
  u_int j;
  z3::expr &output = cast_to_z3(_bv);

  const array_type2t &arr = to_array_type(array.type);

  convert_type(array.type, array_type);

  if (arr.size_is_infinite) {
    // Don't attempt to do anything with this. The user is on their own.
    output = ctx.fresh_const(NULL, array_type);
    return;
  }

  assert(is_constant_int2t(arr.array_size) &&
         "array_of sizes should be constant");

  const constant_int2t &sz = to_constant_int2t(arr.array_size);
  size = sz.as_long();

  convert_bv(array.initializer, value);

  if (is_bool_type(arr.subtype)) {
    value = ctx.bool_val(false);
  }

  output = ctx.fresh_const(NULL, array_type);

  //update array
  for (j = 0; j < size; j++)
  {
    index = ctx.esbmc_int_val(j);
    output = z3::store(output, index, value);
  }
}

void
z3_convt::convert_smt_expr(const constant_string2t &str, void *_bv)
{
  z3::expr &output = cast_to_z3(_bv);

  // Convert to array; convert array.
  expr2tc newarray = str.to_array();
  convert_bv(newarray, output);
  return;
}

void
z3_convt::convert_smt_expr(const if2t &ifirep, void *_bv)
{
  z3::expr operand0, operand1, operand2;
  z3::expr &output = cast_to_z3(_bv);

  convert_bv(ifirep.cond, operand0);
  convert_bv(ifirep.true_value, operand1);
  convert_bv(ifirep.false_value, operand2);

  output = z3::ite(operand0, operand1, operand2);
  return;
}

void
z3_convt::convert_smt_expr(const equality2t &equality, void *_bv)
{
  z3::expr &output = cast_to_z3(_bv);

  z3::expr side1, side2;

  convert_bv(equality.side_1, side1);
  convert_bv(equality.side_2, side2);

  output = side1 == side2;
}

void
z3_convt::convert_smt_expr(const notequal2t &notequal, void *_bv)
{
  z3::expr &output = cast_to_z3(_bv);

  z3::expr side1, side2;

  convert_bv(notequal.side_1, side1);
  convert_bv(notequal.side_2, side2);

  output = side1 != side2;
}

void
z3_convt::convert_rel(const expr2tc &side1, const expr2tc &side2,
                      ast_convert_calltype_new convert, void *_bv)
{
  z3::expr &output = cast_to_z3(_bv);

  z3::expr args[2];

  convert_bv(side1, args[0]);
  convert_bv(side2, args[1]);

  // 6.3.8 defines relation operators on pointers to be comparisons on their
  // bit representation, with pointers to array/struct/union fields comparing
  // as you might expect.
  if (is_pointer_type(side1)) {
    typecast2tc cast(uint_type2(), side1);
    convert_bv(cast, args[0]);
  }

  if (is_pointer_type(side2)) {
    typecast2tc cast(uint_type2(), side2);
    convert_bv(cast, args[1]);
  }

  output = convert(args[0], args[1], !is_signedbv_type(side1));
}

void
z3_convt::convert_smt_expr(const lessthan2t &lessthan, void *_bv)
{
  convert_rel(lessthan.side_1, lessthan.side_2, &z3::mk_lt, _bv);
}

void
z3_convt::convert_smt_expr(const greaterthan2t &greaterthan, void *_bv)
{
  convert_rel(greaterthan.side_1, greaterthan.side_2, &z3::mk_gt, _bv);
}

void
z3_convt::convert_smt_expr(const lessthanequal2t &le, void *_bv)
{
  convert_rel(le.side_1, le.side_2, &z3::mk_le, _bv);
}

void
z3_convt::convert_smt_expr(const greaterthanequal2t &ge, void *_bv)
{
  convert_rel(ge.side_1, ge.side_2, &z3::mk_ge, _bv);
}

void
z3_convt::convert_smt_expr(const not2t &notval, void *_bv)
{
  z3::expr &output = cast_to_z3(_bv);
  z3::expr z3val;

  convert_bv(notval.value, z3val);
  output = !z3val;
}

void
z3_convt::convert_logic_2ops(const expr2tc &side1, const expr2tc &side2,
                      ast_logic_convert convert, void *_bv)
{
  z3::expr &output = cast_to_z3(_bv);

  z3::expr args[2];

  convert_bv(side1, args[0]);
  convert_bv(side2, args[1]);

  output = convert(args[0], args[1]);
}

void
z3_convt::convert_smt_expr(const and2t &andval, void *_bv)
{
  convert_logic_2ops(andval.side_1, andval.side_2, &z3::mk_and, _bv);
}

void
z3_convt::convert_smt_expr(const or2t &orval, void *_bv)
{
  convert_logic_2ops(orval.side_1, orval.side_2, &z3::mk_or, _bv);
}

void
z3_convt::convert_smt_expr(const xor2t &xorval, void *_bv)
{
  convert_logic_2ops(xorval.side_1, xorval.side_2, &z3::mk_xor, _bv);
}

void
z3_convt::convert_smt_expr(const implies2t &implies, void *_bv)
{
  convert_logic_2ops(implies.side_1, implies.side_2, &z3::mk_implies, _bv);
}

void
z3_convt::convert_binop(const expr2tc &side1, const expr2tc &side2,
                        const type2tc &type, ast_logic_convert convert,
                        void *_bv)
{
  z3::expr &output = cast_to_z3(_bv);

  z3::expr args[2];

  convert_bv(side1, args[0]);
  convert_bv(side2, args[1]);

  // XXXjmorse - int2bv trainwreck.
  if (int_encoding) {
    unsigned int width = side1->type->get_width();
    args[0] = z3::to_expr(ctx, Z3_mk_int2bv(z3_ctx, width, args[0]));
    width = side1->type->get_width();
    args[1] = z3::to_expr(ctx, Z3_mk_int2bv(z3_ctx, width, args[1]));
  }

  output = convert(args[0], args[1]);

  if (int_encoding) {
    if (is_signedbv_type(type)) {
      output = z3::to_expr(ctx, Z3_mk_bv2int(z3_ctx, output, true));
    } else {
      assert(is_unsignedbv_type(type));
      output = z3::to_expr(ctx, Z3_mk_bv2int(z3_ctx, output, false));
    }
  }
}

void
z3_convt::convert_smt_expr(const bitand2t &bitval, void *_bv)
{
  convert_binop(bitval.side_1, bitval.side_2, bitval.type, &z3::mk_bvand, _bv);
}

void
z3_convt::convert_smt_expr(const bitor2t &bitval, void *_bv)
{
  convert_binop(bitval.side_1, bitval.side_2, bitval.type, &z3::mk_bvor, _bv);
}

void
z3_convt::convert_smt_expr(const bitxor2t &bitval, void *_bv)
{
  convert_binop(bitval.side_1, bitval.side_2, bitval.type, &z3::mk_bvxor, _bv);
}

void
z3_convt::convert_smt_expr(const bitnand2t &bitval, void *_bv)
{
  convert_binop(bitval.side_1, bitval.side_2, bitval.type, &z3::mk_bvnand, _bv);
}

void
z3_convt::convert_smt_expr(const bitnor2t &bitval, void *_bv)
{
  convert_binop(bitval.side_1, bitval.side_2, bitval.type, &z3::mk_bvnor, _bv);
}

void
z3_convt::convert_smt_expr(const bitnxor2t &bitval, void *_bv)
{
  convert_binop(bitval.side_1, bitval.side_2, bitval.type, &z3::mk_bvxnor, _bv);
}

void
z3_convt::convert_smt_expr(const bitnot2t &bitval, void *_bv)
{
  z3::expr arg;
  z3::expr &output = cast_to_z3(_bv);
  convert_bv(bitval.value, arg);
  output = ~arg;
}

void
z3_convt::convert_smt_expr(const lshr2t &bitval, void *_bv)
{
  convert_shift(bitval, bitval.side_1, bitval.side_2, Z3_mk_bvlshr, _bv);
}

void
z3_convt::convert_smt_expr(const neg2t &neg, void *_bv)
{
  z3::expr &output = cast_to_z3(_bv);

  z3::expr arg;

  convert_bv(neg.value, arg);

  output = -arg;
}

void
z3_convt::convert_smt_expr(const abs2t &abs, void *_bv)
{
  type2tc sign;
  expr2tc zero;
  z3::expr &output = cast_to_z3(_bv);

  if (is_fixedbv_type(abs.type)) {
    sign = abs.type;
    fixedbvt bv; // Defaults to zero.
    bv.spec = fixedbv_spect(64, 32);
    exprt face = bv.to_expr();
    zero = constant_fixedbv2tc(sign, bv);
  } else {
    assert(is_bv_type(abs.type));
    sign = type2tc(new signedbv_type2t(config.ansi_c.int_width));
    zero = zero_uint;
  }

  neg2tc neg(sign, abs.value);
  lessthan2tc is_negative(abs.value, zero);
  if2tc result(sign, is_negative, neg, abs.value);
  convert_bv(result, output);
}

void
z3_convt::convert_arith2ops(const expr2tc &side1, const expr2tc &side2,
                            ast_logic_convert convert,
                            void *_bv)
{
  z3::expr &output = cast_to_z3(_bv);

  z3::expr args[2];

  if (is_pointer_type(side1) || is_pointer_type(side2)) {
    std::cerr << "Pointer arithmetic reached convert_arith2ops" << std::endl;
    abort();
  }

  convert_bv(side1, args[0]);
  convert_bv(side2, args[1]);

  output = convert(args[0], args[1]);
}

void
z3_convt::convert_smt_expr(const add2t &add, void *_bv)
{
  if (is_pointer_type(add.type) ||
      is_pointer_type(add.side_1) ||
      is_pointer_type(add.side_2))
    return convert_pointer_arith(add.expr_id, add.side_1, add.side_2,
                                 add.type, cast_to_z3(_bv));

  convert_arith2ops(add.side_1, add.side_2, &z3::mk_add, _bv);
}

void
z3_convt::convert_smt_expr(const sub2t &sub, void *_bv)
{
  z3::expr &output = cast_to_z3(_bv);

  if (is_pointer_type(sub.type) ||
      is_pointer_type(sub.side_1) ||
      is_pointer_type(sub.side_2))
    return convert_pointer_arith(sub.expr_id, sub.side_1, sub.side_2,
                                 sub.type, output);

  convert_arith2ops(sub.side_1, sub.side_2, &z3::mk_sub, _bv);
}

void
z3_convt::convert_smt_expr(const mul2t &mul, void *_bv)
{
  z3::expr &output = cast_to_z3(_bv);

  if (is_pointer_type(mul.side_1) ||
      is_pointer_type(mul.side_2)) {
    std::cerr << "Pointer arithmetic not valid in a multiply" << std::endl;
    abort();
  }

  z3::expr args[2];
  unsigned fraction_bits = 0;

  convert_bv(mul.side_1, args[0]);
  convert_bv(mul.side_2, args[1]);

  if (!is_fixedbv_type(mul.type) || int_encoding) {
    output = args[0] * args[1];
  } else {
    // fixedbv in bv mode. I've no idea if this actually works.
    const fixedbv_type2t &fbvt = to_fixedbv_type(mul.type);
    fraction_bits = fbvt.width - fbvt.integer_bits;
    args[0] = z3::to_expr(ctx, Z3_mk_sign_ext(z3_ctx, fraction_bits, args[0]));
    args[1] = z3::to_expr(ctx, Z3_mk_sign_ext(z3_ctx, fraction_bits, args[1]));
    output = args[0] * args[1];
    output = z3::to_expr(ctx, Z3_mk_extract(z3_ctx,
                                             fbvt.width + fraction_bits - 1,
                                             fraction_bits, output));
  }
}

void
z3_convt::convert_smt_expr(const div2t &div, void *_bv)
{
  z3::expr &output = cast_to_z3(_bv);

  assert(!is_pointer_type(div.type) &&
         !is_pointer_type(div.side_1) &&
         !is_pointer_type(div.side_2) &&
         "Can't divide pointers");

  z3::expr op0, op1;

  convert_bv(div.side_1, op0);
  convert_bv(div.side_2, op1);

  if (!is_fixedbv_type(div.type) || int_encoding) {
    bool is_unsigned = is_unsignedbv_type(div.side_1) ||
                       is_unsignedbv_type(div.side_2);
    output = mk_div(op0, op1, is_unsigned);
  } else {
    // Not the foggiest. Copied from convert_div
    assert(is_fixedbv_type(div.type));
    const fixedbv_type2t &fbvt = to_fixedbv_type(div.type);

    unsigned fraction_bits = fbvt.width - fbvt.integer_bits;

    z3::expr zero = ctx.esbmc_int_val(0, fraction_bits);
    z3::expr cat = z3::to_expr(ctx, Z3_mk_concat(z3_ctx, op0, zero));
    z3::expr sext = z3::to_expr(ctx, Z3_mk_sign_ext(z3_ctx, fraction_bits,
                                op1));
    z3::expr div = mk_div(cat, sext, false);
    output = z3::to_expr(ctx, Z3_mk_extract(z3_ctx, fbvt.width - 1, 0, div));
  }
}

void
z3_convt::convert_smt_expr(const modulus2t &mod, void *_bv)
{
  z3::expr &output = cast_to_z3(_bv);

  assert(!is_pointer_type(mod.type) &&
         !is_pointer_type(mod.side_1) &&
         !is_pointer_type(mod.side_2) &&
         "Can't modulus pointers");

  z3::expr op0, op1;

  convert_bv(mod.side_1, op0);
  convert_bv(mod.side_2, op1);

  assert(is_bv_type(mod.type) && "Can only modulus integers");

  if (int_encoding) {
    output = z3::to_expr(ctx, Z3_mk_mod(z3_ctx, op0, op0));
  } else   {
    if (is_signedbv_type(mod.type)) {
      output = z3::to_expr(ctx, Z3_mk_bvsrem(z3_ctx, op0, op1));
    } else if (is_unsignedbv_type(mod.type)) {
      output = z3::to_expr(ctx, Z3_mk_bvurem(z3_ctx, op0, op1));
    }
  }
}

void
z3_convt::convert_shift(const expr2t &shift, const expr2tc &part1,
                        const expr2tc &part2, ast_convert_calltype convert,
                        void *_bv)
{
  z3::expr &output = cast_to_z3(_bv);

  z3::expr op0, op1;
  unsigned width_expr, width_op0, width_op1;

  // XXX jmorse - this should feature real integer promotion, and spit out
  // lshr if not in BV mode.

  convert_bv(part1, op0);
  convert_bv(part2, op1);

  width_expr = shift.type->get_width();
  width_op0 = part1->type->get_width();
  width_op1 = part2->type->get_width();

  if (int_encoding) {
    op0 = z3::to_expr(ctx, Z3_mk_int2bv(z3_ctx, width_op0, op0));
    op1 = z3::to_expr(ctx, Z3_mk_int2bv(z3_ctx, width_op1, op1));
  }

  if (width_op0 > width_expr)
    op0 = z3::to_expr(ctx, Z3_mk_extract(z3_ctx, (width_expr - 1), 0, op0));
  if (width_op1 > width_expr)
    op1 = z3::to_expr(ctx, Z3_mk_extract(z3_ctx, (width_expr - 1), 0, op1));

  if (width_op0 > width_op1) {
    if (is_unsignedbv_type(part1))
      op1 = z3::to_expr(ctx, Z3_mk_zero_ext(z3_ctx, (width_op0 - width_op1), op1));
    else
      op1 = z3::to_expr(ctx, Z3_mk_sign_ext(z3_ctx, (width_op0 - width_op1), op1));
  }

  output = z3::to_expr(ctx, convert(z3_ctx, op0, op1));

  if (int_encoding) {
    if (is_signedbv_type(shift.type)) {
      output = z3::to_expr(ctx, Z3_mk_bv2int(z3_ctx, output, true));
    } else {
      assert(is_unsignedbv_type(shift.type));
      output = z3::to_expr(ctx, Z3_mk_bv2int(z3_ctx, output, false));
    }
  }
}

void
z3_convt::convert_smt_expr(const shl2t &shl, void *_bv)
{
  convert_shift(shl, shl.side_1, shl.side_2, Z3_mk_bvshl, _bv);
}

void
z3_convt::convert_smt_expr(const ashr2t &ashr, void *_bv)
{
  convert_shift(ashr, ashr.side_1, ashr.side_2, Z3_mk_bvashr, _bv);
}

void
z3_convt::convert_smt_expr(const same_object2t &same, void *_bv)
{
  z3::expr &output = cast_to_z3(_bv);

  z3::expr pointer[2], objs[2];

  assert(is_pointer_type(same.side_1));
  assert(is_pointer_type(same.side_2));

  convert_bv(same.side_1, pointer[0]);
  convert_bv(same.side_2, pointer[1]);

  objs[0] = mk_tuple_select(pointer[0], 0);
  objs[1] = mk_tuple_select(pointer[1], 0);
  output = objs[0] == objs[1];
}

void
z3_convt::convert_smt_expr(const pointer_offset2t &offs, void *_bv)
{
  z3::expr &output = cast_to_z3(_bv);
  z3::expr pointer;

  // See pointer_object2t conversion:
  const expr2tc *ptr = &offs.ptr_obj;
  while (is_typecast2t(*ptr) && !is_pointer_type((*ptr)))
    ptr = &to_typecast2t(*ptr).from;

  convert_bv(*ptr, pointer);

  output = mk_tuple_select(pointer, 1); //select pointer offset
}

void
z3_convt::convert_smt_expr(const pointer_object2t &obj, void *_bv)
{
  z3::expr &output = cast_to_z3(_bv);
  z3::expr pointer;

  // Nix any typecasts; because some operations are generated by malloc
  // assignments, they're given the type of whatever the pointer return type
  // is supposed to be. Which may very well be casted to an integer, which
  // would make the tuple select we're about to make explode.

  const expr2tc *ptr = &obj.ptr_obj;
  while (is_typecast2t(*ptr) && !is_pointer_type((*ptr)))
    ptr = &to_typecast2t(*ptr).from;

  convert_bv(*ptr, pointer);

  output = mk_tuple_select(pointer, 0); //select pointer offset
}

void
z3_convt::convert_smt_expr(const address_of2t &obj, void *_bv)
{
  z3::expr &output = cast_to_z3(_bv);

  std::string symbol_name, out;

  if (is_index2t(obj.ptr_obj)) {
    const index2t &idx = to_index2t(obj.ptr_obj);

    if (!is_string_type(idx.source_value)) {
      const array_type2t &arr = to_array_type(idx.source_value->type);

      // Pick pointer-to array subtype; need to make pointer arith work.
      address_of2tc addrof(arr.subtype, idx.source_value);
      add2tc plus(addrof->type, addrof, idx.index);
      convert_bv(plus, output);
    } else {
      // Strings; convert with slightly different types.
      type2tc stringtype(new unsignedbv_type2t(8));
      address_of2tc addrof(stringtype, idx.source_value);
      add2tc plus(addrof->type, addrof, idx.index);
      convert_bv(plus, output);
    }
  } else if (is_member2t(obj.ptr_obj)) {
    const member2t &memb = to_member2t(obj.ptr_obj);

    int64_t offs;
    if (is_struct_type(memb.source_value)) {
      const struct_type2t &type = to_struct_type(memb.source_value->type);
      offs = member_offset(type, memb.member).to_long();
    } else {
      offs = 0; // Offset is always zero for unions.
    }

    address_of2tc addr(type2tc(new pointer_type2t(memb.source_value->type)),
                       memb.source_value);

    convert_bv(addr, output);

    // Update pointer offset to offset to that field.
    z3::expr num = ctx.esbmc_int_val(offs);
    output = mk_tuple_update(output, 1, num);
  } else if (is_symbol2t(obj.ptr_obj)) {
// XXXjmorse             obj.ptr_obj->expr_id == expr2t::code_id) {

    const symbol2t &symbol = to_symbol2t(obj.ptr_obj);
    convert_identifier_pointer(obj.ptr_obj, symbol.get_symbol_name(), output);
  } else if (is_constant_string2t(obj.ptr_obj)) {
    // XXXjmorse - we should avoid encoding invalid characters in the symbol,
    // but this works for now.
    const constant_string2t &str = to_constant_string2t(obj.ptr_obj);
    std::string identifier =
      "address_of_str_const(" + str.value.as_string() + ")";
    convert_identifier_pointer(obj.ptr_obj, identifier, output);
  } else if (is_if2t(obj.ptr_obj)) {
    // We can't nondeterministically take the address of something; So instead
    // rewrite this to be if (cond) ? &a : &b;.

    const if2t &ifval = to_if2t(obj.ptr_obj);

    address_of2tc addrof1(obj.type, ifval.true_value);
    address_of2tc addrof2(obj.type, ifval.false_value);
    if2tc newif(obj.type, ifval.cond, addrof1, addrof2);
    convert_bv(newif, output);
  } else if (is_typecast2t(obj.ptr_obj)) {
    // Take the address of whatevers being casted. Either way, they all end up
    // being of a pointer_tuple type, so this should be fine.
    address_of2tc tmp(type2tc(), to_typecast2t(obj.ptr_obj).from);
    tmp.get()->type = obj.type;
    convert_bv(tmp, output);
  } else {
    throw new conv_error("Unrecognized address_of operand");
  }
}

void
z3_convt::convert_smt_expr(const byte_extract2t &data, void *_bv)
{
  z3::expr &output = cast_to_z3(_bv);

  if (!is_constant_int2t(data.source_offset))
    throw new conv_error("byte_extract expects constant 2nd arg");

  const constant_int2t &intref = to_constant_int2t(data.source_offset);

  unsigned width;
  width = data.source_value->type->get_width();
  // XXXjmorse - looks like this only ever reads a single byte, not the desired
  // number of bytes to fill the type.

  uint64_t upper, lower;
  if (!data.big_endian) {
    upper = ((intref.constant_value.to_long() + 1) * 8) - 1; //((i+1)*w)-1;
    lower = intref.constant_value.to_long() * 8; //i*w;
  } else {
    uint64_t max = width - 1;
    upper = max - (intref.constant_value.to_long() * 8); //max-(i*w);
    lower = max - ((intref.constant_value.to_long() + 1) * 8 - 1); //max-((i+1)*w-1);
  }

  z3::expr source;

  convert_bv(data.source_value, source);

  if (int_encoding) {
    if (is_fixedbv_type(data.source_value->type)) {
      if (is_bv_type(data.type)) {
        z3::expr tmp;
	source = z3::to_expr(ctx, Z3_mk_real2int(z3_ctx, source));
	tmp = z3::to_expr(ctx, Z3_mk_int2bv(z3_ctx, width, source));
	output = z3::to_expr(ctx, Z3_mk_extract(z3_ctx, upper, lower, tmp));
	if (is_signedbv_type(data.type))
	  output = z3::to_expr(ctx, Z3_mk_bv2int(z3_ctx, output, 1));
	else
	  output = z3::to_expr(ctx, Z3_mk_bv2int(z3_ctx, output, 0));
      } else {
	throw new conv_error("unsupported type for byte_extract");
      }
    } else if (is_bv_type(data.source_value->type)) {
      z3::expr tmp;
      tmp = z3::to_expr(ctx, Z3_mk_int2bv(z3_ctx, width, source));

      if (width >= upper)
	output = z3::to_expr(ctx, Z3_mk_extract(z3_ctx, upper, lower, tmp));
      else
	output = z3::to_expr(ctx, Z3_mk_extract(z3_ctx, upper - lower, 0, tmp));

      if (is_signedbv_type(data.source_value->type))
	output = z3::to_expr(ctx, Z3_mk_bv2int(z3_ctx, output, 1));
      else
	output = z3::to_expr(ctx, Z3_mk_bv2int(z3_ctx, output, 0));
    } else {
      throw new conv_error("unsupported type for byte_extract");
    }
  } else {
    if (is_struct_type(data.source_value)) {
      const struct_type2t &struct_type =to_struct_type(data.source_value->type);
      unsigned i = 0, num_elems = struct_type.members.size();
      z3::expr struct_elem[num_elems + 1], struct_elem_inv[num_elems + 1];

      forall_types(it, struct_type.members) {
        struct_elem[i] = mk_tuple_select(source, i);
        i++;
      }

      for (unsigned k = 0; k < num_elems; k++)
        struct_elem_inv[(num_elems - 1) - k] = struct_elem[k];

      for (unsigned k = 0; k < num_elems; k++)
      {
        if (k == 1)
          struct_elem_inv[num_elems] = z3::to_expr(ctx, Z3_mk_concat(
            z3_ctx, struct_elem_inv[k - 1], struct_elem_inv[k]));
        else if (k > 1)
          struct_elem_inv[num_elems] = z3::to_expr(ctx, Z3_mk_concat(
            z3_ctx, struct_elem_inv[num_elems], struct_elem_inv[k]));
      }

      source = struct_elem_inv[num_elems];
    }

    unsigned int sort_sz =Z3_get_bv_sort_size(ctx, Z3_get_sort(ctx, source));
    if (sort_sz < upper) {
      // Extends past the end of this data item. Should be fixed in some other
      // dedicated feature branch, in the meantime stop Z3 from crashing
      z3::sort s = ctx.bv_sort(8);
      output = ctx.fresh_const(NULL, s);
    } else {
      output = z3::to_expr(ctx, Z3_mk_extract(z3_ctx, upper, lower, source));
    }
  }
}

void
z3_convt::convert_smt_expr(const byte_update2t &data, void *_bv)
{
  z3::expr &output = cast_to_z3(_bv);

  // op0 is the object to update
  // op1 is the byte number
  // op2 is the value to update with

  if (!is_constant_int2t(data.source_offset))
    throw new conv_error("byte_extract expects constant 2nd arg");

  const constant_int2t &intref = to_constant_int2t(data.source_offset);

  z3::expr tuple, value;
  uint width_op0, width_op2;

  convert_bv(data.source_value, tuple);
  convert_bv(data.update_value, value);

  width_op2 = data.update_value->type->get_width();

  if (is_struct_type(data.source_value)) {
    const struct_type2t &struct_type = to_struct_type(data.source_value->type);
    bool has_field = false;

    // XXXjmorse, this isn't going to be the case if it's a with.

    forall_types(it, struct_type.members) {
      width_op0 = (*it)->get_width();

      if (((*it)->type_id == data.update_value->type->type_id) &&
          (width_op0 == width_op2))
	has_field = true;
    }

    if (has_field)
      output = mk_tuple_update(tuple, intref.constant_value.to_long(), value);
    else
      output = z3::to_expr(ctx, tuple);
  } else if (is_signedbv_type(data.source_value->type)) {
    if (int_encoding) {
      output = z3::to_expr(ctx, value);
      return;
    }

    width_op0 = data.source_value->type->get_width();

    if (width_op0 == 0)
      // XXXjmorse - can this ever happen now?
      throw new conv_error("failed to get width of byte_update operand");

    if (width_op0 > width_op2)
      output = z3::to_expr(ctx, Z3_mk_sign_ext(z3_ctx, (width_op0 - width_op2), value));
    else
      throw new conv_error("unsupported irep for conver_byte_update");
  } else {
    throw new conv_error("unsupported irep for conver_byte_update");
  }

}

void
z3_convt::convert_smt_expr(const with2t &with, void *_bv)
{
  z3::expr &output = cast_to_z3(_bv);
  z3::expr operand0, operand1, operand2;
  z3::expr tuple, value;

  if (is_structure_type(with.type)) {
    unsigned int idx = 0;
    const struct_union_data &data_ref =
      dynamic_cast<const struct_union_data &>(*with.type);
    const std::vector<irep_idt> &names = data_ref.get_structure_member_names();

    convert_bv(with.source_value, tuple);
    convert_bv(with.update_value, value);

    const constant_string2t &str = to_constant_string2t(with.update_field);

    forall_names(it, names) {
      if (*it == str.value)
        break;
      idx++;
    }

    assert(idx != names.size() &&
           "Member name of with expr not found in struct/union type");

    output = mk_tuple_update(tuple, idx, value);

    // Update last-updated-field field if it's a union
    if (is_union_type(with.type)) {
      const union_type2t &unionref = to_union_type(with.type);
       unsigned int components_size = unionref.members.size();
       output = mk_tuple_update(output, components_size,
                                ctx.esbmc_int_val(idx));
    }
  } else if (is_array_type(with.type)) {

    convert_bv(with.source_value, operand0);
    convert_bv(with.update_field, operand1);
    convert_bv(with.update_value, operand2);

    output = z3::to_expr(ctx, Z3_mk_store(z3_ctx, operand0, operand1, operand2));
  } else {
    throw new conv_error("with applied to non-struct/union/array obj");
  }
}

void
z3_convt::convert_smt_expr(const member2t &member, void *_bv)
{
  z3::expr &output = cast_to_z3(_bv);
  z3::expr struct_var;
  u_int j = 0;

  const struct_union_data &data_ref =
    dynamic_cast<const struct_union_data &>(*member.source_value->type);
  const std::vector<irep_idt> &member_names =
    data_ref.get_structure_member_names();

  forall_names(it, member_names) {
    if (*it == member.member.as_string())
      break;
    j++;
  }

  convert_bv(member.source_value, struct_var);

  if (is_union_type(member.source_value)) {
    union_varst::const_iterator cache_result;

    if (is_symbol2t(member.source_value)) {
      const symbol2t &sym = to_symbol2t(member.source_value);
      cache_result = union_vars.find(sym.get_symbol_name().c_str());
    } else {
      cache_result = union_vars.end();
    }

    if (cache_result != union_vars.end()) {
      const std::vector<type2tc> &members = data_ref.get_structure_members();

      const type2tc source_type = members[cache_result->idx];
      if (source_type == member.type) {
        // Type we're fetching from union matches expected type; just return it.
        output = mk_tuple_select(struct_var, cache_result->idx);
        return;
      }

      // Union field and expected type mismatch. Need to insert a cast.
      // Duplicate expr as we're changing it
      member2tc memb2(source_type, member.source_value, member.member);
      typecast2tc cast(member.type, memb2);
      convert_bv(cast, output);
      return;
    }
  }

  output = mk_tuple_select(struct_var, j);

#if 0
  // XXX jmorse - this turned up during merging some latest kinduction goo into
  // irep2, pre master merge. Not certain why it exists, appears to insert an
  // inverted cast from int to bool into certain members, when k-induction is
  // enabled.
  // Left here in case it turns out some tests are failing in the future.
  if (config.options.get_bool_option("k-induction"))
  {
    if (expr.type().is_bool() &&
        expr.op0().type().is_struct())
    {
      Z3_ast cond;
      unsigned width;
      const struct_typet &struct_type = to_struct_type(expr.op0().type());

      get_type_width(struct_type.components()[j].type(), width);

      if (struct_type.components()[j].type().id() == "signedbv")
        cond = Z3_mk_eq(z3_ctx, bv, convert_number(0, width, true));
      else if (struct_type.components()[j].type().id() == "unsignedbv")
        cond = Z3_mk_eq(z3_ctx, bv, convert_number(0, width, false));
      else if (struct_type.components()[j].type().id() == "bool")
        cond = Z3_mk_eq(z3_ctx, bv, Z3_mk_false(z3_ctx));
      else
      {
        std::cout << "we do not support `" << struct_type.components()[j].type().id() 
                  << "' in the state vector" << std::endl;
        assert(0);
      }

      bv = Z3_mk_ite(z3_ctx, cond, Z3_mk_false(z3_ctx), Z3_mk_true(z3_ctx));
#endif
}

void
z3_convt::convert_typecast_bool(const typecast2t &cast, z3::expr &output)
{

  if (is_bv_type(cast.from) || is_pointer_type(cast.from)) {
    output = output != ctx.esbmc_int_val(0);
  } else {
    throw new conv_error("Unimplemented bool typecast");
  }
}

void
z3_convt::convert_typecast_fixedbv_nonint(const typecast2t &cast,
                                          z3::expr &output)
{

  const fixedbv_type2t &fbvt = to_fixedbv_type(cast.type);
  unsigned to_fraction_bits = fbvt.width - fbvt.integer_bits;
  unsigned to_integer_bits = fbvt.integer_bits;

  if (is_pointer_type(cast.from)) {
    std::cerr << "Converting pointer to a float is unsupported" << std::endl;
    abort();
  }

  if (is_bv_type(cast.from)) {
    unsigned from_width = cast.from->type->get_width();

    if (from_width == to_integer_bits) {
<<<<<<< HEAD
      ; // No-op, already converted by higher caller
    } else if (from_width > to_integer_bits) {
      output = z3::to_expr(ctx, Z3_mk_extract(z3_ctx, (from_width - 1), to_integer_bits, output));
    } else {
=======
      convert_bv(op, bv);
    } else if (from_width > to_integer_bits)      {
      convert_bv(op, args[0]);
      bv = Z3_mk_extract(z3_ctx, to_integer_bits-1, 0, args[0]);
    } else   {
>>>>>>> c4e4695f
      assert(from_width < to_integer_bits);
      output = z3::to_expr(ctx, Z3_mk_sign_ext(z3_ctx, (to_integer_bits - from_width), output));
    }

    output = z3::to_expr(ctx, Z3_mk_concat(z3_ctx, output, ctx.esbmc_int_val(0, to_fraction_bits)));
  } else if (is_bool_type(cast.from)) {
    z3::expr zero, one;
    zero = ctx.esbmc_int_val(0, to_integer_bits);
    one = ctx.esbmc_int_val(1, to_integer_bits);
    output = z3::ite(output, one, zero);
    output = z3::to_expr(ctx, Z3_mk_concat(z3_ctx, output, ctx.esbmc_int_val(0, to_fraction_bits)));
  } else if (is_fixedbv_type(cast.from)) {
    z3::expr magnitude, fraction;

    const fixedbv_type2t &from_fbvt = to_fixedbv_type(cast.from->type);

    unsigned from_fraction_bits = from_fbvt.width - from_fbvt.integer_bits;
    unsigned from_integer_bits = from_fbvt.integer_bits;
    unsigned from_width = from_fbvt.width;

    if (to_integer_bits <= from_integer_bits) {
      magnitude = z3::to_expr(ctx,
        Z3_mk_extract(z3_ctx, (from_fraction_bits + to_integer_bits - 1),
                      from_fraction_bits, output));
    } else   {
      assert(to_integer_bits > from_integer_bits);
<<<<<<< HEAD

      z3::expr ext = z3::to_expr(ctx, Z3_mk_extract(z3_ctx, from_width - 1,
                                                     from_fraction_bits,
                                                     output));
      magnitude = z3::to_expr(ctx,
        Z3_mk_sign_ext(z3_ctx, (to_integer_bits - from_integer_bits), ext));
=======
      convert_bv(op, args[0]);

      magnitude =
        Z3_mk_sign_ext(z3_ctx, (to_integer_bits - from_integer_bits),
                       Z3_mk_extract(z3_ctx, from_width - 1, from_fraction_bits,
                                     args[0]));
>>>>>>> c4e4695f
    }

    if (to_fraction_bits <= from_fraction_bits) {
      fraction = z3::to_expr(ctx,
        Z3_mk_extract(z3_ctx, (from_fraction_bits - 1),
                      from_fraction_bits - to_fraction_bits,
                      output));
    } else   {
      assert(to_fraction_bits > from_fraction_bits);

<<<<<<< HEAD
      z3::expr ext = z3::to_expr(ctx,
          Z3_mk_extract(z3_ctx, (from_fraction_bits - 1), 0, output));
      z3::expr zero =
        ctx.esbmc_int_val(0, to_fraction_bits - from_fraction_bits);

      fraction = z3::to_expr(ctx, Z3_mk_concat(z3_ctx, ext, zero));
=======
      fraction = 
								Z3_mk_sign_ext(z3_ctx, to_fraction_bits - from_fraction_bits, 
															 Z3_mk_extract(z3_ctx, (from_fraction_bits - 1), 0, args[0]));
>>>>>>> c4e4695f
    }
    output = z3::to_expr(ctx, Z3_mk_concat(z3_ctx, magnitude, fraction));
  } else {
    throw new conv_error("unexpected typecast to fixedbv");
  }

  return;
}

void
z3_convt::convert_typecast_to_ints(const typecast2t &cast, z3::expr &output)
{
  unsigned to_width = cast.type->get_width();

  if (is_signedbv_type(cast.from) ||
      is_fixedbv_type(cast.from)) {
    unsigned from_width = cast.from->type->get_width();

    if (from_width == to_width) {
<<<<<<< HEAD
      if (int_encoding && is_signedbv_type(cast.from) &&
               is_fixedbv_type(cast.type))
	output = z3::to_expr(ctx, Z3_mk_int2real(z3_ctx, output));
      else if (int_encoding && is_fixedbv_type(cast.from) &&
               is_signedbv_type(cast.type))
	output = z3::to_expr(ctx, Z3_mk_real2int(z3_ctx, output));
      // XXXjmorse - there isn't a case here for if !int_encoding

=======
      convert_bv(op, bv);
			
      if (int_encoding && op.type().id() == "signedbv" &&
          expr.type().id() == "fixedbv") {
        bv = Z3_mk_int2real(z3_ctx, bv);
      } else if (int_encoding && op.type().id() == "fixedbv" &&
               expr.type().id() == "signedbv") {
				if (expr.op0().operands().size()) {
    	    Z3_ast operands[2], is_less_than_one, is_integer;
    	    operands[0] = Z3_mk_real2int(z3_ctx, bv);
    	    operands[1] = convert_number_int(1, 0, true);
				  is_integer = Z3_mk_is_int(z3_ctx, bv);
    	    is_less_than_one = Z3_mk_ite(z3_ctx, 
																Z3_mk_lt(z3_ctx, operands[0], convert_number_int(-1, 0, true)),
    			  	  	  	  	  	  Z3_mk_true(z3_ctx),
    			  	  	  	  	  	  Z3_mk_false(z3_ctx));
				  bv = Z3_mk_ite(z3_ctx, Z3_mk_is_int(z3_ctx, bv), 
												 operands[0], 
												 Z3_mk_ite(z3_ctx, 
																	 is_less_than_one, 
																	 Z3_mk_add(z3_ctx, 2, operands), 
																	 operands[0]));
				}
				else
					bv = Z3_mk_real2int(z3_ctx, bv);
    }
	  else if (op.type().id() == "fixedbv" &&
               expr.type().id() == "signedbv") {
	    Z3_ast i, f;
	    i = Z3_mk_extract(z3_ctx, (to_width - 1), from_width/2, bv);
	    f = Z3_mk_extract(z3_ctx, (to_width/2 - 1), 0, bv);
	    bv = Z3_mk_ite(z3_ctx,
					   Z3_mk_bvsge(z3_ctx, i, convert_number(0, to_width/2, true)), i,
					   Z3_mk_ite(z3_ctx, Z3_mk_eq(z3_ctx,
					   Z3_mk_bvneg(z3_ctx, f), convert_number(0, to_width/2, true)), i,
					   Z3_mk_bvadd(z3_ctx, i, convert_number(1, to_width/2, true))));
	    bv = Z3_mk_sign_ext(z3_ctx, (from_width/2), bv);
	  }
	  else if (op.type().id() == "fixedbv" &&
               expr.type().id() == "unsignedbv") {
	    bv = Z3_mk_extract(z3_ctx, (to_width-1), (from_width/2), bv);
		bv = Z3_mk_zero_ext(z3_ctx, (from_width/2), bv);
	  }
>>>>>>> c4e4695f
    } else if (from_width < to_width)      {
      if (int_encoding &&
<<<<<<< HEAD
          ((is_fixedbv_type(cast.type) &&
            is_signedbv_type(cast.from))))
	output = z3::to_expr(ctx, Z3_mk_int2real(z3_ctx, output));
      else if (int_encoding)
	; // output = output
      else
	output = z3::to_expr(ctx, Z3_mk_sign_ext(z3_ctx, (to_width - from_width), output));
    } else if (from_width > to_width)     {
      if (int_encoding &&
          ((is_signedbv_type(cast.from) &&
            is_fixedbv_type(cast.type))))
	output = z3::to_expr(ctx, Z3_mk_int2real(z3_ctx, output));
      else if (int_encoding &&
               (is_fixedbv_type(cast.from) &&
                is_signedbv_type(cast.type)))
	output = z3::to_expr(ctx, Z3_mk_real2int(z3_ctx, output));
      else if (int_encoding)
	; // output = output
      else {
	if (!to_width) to_width = config.ansi_c.int_width;
	output = z3::to_expr(ctx, Z3_mk_extract(z3_ctx, (to_width - 1), 0, output));
      }
    }
  } else if (is_unsignedbv_type(cast.from)) {
    unsigned from_width = cast.from->type->get_width();
=======
          ((op.type().id() == "signedbv" && 
						expr.type().id() == "fixedbv"))) {
	      bv = Z3_mk_int2real(z3_ctx, args[0]);
      } else if (int_encoding)
	      bv = args[0];
      else
	      bv = Z3_mk_sign_ext(z3_ctx, (to_width - from_width), args[0]);
    } 
    else if (from_width > to_width)     {
      convert_bv(op, args[0]);

      if (int_encoding &&
          ((op.type().id() == "signedbv" && expr.type().id() == "fixedbv"))) {
	      bv = Z3_mk_int2real(z3_ctx, args[0]);
			}
      else if (int_encoding &&
               (op.type().id() == "fixedbv" && expr.type().id() == "signedbv")) {
    	  if (expr.op0().operands().size()) {
    		  if (expr.op0().op0().operands().size()) {
    			bv = Z3_mk_real2int(z3_ctx, args[0]);
                        return;
    		  }
    	  }

    	  Z3_ast operands[2], is_less_than_one, is_integer;
    	  operands[0] = Z3_mk_real2int(z3_ctx, args[0]);
    	  operands[1] = convert_number_int(1, 0, true);
				is_integer = Z3_mk_is_int(z3_ctx, args[0]);
    	  is_less_than_one = Z3_mk_ite(z3_ctx, Z3_mk_lt(z3_ctx, operands[0], convert_number_int(-1, 0, true)),
    			  	  	  	  	  	  	  Z3_mk_true(z3_ctx),
    			  	  	  	  	  	  	  Z3_mk_false(z3_ctx));
    	  bv = Z3_mk_ite(z3_ctx, is_integer, operands[0],
											 Z3_mk_ite(z3_ctx, is_less_than_one,
    			   		       Z3_mk_add(z3_ctx, 2, operands),
									     operands[0]));
      } 
      else if (int_encoding)
	      bv = args[0];
      else if (op.type().id() == "fixedbv" 
								&& expr.type().id() == "signedbv") {
	      if (!to_width) to_width = config.ansi_c.int_width;
	      Z3_ast i, f;
	      i = Z3_mk_extract(z3_ctx, (from_width - 1), to_width, args[0]);
	      f = Z3_mk_extract(z3_ctx, (to_width - 1), 0, args[0]);
	      bv = Z3_mk_ite(z3_ctx,
					   Z3_mk_bvsge(z3_ctx, i, convert_number(0, from_width - to_width, true)), i,
					   Z3_mk_ite(z3_ctx, Z3_mk_bvsgt(z3_ctx,
					   Z3_mk_bvneg(z3_ctx, f), convert_number(0, to_width, true)),
					   Z3_mk_bvadd(z3_ctx, i, convert_number(1, from_width - to_width, true)), i));
      }
      else {
        bv = Z3_mk_extract(z3_ctx, to_width-1, 0, args[0]);
      }
    }
  } 
	else if (op.type().id() == "unsignedbv") {
    unsigned from_width;

    get_type_width(op.type(), from_width);
>>>>>>> c4e4695f

    if (from_width == to_width) {
      ; // output = output
    } else if (from_width < to_width)      {
      if (int_encoding)
	; // output = output
      else
	output = z3::to_expr(ctx, Z3_mk_zero_ext(z3_ctx, (to_width - from_width), output));
    } else if (from_width > to_width)     {
      if (int_encoding)
	; // output = output
      else
	output = z3::to_expr(ctx, Z3_mk_extract(z3_ctx, (to_width - 1), 0, output));
    }
  } else if (is_bool_type(cast.from)) {
    z3::expr zero, one;
    unsigned width = cast.type->get_width();

    if (is_bv_type(cast.type)) {
      zero = ctx.esbmc_int_val(0, width);
      one = ctx.esbmc_int_val(1, width);
    } else if (is_fixedbv_type(cast.type)) {
      zero = ctx.real_val(0);
      one = ctx.real_val(1);
    } else {
      throw new conv_error("Unexpected type in typecast of bool");
    }
    output = z3::ite(output, one, zero);
  } else   {
    throw new conv_error("Unexpected type in int/ptr typecast");
  }
}

void
z3_convt::convert_typecast_struct(const typecast2t &cast, z3::expr &output)
{
  const struct_type2t &struct_type_from = to_struct_type(cast.from->type);
  const struct_type2t &struct_type_to = to_struct_type(cast.type);

  z3::expr freshval;
  u_int i = 0, i2 = 0;

  std::vector<type2tc> new_members;
  std::vector<irep_idt> new_names;
  new_members.reserve(struct_type_to.members.size());
  new_names.reserve(struct_type_to.members.size());

  i = 0;
  forall_types(it, struct_type_to.members) {
    if (!base_type_eq(struct_type_from.members[i], *it, ns))
      throw new conv_error("Incompatible struct in cast-to-struct");

    i++;
  }

  z3::sort sort;
  convert_type(cast.type, sort);

  freshval = ctx.fresh_const(NULL, sort);

  i2 = 0;
  forall_types(it, struct_type_to.members) {
    z3::expr formula;
    formula = mk_tuple_select(freshval, i2) == mk_tuple_select(output, i2);
    assert_formula(formula);
    i2++;
  }

  output = freshval;
  return;
}

void
z3_convt::convert_typecast_to_ptr(const typecast2t &cast, z3::expr &output)
{

  // First, sanity check -- typecast from one kind of a pointer to another kind
  // is a simple operation. Check for that first.
  if (is_pointer_type(cast.from)) {
    // output is already plain-converted.
    return;
  }

  // Unpleasentness; we don't know what pointer this integer is going to
  // correspond to, and there's no way of telling statically, so we have
  // to enumerate all pointers it could point at. IE, all of them. Which
  // is expensive, but here we are.

  // First cast it to an unsignedbv
  z3::expr target;
  type2tc int_type(new unsignedbv_type2t(config.ansi_c.int_width));
  typecast2tc cast_to_unsigned(int_type, cast.from);
  convert_bv(cast_to_unsigned, target);

  // Construct array for all possible object outcomes
  z3::expr is_in_range[addr_space_data.back().size()];
  z3::expr obj_ids[addr_space_data.back().size()];
  z3::expr obj_starts[addr_space_data.back().size()];

  std::map<unsigned,unsigned>::const_iterator it;
  unsigned int i;
  for (it = addr_space_data.back().begin(), i = 0;
       it != addr_space_data.back().end(); it++, i++)
  {
    unsigned id = it->first;
    obj_ids[i] = ctx.esbmc_int_val(id);
    z3::expr start = ctx.constant(
                                 ("__ESBMC_ptr_obj_start_" + itos(id)).c_str(),
                                 ctx.esbmc_int_sort());
    z3::expr end = ctx.constant(
                                 ("__ESBMC_ptr_obj_end_" + itos(id)).c_str(),
                                 ctx.esbmc_int_sort());
    obj_starts[i] = start;

    is_in_range[i] = mk_ge(target, start, true) && mk_le(target, end, true);
  }

  // Generate a big ITE chain, selecing a particular pointer offset. A
  // significant question is what happens when it's neither; in which case I
  // suggest the ptr becomes invalid_object. However, this needs frontend
  // support to check for invalid_object after all dereferences XXXjmorse.

  // So, what's the default value going to be if it doesn't match any existing
  // pointers? Answer, it's going to be the invalid object identifier, but with
  // an offset that calculates to the integer address of this object.
  // That's so that we can store an invalid pointer in a pointer type, that
  // eventually can be converted back via some mechanism to a valid pointer.
  z3::expr args[2];
  args[0] = ctx.esbmc_int_val(pointer_logic.back().get_invalid_object());

  // Calculate ptr offset - target minus start of invalid range, ie 1
  args[1] = target - ctx.esbmc_int_val(1);

  z3::expr prev_in_chain = pointer_decl(args[0], args[1]);

  // Now that big ite chain,
  for (i = 0; i < addr_space_data.back().size(); i++) {
    args[0] = obj_ids[i];

    // Calculate ptr offset were it this
    args[1] = target - obj_starts[i];

    z3::expr selected_tuple = pointer_decl(args[0], args[1]);

    prev_in_chain = z3::ite(is_in_range[i], selected_tuple, prev_in_chain);
  }

  // Finally, we're now at the point where prev_in_chain represents a pointer
  // object. Hurrah.
  output = z3::to_expr(ctx, prev_in_chain);
}

void
z3_convt::convert_typecast_from_ptr(const typecast2t &cast, z3::expr &output)
{
  type2tc int_type(new unsignedbv_type2t(config.ansi_c.int_width));

  // The plan: index the object id -> address-space array and pick out the
  // start address, then add it to any additional pointer offset.

  // Generate type of address space array
  std::vector<type2tc> members;
  std::vector<irep_idt> names;
  type2tc inttype(new unsignedbv_type2t(config.ansi_c.int_width));
  members.push_back(inttype);
  members.push_back(inttype);
  names.push_back(irep_idt("start"));
  names.push_back(irep_idt("end"));
  type2tc strct(new struct_type2t(members, names,
                irep_idt("addr_space_tuple")));
  type2tc addrspace_type(new array_type2t(strct, expr2tc((expr2t*)NULL), true));

  pointer_object2tc obj_num(inttype, cast.from);

  symbol2tc addrspacesym(addrspace_type, get_cur_addrspace_ident());
  index2tc idx(strct, addrspacesym, obj_num);

  // We've now grabbed the pointer struct, now get first element
  member2tc memb(int_type, idx, irep_idt("start"));

  pointer_offset2tc ptr_offs(int_type, cast.from);
  add2tc add(int_type, memb, ptr_offs);

  // Finally, replace typecast
  typecast2tc new_cast(cast.type, add);
  convert_bv(new_cast, output);
}

void
z3_convt::convert_smt_expr(const typecast2t &cast, void *_bv)
{
  z3::expr &output = cast_to_z3(_bv);

  convert_bv(cast.from, output);

  if (is_pointer_type(cast.type)) {
    convert_typecast_to_ptr(cast, output);
  } else if (is_pointer_type(cast.from)) {
    convert_typecast_from_ptr(cast, output);
  } else if (is_bool_type(cast.type)) {
    convert_typecast_bool(cast, output);
  } else if (is_fixedbv_type(cast.type) && !int_encoding)      {
    convert_typecast_fixedbv_nonint(cast, output);
  } else if (is_bv_type(cast.type) ||
             is_fixedbv_type(cast.type) ||
             is_pointer_type(cast.type)) {
    convert_typecast_to_ints(cast, output);
  } else if (is_struct_type(cast.type))     {
    convert_typecast_struct(cast, output);
  } else if (is_union_type(cast.type)) {
    if (base_type_eq(cast.type, cast.from->type, namespacet(contextt())))
      return; // No additional conversion required
    else
      throw new conv_error("Can't typecast between unions");
  } else {
    // XXXjmorse -- what about all other types, eh?
    throw new conv_error("Typecast for unexpected type");
  }
}

void
z3_convt::convert_smt_expr(const index2t &index, void *_bv)
{
  z3::expr &output = cast_to_z3(_bv);

  z3::expr source, idx;

  convert_bv(index.source_value, source);
  convert_bv(index.index, idx);

  // XXXjmorse - consider situation where a pointer is indexed. Should it
  // give the address of ptroffset + (typesize * index)?
  output = select(source, idx);
}

void
z3_convt::convert_smt_expr(const zero_string2t &zstr, void *_bv)
{
  z3::expr &output = cast_to_z3(_bv);

  // XXXjmorse - this method appears to just return a free variable. Surely
  // it should be selecting the zero_string field out of the referenced
  // string?
  z3::sort array_type;

  convert_type(zstr.type, array_type);

  output = z3::to_expr(ctx, ctx.constant("zero_string", array_type));
}

void
z3_convt::convert_smt_expr(const zero_length_string2t &s, void *_bv)
{
  z3::expr &output = cast_to_z3(_bv);
  z3::expr operand;

  convert_bv(s.string, operand);
  output = mk_tuple_select(operand, 0);
}

void
z3_convt::convert_smt_expr(const isnan2t &isnan, void *_bv)
{
  z3::expr &output = cast_to_z3(_bv);

  if (is_fixedbv_type(isnan.value)) {
    z3::expr op0;
    unsigned width = isnan.value->type->get_width();

    convert_bv(isnan.value, op0);

    z3::expr t = ctx.bool_val(true);
    z3::expr f = ctx.bool_val(false);
    if (int_encoding) {
      z3::expr zero = ctx.esbmc_int_val(0, width);
      z3::expr r2int = z3::to_expr(ctx, Z3_mk_real2int(z3_ctx, op0));
      z3::expr ge = mk_ge(r2int, zero, true); // sign unimportant in int mode

      output = z3::to_expr(ctx, Z3_mk_ite(z3_ctx, ge, t, f));
    } else {
      z3::expr zero = ctx.esbmc_int_val(0, width);
      z3::expr ge = mk_ge(op0, zero, false); // In original, always signed ge?
      output = z3::to_expr(ctx, Z3_mk_ite(z3_ctx, ge, t, f));
    }
  } else {
    throw new conv_error("isnan with unsupported operand type");
  }
}

void
z3_convt::convert_smt_expr(const overflow2t &overflow, void *_bv)
{
  z3::expr &output = cast_to_z3(_bv);
  z3::expr result[2], operand[2];
  unsigned width_op0, width_op1;

  // XXX jmorse - we can't tell whether or not we're supposed to be treating
  // the _result_ as being a signedbv or an unsignedbv, because we only have
  // operands. Ideally, this needs to be encoded somewhere.
  // Specifically, when irep2 conversion reaches code creation, we should
  // encode the resulting type in the overflow operands type. Right now it's
  // inferred.
  Z3_bool is_signed = Z3_L_FALSE;

  typedef Z3_ast (*type1)(Z3_context, Z3_ast, Z3_ast, Z3_bool);
  typedef Z3_ast (*type2)(Z3_context, Z3_ast, Z3_ast);
  type1 call1;
  type2 call2;

  // Unseen downside of flattening templates. Should consider reformatting
  // typecast2t.
  if (is_add2t(overflow.operand)) {
    convert_bv(to_add2t(overflow.operand).side_1, operand[0]);
    convert_bv(to_add2t(overflow.operand).side_2, operand[1]);
    width_op0 = to_add2t(overflow.operand).side_1->type->get_width();
    width_op1 = to_add2t(overflow.operand).side_2->type->get_width();
    call1 = workaround_Z3_mk_bvadd_no_overflow;
    call2 = workaround_Z3_mk_bvadd_no_underflow;
    if (is_signedbv_type(to_add2t(overflow.operand).side_1) ||
        is_signedbv_type(to_add2t(overflow.operand).side_2))
      is_signed = Z3_L_TRUE;
  } else if (is_sub2t(overflow.operand)) {
    convert_bv(to_sub2t(overflow.operand).side_1, operand[0]);
    convert_bv(to_sub2t(overflow.operand).side_2, operand[1]);
    width_op0 = to_sub2t(overflow.operand).side_1->type->get_width();
    width_op1 = to_sub2t(overflow.operand).side_2->type->get_width();
    call1 = workaround_Z3_mk_bvsub_no_underflow;
    call2 = workaround_Z3_mk_bvsub_no_overflow;
    if (is_signedbv_type(to_sub2t(overflow.operand).side_1) ||
        is_signedbv_type(to_sub2t(overflow.operand).side_2))
      is_signed = Z3_L_TRUE;
  } else if (is_mul2t(overflow.operand)) {
    convert_bv(to_mul2t(overflow.operand).side_1, operand[0]);
    convert_bv(to_mul2t(overflow.operand).side_2, operand[1]);
    width_op0 = to_mul2t(overflow.operand).side_1->type->get_width();
    width_op1 = to_mul2t(overflow.operand).side_2->type->get_width();
    // XXX jmorse - no reference counting workaround for this; disassembling
    // these Z3 routines show that they've been touched by reference count
    // switchover, and so are likely actually reference counting correctly.
    call1 = Z3_mk_bvmul_no_overflow;
    call2 = Z3_mk_bvmul_no_underflow;
    if (is_signedbv_type(to_mul2t(overflow.operand).side_1) ||
        is_signedbv_type(to_mul2t(overflow.operand).side_2))
      is_signed = Z3_L_TRUE;
  } else {
    std::cerr << "Overflow operation with invalid operand";
    abort();
  }

  // XXX jmorse - int2bv trainwreck.
  if (int_encoding) {
    operand[0] = z3::to_expr(ctx, Z3_mk_int2bv(z3_ctx, width_op0, operand[0]));
    operand[1] = z3::to_expr(ctx, Z3_mk_int2bv(z3_ctx, width_op1, operand[1]));
  }

  result[0] = z3::to_expr(ctx, call1(z3_ctx, operand[0], operand[1], is_signed));
  result[1] = z3::to_expr(ctx, call2(z3_ctx, operand[0], operand[1]));
  output = !(result[0] && result[1]);
}

void
z3_convt::convert_smt_expr(const overflow_cast2t &ocast, void *_bv)
{
  z3::expr &output = cast_to_z3(_bv);
  uint64_t result;
  u_int width;

  width = ocast.operand->type->get_width();

  if (ocast.bits >= width || ocast.bits == 0)
    throw new conv_error("overflow-typecast got wrong number of bits");

  assert(ocast.bits <= 32 && ocast.bits != 0);
  result = 1 << ocast.bits;

  expr2tc oper = ocast.operand;

  // Cast fixedbv to its integer form.
  if (is_fixedbv_type(ocast.operand)) {
    const fixedbv_type2t &fbvt = to_fixedbv_type(ocast.operand->type);
    type2tc signedbv(new signedbv_type2t(fbvt.integer_bits));
    oper = typecast2tc(signedbv, oper);
  }

  expr2tc lessthan, greaterthan;
  if (is_signedbv_type(ocast.operand) ||
      is_fixedbv_type(ocast.operand)) {
    // Produce some useful constants
    unsigned int nums_width = (is_signedbv_type(ocast.operand))
                               ? width : width / 2;
    type2tc signedbv(new signedbv_type2t(nums_width));

    constant_int2tc result_val = gen_uint(result / 2);
    constant_int2tc two = gen_uint(2);
    constant_int2tc minus_one(signedbv, BigInt(-1));

    // Now produce numbers that bracket the selected bitwidth. So for 16 bis
    // we would generate 2^15-1 and -2^15
    sub2tc upper(signedbv, result_val, minus_one);
    mul2tc lower(signedbv, result_val, minus_one);

    // Ensure operand lies between these braces
    lessthan = lessthan2tc(oper, upper);
    greaterthan = greaterthan2tc(oper, lower);
  } else if (is_unsignedbv_type(ocast.operand)) {
    // Create zero and 2^bitwidth,
    type2tc unsignedbv(new unsignedbv_type2t(width));

    constant_int2tc zero = zero_uint;
    constant_int2tc the_width = gen_uint(result);

    // Ensure operand lies between those numbers.
    lessthan = lessthan2tc(oper, the_width);
    greaterthan = greaterthanequal2tc(oper, zero);
  }

  z3::expr ops[2];
  convert_bv(lessthan, ops[0]);
  convert_bv(greaterthan, ops[1]);

  output = !(ops[0] && ops[1]);
}

void
z3_convt::convert_smt_expr(const overflow_neg2t &neg, void *_bv)
{
  z3::expr &output = cast_to_z3(_bv);
  z3::expr operand;
  unsigned width;

<<<<<<< HEAD
  convert_bv(neg.operand, operand);
=======
  assert(expr.operands().size() == 2);
>>>>>>> c4e4695f

  // XXX jmorse - clearly wrong. Neg of pointer?
  if (is_pointer_type(neg.operand))
    operand = mk_tuple_select(operand, 1);

  width = neg.operand->type->get_width();

  // XXX jmorse - int2bv trainwreck
  if (int_encoding)
    operand = to_expr(ctx, Z3_mk_int2bv(z3_ctx, width, operand));

  z3::expr no_over = z3::to_expr(ctx,
                           workaround_Z3_mk_bvneg_no_overflow(z3_ctx, operand));
  output = z3::to_expr(ctx, Z3_mk_not(z3_ctx, no_over));
}

void
z3_convt::convert_pointer_arith(expr2t::expr_ids id, const expr2tc &side1,
                                const expr2tc &side2,
                                const type2tc &type, z3::expr &output)
{

<<<<<<< HEAD
=======
  if (expr.operands().size() != 2) {
    // Try to combine all the integer type operands into one operand, and
    // retry; if there are more than one pointer operand, give up.

    exprt int_operands(expr);
    exprt ptr_operand;
    int_operands.operands().clear();
    ptr_operand.make_nil();

    // Put all non-pointer operands into 'oper', the pointer opearnd into
    // ptr_operand.
    forall_operands(it, expr) {
      if (!it->type().is_pointer()) {
        int_operands.operands().push_back(*it);
      } else {
        if (!ptr_operand.is_nil()) {
          throw new conv_error("More than one pointer operand to pointer "
                               " arithmetic", expr);
        }
        ptr_operand = *it;
      }
    }

    // Fix up int operands type by taking the type of the first operand. They
    // must all agree as they were placed into this expression in the first
    // place.
    int_operands.type() = int_operands.op0().type();

    // Now try the conversion again with the non-pointer operands combined into
    // one, and the pointer operand as the other.
    expr.operands().clear();
    expr.copy_to_operands(int_operands, ptr_operand);
    convert_pointer_arith(expr, bv);
    return;
  }

>>>>>>> c4e4695f
  // So eight cases; one for each combination of two operands and the return
  // type, being pointer or nonpointer. So with P=pointer, N= notpointer,
  //    return    op1        op2        action
  //      N        N          N         Will never be fed here
  //      N        P          N         Expected arith option, then cast to int
  //      N        N          P            "
  //      N        P          P         Not permitted by C spec
  //      P        N          N         Return arith action with cast to pointer
  //      P        P          N         Calculate expected ptr arith operation
  //      P        N          P            "
  //      P        P          P         Not permitted by C spec
  //      NPP is the most dangerous - there's the possibility that an integer
  //      arithmatic is going to lead to an invalid pointer, that falls out of
  //      all dereference switch cases. So, we need to verify that all derefs
  //      have a finally case that asserts the val was a valid ptr XXXjmorse.
  int ret_is_ptr, op1_is_ptr, op2_is_ptr;
  ret_is_ptr = (is_pointer_type(type)) ? 4 : 0;
  op1_is_ptr = (is_pointer_type(side1)) ? 2 : 0;
  op2_is_ptr = (is_pointer_type(side2)) ? 1 : 0;

  switch (ret_is_ptr | op1_is_ptr | op2_is_ptr) {
    case 0:
      assert(false);
      break;
    case 3:
    case 7:
      throw new conv_error("Pointer arithmatic with two pointer operands");
      break;
    case 4:
      // Artithmatic operation that has the result type of ptr.
      // Should have been handled at a higher level
      throw new conv_error("Non-pointer op being interpreted as pointer without"
                           " typecast");
      break;
    case 1:
    case 2:
      { // Block required to give a variable lifetime to the cast/add variables
      expr2tc ptr_op = (op1_is_ptr) ? side1 : side2;
      expr2tc non_ptr_op = (op1_is_ptr) ? side2 : side1;

      add2tc add(ptr_op->type, ptr_op, non_ptr_op);
      // That'll generate the correct pointer arithmatic; now typecast
      typecast2tc cast(type, add);
      convert_bv(cast, output);
      break;
      }
    case 5:
    case 6:
      {
      expr2tc ptr_op = (op1_is_ptr) ? side1 : side2;
      expr2tc non_ptr_op = (op1_is_ptr) ? side2 : side1;

      // Actually perform some pointer arith
      const pointer_type2t &ptr_type = to_pointer_type(ptr_op->type);
      typet followed_type_old = ns.follow(migrate_type_back(ptr_type.subtype));
      type2tc followed_type;
      migrate_type(followed_type_old, followed_type);
      mp_integer type_size = pointer_offset_size(*followed_type);

      // Generate nonptr * constant.
      type2tc inttype(new unsignedbv_type2t(config.ansi_c.int_width));
      constant_int2tc constant(get_uint_type(32), type_size);
      expr2tc mul = mul2tc(inttype, non_ptr_op, constant);

      // Add or sub that value
      expr2tc ptr_offset = pointer_offset2tc(inttype, ptr_op);

      expr2tc newexpr;
      if (id == expr2t::add_id) {
        newexpr = add2tc(inttype, mul, ptr_offset);
      } else {
        // Preserve order for subtraction.
        expr2tc tmp_op1 = (op1_is_ptr) ? ptr_offset : mul;
        expr2tc tmp_op2 = (op1_is_ptr) ? mul : ptr_offset;
        newexpr = sub2tc(inttype, tmp_op1, tmp_op2);
      }

      // Voila, we have our pointer arithmatic
      convert_bv(newexpr, output);

      // That calculated the offset; update field in pointer.
      z3::expr the_ptr;
      convert_bv(ptr_op, the_ptr);
      output = mk_tuple_update(the_ptr, 1, output);

      break;
      }
  }
}

void
z3_convt::convert_bv(const expr2tc &expr, z3::expr &val)
{

  bv_cachet::const_iterator cache_result = bv_cache.find(expr);
  if (cache_result != bv_cache.end()) {
    val = cache_result->output;
    return;
  }

  expr->convert_smt(*this, reinterpret_cast<void*>(&val));

  // insert into cache
  struct bv_cache_entryt cacheentry = { expr, val, level_ctx };
  bv_cache.insert(cacheentry);
  return;
}

void
z3_convt::convert_type(const type2tc &type, z3::sort &outtype)
{

  sort_cachet::const_iterator cache_result = sort_cache.find(type);
  if (cache_result != sort_cache.end()) {
    outtype = z3::to_sort(ctx, cache_result->second);
    return;
  }

  type->convert_smt_type(*this, reinterpret_cast<void*>(&outtype));

  // insert into cache
  sort_cache.insert(std::pair<const type2tc, z3::sort>(type, outtype));
  return;
}

literalt
z3_convt::convert_expr(const expr2tc &expr)
{
  literalt l = new_variable();
  z3::expr formula, constraint;

  expr2tc new_expr;

  try {
    convert_bv(expr, constraint);
  } catch (std::string *e) {
    std::cerr << "Failed to convert an expression" << std::endl;
    ignoring(expr);
    return l;
  } catch (conv_error *e) {
    std::cerr << e->to_string() << std::endl;
    ignoring(expr);
    return l;
  }

  z3::expr thelit = z3_literal(l);
  formula = z3::to_expr(ctx, Z3_mk_iff(z3_ctx, thelit, constraint));

  // While we have a literal, don't assert that it's true, only the link
  // between the formula and the literal. Otherwise, we risk asserting that a
  // formula within a assertion-statement is true or false.
  assert_formula(formula);

  return l;
}

void
z3_convt::convert_identifier_pointer(const expr2tc &expr, std::string symbol,
                                     z3::expr &output)
{
  std::string cte, identifier;
  unsigned int obj_num;
  bool got_obj_num = false;

  if (is_symbol2t(expr)) {
    const symbol2t &sym = to_symbol2t(expr);
    if (sym.thename == "NULL" || sym.thename == "0") {
      obj_num = pointer_logic.back().get_null_object();
      got_obj_num = true;
    }
<<<<<<< HEAD
=======
  } else if (expr.op0().id() == "symbol" || expr.op0().id() == "code") {
    convert_identifier_pointer(expr.op0(), expr.op0().get_string("identifier"),
                               bv);
  } else if (expr.op0().id() == "string-constant") {
    // XXXjmorse - we should avoid encoding invalid characters in the symbol,
    // but this works for now.
    std::string identifier = "address_of_str_const(" +
                             expr.op0().get_string("value") + ")";
    convert_identifier_pointer(expr.op0(), identifier, bv);
  } else if (expr.op0().id() == "if") {
    // We can't nondeterministically take the address of something; So instead
    // rewrite this to be if (cond) ? &a : &b;.
    exprt ifexpr = expr.op0();
    exprt addrof1("address_of", expr.type());
    addrof1.copy_to_operands(ifexpr.op1());
    exprt addrof2("address_of", expr.type());
    addrof2.copy_to_operands(ifexpr.op2());
    ifexpr.type() = expr.type();
    ifexpr.op1() = addrof1;
    ifexpr.op2() = addrof2;
    convert_bv(ifexpr, bv);
  } else if (expr.op0().id() == "typecast" &&
             expr.op0().op0().id() == "symbol") {
    exprt tmp("address_of", expr.type());
    tmp.copy_to_operands(expr.op0().op0());
    convert_bv(tmp, bv);
  } else {
    throw new conv_error("Unrecognized address_of operand", expr);
  }

  DEBUGLOC;
}

void
z3_convt::convert_array_of(const exprt &expr, Z3_ast &bv)
{
  DEBUGLOC;

  assert(expr.type().id() == "array");
  assert(expr.operands().size() == 1);

  Z3_ast value, index;
  Z3_type_ast array_type = 0;
  const array_typet &array_type_size = to_array_type(expr.type());
  std::string tmp, out, identifier;
  int64_t size;
  u_int j;
  static u_int inc = 0; // valid-ish as static, should be member.
  unsigned width;

  size = binary2integer(array_type_size.size().get_string("value"), false)
                        .to_long();

  size = (size == 0) ? 100 : size; //fill in at least one position

  convert_bv(expr.op0(), value);

  create_array_type(expr.type(), array_type);
  get_type_width(expr.op0().type(), width);

  if (expr.type().subtype().id() == "bool") {

    value = Z3_mk_false(z3_ctx);
    if (width == 1) out = "width: " + width;
    identifier = "ARRAY_OF(false)" + width;
    bv = z3_api.mk_var(identifier.c_str(), array_type);
  } else if (expr.type().subtype().id() == "signedbv" ||
             expr.type().subtype().id() == "unsignedbv")       {
    ++inc;
    identifier = "ARRAY_OF(0)" + width + inc;
    bv = z3_api.mk_var(identifier.c_str(), array_type);
  } else if (expr.type().subtype().id() == "fixedbv")     {
    identifier = "ARRAY_OF(0l)" + width;
    bv = z3_api.mk_var(identifier.c_str(), array_type);
  } else if (expr.type().subtype().id() == "pointer")     {
    identifier = "ARRAY_OF(0p)" + width;
    bv = z3_api.mk_var(identifier.c_str(), array_type);
  } else if (expr.type().id() == "array" && expr.type().subtype().id() ==
             "struct")       {
    std::string identifier;
    identifier = "array_of_" + expr.op0().type().tag().as_string();
    bv = z3_api.mk_var(identifier.c_str(), array_type);
  } else if (expr.type().id() == "array" && expr.type().subtype().id() ==
             "union")       {
    std::string identifier;
    identifier = "array_of_" + expr.op0().type().tag().as_string();
    bv = z3_api.mk_var(identifier.c_str(), array_type);
  } else if (expr.type().subtype().id() == "array")     {
    ++inc;
    identifier = "ARRAY_OF(0a)" + width + inc;
    out = "identifier: " + identifier;
    bv = z3_api.mk_var(identifier.c_str(), array_type);
  }

  //update array
  for (j = 0; j < size; j++)
  {
    index = convert_number(j, config.ansi_c.int_width, true);
    bv = Z3_mk_store(z3_ctx, bv, index, value);
    out = "j: " + j;
  }

  DEBUGLOC;
}

void
z3_convt::convert_index(const exprt &expr, Z3_ast &bv)
{
  DEBUGLOC;

  assert(expr.operands().size() == 2);

  Z3_ast args[2];
  std::string identifier;

  convert_bv(expr.op0(), args[0]);
  convert_bv(expr.op1(), args[1]);

  // XXXjmorse - consider situation where a pointer is indexed. Should it
  // give the address of ptroffset + (typesize * index)?
  bv = Z3_mk_select(z3_ctx, args[0], args[1]);

  DEBUGLOC;
}

void
z3_convt::convert_shift(const exprt &expr, Z3_ast &bv)
{
  DEBUGLOC;

  assert(expr.operands().size() == 2);
  Z3_ast operand0, operand1;
  unsigned width_expr, width_op0, width_op1;

  convert_bv(expr.op0(), operand0);
  convert_bv(expr.op1(), operand1);

  get_type_width(expr.type(), width_expr);
  get_type_width(expr.op0().type(), width_op0);
  get_type_width(expr.op1().type(), width_op1);

  if (int_encoding) {
    operand0 = Z3_mk_int2bv(z3_ctx, width_op0, operand0);
    operand1 = Z3_mk_int2bv(z3_ctx, width_op1, operand1);
  }

  if (width_op0 > width_expr)
    operand0 = Z3_mk_extract(z3_ctx, (width_expr - 1), 0, operand0);
  if (width_op1 > width_expr)
    operand1 = Z3_mk_extract(z3_ctx, (width_expr - 1), 0, operand1);

  if (width_op0 > width_op1) {
    if (expr.op0().type().id() == "unsignedbv")
      operand1 = Z3_mk_zero_ext(z3_ctx, (width_op0 - width_op1), operand1);
    else
      operand1 = Z3_mk_sign_ext(z3_ctx, (width_op0 - width_op1), operand1);
>>>>>>> c4e4695f
  }

  if (!got_obj_num)
    // add object won't duplicate objs for identical exprs (it's a map)
    obj_num = pointer_logic.back().add_object(expr);

  output = z3::to_expr(ctx, ctx.constant(symbol.c_str(), pointer_sort));

  // If this object hasn't yet been put in the address space record, we need to
  // assert that the symbol has the object ID we've allocated, and then fill out
  // the address space record.
  if (addr_space_data.back().find(obj_num) == addr_space_data.back().end()) {

    z3::expr ptr_val = pointer_decl(ctx.esbmc_int_val(obj_num),
                                       ctx.esbmc_int_val(0));

    z3::expr constraint = output == ptr_val;
    assert_formula(constraint);

    type2tc ptr_loc_type(new unsignedbv_type2t(config.ansi_c.int_width));

    std::string start_name = "__ESBMC_ptr_obj_start_" + itos(obj_num);
    std::string end_name = "__ESBMC_ptr_obj_end_" + itos(obj_num);

    symbol2tc start_sym(ptr_loc_type, start_name);
    symbol2tc end_sym(ptr_loc_type, end_name);

    // Another thing to note is that the end var must be /the size of the obj/
    // from start. Express this in irep.
    expr2tc endisequal;
    try {
      uint64_t type_size = expr->type->get_width() / 8;
      constant_int2tc const_offs(ptr_loc_type, BigInt(type_size));
      add2tc start_plus_offs(ptr_loc_type, start_sym, const_offs);
      endisequal = equality2tc(start_plus_offs, end_sym);
    } catch (array_type2t::dyn_sized_array_excp *e) {
      // Dynamically (nondet) sized array; take that size and use it for the
      // offset-to-end expression.
      const expr2tc size_expr = e->size;
      add2tc start_plus_offs(ptr_loc_type, start_sym, size_expr);
      endisequal = equality2tc(start_plus_offs, end_sym);
    } catch (type2t::symbolic_type_excp *e) {
      // Type is empty or code -- something that we can never have a real size
      // for. In that case, create an object of size 1: this means we have a
      // valid entry in the address map, but that any modification of the
      // pointer leads to invalidness, because there's no size to think about.
      constant_int2tc const_offs(ptr_loc_type, BigInt(1));
      add2tc start_plus_offs(ptr_loc_type, start_sym, const_offs);
      endisequal = equality2tc(start_plus_offs, end_sym);
    }

    // Also record the amount of memory space we're working with for later usage
    total_mem_space.back() +=
      pointer_offset_size(*expr->type.get()).to_long() + 1;

    // Assert that start + offs == end
    z3::expr offs_eq;
    convert_bv(endisequal, offs_eq);
    assert_formula(offs_eq);

    // Even better, if we're operating in bitvector mode, it's possible that
    // Z3 will try to be clever and arrange the pointer range to cross the end
    // of the address space (ie, wrap around). So, also assert that end > start
    greaterthan2tc wraparound(end_sym, start_sym);
    z3::expr wraparound_eq;
    convert_bv(wraparound, wraparound_eq);
    assert_formula(wraparound_eq);

    // Generate address space layout constraints.
    finalize_pointer_chain(obj_num);

    addr_space_data.back()[obj_num] =
          pointer_offset_size(*expr->type.get()).to_long() + 1;

    z3::expr start_ast, end_ast;
    convert_bv(start_sym, start_ast);
    convert_bv(end_sym, end_ast);

    // Actually store into array
    z3::expr range_tuple = ctx.constant(
                       ("__ESBMC_ptr_addr_range_" + itos(obj_num)).c_str(),
                       addr_space_tuple_sort);
    z3::expr init_val =
      addr_space_tuple_decl.make_tuple("", &start_ast, &end_ast, NULL);
    z3::expr eq = range_tuple == init_val;
    assert_formula(eq);

    // Update array
    bump_addrspace_array(obj_num, range_tuple);

    // Finally, ensure that the array storing whether this pointer is dynamic,
    // is initialized for this ptr to false. That way, only pointers created
    // through malloc will be marked dynamic.

    type2tc arrtype(new array_type2t(type2tc(new bool_type2t()),
                                     expr2tc((expr2t*)NULL), true));
    symbol2tc allocarr(arrtype, dyn_info_arr_name);
    z3::expr allocarray;
    convert_bv(allocarr, allocarray);

    z3::expr idxnum = ctx.esbmc_int_val(obj_num);
    z3::expr select = z3::select(allocarray, idxnum);
    z3::expr isfalse = ctx.bool_val(false) == select;
    assert_formula(isfalse);
  }

  DEBUGLOC;
}

void
z3_convt::set_to(const expr2tc &expr, bool value)
{

  l_set_to(convert(expr), value);

  if (is_equality2t(expr) && value) {
    const equality2t eq = to_equality2t(expr);
    if (is_union_type(eq.side_1) && is_with2t(eq.side_2)) {
      const symbol2t sym = to_symbol2t(eq.side_1);
      const with2t with = to_with2t(eq.side_2);
      const union_type2t &type = to_union_type(eq.side_1->type);
      const std::string &ref = sym.get_symbol_name();
      const constant_string2t &str = to_constant_string2t(with.update_field);

      unsigned int idx = 0;
      forall_names(it, type.member_names) {
        if (*it == str.value)
          break;
        idx++;
      }

      assert(idx != type.member_names.size() &&
             "Member name of with expr not found in struct/union type");

      union_var_mapt mapentry = { ref, idx, 0 };
      union_vars.insert(mapentry);
    }
  }
}

literalt
z3_convt::land(const bvt &bv)
{

  literalt l = new_variable();
  uint size = bv.size();
  z3::expr args[size];
  Z3_ast args_ast[size];
  z3::expr result, formula;

  for (unsigned int i = 0; i < bv.size(); i++) {
    args[i] = z3_literal(bv[i]);
    args_ast[i] = args[i];
  }

  result = to_expr(ctx, Z3_mk_and(z3_ctx, bv.size(), args_ast));
  z3::expr thelit = z3_literal(l);
  formula = to_expr(ctx, Z3_mk_iff(z3_ctx, thelit, result));
  assert_formula(formula);

  return l;
}

literalt
z3_convt::lor(const bvt &bv)
{

  literalt l = new_variable();
  uint size = bv.size();
  z3::expr args[size];
  Z3_ast args_ast[size];
  z3::expr result, formula;

  for (unsigned int i = 0; i < bv.size(); i++) {
    args[i] = z3_literal(bv[i]);
    args_ast[i] = args[i];
  }

  result = z3::to_expr(ctx, Z3_mk_or(z3_ctx, bv.size(), args_ast));

  z3::expr thelit = z3_literal(l);
  formula = z3::to_expr(ctx, Z3_mk_iff(z3_ctx, thelit, result));
  assert_formula(formula);

  return l;
}

literalt
z3_convt::land(literalt a, literalt b)
{
  if (a == const_literal(true)) return b;
  if (b == const_literal(true)) return a;
  if (a == const_literal(false)) return const_literal(false);
  if (b == const_literal(false)) return const_literal(false);
  if (a == b) return a;

  literalt l = new_variable();
  z3::expr result, operand[2], formula;

  operand[0] = z3_literal(a);
  operand[1] = z3_literal(b);
  result = operand[0] && operand[1];
  z3::expr thelit = z3_literal(l);
  formula = z3::to_expr(ctx, Z3_mk_iff(z3_ctx, thelit, result));
  assert_formula(formula);

  return l;
}

<<<<<<< HEAD
literalt
z3_convt::lor(literalt a, literalt b)
{
  if (a == const_literal(false)) return b;
  if (b == const_literal(false)) return a;
  if (a == const_literal(true)) return const_literal(true);
  if (b == const_literal(true)) return const_literal(true);
  if (a == b) return a;

  literalt l = new_variable();
  z3::expr result, operand[2], formula;

  operand[0] = z3_literal(a);
  operand[1] = z3_literal(b);
  result = operand[0] || operand[1];
  z3::expr thelit = z3_literal(l);
  formula = z3::to_expr(ctx, Z3_mk_iff(z3_ctx, thelit, result));
  assert_formula(formula);
=======
      if (struct_type.components()[j].type().id() == "signedbv")
        cond = Z3_mk_eq(z3_ctx, bv, convert_number(0, width, true));
      else if (struct_type.components()[j].type().id() == "unsignedbv")
        cond = Z3_mk_eq(z3_ctx, bv, convert_number(0, width, false));
      else if (struct_type.components()[j].type().id() == "bool")
        cond = Z3_mk_eq(z3_ctx, bv, Z3_mk_false(z3_ctx));
      else
      {
        std::cout << "we do not support `" << struct_type.components()[j].type().id()
                  << "' in the state vector" << std::endl;
        assert(0);
      }
>>>>>>> c4e4695f

  return l;
}

literalt
z3_convt::lnot(literalt a)
{
  a.invert();

  return a;
}

literalt
z3_convt::limplies(literalt a, literalt b)
{
  return lor(lnot(a), b);
}

literalt
z3_convt::new_variable()
{
  literalt l;

  l.set(no_variables, false);

  set_no_variables(no_variables + 1);

  return l;
}

bool
z3_convt::process_clause(const bvt &bv, bvt &dest)
{

  dest.clear();

  // empty clause! this is UNSAT
  if (bv.empty()) return false;

  std::set<literalt> s;

  dest.reserve(bv.size());

  for (bvt::const_iterator it = bv.begin();
       it != bv.end();
       it++)
  {
    literalt l = *it;

    // we never use index 0
    assert(l.var_no() != 0);

    if (l.is_true())
      return true;  // clause satisfied

    if (l.is_false())
      continue;

    assert(l.var_no() < no_variables);

    // prevent duplicate literals
    if (s.insert(l).second)
      dest.push_back(l);

<<<<<<< HEAD
    if (s.find(lnot(l)) != s.end())
      return true;  // clause satisfied
  }
=======
    if (width_op0 > width_op2)
      bv = Z3_mk_sign_ext(z3_ctx, (width_op0 - width_op2), value);
    else
      throw new conv_error("1unsupported irep for conver_byte_update", expr);
  } else if (expr.op0().type().id()=="array") {
      bv = Z3_mk_store(z3_ctx, tuple, index, value);
  } else if (expr.op0().type().id()=="fixedbv"){
      get_type_width(expr.op0().type(), width_op0);
	    if (width_op0 > width_op2)
      	bv = Z3_mk_sign_ext(z3_ctx, (width_op0 - width_op2), value);
  }	else {
      throw new conv_error("2unsupported irep for conver_byte_update", expr);
    }
>>>>>>> c4e4695f

  return false;
}

void
z3_convt::lcnf(const bvt &bv)
{

  bvt new_bv;

  if (process_clause(bv, new_bv))
    return;

  if (new_bv.size() == 0)
    return;

<<<<<<< HEAD
  z3::expr lor_var, args[new_bv.size()];
  Z3_ast args_ast[new_bv.size()];
  unsigned int i = 0;

  for (bvt::const_iterator it = new_bv.begin(); it != new_bv.end(); it++, i++) {
    args[i] = z3_literal(*it);
    args_ast[i] = args[i];
  }
=======
  Z3_ast op0;
  DEBUGLOC;
  convert_bv(expr.op0(), op0);
  DEBUGLOC;
  if (int_encoding) {
	DEBUGLOC;

    if (expr.op0().type().id() == "fixedbv") {
      if (expr.type().id() == "signedbv" ||
          expr.type().id() == "unsignedbv") {
	Z3_ast tmp;
	op0 = Z3_mk_real2int(z3_ctx, op0);
	tmp = Z3_mk_int2bv(z3_ctx, width, op0);
	bv =
	  Z3_mk_extract(z3_ctx, upper, lower, tmp);
	if (expr.type().id() == "signedbv")
	  bv = Z3_mk_bv2int(z3_ctx, bv, 1);
	else
	  bv = Z3_mk_bv2int(z3_ctx, bv, 0);
      } else {
	throw new conv_error("unsupported type for byte_extract", expr);
      }
    } else if (expr.op0().type().id() == "signedbv" ||
               expr.op0().type().id() == "unsignedbv") {
      Z3_ast tmp;
      tmp = Z3_mk_int2bv(z3_ctx, width, op0);
			
      if (width >= upper)
	    bv =
	      Z3_mk_extract(z3_ctx, upper, lower, tmp);
      else
	    bv =
	      Z3_mk_extract(z3_ctx, upper - lower, 0, tmp);
>>>>>>> c4e4695f

  if (i > 1) {
    lor_var = z3::expr(ctx, Z3_mk_or(z3_ctx, i, args_ast));
    assert_formula(lor_var);
  } else   {
<<<<<<< HEAD
    assert_formula(args[0]);
  }
}
=======
	DEBUGLOC;
    if (expr.op0().type().id() == "struct") {
      DEBUGLOC;
      const struct_typet &struct_type = to_struct_type(expr.op0().type());
      const struct_typet::componentst &components = struct_type.components();
      unsigned i = 0;
      Z3_ast struct_elem[components.size() + 1],
             struct_elem_inv[components.size() + 1];

      for (struct_typet::componentst::const_iterator
           it = components.begin();
           it != components.end();
           it++, i++)
      {
      	if (expr.op0().operands().size()==0) {
      	  //the expression does not contain any element,
      	  //so return only an empty struct
      	  convert_bv(expr.op0(), bv);
      	  return ;
      	} else if (i<expr.op0().operands().size())	{
    	  convert_bv(expr.op0().operands()[i], struct_elem[i]);
    	}
    	else {
    	  throw new conv_error("the size of the expression operands is unknown", expr.op0());
    	}

      }
      DEBUGLOC;
      for (unsigned k = 0; k < components.size(); k++)
        struct_elem_inv[(components.size() - 1) - k] = struct_elem[k];

      for (unsigned k = 0; k < components.size(); k++)
      {
    	  if (k == 1) {
    		struct_elem_inv[components.size()] = Z3_mk_concat(
    		  z3_ctx, struct_elem_inv[k - 1], struct_elem_inv[k]);
    	  }
    	  else if (k > 1) {
    		struct_elem_inv[components.size()] = Z3_mk_concat(
    		  z3_ctx, struct_elem_inv[components.size()], struct_elem_inv[k]);
    	  }
      }
      op0 = struct_elem_inv[components.size()];
    } else if (expr.op0().type().id()=="array") {
      DEBUGLOC;
      Z3_ast op1;
      convert_bv(expr.op1(), op1);
      bv = Z3_mk_select(z3_ctx, op0, op1);
      return ;
    }
    DEBUGLOC;

    if (expr.op0().type().id() == "signedbv" ||
        expr.op0().type().id() == "unsignedbv") {
       Z3_ast tmp;
       if (width >= upper)
	     bv =
	       Z3_mk_extract(z3_ctx, upper, lower, op0);
       else
	     bv =
	       Z3_mk_extract(z3_ctx, upper - lower, 0, op0);
    } else {
			if (expr.op0().type().id() == "fixedbv") {
				if (width>w)
          bv = Z3_mk_extract(z3_ctx, w-1, 0, op0);
			} else
        bv = Z3_mk_extract(z3_ctx, upper, lower, op0);

    }

  DEBUGLOC;

    DEBUGLOC;
    if (expr.op0().id() == "index") {
      DEBUGLOC;
      Z3_ast args[2];
>>>>>>> c4e4695f

z3::expr
z3_convt::z3_literal(literalt l)
{

  z3::expr literal_l;
  std::string literal_s;

  if (l == const_literal(false))
    return ctx.bool_val(false);
  else if (l == const_literal(true))
    return ctx.bool_val(true);

  literal_s = "l" + i2string(l.var_no());
  literal_l = ctx.constant(literal_s.c_str(), ctx.bool_sort());

  if (l.sign()) {
    return !literal_l;
  }

  return literal_l;
}

tvt
z3_convt::l_get(literalt a)
{
  tvt result = tvt(tvt::TV_ASSUME);
  std::string literal;

  if (a.is_true()) {
    return tvt(true);
  } else if (a.is_false())    {
    return tvt(false);
  }

  symbol2tc sym(get_bool_type(), irep_idt("l" + i2string(a.var_no())));
  expr2tc res = get(sym);

  if (!is_nil_expr(res) && is_constant_bool2t(res)) {
    result = (to_constant_bool2t(res).is_true())
             ? tvt(tvt::TV_TRUE) : tvt(tvt::TV_FALSE);
  } else {
    result = tvt(tvt::TV_UNKNOWN);
  }

  if (a.sign())
    result = !result;

  return result;
}

void
z3_convt::assert_formula(const z3::expr &ast)
{

  // If we're not going to be using the assumptions (ie, for unwidening and for
  // smtlib) then just assert the fact to be true.
  if (!store_assumptions) {
    solver.add(ast);
    return;
  }

  literalt l = new_variable();
  z3::expr thelit = z3_literal(l);
  z3::expr formula = z3::to_expr(ctx, Z3_mk_iff(z3_ctx, thelit, ast));
  solver.add(formula);

  if (smtlib)
    assumpt.push_back(ast);
  else
    assumpt.push_back(z3_literal(l));

  return;
}

z3::expr
z3_convt::mk_tuple_update(const z3::expr &t, unsigned i, const z3::expr &newval)
{
  z3::sort ty;
  unsigned num_fields, j;

  ty = t.get_sort();

  if (!ty.is_datatype()) {
    std::cerr << "argument must be a tuple";
    abort();
  }

  num_fields = Z3_get_tuple_sort_num_fields(ctx, ty);

  if (i >= num_fields) {
    std::cerr << "invalid tuple update, index is too big";
    abort();
  }

  z3::expr new_fields[num_fields];
  for (j = 0; j < num_fields; j++) {
    if (i == j) {
      /* use new_val at position i */
      new_fields[j] = newval;
    } else   {
      /* use field j of t */
      z3::func_decl proj_decl =
        z3::to_func_decl(ctx, Z3_get_tuple_sort_field_decl(ctx, ty, j));
      new_fields[j] = proj_decl(t);
    }
  }

  z3::func_decl mk_tuple_decl =
    z3::to_func_decl(ctx, Z3_get_tuple_sort_mk_decl(ctx, ty));

  return mk_tuple_decl.make_tuple_from_array(num_fields, new_fields);
}

z3::expr
z3_convt::mk_tuple_select(const z3::expr &t, unsigned i)
{
  z3::sort ty;
  unsigned num_fields;

  ty = t.get_sort();

  if (!ty.is_datatype()) {
    throw new z3_convt::conv_error("argument must be a tuple");
  }

  num_fields = Z3_get_tuple_sort_num_fields(ctx, ty);

  if (i >= num_fields) {
    throw new z3_convt::conv_error("invalid tuple select, index is too big");
  }

  z3::func_decl proj_decl =
    z3::to_func_decl(ctx, Z3_get_tuple_sort_field_decl(ctx, ty, i));
  return proj_decl(t);
}

bool z3_convt::s_is_uw = false;

// Gigantic hack, implement a method in z3::ast, so that we can call from gdb
namespace z3 {
  void ast::dump(void) const {
    std::cout << Z3_ast_to_string(ctx(), m_ast) << std::endl;
    std::cout << "sort is " << Z3_sort_to_string(ctx(), Z3_get_sort(ctx(), m_ast)) << std::endl;
  }
};

// Caution: these workaround functions are a derived work from disassembling
// Z3 and adding reference counting to them. Technically they're derivative
// works that the microsoft research license demands be licensed under the
// microsoft research license, which puts us in a tricky copyright situation.
//
// Section 50C of the copyright act states that I can fix their software if
// necessary, but says nothing of distribution, and says that I can't ignore
// terms in MS' license restricting its lawful use.
//
// So, don't distribute this.
#ifdef NDEBUG
#error Don't distribute/release shadily licensed MS workaround code. And don't delete this error without asking jmorse.
#endif

Z3_ast
workaround_Z3_mk_bvadd_no_overflow(Z3_context ctx, Z3_ast a1, Z3_ast a2,
                                   Z3_bool is_signed)
{

  if (is_signed == Z3_L_TRUE) {
    Z3_sort s = Z3_get_sort(ctx, a1);
    Z3_inc_ref(ctx, (Z3_ast)s);
    Z3_ast zero = Z3_mk_int(ctx, 0, s);
    Z3_inc_ref(ctx, zero);
    Z3_ast add = Z3_mk_bvadd(ctx, a1, a2);
    Z3_inc_ref(ctx, add);
    Z3_ast lt1 = Z3_mk_bvslt(ctx, zero, a1);
    Z3_inc_ref(ctx, lt1);
    Z3_ast lt2 = Z3_mk_bvslt(ctx, zero, a2);
    Z3_inc_ref(ctx, lt2);
    Z3_ast args[2] = { lt1, lt2 };
    Z3_ast theand = Z3_mk_and(ctx, 2, args);
    Z3_inc_ref(ctx, theand);
    Z3_ast lt3 = Z3_mk_bvslt(ctx, zero, add);
    Z3_inc_ref(ctx, lt3);
    Z3_ast imp = Z3_mk_implies(ctx, theand, lt3);
    Z3_dec_ref(ctx, lt3);
    Z3_dec_ref(ctx, theand);
    Z3_dec_ref(ctx, lt2);
    Z3_dec_ref(ctx, lt1);
    Z3_dec_ref(ctx, add);
    Z3_dec_ref(ctx, zero);
    Z3_dec_ref(ctx, (Z3_ast)s);
    return imp;
  } else {
    Z3_sort s = Z3_get_sort(ctx, a1);
    Z3_inc_ref(ctx, (Z3_ast)s);
    unsigned int sort_size = Z3_get_bv_sort_size(ctx, s);
    Z3_ast ext1 = Z3_mk_zero_ext(ctx, 1, a1);
    Z3_inc_ref(ctx, ext1);
    Z3_ast ext2 = Z3_mk_zero_ext(ctx, 1, a2);
    Z3_inc_ref(ctx, ext2);
    Z3_ast add = Z3_mk_bvadd(ctx, ext1, ext2);
    Z3_inc_ref(ctx, add);
    Z3_sort s2 = Z3_mk_bv_sort(ctx, 1);
    Z3_inc_ref(ctx, (Z3_ast)s2);
    Z3_ast zero = Z3_mk_int(ctx, 0, s2);
    Z3_inc_ref(ctx, zero);
    Z3_ast ext = Z3_mk_extract(ctx, sort_size, sort_size, add);
    Z3_inc_ref(ctx, ext);
    Z3_ast eq = Z3_mk_eq(ctx, ext, zero);
    Z3_dec_ref(ctx, ext);
    Z3_dec_ref(ctx, zero);
    Z3_dec_ref(ctx, (Z3_ast)s2);
    Z3_dec_ref(ctx, add);
    Z3_dec_ref(ctx, ext2);
    Z3_dec_ref(ctx, ext1);
    Z3_dec_ref(ctx, (Z3_ast)s);
    return eq;
  }
}

Z3_ast
workaround_Z3_mk_bvadd_no_underflow(Z3_context ctx, Z3_ast a1, Z3_ast a2)
{
  Z3_sort s = Z3_get_sort(ctx, a1);
  Z3_inc_ref(ctx, (Z3_ast)s);
  Z3_ast zero = Z3_mk_int(ctx, 0, s);
  Z3_inc_ref(ctx, zero);
  Z3_ast add = Z3_mk_bvadd(ctx, a1, a2);
  Z3_inc_ref(ctx, add);
  Z3_ast lt1 = Z3_mk_bvslt(ctx, a1, zero);
  Z3_inc_ref(ctx, lt1);
  Z3_ast lt2 = Z3_mk_bvslt(ctx, a2, zero);
  Z3_inc_ref(ctx, lt2);
  Z3_ast args[2] = { lt1, lt2 };
  Z3_ast theand = Z3_mk_and(ctx, 2, args);
  Z3_inc_ref(ctx, theand);
  Z3_ast lt3 = Z3_mk_bvslt(ctx, add, zero);
  Z3_inc_ref(ctx, lt3);
  Z3_ast imp = Z3_mk_implies(ctx, theand, lt3);
  Z3_dec_ref(ctx, lt3);
  Z3_dec_ref(ctx, theand);
  Z3_dec_ref(ctx, lt2);
  Z3_dec_ref(ctx, lt1);
  Z3_dec_ref(ctx, add);
  Z3_dec_ref(ctx, zero);
  Z3_dec_ref(ctx, (Z3_ast)s);
  return imp;
}

Z3_ast
workaround_Z3_mk_bvsub_no_underflow(Z3_context ctx, Z3_ast a1, Z3_ast a2,
                                    Z3_bool is_signed)
{

  if (is_signed == Z3_L_TRUE) {
    Z3_sort s = Z3_get_sort(ctx, a1);
    Z3_inc_ref(ctx, (Z3_ast)s);
    Z3_ast zero = Z3_mk_int(ctx, 0, s);
    Z3_inc_ref(ctx, zero);
    Z3_ast neg = Z3_mk_bvneg(ctx, a2);
    Z3_inc_ref(ctx, neg);
    Z3_ast no_under = workaround_Z3_mk_bvadd_no_underflow(ctx, a1, neg);
    Z3_inc_ref(ctx, no_under);
    Z3_ast lt1 = Z3_mk_bvslt(ctx, zero, a2);
    Z3_inc_ref(ctx, lt1);
    Z3_ast imp = Z3_mk_implies(ctx, lt1, no_under);
    Z3_dec_ref(ctx, lt1);
    Z3_dec_ref(ctx, no_under);
    Z3_dec_ref(ctx, neg);
    Z3_dec_ref(ctx, zero);
    Z3_dec_ref(ctx, (Z3_ast)s);
    return imp;
  } else {
    return Z3_mk_bvule(ctx, a2, a1);
  }
}

extern "C" Z3_ast Z3_mk_bvsmin(Z3_context, Z3_sort);

Z3_ast
workaround_Z3_mk_bvsub_no_overflow(Z3_context ctx, Z3_ast a1, Z3_ast a2)
{

  Z3_sort s = Z3_get_sort(ctx, a2);
  Z3_inc_ref(ctx, (Z3_ast)s);
  Z3_ast neg = Z3_mk_bvneg(ctx, a2);
  Z3_inc_ref(ctx, neg);
//  Z3_ast min = Z3_mk_bvsmin(ctx, s);
//  Z3_inc_ref(ctx, min);
  Z3_ast min;
  {
    unsigned int width = Z3_get_bv_sort_size(ctx, s);
    Z3_ast sz = Z3_mk_int64(ctx, width - 1, s);
    Z3_inc_ref(ctx, sz);
    Z3_ast one = Z3_mk_int64(ctx, 1, s);
    Z3_inc_ref(ctx, one);
    Z3_ast msb = Z3_mk_bvshl(ctx, one, sz);
    Z3_inc_ref(ctx, msb);
    min = msb;
    Z3_dec_ref(ctx, one);
    Z3_dec_ref(ctx, sz);
  }
  Z3_ast no_over = workaround_Z3_mk_bvadd_no_overflow(ctx, a1, neg, 1);
  Z3_inc_ref(ctx, no_over);
  Z3_ast zero = Z3_mk_int(ctx, 0, s);
  Z3_inc_ref(ctx, zero);
  Z3_ast lt = Z3_mk_bvslt(ctx, a1, zero);
  Z3_inc_ref(ctx, lt);
  Z3_ast eq = Z3_mk_eq(ctx, a2, min);
  Z3_inc_ref(ctx, eq);
  Z3_ast ite = Z3_mk_ite(ctx, eq, lt, no_over);
  Z3_dec_ref(ctx, eq);
  Z3_dec_ref(ctx, lt);
  Z3_dec_ref(ctx, zero);
  Z3_dec_ref(ctx, no_over);
  Z3_dec_ref(ctx, min);
  Z3_dec_ref(ctx, neg);
  Z3_dec_ref(ctx, (Z3_ast)s);
  return ite;
}

Z3_ast
workaround_Z3_mk_bvneg_no_overflow(Z3_context ctx, Z3_ast a)
{

  Z3_sort s = Z3_get_sort(ctx, a);
  Z3_inc_ref(ctx, (Z3_ast)s);
  Z3_ast min;
  {
    unsigned int width = Z3_get_bv_sort_size(ctx, s);
    Z3_ast sz = Z3_mk_int64(ctx, width - 1, s);
    Z3_inc_ref(ctx, sz);
    Z3_ast one = Z3_mk_int64(ctx, 1, s);
    Z3_inc_ref(ctx, one);
    Z3_ast msb = Z3_mk_bvshl(ctx, one, sz);
    Z3_inc_ref(ctx, msb);
    min = msb;
    Z3_dec_ref(ctx, one);
    Z3_dec_ref(ctx, sz);
  }
  Z3_ast eq = Z3_mk_eq(ctx, a, min);
  Z3_inc_ref(ctx, eq);
  Z3_ast thenot = Z3_mk_not(ctx, eq);
  Z3_dec_ref(ctx, eq);
  Z3_dec_ref(ctx, min);
  Z3_dec_ref(ctx, (Z3_ast)s);
  return thenot;
}<|MERGE_RESOLUTION|>--- conflicted
+++ resolved
@@ -1,9 +1,9 @@
 /*******************************************************************
-   Module:
-
-   Author: Lucas Cordeiro, lcc08r@ecs.soton.ac.uk
-
- \*******************************************************************/
+Module:
+
+Author: Lucas Cordeiro, lcc08r@ecs.soton.ac.uk
+
+\*******************************************************************/
 
 #include <assert.h>
 #include <ctype.h>
@@ -23,13 +23,8 @@
 #include <find_symbols.h>
 #include <prefix.h>
 #include <fixedbv.h>
-<<<<<<< HEAD
 #include <base_type.h>
-=======
-#include <solvers/flattening/boolbv.h>
-#include <solvers/flattening/boolbv_type.h>
 #include <iomanip>
->>>>>>> c4e4695f
 
 #include "z3_conv.h"
 #include "../ansi-c/c_types.h"
@@ -430,13 +425,7 @@
 std::string
 z3_convt::fixed_point(std::string v, unsigned width)
 {
-<<<<<<< HEAD
-  const int precision = 10000;
-=======
-  DEBUGLOC;
-
   const int precision = 1000000;
->>>>>>> c4e4695f
   std::string i, f, b, result;
   double integer, fraction, base;
   int i_int, f_int;
@@ -1652,6 +1641,40 @@
 	output = z3::to_expr(ctx, Z3_mk_bv2int(z3_ctx, output, 1));
       else
 	output = z3::to_expr(ctx, Z3_mk_bv2int(z3_ctx, output, 0));
+    } else if (is_struct_type(data.source_value)) {
+      const struct_union_data &data_ref =
+        dynamic_cast<const struct_union_data &>(*data.source_value->type);
+
+      const struct_typet &struct_type = to_struct_type(expr.op0().type());
+
+      if (struct_type.members.size() == 0) {
+        // Quoting:
+        //the expression does not contain any element,
+        //so return only an empty struct
+        output = source;
+        return;
+      }
+
+#if 0
+      // Partially converted thing for structs from master (during irep2),
+      // don't bother continue converting because it always seems to throw.
+      unsigned i = 0;
+      z3::expr struct_elem[struct_type.members.size() + 1],
+               struct_elem_inv[struct_type.members.size() + 1];
+
+      forall_types(data_ref.members, it) {
+        if (expr.op0().operands().size()==0) {
+          //the expression does not contain any element,
+          //so return only an empty struct
+          convert_bv(expr.op0(), bv);
+          return ;
+        } else {
+          throw new conv_error("size of the expression operands is unknown");
+        }
+        i++;
+      }
+#endif
+      throw new conv_error("unsupported type for byte_extract");
     } else {
       throw new conv_error("unsupported type for byte_extract");
     }
@@ -1680,6 +1703,23 @@
       }
 
       source = struct_elem_inv[num_elems];
+    } else if (is_array_type(data.source_value)) {
+      z3::expr idx;
+      convert_bv(data.source_offset, idx);
+      output = select(source, idx);
+    } else if (is_bv_type(data.source_value)) {
+      if (width >= upper)
+        source = z3::to_expr(ctx, Z3_mk_extract(ctx, upper, lower, source));
+      else
+        source = z3::to_expr(ctx, Z3_mk_extract(ctx, upper - lower, 0, source));
+    } else if (is_fixedbv_type(data.source_value)) {
+      if (width > data.type->get_type_width()) {
+        source = z3::to_expr(ctx,
+                  Z3_mk_extract(ctx, data.type->get_type_width()-1, 0, source));
+      } else {
+        source = z3::to_expr(ctx,
+                  Z3_mk_extract(ctx, upper, lower, source));
+      }
     }
 
     unsigned int sort_sz =Z3_get_bv_sort_size(ctx, Z3_get_sort(ctx, source));
@@ -1747,13 +1787,22 @@
       throw new conv_error("failed to get width of byte_update operand");
 
     if (width_op0 > width_op2)
-      output = z3::to_expr(ctx, Z3_mk_sign_ext(z3_ctx, (width_op0 - width_op2), value));
+      output = z3::to_expr(ctx,
+                        Z3_mk_sign_ext(z3_ctx, (Width_op0 - width_op2), value));
     else
-      throw new conv_error("unsupported irep for conver_byte_update");
-  } else {
-    throw new conv_error("unsupported irep for conver_byte_update");
-  }
-
+      throw new conv_error("1unsupported irep for convert_byte_update");
+
+  } else if (is_array_type(data.source_value)) {
+    output = store(tuple, index, value); // XXX where's index coming from?
+  } else if (is_fixedbv_type(data.source_value)) {
+    width_op0 = data.source_value->type->get_width();
+    if (width_op0 > width_op2)
+      source = z3::to_expr(ctx,
+                        Z3_mk_sign_ext(z3_ctx, (width_op0 - width_op2), value));
+    } else {
+      throw new conv_error("2unsupported irep for convert_byte_update");
+    }
+  }
 }
 
 void
@@ -1918,18 +1967,11 @@
     unsigned from_width = cast.from->type->get_width();
 
     if (from_width == to_integer_bits) {
-<<<<<<< HEAD
       ; // No-op, already converted by higher caller
     } else if (from_width > to_integer_bits) {
-      output = z3::to_expr(ctx, Z3_mk_extract(z3_ctx, (from_width - 1), to_integer_bits, output));
+      output = z3::to_expr(ctx, Z3_mk_extract(z3_ctx, (to_integer_bits-1),
+                                              0, output));
     } else {
-=======
-      convert_bv(op, bv);
-    } else if (from_width > to_integer_bits)      {
-      convert_bv(op, args[0]);
-      bv = Z3_mk_extract(z3_ctx, to_integer_bits-1, 0, args[0]);
-    } else   {
->>>>>>> c4e4695f
       assert(from_width < to_integer_bits);
       output = z3::to_expr(ctx, Z3_mk_sign_ext(z3_ctx, (to_integer_bits - from_width), output));
     }
@@ -1956,21 +1998,12 @@
                       from_fraction_bits, output));
     } else   {
       assert(to_integer_bits > from_integer_bits);
-<<<<<<< HEAD
 
       z3::expr ext = z3::to_expr(ctx, Z3_mk_extract(z3_ctx, from_width - 1,
                                                      from_fraction_bits,
                                                      output));
       magnitude = z3::to_expr(ctx,
         Z3_mk_sign_ext(z3_ctx, (to_integer_bits - from_integer_bits), ext));
-=======
-      convert_bv(op, args[0]);
-
-      magnitude =
-        Z3_mk_sign_ext(z3_ctx, (to_integer_bits - from_integer_bits),
-                       Z3_mk_extract(z3_ctx, from_width - 1, from_fraction_bits,
-                                     args[0]));
->>>>>>> c4e4695f
     }
 
     if (to_fraction_bits <= from_fraction_bits) {
@@ -1981,18 +2014,10 @@
     } else   {
       assert(to_fraction_bits > from_fraction_bits);
 
-<<<<<<< HEAD
       z3::expr ext = z3::to_expr(ctx,
           Z3_mk_extract(z3_ctx, (from_fraction_bits - 1), 0, output));
-      z3::expr zero =
-        ctx.esbmc_int_val(0, to_fraction_bits - from_fraction_bits);
-
-      fraction = z3::to_expr(ctx, Z3_mk_concat(z3_ctx, ext, zero));
-=======
-      fraction = 
-								Z3_mk_sign_ext(z3_ctx, to_fraction_bits - from_fraction_bits, 
-															 Z3_mk_extract(z3_ctx, (from_fraction_bits - 1), 0, args[0]));
->>>>>>> c4e4695f
+      z3::expr fraction = z3::to_expr(ctx,
+        Z3_mk_sign_ext(z3_ctx, (to_fraction_bits - from_fraction_bits), ext));
     }
     output = z3::to_expr(ctx, Z3_mk_concat(z3_ctx, magnitude, fraction));
   } else {
@@ -2012,149 +2037,116 @@
     unsigned from_width = cast.from->type->get_width();
 
     if (from_width == to_width) {
-<<<<<<< HEAD
       if (int_encoding && is_signedbv_type(cast.from) &&
                is_fixedbv_type(cast.type))
 	output = z3::to_expr(ctx, Z3_mk_int2real(z3_ctx, output));
       else if (int_encoding && is_fixedbv_type(cast.from) &&
-               is_signedbv_type(cast.type))
-	output = z3::to_expr(ctx, Z3_mk_real2int(z3_ctx, output));
-      // XXXjmorse - there isn't a case here for if !int_encoding
-
-=======
-      convert_bv(op, bv);
-			
-      if (int_encoding && op.type().id() == "signedbv" &&
-          expr.type().id() == "fixedbv") {
-        bv = Z3_mk_int2real(z3_ctx, bv);
-      } else if (int_encoding && op.type().id() == "fixedbv" &&
-               expr.type().id() == "signedbv") {
-				if (expr.op0().operands().size()) {
+               is_signedbv_type(cast.type)) {
+#if 0
+        // XXX jmorse -- this turned up from master during irep2, very unclear
+        // what the logic is, in that there's a change in behaviour if the
+        // cast operand has operands,
+        if (expr.op0().operands().size()) {
     	    Z3_ast operands[2], is_less_than_one, is_integer;
     	    operands[0] = Z3_mk_real2int(z3_ctx, bv);
     	    operands[1] = convert_number_int(1, 0, true);
 				  is_integer = Z3_mk_is_int(z3_ctx, bv);
     	    is_less_than_one = Z3_mk_ite(z3_ctx, 
-																Z3_mk_lt(z3_ctx, operands[0], convert_number_int(-1, 0, true)),
-    			  	  	  	  	  	  Z3_mk_true(z3_ctx),
-    			  	  	  	  	  	  Z3_mk_false(z3_ctx));
-				  bv = Z3_mk_ite(z3_ctx, Z3_mk_is_int(z3_ctx, bv), 
-												 operands[0], 
-												 Z3_mk_ite(z3_ctx, 
-																	 is_less_than_one, 
-																	 Z3_mk_add(z3_ctx, 2, operands), 
-																	 operands[0]));
-				}
-				else
-					bv = Z3_mk_real2int(z3_ctx, bv);
-    }
-	  else if (op.type().id() == "fixedbv" &&
-               expr.type().id() == "signedbv") {
-	    Z3_ast i, f;
-	    i = Z3_mk_extract(z3_ctx, (to_width - 1), from_width/2, bv);
-	    f = Z3_mk_extract(z3_ctx, (to_width/2 - 1), 0, bv);
-	    bv = Z3_mk_ite(z3_ctx,
-					   Z3_mk_bvsge(z3_ctx, i, convert_number(0, to_width/2, true)), i,
-					   Z3_mk_ite(z3_ctx, Z3_mk_eq(z3_ctx,
-					   Z3_mk_bvneg(z3_ctx, f), convert_number(0, to_width/2, true)), i,
-					   Z3_mk_bvadd(z3_ctx, i, convert_number(1, to_width/2, true))));
-	    bv = Z3_mk_sign_ext(z3_ctx, (from_width/2), bv);
-	  }
-	  else if (op.type().id() == "fixedbv" &&
-               expr.type().id() == "unsignedbv") {
-	    bv = Z3_mk_extract(z3_ctx, (to_width-1), (from_width/2), bv);
-		bv = Z3_mk_zero_ext(z3_ctx, (from_width/2), bv);
-	  }
->>>>>>> c4e4695f
-    } else if (from_width < to_width)      {
+                Z3_mk_lt(z3_ctx, operands[0], convert_number_int(-1, 0, true)),
+    		              Z3_mk_true(z3_ctx),
+                              Z3_mk_false(z3_ctx));
+            bv = Z3_mk_ite(z3_ctx, Z3_mk_is_int(z3_ctx, bv), 
+	                           operands[0], 
+                                   Z3_mk_ite(z3_ctx, is_less_than_one, 
+                                             Z3_mk_add(z3_ctx, 2, operands), 
+                                             operands[0]));
+        } else {
+#endif
+	  output = z3::to_expr(ctx, Z3_mk_real2int(z3_ctx, output));
+#if 0
+        }
+#endif
+      } else if (is_fixedbv_type2t(cast.from) && is_signedbv(cast.type)) {
+        // Non int-mode encoding.
+          z3_expr i, f;
+          i = z3::to_expr(ctx,
+                        Z3_mk_extract(ctx, (to_width - 1), from_width/2, bv));
+          f = z3::to_expr(ctx,
+                        Z3_mk_extract(z3_ctx, (to_width/2 - 1), 0, bv));
+          output = z3::ite(
+               mk_ge(i, ctx.bv_val(0, to_width/2), true), // cond
+               i, // true
+               // false, another ite
+               ite(((-f) == ctx.bv_val(0, to_width/2)), // cond
+                 i, // true
+                 (i + ctx.bv_val(1, to_width/2)) //false
+              ));
+          output = z3::to_expr(ctx, Z3_mk_sign_ext(ctx, (from_width/2),output));
+        }
+        else if (is_fixedbv_type(cast.from) && is_unsignedbv_type(cast.type)) {
+          output = z3::to_expr(ctx,
+                      Z3_mk_extract(ctx, (to_width-1), (from_width/2), output));
+          output = z3::to_expr(ctx,
+                      Z3_mk_zero_ext(ctx, (from_width/2), output));
+        }
+    } else if (from_width < to_width) {
       if (int_encoding &&
-<<<<<<< HEAD
-          ((is_fixedbv_type(cast.type) &&
-            is_signedbv_type(cast.from))))
+          ((is_fixedbv_type(cast.type) && is_signedbv_type(cast.from))))
 	output = z3::to_expr(ctx, Z3_mk_int2real(z3_ctx, output));
       else if (int_encoding)
 	; // output = output
       else
-	output = z3::to_expr(ctx, Z3_mk_sign_ext(z3_ctx, (to_width - from_width), output));
-    } else if (from_width > to_width)     {
+	output = z3::to_expr(ctx,
+                       Z3_mk_sign_ext(z3_ctx, (to_width - from_width), output));
+    } else if (from_width > to_width) {
       if (int_encoding &&
-          ((is_signedbv_type(cast.from) &&
-            is_fixedbv_type(cast.type))))
+          ((is_signedbv_type(cast.from) && is_fixedbv_type(cast.type))))
 	output = z3::to_expr(ctx, Z3_mk_int2real(z3_ctx, output));
       else if (int_encoding &&
-               (is_fixedbv_type(cast.from) &&
-                is_signedbv_type(cast.type)))
-	output = z3::to_expr(ctx, Z3_mk_real2int(z3_ctx, output));
-      else if (int_encoding)
+               (is_fixedbv_type(cast.from) && is_signedbv_type(cast.type))) {
+        if (!is_constant_fixedbv2t(cast.from)) {
+          output = z3::to_expr(ctx, Z3_mk_real2int(z3_ctx, output));
+        } else {
+          // Manual conversion for a fixedbvt
+
+          z3::expr op1, op2, is_less_than_one, is_integer;
+          op1 = z3::to_expr(ctx, Z3_mk_real2int(ctx, output));
+          op1 = ctx.esbmc_int_val(1);
+          is_integer = z3::to_expr(ctx, Z3_mk_is_int(ctx, output));
+          is_less_than_one = ite(mk_lt(op0, ctx.esbmc_int_val(-1), true),
+                                 ctx.bool_val(true),
+                                 ctx.bool_val(false));
+          output = ite(is_integer, op0, ite(
+                                            is_less_than_one,
+                                            op0 + op1,
+                                            op0));
+        }
+      } else if (int_encoding) {
 	; // output = output
-      else {
-	if (!to_width) to_width = config.ansi_c.int_width;
-	output = z3::to_expr(ctx, Z3_mk_extract(z3_ctx, (to_width - 1), 0, output));
+      } else if (is_fixedbv_type(cast.from) && is_signedbv_type(cast.type)) {
+        if (!to_width)
+          to_width = config.ansi_c.int_width;
+
+        z3::expr i, f;
+        i = z3::to_expr(ctx,
+            Z3_mk_extract(ctx, (from_width - 1), to_width, output));
+        f = z3::to_expr(ctx,
+            Z3_mk_extract(ctx, (to_width - 1), 0, output));
+
+        output = ite(mk_ge(i,
+                           ctx.esbmc_int_val(0, from_width - to_width),
+                           true),
+                     i,
+                     ite(mk_gt((-f), ctx.esbmc_int_val(0, to_width), true),
+                         i + ctx.esbmc_int_val(1, from_width - to_width),
+                         i)
+          );
+      } else {
+        bv = Z3_mk_extract(z3_ctx, to_width-1, 0, args[0]);
       }
     }
   } else if (is_unsignedbv_type(cast.from)) {
     unsigned from_width = cast.from->type->get_width();
-=======
-          ((op.type().id() == "signedbv" && 
-						expr.type().id() == "fixedbv"))) {
-	      bv = Z3_mk_int2real(z3_ctx, args[0]);
-      } else if (int_encoding)
-	      bv = args[0];
-      else
-	      bv = Z3_mk_sign_ext(z3_ctx, (to_width - from_width), args[0]);
-    } 
-    else if (from_width > to_width)     {
-      convert_bv(op, args[0]);
-
-      if (int_encoding &&
-          ((op.type().id() == "signedbv" && expr.type().id() == "fixedbv"))) {
-	      bv = Z3_mk_int2real(z3_ctx, args[0]);
-			}
-      else if (int_encoding &&
-               (op.type().id() == "fixedbv" && expr.type().id() == "signedbv")) {
-    	  if (expr.op0().operands().size()) {
-    		  if (expr.op0().op0().operands().size()) {
-    			bv = Z3_mk_real2int(z3_ctx, args[0]);
-                        return;
-    		  }
-    	  }
-
-    	  Z3_ast operands[2], is_less_than_one, is_integer;
-    	  operands[0] = Z3_mk_real2int(z3_ctx, args[0]);
-    	  operands[1] = convert_number_int(1, 0, true);
-				is_integer = Z3_mk_is_int(z3_ctx, args[0]);
-    	  is_less_than_one = Z3_mk_ite(z3_ctx, Z3_mk_lt(z3_ctx, operands[0], convert_number_int(-1, 0, true)),
-    			  	  	  	  	  	  	  Z3_mk_true(z3_ctx),
-    			  	  	  	  	  	  	  Z3_mk_false(z3_ctx));
-    	  bv = Z3_mk_ite(z3_ctx, is_integer, operands[0],
-											 Z3_mk_ite(z3_ctx, is_less_than_one,
-    			   		       Z3_mk_add(z3_ctx, 2, operands),
-									     operands[0]));
-      } 
-      else if (int_encoding)
-	      bv = args[0];
-      else if (op.type().id() == "fixedbv" 
-								&& expr.type().id() == "signedbv") {
-	      if (!to_width) to_width = config.ansi_c.int_width;
-	      Z3_ast i, f;
-	      i = Z3_mk_extract(z3_ctx, (from_width - 1), to_width, args[0]);
-	      f = Z3_mk_extract(z3_ctx, (to_width - 1), 0, args[0]);
-	      bv = Z3_mk_ite(z3_ctx,
-					   Z3_mk_bvsge(z3_ctx, i, convert_number(0, from_width - to_width, true)), i,
-					   Z3_mk_ite(z3_ctx, Z3_mk_bvsgt(z3_ctx,
-					   Z3_mk_bvneg(z3_ctx, f), convert_number(0, to_width, true)),
-					   Z3_mk_bvadd(z3_ctx, i, convert_number(1, from_width - to_width, true)), i));
-      }
-      else {
-        bv = Z3_mk_extract(z3_ctx, to_width-1, 0, args[0]);
-      }
-    }
-  } 
-	else if (op.type().id() == "unsignedbv") {
-    unsigned from_width;
-
-    get_type_width(op.type(), from_width);
->>>>>>> c4e4695f
 
     if (from_width == to_width) {
       ; // output = output
@@ -2585,11 +2577,7 @@
   z3::expr operand;
   unsigned width;
 
-<<<<<<< HEAD
   convert_bv(neg.operand, operand);
-=======
-  assert(expr.operands().size() == 2);
->>>>>>> c4e4695f
 
   // XXX jmorse - clearly wrong. Neg of pointer?
   if (is_pointer_type(neg.operand))
@@ -2612,45 +2600,6 @@
                                 const type2tc &type, z3::expr &output)
 {
 
-<<<<<<< HEAD
-=======
-  if (expr.operands().size() != 2) {
-    // Try to combine all the integer type operands into one operand, and
-    // retry; if there are more than one pointer operand, give up.
-
-    exprt int_operands(expr);
-    exprt ptr_operand;
-    int_operands.operands().clear();
-    ptr_operand.make_nil();
-
-    // Put all non-pointer operands into 'oper', the pointer opearnd into
-    // ptr_operand.
-    forall_operands(it, expr) {
-      if (!it->type().is_pointer()) {
-        int_operands.operands().push_back(*it);
-      } else {
-        if (!ptr_operand.is_nil()) {
-          throw new conv_error("More than one pointer operand to pointer "
-                               " arithmetic", expr);
-        }
-        ptr_operand = *it;
-      }
-    }
-
-    // Fix up int operands type by taking the type of the first operand. They
-    // must all agree as they were placed into this expression in the first
-    // place.
-    int_operands.type() = int_operands.op0().type();
-
-    // Now try the conversion again with the non-pointer operands combined into
-    // one, and the pointer operand as the other.
-    expr.operands().clear();
-    expr.copy_to_operands(int_operands, ptr_operand);
-    convert_pointer_arith(expr, bv);
-    return;
-  }
-
->>>>>>> c4e4695f
   // So eight cases; one for each combination of two operands and the return
   // type, being pointer or nonpointer. So with P=pointer, N= notpointer,
   //    return    op1        op2        action
@@ -2821,165 +2770,6 @@
       obj_num = pointer_logic.back().get_null_object();
       got_obj_num = true;
     }
-<<<<<<< HEAD
-=======
-  } else if (expr.op0().id() == "symbol" || expr.op0().id() == "code") {
-    convert_identifier_pointer(expr.op0(), expr.op0().get_string("identifier"),
-                               bv);
-  } else if (expr.op0().id() == "string-constant") {
-    // XXXjmorse - we should avoid encoding invalid characters in the symbol,
-    // but this works for now.
-    std::string identifier = "address_of_str_const(" +
-                             expr.op0().get_string("value") + ")";
-    convert_identifier_pointer(expr.op0(), identifier, bv);
-  } else if (expr.op0().id() == "if") {
-    // We can't nondeterministically take the address of something; So instead
-    // rewrite this to be if (cond) ? &a : &b;.
-    exprt ifexpr = expr.op0();
-    exprt addrof1("address_of", expr.type());
-    addrof1.copy_to_operands(ifexpr.op1());
-    exprt addrof2("address_of", expr.type());
-    addrof2.copy_to_operands(ifexpr.op2());
-    ifexpr.type() = expr.type();
-    ifexpr.op1() = addrof1;
-    ifexpr.op2() = addrof2;
-    convert_bv(ifexpr, bv);
-  } else if (expr.op0().id() == "typecast" &&
-             expr.op0().op0().id() == "symbol") {
-    exprt tmp("address_of", expr.type());
-    tmp.copy_to_operands(expr.op0().op0());
-    convert_bv(tmp, bv);
-  } else {
-    throw new conv_error("Unrecognized address_of operand", expr);
-  }
-
-  DEBUGLOC;
-}
-
-void
-z3_convt::convert_array_of(const exprt &expr, Z3_ast &bv)
-{
-  DEBUGLOC;
-
-  assert(expr.type().id() == "array");
-  assert(expr.operands().size() == 1);
-
-  Z3_ast value, index;
-  Z3_type_ast array_type = 0;
-  const array_typet &array_type_size = to_array_type(expr.type());
-  std::string tmp, out, identifier;
-  int64_t size;
-  u_int j;
-  static u_int inc = 0; // valid-ish as static, should be member.
-  unsigned width;
-
-  size = binary2integer(array_type_size.size().get_string("value"), false)
-                        .to_long();
-
-  size = (size == 0) ? 100 : size; //fill in at least one position
-
-  convert_bv(expr.op0(), value);
-
-  create_array_type(expr.type(), array_type);
-  get_type_width(expr.op0().type(), width);
-
-  if (expr.type().subtype().id() == "bool") {
-
-    value = Z3_mk_false(z3_ctx);
-    if (width == 1) out = "width: " + width;
-    identifier = "ARRAY_OF(false)" + width;
-    bv = z3_api.mk_var(identifier.c_str(), array_type);
-  } else if (expr.type().subtype().id() == "signedbv" ||
-             expr.type().subtype().id() == "unsignedbv")       {
-    ++inc;
-    identifier = "ARRAY_OF(0)" + width + inc;
-    bv = z3_api.mk_var(identifier.c_str(), array_type);
-  } else if (expr.type().subtype().id() == "fixedbv")     {
-    identifier = "ARRAY_OF(0l)" + width;
-    bv = z3_api.mk_var(identifier.c_str(), array_type);
-  } else if (expr.type().subtype().id() == "pointer")     {
-    identifier = "ARRAY_OF(0p)" + width;
-    bv = z3_api.mk_var(identifier.c_str(), array_type);
-  } else if (expr.type().id() == "array" && expr.type().subtype().id() ==
-             "struct")       {
-    std::string identifier;
-    identifier = "array_of_" + expr.op0().type().tag().as_string();
-    bv = z3_api.mk_var(identifier.c_str(), array_type);
-  } else if (expr.type().id() == "array" && expr.type().subtype().id() ==
-             "union")       {
-    std::string identifier;
-    identifier = "array_of_" + expr.op0().type().tag().as_string();
-    bv = z3_api.mk_var(identifier.c_str(), array_type);
-  } else if (expr.type().subtype().id() == "array")     {
-    ++inc;
-    identifier = "ARRAY_OF(0a)" + width + inc;
-    out = "identifier: " + identifier;
-    bv = z3_api.mk_var(identifier.c_str(), array_type);
-  }
-
-  //update array
-  for (j = 0; j < size; j++)
-  {
-    index = convert_number(j, config.ansi_c.int_width, true);
-    bv = Z3_mk_store(z3_ctx, bv, index, value);
-    out = "j: " + j;
-  }
-
-  DEBUGLOC;
-}
-
-void
-z3_convt::convert_index(const exprt &expr, Z3_ast &bv)
-{
-  DEBUGLOC;
-
-  assert(expr.operands().size() == 2);
-
-  Z3_ast args[2];
-  std::string identifier;
-
-  convert_bv(expr.op0(), args[0]);
-  convert_bv(expr.op1(), args[1]);
-
-  // XXXjmorse - consider situation where a pointer is indexed. Should it
-  // give the address of ptroffset + (typesize * index)?
-  bv = Z3_mk_select(z3_ctx, args[0], args[1]);
-
-  DEBUGLOC;
-}
-
-void
-z3_convt::convert_shift(const exprt &expr, Z3_ast &bv)
-{
-  DEBUGLOC;
-
-  assert(expr.operands().size() == 2);
-  Z3_ast operand0, operand1;
-  unsigned width_expr, width_op0, width_op1;
-
-  convert_bv(expr.op0(), operand0);
-  convert_bv(expr.op1(), operand1);
-
-  get_type_width(expr.type(), width_expr);
-  get_type_width(expr.op0().type(), width_op0);
-  get_type_width(expr.op1().type(), width_op1);
-
-  if (int_encoding) {
-    operand0 = Z3_mk_int2bv(z3_ctx, width_op0, operand0);
-    operand1 = Z3_mk_int2bv(z3_ctx, width_op1, operand1);
-  }
-
-  if (width_op0 > width_expr)
-    operand0 = Z3_mk_extract(z3_ctx, (width_expr - 1), 0, operand0);
-  if (width_op1 > width_expr)
-    operand1 = Z3_mk_extract(z3_ctx, (width_expr - 1), 0, operand1);
-
-  if (width_op0 > width_op1) {
-    if (expr.op0().type().id() == "unsignedbv")
-      operand1 = Z3_mk_zero_ext(z3_ctx, (width_op0 - width_op1), operand1);
-    else
-      operand1 = Z3_mk_sign_ext(z3_ctx, (width_op0 - width_op1), operand1);
->>>>>>> c4e4695f
   }
 
   if (!got_obj_num)
@@ -3189,7 +2979,6 @@
   return l;
 }
 
-<<<<<<< HEAD
 literalt
 z3_convt::lor(literalt a, literalt b)
 {
@@ -3208,20 +2997,6 @@
   z3::expr thelit = z3_literal(l);
   formula = z3::to_expr(ctx, Z3_mk_iff(z3_ctx, thelit, result));
   assert_formula(formula);
-=======
-      if (struct_type.components()[j].type().id() == "signedbv")
-        cond = Z3_mk_eq(z3_ctx, bv, convert_number(0, width, true));
-      else if (struct_type.components()[j].type().id() == "unsignedbv")
-        cond = Z3_mk_eq(z3_ctx, bv, convert_number(0, width, false));
-      else if (struct_type.components()[j].type().id() == "bool")
-        cond = Z3_mk_eq(z3_ctx, bv, Z3_mk_false(z3_ctx));
-      else
-      {
-        std::cout << "we do not support `" << struct_type.components()[j].type().id()
-                  << "' in the state vector" << std::endl;
-        assert(0);
-      }
->>>>>>> c4e4695f
 
   return l;
 }
@@ -3286,25 +3061,9 @@
     if (s.insert(l).second)
       dest.push_back(l);
 
-<<<<<<< HEAD
     if (s.find(lnot(l)) != s.end())
       return true;  // clause satisfied
   }
-=======
-    if (width_op0 > width_op2)
-      bv = Z3_mk_sign_ext(z3_ctx, (width_op0 - width_op2), value);
-    else
-      throw new conv_error("1unsupported irep for conver_byte_update", expr);
-  } else if (expr.op0().type().id()=="array") {
-      bv = Z3_mk_store(z3_ctx, tuple, index, value);
-  } else if (expr.op0().type().id()=="fixedbv"){
-      get_type_width(expr.op0().type(), width_op0);
-	    if (width_op0 > width_op2)
-      	bv = Z3_mk_sign_ext(z3_ctx, (width_op0 - width_op2), value);
-  }	else {
-      throw new conv_error("2unsupported irep for conver_byte_update", expr);
-    }
->>>>>>> c4e4695f
 
   return false;
 }
@@ -3321,7 +3080,6 @@
   if (new_bv.size() == 0)
     return;
 
-<<<<<<< HEAD
   z3::expr lor_var, args[new_bv.size()];
   Z3_ast args_ast[new_bv.size()];
   unsigned int i = 0;
@@ -3330,128 +3088,14 @@
     args[i] = z3_literal(*it);
     args_ast[i] = args[i];
   }
-=======
-  Z3_ast op0;
-  DEBUGLOC;
-  convert_bv(expr.op0(), op0);
-  DEBUGLOC;
-  if (int_encoding) {
-	DEBUGLOC;
-
-    if (expr.op0().type().id() == "fixedbv") {
-      if (expr.type().id() == "signedbv" ||
-          expr.type().id() == "unsignedbv") {
-	Z3_ast tmp;
-	op0 = Z3_mk_real2int(z3_ctx, op0);
-	tmp = Z3_mk_int2bv(z3_ctx, width, op0);
-	bv =
-	  Z3_mk_extract(z3_ctx, upper, lower, tmp);
-	if (expr.type().id() == "signedbv")
-	  bv = Z3_mk_bv2int(z3_ctx, bv, 1);
-	else
-	  bv = Z3_mk_bv2int(z3_ctx, bv, 0);
-      } else {
-	throw new conv_error("unsupported type for byte_extract", expr);
-      }
-    } else if (expr.op0().type().id() == "signedbv" ||
-               expr.op0().type().id() == "unsignedbv") {
-      Z3_ast tmp;
-      tmp = Z3_mk_int2bv(z3_ctx, width, op0);
-			
-      if (width >= upper)
-	    bv =
-	      Z3_mk_extract(z3_ctx, upper, lower, tmp);
-      else
-	    bv =
-	      Z3_mk_extract(z3_ctx, upper - lower, 0, tmp);
->>>>>>> c4e4695f
 
   if (i > 1) {
     lor_var = z3::expr(ctx, Z3_mk_or(z3_ctx, i, args_ast));
     assert_formula(lor_var);
   } else   {
-<<<<<<< HEAD
     assert_formula(args[0]);
   }
 }
-=======
-	DEBUGLOC;
-    if (expr.op0().type().id() == "struct") {
-      DEBUGLOC;
-      const struct_typet &struct_type = to_struct_type(expr.op0().type());
-      const struct_typet::componentst &components = struct_type.components();
-      unsigned i = 0;
-      Z3_ast struct_elem[components.size() + 1],
-             struct_elem_inv[components.size() + 1];
-
-      for (struct_typet::componentst::const_iterator
-           it = components.begin();
-           it != components.end();
-           it++, i++)
-      {
-      	if (expr.op0().operands().size()==0) {
-      	  //the expression does not contain any element,
-      	  //so return only an empty struct
-      	  convert_bv(expr.op0(), bv);
-      	  return ;
-      	} else if (i<expr.op0().operands().size())	{
-    	  convert_bv(expr.op0().operands()[i], struct_elem[i]);
-    	}
-    	else {
-    	  throw new conv_error("the size of the expression operands is unknown", expr.op0());
-    	}
-
-      }
-      DEBUGLOC;
-      for (unsigned k = 0; k < components.size(); k++)
-        struct_elem_inv[(components.size() - 1) - k] = struct_elem[k];
-
-      for (unsigned k = 0; k < components.size(); k++)
-      {
-    	  if (k == 1) {
-    		struct_elem_inv[components.size()] = Z3_mk_concat(
-    		  z3_ctx, struct_elem_inv[k - 1], struct_elem_inv[k]);
-    	  }
-    	  else if (k > 1) {
-    		struct_elem_inv[components.size()] = Z3_mk_concat(
-    		  z3_ctx, struct_elem_inv[components.size()], struct_elem_inv[k]);
-    	  }
-      }
-      op0 = struct_elem_inv[components.size()];
-    } else if (expr.op0().type().id()=="array") {
-      DEBUGLOC;
-      Z3_ast op1;
-      convert_bv(expr.op1(), op1);
-      bv = Z3_mk_select(z3_ctx, op0, op1);
-      return ;
-    }
-    DEBUGLOC;
-
-    if (expr.op0().type().id() == "signedbv" ||
-        expr.op0().type().id() == "unsignedbv") {
-       Z3_ast tmp;
-       if (width >= upper)
-	     bv =
-	       Z3_mk_extract(z3_ctx, upper, lower, op0);
-       else
-	     bv =
-	       Z3_mk_extract(z3_ctx, upper - lower, 0, op0);
-    } else {
-			if (expr.op0().type().id() == "fixedbv") {
-				if (width>w)
-          bv = Z3_mk_extract(z3_ctx, w-1, 0, op0);
-			} else
-        bv = Z3_mk_extract(z3_ctx, upper, lower, op0);
-
-    }
-
-  DEBUGLOC;
-
-    DEBUGLOC;
-    if (expr.op0().id() == "index") {
-      DEBUGLOC;
-      Z3_ast args[2];
->>>>>>> c4e4695f
 
 z3::expr
 z3_convt::z3_literal(literalt l)
