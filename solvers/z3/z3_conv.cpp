--- conflicted
+++ resolved
@@ -3063,7 +3063,6 @@
 
   literalt l = new_variable();
   Z3_ast formula = Z3_mk_iff(z3_ctx, z3_literal(l), ast);
-<<<<<<< HEAD
   Z3_assert_cnstr(z3_ctx, formula);
 
   if (smtlib)
@@ -3074,27 +3073,4 @@
   return;
 }
 
-void
-z3_convt::assert_literal(literalt l, Z3_ast formula)
-{
-
-  Z3_assert_cnstr(z3_ctx, formula);
-  if (store_assumptions) {
-    if (smtlib)
-      assumpt.push_back(formula);
-    else
-      assumpt.push_back(z3_literal(l));
-  }
-=======
-  Z3_assert_cnstr(z3_ctx, formula);
-
-  if (smtlib)
-    assumpt.push_front(ast);
-  else
-    assumpt.push_front(z3_literal(l));
->>>>>>> 549c13e1
-
-  return;
-}
-
 bool z3_convt::s_is_uw = false;