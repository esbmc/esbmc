/*******************************************************************
   Module:

   Author: Lucas Cordeiro, lcc08r@ecs.soton.ac.uk

 \*******************************************************************/

#include <assert.h>
#include <ctype.h>
#include <malloc.h>
#include <fstream>
#include <sstream>
#include <std_expr.h>
#include <irep2.h>
#include <migrate.h>
#include <arith_tools.h>
#include <std_types.h>
#include <config.h>
#include <i2string.h>
#include <expr_util.h>
#include <string2array.h>
#include <pointer_offset_size.h>
#include <find_symbols.h>
#include <prefix.h>
#include <fixedbv.h>
#include <base_type.h>

#include "z3_conv.h"
#include "../ansi-c/c_types.h"

#define cast_to_z3(arg) (*(reinterpret_cast<z3::expr *&>((arg))))
#define cast_to_z3_sort(arg) (*(reinterpret_cast<z3::sort *>((arg))))

static u_int unsat_core_size = 0;
static u_int assumptions_status = 0;

extern void finalize_symbols(void);

Z3_ast workaround_Z3_mk_bvadd_no_overflow(Z3_context ctx, Z3_ast a1, Z3_ast a2,
                                          Z3_bool is_signed);
Z3_ast workaround_Z3_mk_bvadd_no_underflow(Z3_context ctx, Z3_ast a1,Z3_ast a2);
Z3_ast workaround_Z3_mk_bvsub_no_overflow(Z3_context ctx, Z3_ast a1,Z3_ast a2);
Z3_ast workaround_Z3_mk_bvsub_no_underflow(Z3_context ctx, Z3_ast a1, Z3_ast a2,
                                          Z3_bool is_signed);
Z3_ast workaround_Z3_mk_bvneg_no_overflow(Z3_context ctx, Z3_ast a);
z3_convt::z3_convt(bool uw, bool int_encoding, bool smt, bool is_cpp)
: prop_convt()
{
  this->int_encoding = int_encoding;

  smtlib = smt;
  store_assumptions = (smt || uw);
  s_is_uw = uw;
  this->uw = uw;
  no_variables = 1;
  max_core_size=Z3_UNSAT_CORE_LIMIT;
  level_ctx = 0;

  z3::config conf;
  conf.set("MODEL", true);
  conf.set("RELEVANCY", 0);
  conf.set("SOLVER", true);
  // Disabling this option results in the enablement of --symex-thread-guard on
  // 03_exor_01 to not explode solving time. No idea why this is the case,
  // doesn't affect any other solving time.
  conf.set("ARRAY_ALWAYS_PROP_UPWARD", false);

  ctx.init(conf, int_encoding);

  z3_ctx = ctx;
  Z3_set_ast_print_mode(z3_ctx, Z3_PRINT_SMTLIB_COMPLIANT);

  solver = z3::solver(ctx);

  setup_pointer_sort();
  pointer_logic.push_back(pointer_logict());
  addr_space_sym_num.push_back(0);
  addr_space_data.push_back(std::map<unsigned, unsigned>());
  total_mem_space.push_back(0);

  assumpt_ctx_stack.push_back(assumpt.begin());

  init_addr_space_array();

  // Pick a modelling array to shoehorn initialization data into. Because
  // we don't yet have complete data for whether pointers are dynamic or not,
  // this is the one modelling array that absolutely _has_ to be initialized
  // to false for each element, which is going to be shoved into
  // convert_identifier_pointer.
  if (is_cpp) {
    dyn_info_arr_name = "cpp::__ESBMC_is_dynamic&0#1";
  } else {
    dyn_info_arr_name = "c::__ESBMC_is_dynamic&0#1";
  }

  // Pre-seed type cache with a few values that might not go in due to
  // specialised code paths.
  sort_cache.insert(std::pair<const type2tc, z3::sort>(type_pool.get_bool(),
                    ctx.bool_sort()));
}


z3_convt::~z3_convt()
{

  if (smtlib) {
    std::ofstream temp_out;
    Z3_string smt_lib_str, logic;
    Z3_ast assumpt_array_ast[assumpt.size() + 1];
    z3::expr formula;
    formula = ctx.bool_val(true);

    std::list<z3::expr>::const_iterator it;
    unsigned int i;
    for (it = assumpt.begin(), i = 0; it != assumpt.end(); it++, i++) {
      assumpt_array_ast[i] = *it;
    }

    if (int_encoding)
      logic = "QF_AUFLIRA";
    else
      logic = "QF_AUFBV";

    smt_lib_str = Z3_benchmark_to_smtlib_string(z3_ctx, "ESBMC", logic,
                                    "unknown", "", assumpt.size(),
                                    assumpt_array_ast, formula);

    temp_out.open(filename.c_str(), std::ios_base::out | std::ios_base::trunc);

    temp_out << smt_lib_str << std::endl;
  }
}

void
z3_convt::push_ctx(void)
{

  prop_convt::push_ctx();
  intr_push_ctx();
  solver.push();
}

void
z3_convt::pop_ctx(void)
{

  solver.pop();
  intr_pop_ctx();
  prop_convt::pop_ctx();;

  // Clear model if we have one.
  model = z3::model();
}

void
z3_convt::soft_push_ctx(void)
{

  if (!uw) {
    std::cerr << "z3_convt::soft_push_ctx - called without assumption based Z3";
    std::cerr << " enabled. Invalid configuration." << std::endl;
    abort();
  }

  prop_convt::soft_push_ctx();
  intr_push_ctx();
}

void
z3_convt::soft_pop_ctx(void)
{

  intr_pop_ctx();
  prop_convt::soft_pop_ctx();;
}

void
z3_convt::intr_push_ctx(void)
{

  level_ctx++;

  // Also push/duplicate pointer logic state.
  pointer_logic.push_back(pointer_logic.back());
  addr_space_sym_num.push_back(addr_space_sym_num.back());
  addr_space_data.push_back(addr_space_data.back());
  total_mem_space.push_back(total_mem_space.back());

  // Store where we are in the list of assumpts.
  std::list<z3::expr>::iterator it = assumpt.end();
  it--;
  assumpt_ctx_stack.push_back(it);
}

void
z3_convt::intr_pop_ctx(void)
{

  // Erase everything on stack since last push_ctx
  std::list<z3::expr>::iterator it = assumpt_ctx_stack.back();
  ++it;
  assumpt.erase(it, assumpt.end());
  assumpt_ctx_stack.pop_back();

  bv_cachet::nth_index<1>::type &cache_numindex = bv_cache.get<1>();
  cache_numindex.erase(ctx_level);

  union_varst::nth_index<1>::type &union_numindex = union_vars.get<1>();
  union_numindex.erase(ctx_level);

  pointer_logic.pop_back();
  addr_space_sym_num.pop_back();
  addr_space_data.pop_back();
  total_mem_space.pop_back();

  level_ctx--;
}

void
z3_convt::init_addr_space_array(void)
{
  z3::symbol mk_tuple_name, proj_names[2];
  Z3_symbol proj_names_sym[2];
  Z3_sort proj_types[2];
  Z3_func_decl mk_tuple_decl, proj_decls[2];

  addr_space_sym_num.back() = 1;

  // Place locations of numerical addresses for null and invalid_obj.

  z3::expr tmp =
    ctx.constant("__ESBMC_ptr_obj_start_0", ctx.esbmc_int_sort());
  z3::expr num = ctx.esbmc_int_val(0);
  z3::expr eq = tmp == num;

  assert_formula(eq);

  tmp = ctx.constant("__ESBMC_ptr_obj_end_0", ctx.esbmc_int_sort());
  num = ctx.esbmc_int_val(0);
  eq = tmp == num;

  assert_formula(eq);

  tmp = ctx.constant("__ESBMC_ptr_obj_start_1", ctx.esbmc_int_sort());
  num = ctx.esbmc_int_val(1);
  eq = tmp == num;
  assert_formula(eq);

  tmp = ctx.constant("__ESBMC_ptr_obj_end_1", ctx.esbmc_int_sort());
  num = ctx.esbmc_int_val((uint64_t)0xFFFFFFFFFFFFFFFFULL);
  eq = tmp == num;
  assert_formula(eq);

  z3::sort tmp_proj_type = ctx.esbmc_int_sort();
  proj_types[0] = proj_types[1] = tmp_proj_type;

  mk_tuple_name = z3::symbol(ctx, "struct_type_addr_space_tuple");
  proj_names[0] = z3::symbol(ctx, "start");
  proj_names[1] = z3::symbol(ctx, "end");
  proj_names_sym[0] = proj_names[0];
  proj_names_sym[1] = proj_names[1];

  addr_space_tuple_sort = z3::to_sort(ctx, Z3_mk_tuple_sort(
                                      ctx, mk_tuple_name, 2,
                                      proj_names_sym, proj_types,
                                      &mk_tuple_decl, proj_decls));
  Z3_func_decl tmp_addr_space_decl =
    Z3_get_tuple_sort_mk_decl(ctx, addr_space_tuple_sort);
  addr_space_tuple_decl = z3::func_decl(ctx, tmp_addr_space_decl);

  // Generate initial array with all zeros for all fields.
  addr_space_arr_sort = 
                  ctx.array_sort(ctx.esbmc_int_sort(), addr_space_tuple_sort);

  num = ctx.esbmc_int_val(0);

  z3::expr initial_val =
    addr_space_tuple_decl.make_tuple("", &num, &num, NULL);

  z3::expr initial_const = z3::const_array(ctx.esbmc_int_sort(), initial_val);
  z3::expr first_name =
    ctx.constant("__ESBMC_addrspace_arr_0", addr_space_arr_sort);

  eq = first_name == initial_const;
  assert_formula(eq);

  z3::expr range_tuple =
    ctx.constant("__ESBMC_ptr_addr_range_0", addr_space_tuple_sort);
  initial_val = addr_space_tuple_decl.make_tuple("", &num, &num, NULL);

  eq = initial_val == range_tuple;
  assert_formula(eq);

  bump_addrspace_array(pointer_logic.back().get_null_object(), range_tuple);

  // We also have to initialize the invalid object... however, I've no idea
  // what it /means/ yet, so go for some arbitary value.
  num = ctx.esbmc_int_val(1);
  range_tuple = ctx.constant("__ESBMC_ptr_addr_range_1",
                              addr_space_tuple_sort);
  initial_val = addr_space_tuple_decl.make_tuple("", &num, &num, NULL);
  eq = initial_val == range_tuple;
  assert_formula(eq);

  bump_addrspace_array(pointer_logic.back().get_invalid_object(), range_tuple);

  // Associate the symbol "0" with the null object; this is necessary because
  // of the situation where 0 is valid as a representation of null, but the
  // frontend (for whatever reasons) converts it to a symbol rather than the
  // way it handles NULL (constant with val "NULL")
  z3::expr zero_sym = ctx.constant("0", pointer_sort);

  z3::expr zero_int= ctx.esbmc_int_val(0);
  z3::expr ptr_val = pointer_decl(zero_int, zero_int);
  z3::expr constraint = zero_sym == ptr_val;
  assert_formula(constraint);

  // Do the same thing, for the name "NULL".
  z3::expr null_sym = ctx.constant("NULL", pointer_sort);
  constraint = null_sym == ptr_val;
  assert_formula(constraint);

  // And for the "INVALID" object (which we're issuing with a name now), have
  // a pointer object num of 1, and a free pointer offset. Anything of worth
  // using this should extract only the object number.

  z3::expr args[2];
  args[0] = ctx.esbmc_int_val(1);
  args[1] = ctx.fresh_const(NULL, pointer_sort);
  z3::expr invalid = mk_tuple_update(args[1], 0, args[0]);
  z3::expr invalid_name = ctx.constant("INVALID", pointer_sort);
  constraint = invalid == invalid_name;
  assert_formula(constraint);

  // Record the fact that we've registered these objects
  addr_space_data.back()[0] = 0;
  addr_space_data.back()[1] = 0;

  return;
}

void
z3_convt::bump_addrspace_array(unsigned int idx, const z3::expr &val)
{
  std::string str, new_str;

  str = "__ESBMC_addrspace_arr_" + itos(addr_space_sym_num.back()++);
  z3::expr addr_sym = ctx.constant(str.c_str(), addr_space_arr_sort);
  z3::expr obj_idx = ctx.esbmc_int_val(idx);

  z3::expr store = z3::store(addr_sym, obj_idx, val);

  new_str = "__ESBMC_addrspace_arr_" + itos(addr_space_sym_num.back());
  z3::expr new_addr_sym = ctx.constant(new_str.c_str(), addr_space_arr_sort);

  z3::expr eq = new_addr_sym == store;
  assert_formula(eq);

  return;
}

std::string
z3_convt::get_cur_addrspace_ident(void)
{

  std::string str = "__ESBMC_addrspace_arr_" + itos(addr_space_sym_num.back());
  return str;
}

uint
z3_convt::get_z3_core_size(void)
{
  return unsat_core_size;
}

uint
z3_convt::get_z3_number_of_assumptions(void)
{
  return assumptions_status;
}

void
z3_convt::set_z3_core_size(uint val)
{
  if (val)
    max_core_size = val;
}

void
z3_convt::set_filename(std::string file)
{
  filename = file;
}

std::string
z3_convt::extract_magnitude(std::string v, unsigned width)
{
  return integer2string(binary2integer(v.substr(0, width / 2), true), 10);
}

std::string
z3_convt::extract_fraction(std::string v, unsigned width)
{
  return integer2string(binary2integer(v.substr(width / 2, width), false), 10);
}

std::string
z3_convt::fixed_point(std::string v, unsigned width)
{
  const int precision = 10000;
  std::string i, f, b, result;
  double integer, fraction, base;
  int i_int, f_int;

  i = extract_magnitude(v, width);
  f = extract_fraction(v, width);
  b = integer2string(power(2, width / 2), 10);

  integer = atof(i.c_str());
  fraction = atof(f.c_str());
  base = (atof(b.c_str()));

  fraction = (fraction / base);

  if (fraction < 0)
    fraction = -fraction;

  fraction = fraction * precision;

  i_int = (int)integer;
  f_int = (int)fraction + 1;

  if (fraction != 0)
    result = itos(i_int * precision + f_int) + "/" + itos(precision);
  else
    result = itos(i_int);

  return result;
}

void
z3_convt::finalize_pointer_chain(unsigned int objnum)
{
  unsigned int num_ptrs = addr_space_data.back().size();
  if (num_ptrs == 0)
    return;

  // Floating model - we assert that all objects don't overlap each other,
  // but otherwise their locations are entirely defined by Z3. Inefficient,
  // but necessary for accuracy. Unfortunately, has high complexity (O(n^2))

  // Implementation: iterate through all objects; assert that those with lower
  // object nums don't overlap the current one. So for every particular pair
  // of object numbers in the set there'll be a doesn't-overlap clause.

  z3::expr i_start = ctx.constant(
                       ("__ESBMC_ptr_obj_start_" + itos(objnum)).c_str(),
                       ctx.esbmc_int_sort());
  z3::expr i_end = ctx.constant(
                       ("__ESBMC_ptr_obj_end_" + itos(objnum)).c_str(),
                       ctx.esbmc_int_sort());

  for (unsigned j = 0; j < objnum; j++) {
    // Obj 1 is designed to overlap
    if (j == 1)
      continue;

    z3::expr j_start = ctx.constant(
                       ("__ESBMC_ptr_obj_start_" + itos(j)).c_str(),
                       ctx.esbmc_int_sort());
    z3::expr j_end = ctx.constant(
                       ("__ESBMC_ptr_obj_end_" + itos(j)).c_str(),
                       ctx.esbmc_int_sort());

    // Formula: (i_end < j_start) || (i_start > j_end)
    // Previous assertions ensure start < end for all objs.
    // Hey hey, I can just write that with the C++y api!
    z3::expr formula;
    formula = (mk_lt(i_end, j_start, true)) || (mk_gt(i_start, j_end, true));
    assert_formula(formula);
  }

  return;
}

prop_convt::resultt
z3_convt::dec_solve(void)
{
  unsigned major, minor, build, revision;
  z3::check_result result;
  Z3_get_version(&major, &minor, &build, &revision);

  std::cout << "Solving with SMT Solver Z3 v" << major << "." << minor << "\n";

  if (smtlib)
    return prop_convt::P_SMTLIB;

  result = check2_z3_properties();

  if (result == z3::unsat)
    return prop_convt::P_UNSATISFIABLE;
  else if (result == z3::unknown)
    return prop_convt::P_ERROR;
  else
    return prop_convt::P_SATISFIABLE;
}

z3::check_result
z3_convt::check2_z3_properties(void)
{
  z3::check_result result;
  unsigned i;
  std::string literal;
  z3::expr_vector assumptions(ctx);

  assumptions_status = assumpt.size();

  if (uw) {
    std::list<z3::expr>::const_iterator it;
    for (it = assumpt.begin(), i = 0; it != assumpt.end(); it++, i++) {
      assumptions.push_back(*it);
    }
  }

  // XXX XXX XXX jmorse: as of 5dd8a432 running with --smt-during-symex on tests
  // like 03_exor_01 caused a significant performance hit for no known reason.
  // Solving got progressively slower as more interleavings were checked.
  // Profiling said a lot of time was spent in Z3's
  // bv_simplifier_plugin::bit2bool_simplify method. This doesn't happen if you
  // run with no additional options. No idea why, but the belief is that the
  // solver is caching something, bloats, and leads to a performance hit.
  //
  // So during debugging I added the following line to see whether some asserts
  // were being left in the solver accidentally leading to the bloat and... it
  // just stopped. Presumably this accidentally flushes some kind of internal
  // cache and kills bloatage; I've no idea why; but if you remove it there's
  // a significant performance hit.
  z3::expr_vector vec = solver.assertions();

  if (uw) {
    result = solver.check(assumptions);
  } else {
    result = solver.check();
  }

  if (result == z3::sat)
    model = solver.get_model();

  if (config.options.get_bool_option("dump-z3-assigns") && result == z3::sat)
    std::cout << Z3_model_to_string(z3_ctx, model);

  return result;
}

void
z3_convt::convert_smt_type(const bool_type2t &type __attribute__((unused)),
                           void *_bv)
{
  z3::sort &sort = cast_to_z3_sort(_bv);

  sort = ctx.bool_sort();
  return;
}

void
z3_convt::convert_smt_type(const unsignedbv_type2t &type, void *_bv)
{
  z3::sort &sort = cast_to_z3_sort(_bv);

  if (int_encoding) {
    sort = ctx.esbmc_int_sort();
  } else {
    unsigned int width = type.get_width();
    sort = ctx.bv_sort(width);
  }

  return;
}

void
z3_convt::convert_smt_type(const signedbv_type2t &type, void *_bv)
{
  z3::sort &sort = cast_to_z3_sort(_bv);

  if (int_encoding) {
    sort = ctx.esbmc_int_sort();
  } else {
    unsigned int width = type.get_width();
    sort = ctx.bv_sort(width);
  }

  return;
}

void
z3_convt::convert_smt_type(const array_type2t &type, void *_bv)
{
  z3::sort &sort = cast_to_z3_sort(_bv), elem_sort;

  convert_type(type.subtype, elem_sort);
  sort = ctx.array_sort(ctx.esbmc_int_sort(), elem_sort);

  return;
}

void
z3_convt::convert_smt_type(const pointer_type2t &type __attribute__((unused)),
                           void *_bv)
{
  // Storage for Z3 objects that keep a reference,
  z3::sort int_sort;
  z3::sort &sort = cast_to_z3_sort(_bv);
  z3::symbol tuple_name;
  z3::symbol proj_name_refs[2];
  // Copies of the above, in a form that can be passed directly the the C api.
  Z3_func_decl mk_tuple_decl, proj_decls[2];
  Z3_symbol proj_names[2];
  Z3_sort proj_types[2];

  tuple_name = z3::symbol(ctx, "pointer_tuple");
  int_sort = ctx.esbmc_int_sort();
  proj_types[0] = proj_types[1] = int_sort;

  proj_name_refs[0] = z3::symbol(ctx, "object");
  proj_name_refs[1] = z3::symbol(ctx, "index");
  proj_names[0] = proj_name_refs[0];
  proj_names[1] = proj_name_refs[1];

  sort = z3::to_sort(ctx, Z3_mk_tuple_sort(ctx, tuple_name, 2, proj_names,
                                       proj_types, &mk_tuple_decl, proj_decls));
  return;
}

void
z3_convt::convert_struct_union_type(const std::vector<type2tc> &members,
                                    const std::vector<irep_idt> &member_names,
                                    const irep_idt &struct_name, bool uni,
                                    void *_bv)
{
  z3::symbol mk_tuple_name, *proj_names;
  z3::sort *proj_types;
  z3::sort &sort = cast_to_z3_sort(_bv);
  Z3_func_decl mk_tuple_decl, *proj_decls;
  std::string name;
  u_int num_elems;

  num_elems = members.size();
  if (uni)
    num_elems++;

  proj_names = new z3::symbol[num_elems];
  proj_types = new z3::sort[num_elems];
  proj_decls = new Z3_func_decl[num_elems];

  name = ((uni) ? "union" : "struct" );
  name += "_type_" + struct_name.as_string();
  mk_tuple_name = z3::symbol(ctx, name.c_str());

  if (!members.size()) {
    sort = z3::to_sort(ctx, Z3_mk_tuple_sort(ctx, mk_tuple_name, 0, NULL, NULL, &mk_tuple_decl, NULL));
    return;
  }

  u_int i = 0;
  std::vector<irep_idt>::const_iterator mname = member_names.begin();
  for (std::vector<type2tc>::const_iterator it = members.begin();
       it != members.end(); it++, mname++, i++)
  {
    proj_names[i] = z3::symbol(ctx, mname->as_string().c_str());
    convert_type(*it, proj_types[i]);
  }

  if (uni) {
    // ID field records last value written to union
    proj_names[num_elems - 1] = z3::symbol(ctx, "id");
    // XXXjmorse - must this field really become a bitfield, ever? It's internal
    // tracking data, not program data.
    proj_types[num_elems - 1] = ctx.esbmc_int_sort();
  }

  // Unpack pointers from Z3++ objects.
  Z3_symbol *unpacked_symbols = new Z3_symbol[num_elems];
  Z3_sort *unpacked_sorts = new Z3_sort[num_elems];
  for (i = 0; i < num_elems; i++) {
    unpacked_symbols[i] = proj_names[i];
    unpacked_sorts[i] = proj_types[i];
  }

  sort = z3::to_sort(ctx, Z3_mk_tuple_sort(ctx, mk_tuple_name, num_elems,
                           unpacked_symbols, unpacked_sorts, &mk_tuple_decl,
                           proj_decls));

  delete[] unpacked_symbols;
  delete[] unpacked_sorts;
  delete[] proj_names;
  delete[] proj_types;
  delete[] proj_decls;

  return;
}

void
z3_convt::convert_smt_type(const struct_type2t &type, void *_bv)
{

  convert_struct_union_type(type.members, type.member_names, type.name,
                            false, _bv);
  return;
}

void
z3_convt::convert_smt_type(const union_type2t &type, void *_bv)
{

  convert_struct_union_type(type.members, type.member_names, type.name,
                            true, _bv);
  return;
}

void
z3_convt::convert_smt_type(const fixedbv_type2t &type, void *_bv)
{
  z3::sort &sort = cast_to_z3_sort(_bv);

  unsigned int width = type.get_width();

  if (int_encoding)
    sort = ctx.real_sort();
  else
    sort = ctx.bv_sort(width);

  return;
}

void
z3_convt::setup_pointer_sort(void)
{
  z3::symbol proj_names[2], mk_tuple_name;
  z3::sort proj_type;
  Z3_symbol proj_names_ref[2];
  Z3_sort sort_arr[2];
  Z3_func_decl mk_tuple_decl, proj_decls[2];

  proj_type = ctx.esbmc_int_sort();
  sort_arr[0] = sort_arr[1] = proj_type;

  mk_tuple_name = z3::symbol(ctx, "pointer_tuple");
  proj_names[0] = z3::symbol(ctx, "object");
  proj_names[1] = z3::symbol(ctx, "index");
  proj_names_ref[0] = proj_names[0];
  proj_names_ref[1] = proj_names[1];

  z3::sort s = z3::to_sort(ctx,
              Z3_mk_tuple_sort(ctx, mk_tuple_name, 2, proj_names_ref, sort_arr,
                               &mk_tuple_decl, proj_decls));

  pointer_sort = z3::to_sort(ctx, s);
  Z3_func_decl decl = Z3_get_tuple_sort_mk_decl(ctx, s);
  pointer_decl = z3::func_decl(ctx, decl);
  return;
}

void
z3_convt::convert_smt_expr(const symbol2t &sym, void *_bv)
{
  z3::expr &output = cast_to_z3(_bv);

  // References to unsigned int identifiers need to be assumed to be > 0,
  // otherwise the solver is free to assign negative nums to it.
  if (is_unsignedbv_type(sym.type) && int_encoding) {
    output = ctx.constant((sym.get_symbol_name().c_str()), ctx.int_sort());
    z3::expr formula = mk_ge(output, ctx.int_val(0), true);
    assert_formula(formula);
    return;
  }

  z3::sort sort;
  convert_type(sym.type, sort);
  output = ctx.constant(sym.get_symbol_name().c_str(), sort);
}

void
z3_convt::convert_smt_expr(const constant_int2t &sym, void *_bv)
{
  z3::expr &output = cast_to_z3(_bv);

  unsigned int bitwidth = sym.type->get_width();

  if (is_unsignedbv_type(sym.type)) {
    output = ctx.esbmc_int_val(sym.as_ulong(), bitwidth);
  } else {
    assert(is_signedbv_type(sym.type));
    output = ctx.esbmc_int_val(sym.as_long(), bitwidth);
  }

  return;
}

void
z3_convt::convert_smt_expr(const constant_fixedbv2t &sym, void *_bv)
{
  z3::expr &output = cast_to_z3(_bv);

  unsigned int bitwidth = sym.type->get_width();

  assert(is_fixedbv_type(sym.type));

  std::string theval = sym.value.to_expr().value().as_string();

  if (int_encoding) {
    std::string result = fixed_point(theval, bitwidth);
    output = ctx.real_val(result.c_str());
  } else {
    z3::expr magnitude, fraction;
    std::string m, f, c;
    m = extract_magnitude(theval, bitwidth);
    f = extract_fraction(theval, bitwidth);
    magnitude = ctx.esbmc_int_val(m.c_str(), bitwidth / 2);
    fraction = ctx.esbmc_int_val(f.c_str(), bitwidth / 2);
    output = z3::to_expr(ctx, Z3_mk_concat(z3_ctx, magnitude, fraction));
  }

  return;
}

void
z3_convt::convert_smt_expr(const constant_bool2t &b, void *_bv)
{
  z3::expr &output = cast_to_z3(_bv);

  output = ctx.bool_val(b.constant_value);
}

void
z3_convt::convert_struct_union(const std::vector<expr2tc> &members,
                               const std::vector<type2tc> &member_types,
                               const type2tc &type, bool is_union, void *_bv)
{
  z3::expr &output = cast_to_z3(_bv);

  // Converts a static struct/union - IE, one that hasn't had any "with"
  // operations applied to it, perhaps due to initialization or constant
  // propagation.
  u_int i = 0;

  z3::sort sort;
  convert_type(type, sort);

  unsigned size = member_types.size();
  if (is_union)
    size++;

  z3::expr *args = new z3::expr[size];

  unsigned int numoperands = members.size();
  // Populate tuple with members of that struct/union
  forall_types(it, member_types) {
    if (i < numoperands) {
      convert_bv(members[i], args[i]);
    } else {
      // Turns out that unions don't necessarily initialize all members.
      // If no initialization give, use free (fresh) variable.
      z3::sort s;
      convert_type(*it, s);
      args[i] = ctx.fresh_const(NULL, s);
    }

    i++;
  }

  // Update unions "last-set" member to be the last field
  if (is_union)
    args[size-1] = ctx.esbmc_int_val(i);

  // Create tuple itself, return to caller. This is a lump of data, we don't
  // need to bind it to a name or symbol.
  Z3_func_decl decl = Z3_get_tuple_sort_mk_decl(ctx, sort);
  z3::func_decl d(ctx, decl);
  output = d.make_tuple_from_array(size, args);
  delete[] args;
}

void
z3_convt::convert_smt_expr(const constant_struct2t &data, void *_bv)
{
  const struct_type2t &ref =
    dynamic_cast<const struct_type2t&>(*data.type.get());
  convert_struct_union(data.datatype_members, ref.members, data.type,
                       false, _bv);
}

void
z3_convt::convert_smt_expr(const constant_union2t &data, void *_bv)
{
  const union_type2t &ref = dynamic_cast<const union_type2t&>(*data.type.get());
  convert_struct_union(data.datatype_members, ref.members, data.type,
                       true, _bv);
}

void
z3_convt::convert_smt_expr(const constant_array2t &array, void *_bv)
{
  z3::expr &output = cast_to_z3(_bv);

  u_int i = 0;
  z3::sort z3_array_type;
  z3::expr int_cte, val_cte;
  z3::sort elem_type;

  const array_type2t &arr_type = to_array_type(array.type);
  convert_type(arr_type.subtype, elem_type);
  z3_array_type = ctx.array_sort(ctx.esbmc_int_sort(), elem_type);

  output = ctx.fresh_const(NULL, z3_array_type);

  i = 0;
  forall_exprs(it, array.datatype_members) {
    int_cte = ctx.esbmc_int_val(i);

    convert_bv(*it, val_cte);

    output = z3::store(output, int_cte, val_cte);
    ++i;
  }
}

void
z3_convt::convert_smt_expr(const constant_array_of2t &array, void *_bv)
{
  z3::expr value, index;
  z3::sort array_type;
  std::string tmp, identifier;
  int64_t size;
  u_int j;
  z3::expr &output = cast_to_z3(_bv);

  const array_type2t &arr = to_array_type(array.type);

  convert_type(array.type, array_type);

  if (arr.size_is_infinite) {
    // Don't attempt to do anything with this. The user is on their own.
    output = ctx.fresh_const(NULL, array_type);
    return;
  }

  assert(is_constant_int2t(arr.array_size) &&
         "array_of sizes should be constant");

  const constant_int2t &sz = to_constant_int2t(arr.array_size);
  size = sz.as_long();

  convert_bv(array.initializer, value);

  if (is_bool_type(arr.subtype)) {
    value = ctx.bool_val(false);
  }

  output = ctx.fresh_const(NULL, array_type);

  //update array
  for (j = 0; j < size; j++)
  {
    index = ctx.esbmc_int_val(j);
    output = z3::store(output, index, value);
  }
}

void
z3_convt::convert_smt_expr(const constant_string2t &str, void *_bv)
{
  z3::expr &output = cast_to_z3(_bv);

  // Convert to array; convert array.
  expr2tc newarray = str.to_array();
  convert_bv(newarray, output);
  return;
}

void
z3_convt::convert_smt_expr(const if2t &ifirep, void *_bv)
{
  z3::expr operand0, operand1, operand2;
  z3::expr &output = cast_to_z3(_bv);

  convert_bv(ifirep.cond, operand0);
  convert_bv(ifirep.true_value, operand1);
  convert_bv(ifirep.false_value, operand2);

  output = z3::ite(operand0, operand1, operand2);
  return;
}

void
z3_convt::convert_smt_expr(const equality2t &equality, void *_bv)
{
  z3::expr &output = cast_to_z3(_bv);

  z3::expr side1, side2;

  convert_bv(equality.side_1, side1);
  convert_bv(equality.side_2, side2);

  output = side1 == side2;
}

void
z3_convt::convert_smt_expr(const notequal2t &notequal, void *_bv)
{
  z3::expr &output = cast_to_z3(_bv);

  z3::expr side1, side2;

  convert_bv(notequal.side_1, side1);
  convert_bv(notequal.side_2, side2);

  output = side1 != side2;
}

void
z3_convt::convert_rel(const expr2tc &side1, const expr2tc &side2,
                      ast_convert_calltype_new convert, void *_bv)
{
  z3::expr &output = cast_to_z3(_bv);

  z3::expr args[2];

  convert_bv(side1, args[0]);
  convert_bv(side2, args[1]);

  // XXXjmorse -- pointer comparisons are still broken.
  if (is_pointer_type(side1->type))
    args[0] = mk_tuple_select(args[0], 1);

  if (is_pointer_type(side2->type))
    args[1] = mk_tuple_select(args[1], 1);

  output = convert(args[0], args[1], !is_signedbv_type(side1->type));
}

void
z3_convt::convert_smt_expr(const lessthan2t &lessthan, void *_bv)
{
  convert_rel(lessthan.side_1, lessthan.side_2, &z3::mk_lt, _bv);
}

void
z3_convt::convert_smt_expr(const greaterthan2t &greaterthan, void *_bv)
{
  convert_rel(greaterthan.side_1, greaterthan.side_2, &z3::mk_gt, _bv);
}

void
z3_convt::convert_smt_expr(const lessthanequal2t &le, void *_bv)
{
  convert_rel(le.side_1, le.side_2, &z3::mk_le, _bv);
}

void
z3_convt::convert_smt_expr(const greaterthanequal2t &ge, void *_bv)
{
  convert_rel(ge.side_1, ge.side_2, &z3::mk_ge, _bv);
}

void
z3_convt::convert_smt_expr(const not2t &notval, void *_bv)
{
  z3::expr &output = cast_to_z3(_bv);
  z3::expr z3val;

  convert_bv(notval.value, z3val);
  output = !z3val;
}

void
z3_convt::convert_logic_2ops(const expr2tc &side1, const expr2tc &side2,
                      ast_logic_convert convert, void *_bv)
{
  z3::expr &output = cast_to_z3(_bv);

  z3::expr args[2];

  convert_bv(side1, args[0]);
  convert_bv(side2, args[1]);

  output = convert(args[0], args[1]);
}

void
z3_convt::convert_smt_expr(const and2t &andval, void *_bv)
{
  convert_logic_2ops(andval.side_1, andval.side_2, &z3::mk_and, _bv);
}

void
z3_convt::convert_smt_expr(const or2t &orval, void *_bv)
{
  convert_logic_2ops(orval.side_1, orval.side_2, &z3::mk_or, _bv);
}

void
z3_convt::convert_smt_expr(const xor2t &xorval, void *_bv)
{
  convert_logic_2ops(xorval.side_1, xorval.side_2, &z3::mk_xor, _bv);
}

void
z3_convt::convert_smt_expr(const implies2t &implies, void *_bv)
{
  convert_logic_2ops(implies.side_1, implies.side_2, &z3::mk_implies, _bv);
}

void
z3_convt::convert_binop(const expr2tc &side1, const expr2tc &side2,
                        const type2tc &type, ast_logic_convert convert,
                        void *_bv)
{
  z3::expr &output = cast_to_z3(_bv);

  z3::expr args[2];

  convert_bv(side1, args[0]);
  convert_bv(side2, args[1]);

  // XXXjmorse - int2bv trainwreck.
  if (int_encoding) {
    unsigned int width = side1->type->get_width();
    args[0] = z3::to_expr(ctx, Z3_mk_int2bv(z3_ctx, width, args[0]));
    width = side1->type->get_width();
    args[1] = z3::to_expr(ctx, Z3_mk_int2bv(z3_ctx, width, args[1]));
  }

  output = convert(args[0], args[1]);

  if (int_encoding) {
    if (is_signedbv_type(type)) {
      output = z3::to_expr(ctx, Z3_mk_bv2int(z3_ctx, output, true));
    } else {
      assert(is_unsignedbv_type(type));
      output = z3::to_expr(ctx, Z3_mk_bv2int(z3_ctx, output, false));
    }
  }
}

void
z3_convt::convert_smt_expr(const bitand2t &bitval, void *_bv)
{
  convert_binop(bitval.side_1, bitval.side_2, bitval.type, &z3::mk_bvand, _bv);
}

void
z3_convt::convert_smt_expr(const bitor2t &bitval, void *_bv)
{
  convert_binop(bitval.side_1, bitval.side_2, bitval.type, &z3::mk_bvor, _bv);
}

void
z3_convt::convert_smt_expr(const bitxor2t &bitval, void *_bv)
{
  convert_binop(bitval.side_1, bitval.side_2, bitval.type, &z3::mk_bvxor, _bv);
}

void
z3_convt::convert_smt_expr(const bitnand2t &bitval, void *_bv)
{
  convert_binop(bitval.side_1, bitval.side_2, bitval.type, &z3::mk_bvnand, _bv);
}

void
z3_convt::convert_smt_expr(const bitnor2t &bitval, void *_bv)
{
  convert_binop(bitval.side_1, bitval.side_2, bitval.type, &z3::mk_bvnor, _bv);
}

void
z3_convt::convert_smt_expr(const bitnxor2t &bitval, void *_bv)
{
  convert_binop(bitval.side_1, bitval.side_2, bitval.type, &z3::mk_bvxnor, _bv);
}

void
z3_convt::convert_smt_expr(const bitnot2t &bitval, void *_bv)
{
  z3::expr arg;
  z3::expr &output = cast_to_z3(_bv);
  convert_bv(bitval.value, arg);
  output = ~arg;
}

void
z3_convt::convert_smt_expr(const lshr2t &bitval, void *_bv)
{
  convert_shift(bitval, bitval.side_1, bitval.side_2, Z3_mk_bvlshr, _bv);
}

void
z3_convt::convert_smt_expr(const neg2t &neg, void *_bv)
{
  z3::expr &output = cast_to_z3(_bv);

  z3::expr arg;

  convert_bv(neg.value, arg);

  output = -arg;
}

void
z3_convt::convert_smt_expr(const abs2t &abs, void *_bv)
{
  type2tc sign;
  expr2tc zero;
  z3::expr &output = cast_to_z3(_bv);

  if (is_fixedbv_type(abs.type)) {
    sign = abs.type;
    fixedbvt bv; // Defaults to zero.
    bv.spec = fixedbv_spect(64, 32);
    exprt face = bv.to_expr();
    zero = expr2tc(new constant_fixedbv2t(sign, bv));
  } else {
    assert(is_bv_type(abs.type));
    sign = type2tc(new signedbv_type2t(config.ansi_c.int_width));
    zero = expr2tc(new constant_int2t(sign, BigInt(0)));
  }

  expr2tc neg(new neg2t(sign, abs.value));
  expr2tc is_negative(new lessthan2t(abs.value, zero));
  expr2tc result(new if2t(sign, is_negative, neg, abs.value));
  convert_bv(result, output);
}

void
z3_convt::convert_arith2ops(const expr2tc &side1, const expr2tc &side2,
                            ast_logic_convert convert,
                            void *_bv)
{
  z3::expr &output = cast_to_z3(_bv);

  z3::expr args[2];

  if (is_pointer_type(side1->type) ||
      is_pointer_type(side2->type)) {
    std::cerr << "Pointer arithmetic reached convert_arith2ops" << std::endl;
    abort();
  }

  convert_bv(side1, args[0]);
  convert_bv(side2, args[1]);

  output = convert(args[0], args[1]);
}

void
z3_convt::convert_smt_expr(const add2t &add, void *_bv)
{
  if (is_pointer_type(add.type) ||
      is_pointer_type(add.side_1->type) ||
      is_pointer_type(add.side_2->type))
    return convert_pointer_arith(add.expr_id, add.side_1, add.side_2,
                                 add.type, cast_to_z3(_bv));

  convert_arith2ops(add.side_1, add.side_2, &z3::mk_add, _bv);
}

void
z3_convt::convert_smt_expr(const sub2t &sub, void *_bv)
{
  z3::expr &output = cast_to_z3(_bv);

  if (is_pointer_type(sub.type) ||
      is_pointer_type(sub.side_1->type) ||
      is_pointer_type(sub.side_2->type))
    return convert_pointer_arith(sub.expr_id, sub.side_1, sub.side_2,
                                 sub.type, output);

  convert_arith2ops(sub.side_1, sub.side_2, &z3::mk_sub, _bv);
}

void
z3_convt::convert_smt_expr(const mul2t &mul, void *_bv)
{
  z3::expr &output = cast_to_z3(_bv);

  if (is_pointer_type(mul.side_1->type) ||
      is_pointer_type(mul.side_2->type)) {
    std::cerr << "Pointer arithmetic not valid in a multiply" << std::endl;
    abort();
  }

  z3::expr args[2];
  unsigned fraction_bits = 0;

  convert_bv(mul.side_1, args[0]);
  convert_bv(mul.side_2, args[1]);

  if (!is_fixedbv_type(mul.type) || int_encoding) {
    output = args[0] * args[1];
  } else {
    // fixedbv in bv mode. I've no idea if this actually works.
    const fixedbv_type2t &fbvt = to_fixedbv_type(mul.type);
    fraction_bits = fbvt.width - fbvt.integer_bits;
    args[0] = z3::to_expr(ctx, Z3_mk_sign_ext(z3_ctx, fraction_bits, args[0]));
    args[1] = z3::to_expr(ctx, Z3_mk_sign_ext(z3_ctx, fraction_bits, args[1]));
    output = args[0] * args[1];
    output = z3::to_expr(ctx, Z3_mk_extract(z3_ctx,
                                             fbvt.width + fraction_bits - 1,
                                             fraction_bits, output));
  }
}

void
z3_convt::convert_smt_expr(const div2t &div, void *_bv)
{
  z3::expr &output = cast_to_z3(_bv);

  assert(!is_pointer_type(div.type) &&
         !is_pointer_type(div.side_1->type) &&
         !is_pointer_type(div.side_2->type) &&
         "Can't divide pointers");

  z3::expr op0, op1;

  convert_bv(div.side_1, op0);
  convert_bv(div.side_2, op1);

  if (!is_fixedbv_type(div.type) || int_encoding) {
    bool is_unsigned = is_unsignedbv_type(div.side_1->type) ||
                       is_unsignedbv_type(div.side_2->type);
    output = mk_div(op0, op1, is_unsigned);
  } else {
    // Not the foggiest. Copied from convert_div
    assert(is_fixedbv_type(div.type));
    const fixedbv_type2t &fbvt = to_fixedbv_type(div.type);

    unsigned fraction_bits = fbvt.width - fbvt.integer_bits;

    z3::expr zero = ctx.esbmc_int_val(0, fraction_bits);
    z3::expr cat = z3::to_expr(ctx, Z3_mk_concat(z3_ctx, op0, zero));
    z3::expr sext = z3::to_expr(ctx, Z3_mk_sign_ext(z3_ctx, fraction_bits,
                                op1));
    z3::expr div = mk_div(cat, sext, false);
    output = z3::to_expr(ctx, Z3_mk_extract(z3_ctx, fbvt.width - 1, 0, div));
  }
}

void
z3_convt::convert_smt_expr(const modulus2t &mod, void *_bv)
{
  z3::expr &output = cast_to_z3(_bv);

  assert(!is_pointer_type(mod.type) &&
         !is_pointer_type(mod.side_1->type) &&
         !is_pointer_type(mod.side_2->type) &&
         "Can't modulus pointers");

  z3::expr op0, op1;

  convert_bv(mod.side_1, op0);
  convert_bv(mod.side_2, op1);

  assert(is_bv_type(mod.type) && "Can only modulus integers");

  if (int_encoding) {
    output = z3::to_expr(ctx, Z3_mk_mod(z3_ctx, op0, op0));
  } else   {
    if (is_signedbv_type(mod.type)) {
      output = z3::to_expr(ctx, Z3_mk_bvsrem(z3_ctx, op0, op1));
    } else if (is_unsignedbv_type(mod.type)) {
      output = z3::to_expr(ctx, Z3_mk_bvurem(z3_ctx, op0, op1));
    }
  }
}

void
z3_convt::convert_shift(const expr2t &shift, const expr2tc &part1,
                        const expr2tc &part2, ast_convert_calltype convert,
                        void *_bv)
{
  z3::expr &output = cast_to_z3(_bv);

  z3::expr op0, op1;
  unsigned width_expr, width_op0, width_op1;

  // XXX jmorse - this should feature real integer promotion, and spit out
  // lshr if not in BV mode.

  convert_bv(part1, op0);
  convert_bv(part2, op1);

  width_expr = shift.type->get_width();
  width_op0 = part1->type->get_width();
  width_op1 = part2->type->get_width();

  if (int_encoding) {
    op0 = z3::to_expr(ctx, Z3_mk_int2bv(z3_ctx, width_op0, op0));
    op1 = z3::to_expr(ctx, Z3_mk_int2bv(z3_ctx, width_op1, op1));
  }

  if (width_op0 > width_expr)
    op0 = z3::to_expr(ctx, Z3_mk_extract(z3_ctx, (width_expr - 1), 0, op0));
  if (width_op1 > width_expr)
    op1 = z3::to_expr(ctx, Z3_mk_extract(z3_ctx, (width_expr - 1), 0, op1));

  if (width_op0 > width_op1) {
    if (is_unsignedbv_type(part1->type))
      op1 = z3::to_expr(ctx, Z3_mk_zero_ext(z3_ctx, (width_op0 - width_op1), op1));
    else
      op1 = z3::to_expr(ctx, Z3_mk_sign_ext(z3_ctx, (width_op0 - width_op1), op1));
  }

  output = z3::to_expr(ctx, convert(z3_ctx, op0, op1));

  if (int_encoding) {
    if (is_signedbv_type(shift.type)) {
      output = z3::to_expr(ctx, Z3_mk_bv2int(z3_ctx, output, true));
    } else {
      assert(is_unsignedbv_type(shift.type));
      output = z3::to_expr(ctx, Z3_mk_bv2int(z3_ctx, output, false));
    }
  }
}

void
z3_convt::convert_smt_expr(const shl2t &shl, void *_bv)
{
  convert_shift(shl, shl.side_1, shl.side_2, Z3_mk_bvshl, _bv);
}

void
z3_convt::convert_smt_expr(const ashr2t &ashr, void *_bv)
{
  convert_shift(ashr, ashr.side_1, ashr.side_2, Z3_mk_bvashr, _bv);
}

void
z3_convt::convert_smt_expr(const same_object2t &same, void *_bv)
{
  z3::expr &output = cast_to_z3(_bv);

  z3::expr pointer[2], objs[2];

  assert(is_pointer_type(same.side_1->type));
  assert(is_pointer_type(same.side_2->type));

  convert_bv(same.side_1, pointer[0]);
  convert_bv(same.side_2, pointer[1]);

  objs[0] = mk_tuple_select(pointer[0], 0);
  objs[1] = mk_tuple_select(pointer[1], 0);
  output = objs[0] == objs[1];
}

void
z3_convt::convert_smt_expr(const pointer_offset2t &offs, void *_bv)
{
  z3::expr &output = cast_to_z3(_bv);
  z3::expr pointer;

  // See pointer_object2t conversion:
  const expr2tc *ptr = &offs.ptr_obj;
  while (is_typecast2t(*ptr) && !is_pointer_type((*ptr)->type))
    ptr = &to_typecast2t(*ptr).from;

  convert_bv(*ptr, pointer);

  output = mk_tuple_select(pointer, 1); //select pointer offset
}

void
z3_convt::convert_smt_expr(const pointer_object2t &obj, void *_bv)
{
  z3::expr &output = cast_to_z3(_bv);
  z3::expr pointer;

  // Nix any typecasts; because some operations are generated by malloc
  // assignments, they're given the type of whatever the pointer return type
  // is supposed to be. Which may very well be casted to an integer, which
  // would make the tuple select we're about to make explode.

  const expr2tc *ptr = &obj.ptr_obj;
  while (is_typecast2t(*ptr) && !is_pointer_type((*ptr)->type))
    ptr = &to_typecast2t(*ptr).from;

  convert_bv(*ptr, pointer);

  output = mk_tuple_select(pointer, 0); //select pointer offset
}

void
z3_convt::convert_smt_expr(const address_of2t &obj, void *_bv)
{
  z3::expr &output = cast_to_z3(_bv);

  std::string symbol_name, out;

  if (is_index2t(obj.ptr_obj)) {
    const index2t &idx = to_index2t(obj.ptr_obj);

    if (!is_string_type(idx.source_value->type)) {
      const array_type2t &arr = to_array_type(idx.source_value->type);

      // Pick pointer-to array subtype; need to make pointer arith work.
      expr2tc addrof(new address_of2t(arr.subtype, idx.source_value));
      expr2tc plus(new add2t(addrof->type, addrof, idx.index));
      convert_bv(plus, output);
    } else {
      // Strings; convert with slightly different types.
      type2tc stringtype(new unsignedbv_type2t(8));
      expr2tc addrof(new address_of2t(stringtype, idx.source_value));
      expr2tc plus(new add2t(addrof->type, addrof, idx.index));
      convert_bv(plus, output);
    }
  } else if (is_member2t(obj.ptr_obj)) {
    const member2t &memb = to_member2t(obj.ptr_obj);

    int64_t offs;
    if (is_struct_type(memb.source_value->type)) {
      const struct_type2t &type = to_struct_type(memb.source_value->type);
      offs = member_offset(type, memb.member).to_long();
    } else {
      offs = 0; // Offset is always zero for unions.
    }

    expr2tc addr(new address_of2t(type2tc(
                                   new pointer_type2t(memb.source_value->type)),
                       memb.source_value));

    convert_bv(addr, output);

    // Update pointer offset to offset to that field.
    z3::expr num = ctx.esbmc_int_val(offs);
    output = mk_tuple_update(output, 1, num);
  } else if (is_symbol2t(obj.ptr_obj)) {
// XXXjmorse             obj.ptr_obj->expr_id == expr2t::code_id) {

    const symbol2t &symbol = to_symbol2t(obj.ptr_obj);
    convert_identifier_pointer(obj.ptr_obj, symbol.get_symbol_name(), output);
  } else if (is_constant_string2t(obj.ptr_obj)) {
    // XXXjmorse - we should avoid encoding invalid characters in the symbol,
    // but this works for now.
    const constant_string2t &str = to_constant_string2t(obj.ptr_obj);
    std::string identifier =
      "address_of_str_const(" + str.value.as_string() + ")";
    convert_identifier_pointer(obj.ptr_obj, identifier, output);
  } else if (is_if2t(obj.ptr_obj)) {
    // We can't nondeterministically take the address of something; So instead
    // rewrite this to be if (cond) ? &a : &b;.

    const if2t &ifval = to_if2t(obj.ptr_obj);

    expr2tc addrof1(new address_of2t(obj.type, ifval.true_value));
    expr2tc addrof2(new address_of2t(obj.type, ifval.false_value));
    expr2tc newif(new if2t (obj.type, ifval.cond, addrof1, addrof2));
    convert_bv(newif, output);
  } else if (is_typecast2t(obj.ptr_obj)) {
    // Take the address of whatevers being casted. Either way, they all end up
    // being of a pointer_tuple type, so this should be fine.
    address_of2tc tmp(new address_of2t(type2tc(),
                                       to_typecast2t(obj.ptr_obj).from));
    tmp.get()->type = obj.type;
    convert_bv(tmp, output);
  } else {
    throw new conv_error("Unrecognized address_of operand");
  }
}

void
z3_convt::convert_smt_expr(const byte_extract2t &data, void *_bv)
{
  z3::expr &output = cast_to_z3(_bv);

  if (!is_constant_int2t(data.source_offset))
    throw new conv_error("byte_extract expects constant 2nd arg");

  const constant_int2t &intref = to_constant_int2t(data.source_offset);

  unsigned width;
  width = data.source_value->type->get_width();
  // XXXjmorse - looks like this only ever reads a single byte, not the desired
  // number of bytes to fill the type.

  uint64_t upper, lower;
  if (!data.big_endian) {
    upper = ((intref.constant_value.to_long() + 1) * 8) - 1; //((i+1)*w)-1;
    lower = intref.constant_value.to_long() * 8; //i*w;
  } else {
    uint64_t max = width - 1;
    upper = max - (intref.constant_value.to_long() * 8); //max-(i*w);
    lower = max - ((intref.constant_value.to_long() + 1) * 8 - 1); //max-((i+1)*w-1);
  }

  z3::expr source;

  convert_bv(data.source_value, source);

<<<<<<< HEAD
  if (is_struct_type(data.source_value->type)) {
    const struct_type2t &struct_type = to_struct_type(data.source_value->type);
    uint64_t offs = intref.constant_value.to_ulong();
    uint64_t total_sz = 0, cur_item_sz = 0;
    unsigned int idx = 0;

    std::vector<type2tc>::const_iterator it;
    for (it = struct_type.members.begin(); it != struct_type.members.end();
         it++, idx++) {
      cur_item_sz = (*it)->get_width() / 8;
      if (total_sz + cur_item_sz > offs)
        break;
      total_sz += cur_item_sz;
    }

    if (it == struct_type.members.end()) {
      // Offset does in fact pass the end of this struct.
      bv = Z3_mk_fresh_const(z3_ctx, "", Z3_mk_bv_sort(z3_ctx, 8));
      return;
    }
=======
  if (int_encoding) {
    if (is_fixedbv_type(data.source_value->type)) {
      if (is_bv_type(data.type)) {
        z3::expr tmp;
	source = z3::to_expr(ctx, Z3_mk_real2int(z3_ctx, source));
	tmp = z3::to_expr(ctx, Z3_mk_int2bv(z3_ctx, width, source));
	output = z3::to_expr(ctx, Z3_mk_extract(z3_ctx, upper, lower, tmp));
	if (is_signedbv_type(data.type))
	  output = z3::to_expr(ctx, Z3_mk_bv2int(z3_ctx, output, 1));
	else
	  output = z3::to_expr(ctx, Z3_mk_bv2int(z3_ctx, output, 0));
      } else {
	throw new conv_error("unsupported type for byte_extract");
      }
    } else if (is_bv_type(data.source_value->type)) {
      z3::expr tmp;
      tmp = z3::to_expr(ctx, Z3_mk_int2bv(z3_ctx, width, source));

      if (width >= upper)
	output = z3::to_expr(ctx, Z3_mk_extract(z3_ctx, upper, lower, tmp));
      else
	output = z3::to_expr(ctx, Z3_mk_extract(z3_ctx, upper - lower, 0, tmp));

      if (is_signedbv_type(data.source_value->type))
	output = z3::to_expr(ctx, Z3_mk_bv2int(z3_ctx, output, 1));
      else
	output = z3::to_expr(ctx, Z3_mk_bv2int(z3_ctx, output, 0));
    } else {
      throw new conv_error("unsupported type for byte_extract");
    }
  } else {
    if (is_struct_type(data.source_value->type)) {
      const struct_type2t &struct_type =to_struct_type(data.source_value->type);
      unsigned i = 0, num_elems = struct_type.members.size();
      z3::expr struct_elem[num_elems + 1], struct_elem_inv[num_elems + 1];

      forall_types(it, struct_type.members) {
        struct_elem[i] = mk_tuple_select(source, i);
        i++;
      }

      for (unsigned k = 0; k < num_elems; k++)
        struct_elem_inv[(num_elems - 1) - k] = struct_elem[k];

      for (unsigned k = 0; k < num_elems; k++)
      {
        if (k == 1)
          struct_elem_inv[num_elems] = z3::to_expr(ctx, Z3_mk_concat(
            z3_ctx, struct_elem_inv[k - 1], struct_elem_inv[k]));
        else if (k > 1)
          struct_elem_inv[num_elems] = z3::to_expr(ctx, Z3_mk_concat(
            z3_ctx, struct_elem_inv[num_elems], struct_elem_inv[k]));
      }
>>>>>>> 961440e1

    // Make offs the offset into this item.
    offs -= total_sz;
    expr2tc new_offs(new constant_int2t(uint_type2(), BigInt(offs)));

    // Select it out of the source
    expr2tc item(new member2t(*it, data.source_value,
                              struct_type.member_names[idx]));

    // And select a byte out of that.
    expr2tc new_extract(new byte_extract2t(char_type2(), data.big_endian,
                                           item, new_offs));

    convert_bv(new_extract, bv);
  } else if (is_array_type(data.source_value->type)) {
    // We have an array; pick an element.
    const array_type2t &array = to_array_type(data.source_value->type);
    uint64_t elem_size = array.subtype->get_width();
    uint64_t offset = intref.constant_value.to_ulong();
    uint64_t elem = offset / elem_size;
    uint64_t sub_offs = offset % elem_size;

    // We know where to pick from; fetch it.
    expr2tc the_elem(new index2t(array.subtype, data.source_value,
                     expr2tc(new constant_int2t(uint_type2(), BigInt(elem)))));
    // And the remaining offset...
    expr2tc remainder(new constant_int2t(uint_type2(), BigInt(sub_offs)));
    expr2tc subfetch(new byte_extract2t(char_type2(), data.big_endian,
                                        the_elem, remainder));
    convert_bv(subfetch, bv);
  } else if (is_number_type(data.source_value->type)) {
    // First, is the size within the size of this type?
    uint64_t typesize = data.source_value->type->get_width();
    uint64_t offset = intref.constant_value.to_ulong();
    if (offset * 8 >= typesize) {
      // Error at dereference; should (TM) be caught by an assertion failure
      // elsewhere.
      bv = Z3_mk_fresh_const(z3_ctx, "", Z3_mk_bv_sort(z3_ctx, 8));
      return;
    }

<<<<<<< HEAD
    // We can just extract out of the converted source.
    bv = Z3_mk_extract(z3_ctx, upper, lower, source);
  } else if (is_pointer_type(data.source_value->type)) {
    // We want an integer representation of this pointer; that code lives
    // elsewhere, so perform a cast.
    expr2tc cast_to_intrep(new
                     typecast2t(type_pool.get_uint(config.ansi_c.pointer_width),
                                data.source_value));
    expr2tc extract(new byte_extract2t(type_pool.get_uint8(), data.big_endian,
                                       cast_to_intrep, data.source_offset));
    convert_bv(extract, bv);
  } else {
    // Missing: bools, unions.
    throw new conv_error("Unexpected irep type in byte_extract");
=======
    unsigned int sort_sz =Z3_get_bv_sort_size(ctx, Z3_get_sort(ctx, source));
    if (sort_sz < upper) {
      // Extends past the end of this data item. Should be fixed in some other
      // dedicated feature branch, in the meantime stop Z3 from crashing
      z3::sort s = ctx.bv_sort(8);
      output = ctx.fresh_const(NULL, s);
    } else {
      output = z3::to_expr(ctx, Z3_mk_extract(z3_ctx, upper, lower, source));
    }
>>>>>>> 961440e1
  }
}

void
z3_convt::convert_smt_expr(const byte_update2t &data, void *_bv)
{
  z3::expr &output = cast_to_z3(_bv);

  // op0 is the object to update
  // op1 is the byte number
  // op2 is the value to update with

  if (!is_constant_int2t(data.source_offset))
    throw new conv_error("byte_extract expects constant 2nd arg");

  const constant_int2t &intref = to_constant_int2t(data.source_offset);

  z3::expr tuple, value;
  uint width_op0, width_op2;

  convert_bv(data.source_value, tuple);
  convert_bv(data.update_value, value);

  width_op2 = data.update_value->type->get_width();

  if (is_struct_type(data.source_value->type)) {
    const struct_type2t &struct_type = to_struct_type(data.source_value->type);
    bool has_field = false;

    // XXXjmorse, this isn't going to be the case if it's a with.

    forall_types(it, struct_type.members) {
      width_op0 = (*it)->get_width();

      if (((*it)->type_id == data.update_value->type->type_id) &&
          (width_op0 == width_op2))
	has_field = true;
    }

    if (has_field)
      output = mk_tuple_update(tuple, intref.constant_value.to_long(), value);
    else
      output = z3::to_expr(ctx, tuple);
  } else if (is_signedbv_type(data.source_value->type)) {
    if (int_encoding) {
      output = z3::to_expr(ctx, value);
      return;
    }

    width_op0 = data.source_value->type->get_width();

    if (width_op0 == 0)
      // XXXjmorse - can this ever happen now?
      throw new conv_error("failed to get width of byte_update operand");

    if (width_op0 > width_op2)
      output = z3::to_expr(ctx, Z3_mk_sign_ext(z3_ctx, (width_op0 - width_op2), value));
    else
      throw new conv_error("unsupported irep for conver_byte_update");
  } else {
    throw new conv_error("unsupported irep for conver_byte_update");
  }

}

void
z3_convt::convert_smt_expr(const with2t &with, void *_bv)
{
  z3::expr &output = cast_to_z3(_bv);
  z3::expr operand0, operand1, operand2;
  z3::expr tuple, value;

  if (is_structure_type(with.type)) {
    unsigned int idx = 0;
    const struct_union_data &data_ref =
      dynamic_cast<const struct_union_data &>(*with.type);
    const std::vector<irep_idt> &names = data_ref.get_structure_member_names();

    convert_bv(with.source_value, tuple);
    convert_bv(with.update_value, value);

    const constant_string2t &str = to_constant_string2t(with.update_field);

    forall_names(it, names) {
      if (*it == str.value)
        break;
      idx++;
    }

    assert(idx != names.size() &&
           "Member name of with expr not found in struct/union type");

    output = mk_tuple_update(tuple, idx, value);

    // Update last-updated-field field if it's a union
    if (is_union_type(with.type)) {
      const union_type2t &unionref = to_union_type(with.type);
       unsigned int components_size = unionref.members.size();
       output = mk_tuple_update(output, components_size,
                                ctx.esbmc_int_val(idx));
    }
  } else if (is_array_type(with.type)) {

    convert_bv(with.source_value, operand0);
    convert_bv(with.update_field, operand1);
    convert_bv(with.update_value, operand2);

    output = z3::to_expr(ctx, Z3_mk_store(z3_ctx, operand0, operand1, operand2));
  } else {
    throw new conv_error("with applied to non-struct/union/array obj");
  }
}

void
z3_convt::convert_smt_expr(const member2t &member, void *_bv)
{
  z3::expr &output = cast_to_z3(_bv);
  z3::expr struct_var;
  u_int j = 0;

  const struct_union_data &data_ref =
    dynamic_cast<const struct_union_data &>(*member.source_value->type);
  const std::vector<irep_idt> &member_names =
    data_ref.get_structure_member_names();

  forall_names(it, member_names) {
    if (*it == member.member.as_string())
      break;
    j++;
  }

  convert_bv(member.source_value, struct_var);

  if (is_union_type(member.source_value->type)) {
    union_varst::const_iterator cache_result;

    if (is_symbol2t(member.source_value)) {
      const symbol2t &sym = to_symbol2t(member.source_value);
      cache_result = union_vars.find(sym.get_symbol_name().c_str());
    } else {
      cache_result = union_vars.end();
    }

    if (cache_result != union_vars.end()) {
      const std::vector<type2tc> &members = data_ref.get_structure_members();

      const type2tc source_type = members[cache_result->idx];
      if (source_type == member.type) {
        // Type we're fetching from union matches expected type; just return it.
        output = mk_tuple_select(struct_var, cache_result->idx);
        return;
      }

      // Union field and expected type mismatch. Need to insert a cast.
      // Duplicate expr as we're changing it
      expr2tc memb2(new member2t(source_type, member.source_value, member.member));
      expr2tc cast(new typecast2t(member.type, memb2));
      convert_bv(cast, output);
      return;
    }
  }

  output = mk_tuple_select(struct_var, j);
}

void
z3_convt::convert_typecast_bool(const typecast2t &cast, z3::expr &output)
{

  if (is_bv_type(cast.from->type) ||
      is_pointer_type(cast.from->type)) {
    output = output != ctx.esbmc_int_val(0);
  } else {
    throw new conv_error("Unimplemented bool typecast");
  }
}

void
z3_convt::convert_typecast_fixedbv_nonint(const typecast2t &cast,
                                          z3::expr &output)
{

  const fixedbv_type2t &fbvt = to_fixedbv_type(cast.type);
  unsigned to_fraction_bits = fbvt.width - fbvt.integer_bits;
  unsigned to_integer_bits = fbvt.integer_bits;

  if (is_pointer_type(cast.from->type)) {
    std::cerr << "Converting pointer to a float is unsupported" << std::endl;
    abort();
  }

  if (is_bv_type(cast.from->type)) {
    unsigned from_width = cast.from->type->get_width();

    if (from_width == to_integer_bits) {
      ; // No-op, already converted by higher caller
    } else if (from_width > to_integer_bits) {
      output = z3::to_expr(ctx, Z3_mk_extract(z3_ctx, (from_width - 1), to_integer_bits, output));
    } else {
      assert(from_width < to_integer_bits);
      output = z3::to_expr(ctx, Z3_mk_sign_ext(z3_ctx, (to_integer_bits - from_width), output));
    }

    output = z3::to_expr(ctx, Z3_mk_concat(z3_ctx, output, ctx.esbmc_int_val(0, to_fraction_bits)));
  } else if (is_bool_type(cast.from->type)) {
    z3::expr zero, one;
    zero = ctx.esbmc_int_val(0, to_integer_bits);
    one = ctx.esbmc_int_val(1, to_integer_bits);
    output = z3::ite(output, one, zero);
    output = z3::to_expr(ctx, Z3_mk_concat(z3_ctx, output, ctx.esbmc_int_val(0, to_fraction_bits)));
  } else if (is_fixedbv_type(cast.from->type)) {
    z3::expr magnitude, fraction;

    const fixedbv_type2t &from_fbvt = to_fixedbv_type(cast.from->type);

    unsigned from_fraction_bits = from_fbvt.width - from_fbvt.integer_bits;
    unsigned from_integer_bits = from_fbvt.integer_bits;
    unsigned from_width = from_fbvt.width;

    if (to_integer_bits <= from_integer_bits) {
      magnitude = z3::to_expr(ctx,
        Z3_mk_extract(z3_ctx, (from_fraction_bits + to_integer_bits - 1),
                      from_fraction_bits, output));
    } else   {
      assert(to_integer_bits > from_integer_bits);

      z3::expr ext = z3::to_expr(ctx, Z3_mk_extract(z3_ctx, from_width - 1,
                                                     from_fraction_bits,
                                                     output));
      magnitude = z3::to_expr(ctx,
        Z3_mk_sign_ext(z3_ctx, (to_integer_bits - from_integer_bits), ext));
    }

    if (to_fraction_bits <= from_fraction_bits) {
      fraction = z3::to_expr(ctx,
        Z3_mk_extract(z3_ctx, (from_fraction_bits - 1),
                      from_fraction_bits - to_fraction_bits,
                      output));
    } else   {
      assert(to_fraction_bits > from_fraction_bits);

      z3::expr ext = z3::to_expr(ctx,
          Z3_mk_extract(z3_ctx, (from_fraction_bits - 1), 0, output));
      z3::expr zero =
        ctx.esbmc_int_val(0, to_fraction_bits - from_fraction_bits);

      fraction = z3::to_expr(ctx, Z3_mk_concat(z3_ctx, ext, zero));
    }
    output = z3::to_expr(ctx, Z3_mk_concat(z3_ctx, magnitude, fraction));
  } else {
    throw new conv_error("unexpected typecast to fixedbv");
  }

  return;
}

void
z3_convt::convert_typecast_to_ints(const typecast2t &cast, z3::expr &output)
{
  unsigned to_width = cast.type->get_width();

  if (is_signedbv_type(cast.from->type) ||
      is_fixedbv_type(cast.from->type)) {
    unsigned from_width = cast.from->type->get_width();

    if (from_width == to_width) {
      if (int_encoding && is_signedbv_type(cast.from->type) &&
               is_fixedbv_type(cast.type))
	output = z3::to_expr(ctx, Z3_mk_int2real(z3_ctx, output));
      else if (int_encoding && is_fixedbv_type(cast.from->type) &&
               is_signedbv_type(cast.type))
	output = z3::to_expr(ctx, Z3_mk_real2int(z3_ctx, output));
      // XXXjmorse - there isn't a case here for if !int_encoding

    } else if (from_width < to_width)      {
      if (int_encoding &&
          ((is_fixedbv_type(cast.type) &&
            is_signedbv_type(cast.from->type))))
	output = z3::to_expr(ctx, Z3_mk_int2real(z3_ctx, output));
      else if (int_encoding)
	; // output = output
      else
	output = z3::to_expr(ctx, Z3_mk_sign_ext(z3_ctx, (to_width - from_width), output));
    } else if (from_width > to_width)     {
      if (int_encoding &&
          ((is_signedbv_type(cast.from->type) &&
            is_fixedbv_type(cast.type))))
	output = z3::to_expr(ctx, Z3_mk_int2real(z3_ctx, output));
      else if (int_encoding &&
               (is_fixedbv_type(cast.from->type) &&
                is_signedbv_type(cast.type)))
	output = z3::to_expr(ctx, Z3_mk_real2int(z3_ctx, output));
      else if (int_encoding)
	; // output = output
      else {
	if (!to_width) to_width = config.ansi_c.int_width;
	output = z3::to_expr(ctx, Z3_mk_extract(z3_ctx, (to_width - 1), 0, output));
      }
    }
  } else if (is_unsignedbv_type(cast.from->type)) {
    unsigned from_width = cast.from->type->get_width();

    if (from_width == to_width) {
      ; // output = output
    } else if (from_width < to_width)      {
      if (int_encoding)
	; // output = output
      else
	output = z3::to_expr(ctx, Z3_mk_zero_ext(z3_ctx, (to_width - from_width), output));
    } else if (from_width > to_width)     {
      if (int_encoding)
	; // output = output
      else
	output = z3::to_expr(ctx, Z3_mk_extract(z3_ctx, (to_width - 1), 0, output));
    }
  } else if (is_bool_type(cast.from->type)) {
    z3::expr zero, one;
    unsigned width = cast.type->get_width();

    if (is_bv_type(cast.type)) {
      zero = ctx.esbmc_int_val(0, width);
      one = ctx.esbmc_int_val(1, width);
    } else if (is_fixedbv_type(cast.type)) {
      zero = ctx.real_val(0);
      one = ctx.real_val(1);
    } else {
      throw new conv_error("Unexpected type in typecast of bool");
    }
    output = z3::ite(output, one, zero);
  } else   {
    throw new conv_error("Unexpected type in int/ptr typecast");
  }
}

void
z3_convt::convert_typecast_struct(const typecast2t &cast, z3::expr &output)
{
  const struct_type2t &struct_type_from = to_struct_type(cast.from->type);
  const struct_type2t &struct_type_to = to_struct_type(cast.type);

  z3::expr freshval;
  u_int i = 0, i2 = 0;

  std::vector<type2tc> new_members;
  std::vector<irep_idt> new_names;
  new_members.reserve(struct_type_to.members.size());
  new_names.reserve(struct_type_to.members.size());

  forall_types(it2, struct_type_to.members) {
    i = 0;
    forall_types(it, struct_type_from.members) {
      if (struct_type_from.member_names[i] == struct_type_to.member_names[i2]) {
	unsigned width = (*it)->get_width();

	if (is_signedbv_type(*it)) {
          new_members.push_back(type2tc(new signedbv_type2t(width)));
	} else if (is_unsignedbv_type(*it)) {
          new_members.push_back(type2tc(new unsignedbv_type2t(width)));
	} else if (is_bool_type(*it))     {
          new_members.push_back(type2tc(new bool_type2t()));
        } else if (is_pointer_type(*it)) {
          new_members.push_back(*it);
	} else {
          throw new conv_error("Unexpected type when casting struct");
	}
        new_names.push_back(struct_type_from.member_names[i]);
      }

      i++;
    }

    i2++;
  }

  struct_type2t newstruct(new_members, new_names, struct_type_to.name);
  z3::sort sort;
  // Can't cache this type as it's constructed on the fly.
  newstruct.convert_smt_type(*this, reinterpret_cast<void*>(&sort));

  freshval = ctx.fresh_const(NULL, sort);

  i2 = 0;
  forall_types(it, newstruct.members) {
    z3::expr formula;
    formula = mk_tuple_select(freshval, i2) == mk_tuple_select(output, i2);
    assert_formula(formula);
    i2++;
  }

  output = freshval;
  return;
}

void
z3_convt::convert_typecast_to_ptr(const typecast2t &cast, z3::expr &output)
{

  // First, sanity check -- typecast from one kind of a pointer to another kind
  // is a simple operation. Check for that first.
  if (is_pointer_type(cast.from->type)) {
    // output is already plain-converted.
    return;
  }

  // Unpleasentness; we don't know what pointer this integer is going to
  // correspond to, and there's no way of telling statically, so we have
  // to enumerate all pointers it could point at. IE, all of them. Which
  // is expensive, but here we are.

  // First cast it to an unsignedbv
  z3::expr target;
  type2tc int_type(new unsignedbv_type2t(config.ansi_c.int_width));
  expr2tc cast_to_unsigned(new typecast2t(int_type, cast.from));
  convert_bv(cast_to_unsigned, target);

  // Construct array for all possible object outcomes
  z3::expr is_in_range[addr_space_data.back().size()];
  z3::expr obj_ids[addr_space_data.back().size()];
  z3::expr obj_starts[addr_space_data.back().size()];

  std::map<unsigned,unsigned>::const_iterator it;
  unsigned int i;
  for (it = addr_space_data.back().begin(), i = 0;
       it != addr_space_data.back().end(); it++, i++)
  {
    unsigned id = it->first;
    obj_ids[i] = ctx.esbmc_int_val(id);
    z3::expr start = ctx.constant(
                                 ("__ESBMC_ptr_obj_start_" + itos(id)).c_str(),
                                 ctx.esbmc_int_sort());
    z3::expr end = ctx.constant(
                                 ("__ESBMC_ptr_obj_end_" + itos(id)).c_str(),
                                 ctx.esbmc_int_sort());
    obj_starts[i] = start;

    is_in_range[i] = mk_ge(target, start, true) && mk_le(target, end, true);
  }

  // Generate a big ITE chain, selecing a particular pointer offset. A
  // significant question is what happens when it's neither; in which case I
  // suggest the ptr becomes invalid_object. However, this needs frontend
  // support to check for invalid_object after all dereferences XXXjmorse.

  // So, what's the default value going to be if it doesn't match any existing
  // pointers? Answer, it's going to be the invalid object identifier, but with
  // an offset that calculates to the integer address of this object.
  // That's so that we can store an invalid pointer in a pointer type, that
  // eventually can be converted back via some mechanism to a valid pointer.
  z3::expr args[2];
  args[0] = ctx.esbmc_int_val(pointer_logic.back().get_invalid_object());

  // Calculate ptr offset - target minus start of invalid range, ie 1
  args[1] = target - ctx.esbmc_int_val(1);

  z3::expr prev_in_chain = pointer_decl(args[0], args[1]);

  // Now that big ite chain,
  for (i = 0; i < addr_space_data.back().size(); i++) {
    args[0] = obj_ids[i];

    // Calculate ptr offset were it this
    args[1] = target - obj_starts[i];

    z3::expr selected_tuple = pointer_decl(args[0], args[1]);

    prev_in_chain = z3::ite(is_in_range[i], selected_tuple, prev_in_chain);
  }

  // Finally, we're now at the point where prev_in_chain represents a pointer
  // object. Hurrah.
  output = z3::to_expr(ctx, prev_in_chain);
}

void
z3_convt::convert_typecast_from_ptr(const typecast2t &cast, z3::expr &output)
{
  type2tc int_type(new unsignedbv_type2t(config.ansi_c.int_width));

  // The plan: index the object id -> address-space array and pick out the
  // start address, then add it to any additional pointer offset.

  // Generate type of address space array
  std::vector<type2tc> members;
  std::vector<irep_idt> names;
  type2tc inttype(new unsignedbv_type2t(config.ansi_c.int_width));
  members.push_back(inttype);
  members.push_back(inttype);
  names.push_back(irep_idt("start"));
  names.push_back(irep_idt("end"));
  type2tc strct(new struct_type2t(members, names,
                irep_idt("addr_space_tuple")));
  type2tc addrspace_type(new array_type2t(strct, expr2tc((expr2t*)NULL), true));

  expr2tc obj_num(new pointer_object2t(inttype, cast.from));

  expr2tc addrspacesym(new symbol2t(addrspace_type, get_cur_addrspace_ident()));
  expr2tc idx(new index2t(strct, addrspacesym, obj_num));

  // We've now grabbed the pointer struct, now get first element
  expr2tc memb(new member2t(int_type, idx, irep_idt("start")));

  expr2tc ptr_offs(new pointer_offset2t(int_type, cast.from));
  expr2tc add(new add2t(int_type, memb, ptr_offs));

  // Finally, replace typecast
  expr2tc new_cast(new typecast2t(cast.type, add));
  convert_bv(new_cast, output);
}

void
z3_convt::convert_smt_expr(const typecast2t &cast, void *_bv)
{
  z3::expr &output = cast_to_z3(_bv);

  convert_bv(cast.from, output);

  if (is_pointer_type(cast.type)) {
    convert_typecast_to_ptr(cast, output);
  } else if (is_pointer_type(cast.from->type)) {
    convert_typecast_from_ptr(cast, output);
  } else if (is_bool_type(cast.type)) {
    convert_typecast_bool(cast, output);
  } else if (is_fixedbv_type(cast.type) && !int_encoding)      {
    convert_typecast_fixedbv_nonint(cast, output);
  } else if (is_bv_type(cast.type) ||
             is_fixedbv_type(cast.type) ||
             is_pointer_type(cast.type)) {
    convert_typecast_to_ints(cast, output);
  } else if (is_struct_type(cast.type))     {
    convert_typecast_struct(cast, output);
  } else if (is_union_type(cast.type)) {
    if (base_type_eq(cast.type, cast.from->type, namespacet(contextt())))
      return; // No additional conversion required
    else
      throw new conv_error("Can't typecast between unions");
  } else {
    // XXXjmorse -- what about all other types, eh?
    throw new conv_error("Typecast for unexpected type");
  }
}

void
z3_convt::convert_smt_expr(const index2t &index, void *_bv)
{
  z3::expr &output = cast_to_z3(_bv);

  z3::expr source, idx;

  convert_bv(index.source_value, source);
  convert_bv(index.index, idx);

  // XXXjmorse - consider situation where a pointer is indexed. Should it
  // give the address of ptroffset + (typesize * index)?
  output = select(source, idx);
}

void
z3_convt::convert_smt_expr(const zero_string2t &zstr, void *_bv)
{
  z3::expr &output = cast_to_z3(_bv);

  // XXXjmorse - this method appears to just return a free variable. Surely
  // it should be selecting the zero_string field out of the referenced
  // string?
  z3::sort array_type;

  convert_type(zstr.type, array_type);

  output = z3::to_expr(ctx, ctx.constant("zero_string", array_type));
}

void
z3_convt::convert_smt_expr(const zero_length_string2t &s, void *_bv)
{
  z3::expr &output = cast_to_z3(_bv);
  z3::expr operand;

  convert_bv(s.string, operand);
  output = mk_tuple_select(operand, 0);
}

void
z3_convt::convert_smt_expr(const isnan2t &isnan, void *_bv)
{
  z3::expr &output = cast_to_z3(_bv);

  if (is_fixedbv_type(isnan.value->type)) {
    z3::expr op0;
    unsigned width = isnan.value->type->get_width();

    convert_bv(isnan.value, op0);

    z3::expr t = ctx.bool_val(true);
    z3::expr f = ctx.bool_val(false);
    if (int_encoding) {
      z3::expr zero = ctx.esbmc_int_val(0, width);
      z3::expr r2int = z3::to_expr(ctx, Z3_mk_real2int(z3_ctx, op0));
      z3::expr ge = mk_ge(r2int, zero, true); // sign unimportant in int mode

      output = z3::to_expr(ctx, Z3_mk_ite(z3_ctx, ge, t, f));
    } else {
      z3::expr zero = ctx.esbmc_int_val(0, width);
      z3::expr ge = mk_ge(op0, zero, false); // In original, always signed ge?
      output = z3::to_expr(ctx, Z3_mk_ite(z3_ctx, ge, t, f));
    }
  } else {
    throw new conv_error("isnan with unsupported operand type");
  }
}

void
z3_convt::convert_smt_expr(const overflow2t &overflow, void *_bv)
{
  z3::expr &output = cast_to_z3(_bv);
  z3::expr result[2], operand[2];
  unsigned width_op0, width_op1;

  // XXX jmorse - we can't tell whether or not we're supposed to be treating
  // the _result_ as being a signedbv or an unsignedbv, because we only have
  // operands. Ideally, this needs to be encoded somewhere.
  // Specifically, when irep2 conversion reaches code creation, we should
  // encode the resulting type in the overflow operands type. Right now it's
  // inferred.
  Z3_bool is_signed = Z3_L_FALSE;

  typedef Z3_ast (*type1)(Z3_context, Z3_ast, Z3_ast, Z3_bool);
  typedef Z3_ast (*type2)(Z3_context, Z3_ast, Z3_ast);
  type1 call1;
  type2 call2;

  // Unseen downside of flattening templates. Should consider reformatting
  // typecast2t.
  if (is_add2t(overflow.operand)) {
    convert_bv(to_add2t(overflow.operand).side_1, operand[0]);
    convert_bv(to_add2t(overflow.operand).side_2, operand[1]);
    width_op0 = to_add2t(overflow.operand).side_1->type->get_width();
    width_op1 = to_add2t(overflow.operand).side_2->type->get_width();
    call1 = workaround_Z3_mk_bvadd_no_overflow;
    call2 = workaround_Z3_mk_bvadd_no_underflow;
    if (is_signedbv_type(to_add2t(overflow.operand).side_1->type) ||
        is_signedbv_type(to_add2t(overflow.operand).side_2->type))
      is_signed = Z3_L_TRUE;
  } else if (is_sub2t(overflow.operand)) {
    convert_bv(to_sub2t(overflow.operand).side_1, operand[0]);
    convert_bv(to_sub2t(overflow.operand).side_2, operand[1]);
    width_op0 = to_sub2t(overflow.operand).side_1->type->get_width();
    width_op1 = to_sub2t(overflow.operand).side_2->type->get_width();
    call1 = workaround_Z3_mk_bvsub_no_underflow;
    call2 = workaround_Z3_mk_bvsub_no_overflow;
    if (is_signedbv_type(to_sub2t(overflow.operand).side_1->type) ||
        is_signedbv_type(to_sub2t(overflow.operand).side_2->type))
      is_signed = Z3_L_TRUE;
  } else if (is_mul2t(overflow.operand)) {
    convert_bv(to_mul2t(overflow.operand).side_1, operand[0]);
    convert_bv(to_mul2t(overflow.operand).side_2, operand[1]);
    width_op0 = to_mul2t(overflow.operand).side_1->type->get_width();
    width_op1 = to_mul2t(overflow.operand).side_2->type->get_width();
    // XXX jmorse - no reference counting workaround for this; disassembling
    // these Z3 routines show that they've been touched by reference count
    // switchover, and so are likely actually reference counting correctly.
    call1 = Z3_mk_bvmul_no_overflow;
    call2 = Z3_mk_bvmul_no_underflow;
    if (is_signedbv_type(to_mul2t(overflow.operand).side_1->type) ||
        is_signedbv_type(to_mul2t(overflow.operand).side_2->type))
      is_signed = Z3_L_TRUE;
  } else {
    std::cerr << "Overflow operation with invalid operand";
    abort();
  }

  // XXX jmorse - int2bv trainwreck.
  if (int_encoding) {
    operand[0] = z3::to_expr(ctx, Z3_mk_int2bv(z3_ctx, width_op0, operand[0]));
    operand[1] = z3::to_expr(ctx, Z3_mk_int2bv(z3_ctx, width_op1, operand[1]));
  }

  result[0] = z3::to_expr(ctx, call1(z3_ctx, operand[0], operand[1], is_signed));
  result[1] = z3::to_expr(ctx, call2(z3_ctx, operand[0], operand[1]));
  output = !(result[0] && result[1]);
}

void
z3_convt::convert_smt_expr(const overflow_cast2t &ocast, void *_bv)
{
  z3::expr &output = cast_to_z3(_bv);
  uint64_t result;
  u_int width;

  width = ocast.operand->type->get_width();

  if (ocast.bits >= width || ocast.bits == 0)
    throw new conv_error("overflow-typecast got wrong number of bits");

  assert(ocast.bits <= 32 && ocast.bits != 0);
  result = 1 << ocast.bits;

  expr2tc oper = ocast.operand;

  // Cast fixedbv to its integer form.
  if (is_fixedbv_type(ocast.operand->type)) {
    const fixedbv_type2t &fbvt = to_fixedbv_type(ocast.operand->type);
    type2tc signedbv(new signedbv_type2t(fbvt.integer_bits));
    oper = expr2tc(new typecast2t(signedbv, oper));
  }

  expr2tc lessthan, greaterthan;
  if (is_signedbv_type(ocast.operand->type) ||
      is_fixedbv_type(ocast.operand->type)) {
    // Produce some useful constants
    unsigned int nums_width = (is_signedbv_type(ocast.operand->type))
                               ? width : width / 2;
    type2tc signedbv(new signedbv_type2t(nums_width));
    expr2tc result_val(new constant_int2t(signedbv, BigInt(result / 2)));
    expr2tc two(new constant_int2t(signedbv, BigInt(2)));
    expr2tc minus_one(new constant_int2t(signedbv, BigInt(-1)));

    // Now produce numbers that bracket the selected bitwidth. So for 16 bis
    // we would generate 2^15-1 and -2^15
    expr2tc upper(new sub2t(signedbv, result_val, minus_one));
    expr2tc lower(new mul2t(signedbv, result_val, minus_one));

    // Ensure operand lies between these braces
    lessthan = expr2tc(new lessthan2t(oper, upper));
    greaterthan = expr2tc(new greaterthan2t(oper, lower));
  } else if (is_unsignedbv_type(ocast.operand->type)) {
    // Create zero and 2^bitwidth,
    type2tc unsignedbv(new unsignedbv_type2t(width));

    expr2tc zero(new constant_int2t(unsignedbv, BigInt(0)));
    expr2tc the_width(new constant_int2t(unsignedbv, BigInt(result)));

    // Ensure operand lies between those numbers.
    lessthan = expr2tc(new lessthan2t(oper, the_width));
    greaterthan = expr2tc(new greaterthanequal2t(oper, zero));
  }

  z3::expr ops[2];
  convert_bv(lessthan, ops[0]);
  convert_bv(greaterthan, ops[1]);

  output = !(ops[0] && ops[1]);
}

void
z3_convt::convert_smt_expr(const overflow_neg2t &neg, void *_bv)
{
  z3::expr &output = cast_to_z3(_bv);
  z3::expr operand;
  unsigned width;

  convert_bv(neg.operand, operand);

  // XXX jmorse - clearly wrong. Neg of pointer?
  if (is_pointer_type(neg.operand->type))
    operand = mk_tuple_select(operand, 1);

  width = neg.operand->type->get_width();

  // XXX jmorse - int2bv trainwreck
  if (int_encoding)
    operand = to_expr(ctx, Z3_mk_int2bv(z3_ctx, width, operand));

  z3::expr no_over = z3::to_expr(ctx,
                           workaround_Z3_mk_bvneg_no_overflow(z3_ctx, operand));
  output = z3::to_expr(ctx, Z3_mk_not(z3_ctx, no_over));
}

void
z3_convt::convert_pointer_arith(expr2t::expr_ids id, const expr2tc &side1,
                                const expr2tc &side2,
                                const type2tc &type, z3::expr &output)
{

  // So eight cases; one for each combination of two operands and the return
  // type, being pointer or nonpointer. So with P=pointer, N= notpointer,
  //    return    op1        op2        action
  //      N        N          N         Will never be fed here
  //      N        P          N         Expected arith option, then cast to int
  //      N        N          P            "
  //      N        P          P         Not permitted by C spec
  //      P        N          N         Return arith action with cast to pointer
  //      P        P          N         Calculate expected ptr arith operation
  //      P        N          P            "
  //      P        P          P         Not permitted by C spec
  //      NPP is the most dangerous - there's the possibility that an integer
  //      arithmatic is going to lead to an invalid pointer, that falls out of
  //      all dereference switch cases. So, we need to verify that all derefs
  //      have a finally case that asserts the val was a valid ptr XXXjmorse.
  int ret_is_ptr, op1_is_ptr, op2_is_ptr;
  ret_is_ptr = (is_pointer_type(type)) ? 4 : 0;
  op1_is_ptr = (is_pointer_type(side1->type)) ? 2 : 0;
  op2_is_ptr = (is_pointer_type(side2->type)) ? 1 : 0;

  switch (ret_is_ptr | op1_is_ptr | op2_is_ptr) {
    case 0:
      assert(false);
      break;
    case 3:
    case 7:
      throw new conv_error("Pointer arithmatic with two pointer operands");
      break;
    case 4:
      // Artithmatic operation that has the result type of ptr.
      // Should have been handled at a higher level
      throw new conv_error("Non-pointer op being interpreted as pointer without"
                           " typecast");
      break;
    case 1:
    case 2:
      { // Block required to give a variable lifetime to the cast/add variables
      expr2tc ptr_op = (op1_is_ptr) ? side1 : side2;
      expr2tc non_ptr_op = (op1_is_ptr) ? side2 : side1;

      expr2tc add(new add2t(ptr_op->type, ptr_op, non_ptr_op));
      // That'll generate the correct pointer arithmatic; now typecast
      expr2tc cast(new typecast2t(type, add));
      convert_bv(cast, output);
      break;
      }
    case 5:
    case 6:
      {
      expr2tc ptr_op = (op1_is_ptr) ? side1 : side2;
      expr2tc non_ptr_op = (op1_is_ptr) ? side2 : side1;

      // Actually perform some pointer arith
      const pointer_type2t &ptr_type = to_pointer_type(ptr_op->type);
      mp_integer type_size = pointer_offset_size(*ptr_type.subtype.get());

      // Generate nonptr * constant.
      type2tc inttype(new unsignedbv_type2t(config.ansi_c.int_width));
      expr2tc constant(new constant_int2t(inttype, type_size));
      expr2tc mul(new mul2t(inttype, non_ptr_op, constant));

      // Add or sub that value
      expr2tc ptr_offset(new pointer_offset2t(inttype, ptr_op));

      expr2tc newexpr;
      if (id == expr2t::add_id) {
        newexpr = expr2tc(new add2t(inttype, mul, ptr_offset));
      } else {
        // Preserve order for subtraction.
        expr2tc tmp_op1 = (op1_is_ptr) ? ptr_offset : mul;
        expr2tc tmp_op2 = (op1_is_ptr) ? mul : ptr_offset;
        newexpr = expr2tc(new sub2t(inttype, tmp_op1, tmp_op2));
      }

      // Voila, we have our pointer arithmatic
      convert_bv(newexpr, output);

      // That calculated the offset; update field in pointer.
      z3::expr the_ptr;
      convert_bv(ptr_op, the_ptr);
      output = mk_tuple_update(the_ptr, 1, output);

      break;
      }
  }
}

void
z3_convt::convert_bv(const expr2tc &expr, z3::expr &val)
{

  bv_cachet::const_iterator cache_result = bv_cache.find(expr);
  if (cache_result != bv_cache.end()) {
    val = cache_result->output;
    return;
  }

  expr->convert_smt(*this, reinterpret_cast<void*>(&val));

  // insert into cache
  struct bv_cache_entryt cacheentry = { expr, val, level_ctx };
  bv_cache.insert(cacheentry);
  return;
}

void
z3_convt::convert_type(const type2tc &type, z3::sort &outtype)
{

  sort_cachet::const_iterator cache_result = sort_cache.find(type);
  if (cache_result != sort_cache.end()) {
    outtype = z3::to_sort(ctx, cache_result->second);
    return;
  }

  type->convert_smt_type(*this, reinterpret_cast<void*>(&outtype));

  // insert into cache
  sort_cache.insert(std::pair<const type2tc, z3::sort>(type, outtype));
  return;
}

literalt
z3_convt::convert_expr(const expr2tc &expr)
{
  literalt l = new_variable();
  z3::expr formula, constraint;

  expr2tc new_expr;

  try {
    convert_bv(expr, constraint);
  } catch (std::string *e) {
    std::cerr << "Failed to convert an expression" << std::endl;
    ignoring(expr);
    return l;
  } catch (conv_error *e) {
    std::cerr << e->to_string() << std::endl;
    ignoring(expr);
    return l;
  }

  z3::expr thelit = z3_literal(l);
  formula = z3::to_expr(ctx, Z3_mk_iff(z3_ctx, thelit, constraint));

  // While we have a literal, don't assert that it's true, only the link
  // between the formula and the literal. Otherwise, we risk asserting that a
  // formula within a assertion-statement is true or false.
  assert_formula(formula);

  return l;
}

void
z3_convt::convert_identifier_pointer(const expr2tc &expr, std::string symbol,
                                     z3::expr &output)
{
  std::string cte, identifier;
  unsigned int obj_num;
  bool got_obj_num = false;

  if (is_symbol2t(expr)) {
    const symbol2t &sym = to_symbol2t(expr);
    if (sym.thename == "NULL" || sym.thename == "0") {
      obj_num = pointer_logic.back().get_null_object();
      got_obj_num = true;
    }
  }

  if (!got_obj_num)
    // add object won't duplicate objs for identical exprs (it's a map)
    obj_num = pointer_logic.back().add_object(expr);

  output = z3::to_expr(ctx, ctx.constant(symbol.c_str(), pointer_sort));

  // If this object hasn't yet been put in the address space record, we need to
  // assert that the symbol has the object ID we've allocated, and then fill out
  // the address space record.
  if (addr_space_data.back().find(obj_num) == addr_space_data.back().end()) {

    z3::expr ptr_val = pointer_decl(ctx.esbmc_int_val(obj_num),
                                       ctx.esbmc_int_val(0));

    z3::expr constraint = output == ptr_val;
    assert_formula(constraint);

    type2tc ptr_loc_type(new unsignedbv_type2t(config.ansi_c.int_width));

    std::string start_name = "__ESBMC_ptr_obj_start_" + itos(obj_num);
    std::string end_name = "__ESBMC_ptr_obj_end_" + itos(obj_num);

    expr2tc start_sym(new symbol2t(ptr_loc_type, start_name));
    expr2tc end_sym(new symbol2t(ptr_loc_type, end_name));

    // Another thing to note is that the end var must be /the size of the obj/
    // from start. Express this in irep.
    expr2tc endisequal;
    try {
      uint64_t type_size = expr->type->get_width() / 8;
      expr2tc const_offs(new constant_int2t(ptr_loc_type, BigInt(type_size)));
      expr2tc start_plus_offs(new add2t(ptr_loc_type, start_sym, const_offs));
      endisequal = expr2tc(new equality2t(start_plus_offs, end_sym));
    } catch (array_type2t::dyn_sized_array_excp *e) {
      // Dynamically (nondet) sized array; take that size and use it for the
      // offset-to-end expression.
      const expr2tc size_expr = e->size;
      expr2tc start_plus_offs(new add2t(ptr_loc_type, start_sym, size_expr));
      endisequal = expr2tc(new equality2t(start_plus_offs, end_sym));
    } catch (type2t::symbolic_type_excp *e) {
      // Type is empty or code -- something that we can never have a real size
      // for. In that case, create an object of size 1: this means we have a
      // valid entry in the address map, but that any modification of the
      // pointer leads to invalidness, because there's no size to think about.
      expr2tc const_offs(new constant_int2t(ptr_loc_type, BigInt(1)));
      expr2tc start_plus_offs(new add2t(ptr_loc_type, start_sym, const_offs));
      endisequal = expr2tc(new equality2t(start_plus_offs, end_sym));
    }

    // Also record the amount of memory space we're working with for later usage
    total_mem_space.back() +=
      pointer_offset_size(*expr->type.get()).to_long() + 1;

    // Assert that start + offs == end
    z3::expr offs_eq;
    convert_bv(endisequal, offs_eq);
    assert_formula(offs_eq);

    // Even better, if we're operating in bitvector mode, it's possible that
    // Z3 will try to be clever and arrange the pointer range to cross the end
    // of the address space (ie, wrap around). So, also assert that end > start
    expr2tc wraparound(new greaterthan2t(end_sym, start_sym));
    z3::expr wraparound_eq;
    convert_bv(wraparound, wraparound_eq);
    assert_formula(wraparound_eq);

    // Generate address space layout constraints.
    finalize_pointer_chain(obj_num);

    addr_space_data.back()[obj_num] =
          pointer_offset_size(*expr->type.get()).to_long() + 1;

    z3::expr start_ast, end_ast;
    convert_bv(start_sym, start_ast);
    convert_bv(end_sym, end_ast);

    // Actually store into array
    z3::expr range_tuple = ctx.constant(
                       ("__ESBMC_ptr_addr_range_" + itos(obj_num)).c_str(),
                       addr_space_tuple_sort);
    z3::expr init_val =
      addr_space_tuple_decl.make_tuple("", &start_ast, &end_ast, NULL);
    z3::expr eq = range_tuple == init_val;
    assert_formula(eq);

    // Update array
    bump_addrspace_array(obj_num, range_tuple);

    // Finally, ensure that the array storing whether this pointer is dynamic,
    // is initialized for this ptr to false. That way, only pointers created
    // through malloc will be marked dynamic.

    type2tc arrtype(new array_type2t(type2tc(new bool_type2t()),
                                     expr2tc((expr2t*)NULL), true));
    expr2tc allocarr(new symbol2t(arrtype, dyn_info_arr_name));
    z3::expr allocarray;
    convert_bv(allocarr, allocarray);

    z3::expr idxnum = ctx.esbmc_int_val(obj_num);
    z3::expr select = z3::select(allocarray, idxnum);
    z3::expr isfalse = ctx.bool_val(false) == select;
    assert_formula(isfalse);
  }
}

void
z3_convt::set_to(const expr2tc &expr, bool value)
{

  l_set_to(convert(expr), value);

  if (is_equality2t(expr) && value) {
    const equality2t eq = to_equality2t(expr);
    if (is_union_type(eq.side_1->type) && is_with2t(eq.side_2)) {
      const symbol2t sym = to_symbol2t(eq.side_1);
      const with2t with = to_with2t(eq.side_2);
      const union_type2t &type = to_union_type(eq.side_1->type);
      const std::string &ref = sym.get_symbol_name();
      const constant_string2t &str = to_constant_string2t(with.update_field);

      unsigned int idx = 0;
      forall_names(it, type.member_names) {
        if (*it == str.value)
          break;
        idx++;
      }

      assert(idx != type.member_names.size() &&
             "Member name of with expr not found in struct/union type");

      union_var_mapt mapentry = { ref, idx, 0 };
      union_vars.insert(mapentry);
    }
  }
}

literalt
z3_convt::land(const bvt &bv)
{

  literalt l = new_variable();
  uint size = bv.size();
  z3::expr args[size];
  Z3_ast args_ast[size];
  z3::expr result, formula;

  for (unsigned int i = 0; i < bv.size(); i++) {
    args[i] = z3_literal(bv[i]);
    args_ast[i] = args[i];
  }

  result = to_expr(ctx, Z3_mk_and(z3_ctx, bv.size(), args_ast));
  z3::expr thelit = z3_literal(l);
  formula = to_expr(ctx, Z3_mk_iff(z3_ctx, thelit, result));
  assert_formula(formula);

  return l;
}

literalt
z3_convt::lor(const bvt &bv)
{

  literalt l = new_variable();
  uint size = bv.size();
  z3::expr args[size];
  Z3_ast args_ast[size];
  z3::expr result, formula;

  for (unsigned int i = 0; i < bv.size(); i++) {
    args[i] = z3_literal(bv[i]);
    args_ast[i] = args[i];
  }

  result = z3::to_expr(ctx, Z3_mk_or(z3_ctx, bv.size(), args_ast));

  z3::expr thelit = z3_literal(l);
  formula = z3::to_expr(ctx, Z3_mk_iff(z3_ctx, thelit, result));
  assert_formula(formula);

  return l;
}

literalt
z3_convt::land(literalt a, literalt b)
{
  if (a == const_literal(true)) return b;
  if (b == const_literal(true)) return a;
  if (a == const_literal(false)) return const_literal(false);
  if (b == const_literal(false)) return const_literal(false);
  if (a == b) return a;

  literalt l = new_variable();
  z3::expr result, operand[2], formula;

  operand[0] = z3_literal(a);
  operand[1] = z3_literal(b);
  result = operand[0] && operand[1];
  z3::expr thelit = z3_literal(l);
  formula = z3::to_expr(ctx, Z3_mk_iff(z3_ctx, thelit, result));
  assert_formula(formula);

  return l;

}

literalt
z3_convt::lor(literalt a, literalt b)
{
  if (a == const_literal(false)) return b;
  if (b == const_literal(false)) return a;
  if (a == const_literal(true)) return const_literal(true);
  if (b == const_literal(true)) return const_literal(true);
  if (a == b) return a;

  literalt l = new_variable();
  z3::expr result, operand[2], formula;

  operand[0] = z3_literal(a);
  operand[1] = z3_literal(b);
  result = operand[0] || operand[1];
  z3::expr thelit = z3_literal(l);
  formula = z3::to_expr(ctx, Z3_mk_iff(z3_ctx, thelit, result));
  assert_formula(formula);

  return l;

}

literalt
z3_convt::lnot(literalt a)
{
  a.invert();

  return a;
}

literalt
z3_convt::limplies(literalt a, literalt b)
{
  return lor(lnot(a), b);
}

literalt
z3_convt::new_variable()
{
  literalt l;

  l.set(no_variables, false);

  set_no_variables(no_variables + 1);

  return l;
}

bool
z3_convt::process_clause(const bvt &bv, bvt &dest)
{

  dest.clear();

  // empty clause! this is UNSAT
  if (bv.empty()) return false;

  std::set<literalt> s;

  dest.reserve(bv.size());

  for (bvt::const_iterator it = bv.begin();
       it != bv.end();
       it++)
  {
    literalt l = *it;

    // we never use index 0
    assert(l.var_no() != 0);

    if (l.is_true())
      return true;  // clause satisfied

    if (l.is_false())
      continue;

    assert(l.var_no() < no_variables);

    // prevent duplicate literals
    if (s.insert(l).second)
      dest.push_back(l);

    if (s.find(lnot(l)) != s.end())
      return true;  // clause satisfied
  }

  return false;
}

void
z3_convt::lcnf(const bvt &bv)
{

  bvt new_bv;

  if (process_clause(bv, new_bv))
    return;

  if (new_bv.size() == 0)
    return;

  z3::expr lor_var, args[new_bv.size()];
  Z3_ast args_ast[new_bv.size()];
  unsigned int i = 0;

  for (bvt::const_iterator it = new_bv.begin(); it != new_bv.end(); it++, i++) {
    args[i] = z3_literal(*it);
    args_ast[i] = args[i];
  }

  if (i > 1) {
    lor_var = z3::expr(ctx, Z3_mk_or(z3_ctx, i, args_ast));
    assert_formula(lor_var);
  } else   {
    assert_formula(args[0]);
  }
}

z3::expr
z3_convt::z3_literal(literalt l)
{

  z3::expr literal_l;
  std::string literal_s;

  if (l == const_literal(false))
    return ctx.bool_val(false);
  else if (l == const_literal(true))
    return ctx.bool_val(true);

  literal_s = "l" + i2string(l.var_no());
  literal_l = ctx.constant(literal_s.c_str(), ctx.bool_sort());

  if (l.sign()) {
    return !literal_l;
  }

  return literal_l;
}

tvt
z3_convt::l_get(literalt a)
{
  tvt result = tvt(tvt::TV_ASSUME);
  std::string literal;

  if (a.is_true()) {
    return tvt(true);
  } else if (a.is_false())    {
    return tvt(false);
  }

  expr2tc sym(new symbol2t(type_pool.get_bool(),
                           irep_idt("l" + i2string(a.var_no()))));
  expr2tc res = get(sym);

  if (!is_nil_expr(res) && is_constant_bool2t(res)) {
    result = (to_constant_bool2t(res).is_true())
             ? tvt(tvt::TV_TRUE) : tvt(tvt::TV_FALSE);
  } else {
    result = tvt(tvt::TV_UNKNOWN);
  }

  if (a.sign())
    result = !result;

  return result;
}

void
z3_convt::assert_formula(const z3::expr &ast)
{

  // If we're not going to be using the assumptions (ie, for unwidening and for
  // smtlib) then just assert the fact to be true.
  if (!store_assumptions) {
    solver.add(ast);
    return;
  }

  literalt l = new_variable();
  z3::expr thelit = z3_literal(l);
  z3::expr formula = z3::to_expr(ctx, Z3_mk_iff(z3_ctx, thelit, ast));
  solver.add(formula);

  if (smtlib)
    assumpt.push_back(ast);
  else
    assumpt.push_back(z3_literal(l));

  return;
}

z3::expr
z3_convt::mk_tuple_update(const z3::expr &t, unsigned i, const z3::expr &newval)
{
  z3::sort ty;
  unsigned num_fields, j;

  ty = t.get_sort();

  if (!ty.is_datatype()) {
    std::cerr << "argument must be a tuple";
    abort();
  }

  num_fields = Z3_get_tuple_sort_num_fields(ctx, ty);

  if (i >= num_fields) {
    std::cerr << "invalid tuple update, index is too big";
    abort();
  }

  z3::expr new_fields[num_fields];
  for (j = 0; j < num_fields; j++) {
    if (i == j) {
      /* use new_val at position i */
      new_fields[j] = newval;
    } else   {
      /* use field j of t */
      z3::func_decl proj_decl =
        z3::to_func_decl(ctx, Z3_get_tuple_sort_field_decl(ctx, ty, j));
      new_fields[j] = proj_decl(t);
    }
  }

  z3::func_decl mk_tuple_decl =
    z3::to_func_decl(ctx, Z3_get_tuple_sort_mk_decl(ctx, ty));

  return mk_tuple_decl.make_tuple_from_array(num_fields, new_fields);
}

z3::expr
z3_convt::mk_tuple_select(const z3::expr &t, unsigned i)
{
  z3::sort ty;
  unsigned num_fields;

  ty = t.get_sort();

  if (!ty.is_datatype()) {
    throw new z3_convt::conv_error("argument must be a tuple");
  }

  num_fields = Z3_get_tuple_sort_num_fields(ctx, ty);

  if (i >= num_fields) {
    throw new z3_convt::conv_error("invalid tuple select, index is too big");
  }

  z3::func_decl proj_decl =
    z3::to_func_decl(ctx, Z3_get_tuple_sort_field_decl(ctx, ty, i));
  return proj_decl(t);
}

bool z3_convt::s_is_uw = false;

// Gigantic hack, implement a method in z3::ast, so that we can call from gdb
namespace z3 {
  void ast::dump(void) const {
    std::cout << Z3_ast_to_string(ctx(), m_ast) << std::endl;
    std::cout << "sort is " << Z3_sort_to_string(ctx(), Z3_get_sort(ctx(), m_ast)) << std::endl;
  }
};

// Caution: these workaround functions are a derived work from disassembling
// Z3 and adding reference counting to them. Technically they're derivative
// works that the microsoft research license demands be licensed under the
// microsoft research license, which puts us in a tricky copyright situation.
//
// Section 50C of the copyright act states that I can fix their software if
// necessary, but says nothing of distribution, and says that I can't ignore
// terms in MS' license restricting its lawful use.
//
// So, don't distribute this.
#ifdef NDEBUG
#error Don't distribute/release shadily licensed MS workaround code. And don't delete this error without asking jmorse.
#endif

Z3_ast
workaround_Z3_mk_bvadd_no_overflow(Z3_context ctx, Z3_ast a1, Z3_ast a2,
                                   Z3_bool is_signed)
{

  if (is_signed == Z3_L_TRUE) {
    Z3_sort s = Z3_get_sort(ctx, a1);
    Z3_inc_ref(ctx, (Z3_ast)s);
    Z3_ast zero = Z3_mk_int(ctx, 0, s);
    Z3_inc_ref(ctx, zero);
    Z3_ast add = Z3_mk_bvadd(ctx, a1, a2);
    Z3_inc_ref(ctx, add);
    Z3_ast lt1 = Z3_mk_bvslt(ctx, zero, a1);
    Z3_inc_ref(ctx, lt1);
    Z3_ast lt2 = Z3_mk_bvslt(ctx, zero, a2);
    Z3_inc_ref(ctx, lt2);
    Z3_ast args[2] = { lt1, lt2 };
    Z3_ast theand = Z3_mk_and(ctx, 2, args);
    Z3_inc_ref(ctx, theand);
    Z3_ast lt3 = Z3_mk_bvslt(ctx, zero, add);
    Z3_inc_ref(ctx, lt3);
    Z3_ast imp = Z3_mk_implies(ctx, theand, lt3);
    Z3_dec_ref(ctx, lt3);
    Z3_dec_ref(ctx, theand);
    Z3_dec_ref(ctx, lt2);
    Z3_dec_ref(ctx, lt1);
    Z3_dec_ref(ctx, add);
    Z3_dec_ref(ctx, zero);
    Z3_dec_ref(ctx, (Z3_ast)s);
    return imp;
  } else {
    Z3_sort s = Z3_get_sort(ctx, a1);
    Z3_inc_ref(ctx, (Z3_ast)s);
    unsigned int sort_size = Z3_get_bv_sort_size(ctx, s);
    Z3_ast ext1 = Z3_mk_zero_ext(ctx, 1, a1);
    Z3_inc_ref(ctx, ext1);
    Z3_ast ext2 = Z3_mk_zero_ext(ctx, 1, a2);
    Z3_inc_ref(ctx, ext2);
    Z3_ast add = Z3_mk_bvadd(ctx, ext1, ext2);
    Z3_inc_ref(ctx, add);
    Z3_sort s2 = Z3_mk_bv_sort(ctx, 1);
    Z3_inc_ref(ctx, (Z3_ast)s2);
    Z3_ast zero = Z3_mk_int(ctx, 0, s2);
    Z3_inc_ref(ctx, zero);
    Z3_ast ext = Z3_mk_extract(ctx, sort_size, sort_size, add);
    Z3_inc_ref(ctx, ext);
    Z3_ast eq = Z3_mk_eq(ctx, ext, zero);
    Z3_dec_ref(ctx, ext);
    Z3_dec_ref(ctx, zero);
    Z3_dec_ref(ctx, (Z3_ast)s2);
    Z3_dec_ref(ctx, add);
    Z3_dec_ref(ctx, ext2);
    Z3_dec_ref(ctx, ext1);
    Z3_dec_ref(ctx, (Z3_ast)s);
    return eq;
  }
}

Z3_ast
workaround_Z3_mk_bvadd_no_underflow(Z3_context ctx, Z3_ast a1, Z3_ast a2)
{
  Z3_sort s = Z3_get_sort(ctx, a1);
  Z3_inc_ref(ctx, (Z3_ast)s);
  Z3_ast zero = Z3_mk_int(ctx, 0, s);
  Z3_inc_ref(ctx, zero);
  Z3_ast add = Z3_mk_bvadd(ctx, a1, a2);
  Z3_inc_ref(ctx, add);
  Z3_ast lt1 = Z3_mk_bvslt(ctx, a1, zero);
  Z3_inc_ref(ctx, lt1);
  Z3_ast lt2 = Z3_mk_bvslt(ctx, a2, zero);
  Z3_inc_ref(ctx, lt2);
  Z3_ast args[2] = { lt1, lt2 };
  Z3_ast theand = Z3_mk_and(ctx, 2, args);
  Z3_inc_ref(ctx, theand);
  Z3_ast lt3 = Z3_mk_bvslt(ctx, add, zero);
  Z3_inc_ref(ctx, lt3);
  Z3_ast imp = Z3_mk_implies(ctx, theand, lt3);
  Z3_dec_ref(ctx, lt3);
  Z3_dec_ref(ctx, theand);
  Z3_dec_ref(ctx, lt2);
  Z3_dec_ref(ctx, lt1);
  Z3_dec_ref(ctx, add);
  Z3_dec_ref(ctx, zero);
  Z3_dec_ref(ctx, (Z3_ast)s);
  return imp;
}

Z3_ast
workaround_Z3_mk_bvsub_no_underflow(Z3_context ctx, Z3_ast a1, Z3_ast a2,
                                    Z3_bool is_signed)
{

  if (is_signed == Z3_L_TRUE) {
    Z3_sort s = Z3_get_sort(ctx, a1);
    Z3_inc_ref(ctx, (Z3_ast)s);
    Z3_ast zero = Z3_mk_int(ctx, 0, s);
    Z3_inc_ref(ctx, zero);
    Z3_ast neg = Z3_mk_bvneg(ctx, a2);
    Z3_inc_ref(ctx, neg);
    Z3_ast no_under = workaround_Z3_mk_bvadd_no_underflow(ctx, a1, neg);
    Z3_inc_ref(ctx, no_under);
    Z3_ast lt1 = Z3_mk_bvslt(ctx, zero, a2);
    Z3_inc_ref(ctx, lt1);
    Z3_ast imp = Z3_mk_implies(ctx, lt1, no_under);
    Z3_dec_ref(ctx, lt1);
    Z3_dec_ref(ctx, no_under);
    Z3_dec_ref(ctx, neg);
    Z3_dec_ref(ctx, zero);
    Z3_dec_ref(ctx, (Z3_ast)s);
    return imp;
  } else {
    return Z3_mk_bvule(ctx, a2, a1);
  }
}

extern "C" Z3_ast Z3_mk_bvsmin(Z3_context, Z3_sort);

Z3_ast
workaround_Z3_mk_bvsub_no_overflow(Z3_context ctx, Z3_ast a1, Z3_ast a2)
{

  Z3_sort s = Z3_get_sort(ctx, a2);
  Z3_inc_ref(ctx, (Z3_ast)s);
  Z3_ast neg = Z3_mk_bvneg(ctx, a2);
  Z3_inc_ref(ctx, neg);
//  Z3_ast min = Z3_mk_bvsmin(ctx, s);
//  Z3_inc_ref(ctx, min);
  Z3_ast min;
  {
    unsigned int width = Z3_get_bv_sort_size(ctx, s);
    Z3_ast sz = Z3_mk_int64(ctx, width - 1, s);
    Z3_inc_ref(ctx, sz);
    Z3_ast one = Z3_mk_int64(ctx, 1, s);
    Z3_inc_ref(ctx, one);
    Z3_ast msb = Z3_mk_bvshl(ctx, one, sz);
    Z3_inc_ref(ctx, msb);
    min = msb;
    Z3_dec_ref(ctx, one);
    Z3_dec_ref(ctx, sz);
  }
  Z3_ast no_over = workaround_Z3_mk_bvadd_no_overflow(ctx, a1, neg, 1);
  Z3_inc_ref(ctx, no_over);
  Z3_ast zero = Z3_mk_int(ctx, 0, s);
  Z3_inc_ref(ctx, zero);
  Z3_ast lt = Z3_mk_bvslt(ctx, a1, zero);
  Z3_inc_ref(ctx, lt);
  Z3_ast eq = Z3_mk_eq(ctx, a2, min);
  Z3_inc_ref(ctx, eq);
  Z3_ast ite = Z3_mk_ite(ctx, eq, lt, no_over);
  Z3_dec_ref(ctx, eq);
  Z3_dec_ref(ctx, lt);
  Z3_dec_ref(ctx, zero);
  Z3_dec_ref(ctx, no_over);
  Z3_dec_ref(ctx, min);
  Z3_dec_ref(ctx, neg);
  Z3_dec_ref(ctx, (Z3_ast)s);
  return ite;
}

Z3_ast
workaround_Z3_mk_bvneg_no_overflow(Z3_context ctx, Z3_ast a)
{

  Z3_sort s = Z3_get_sort(ctx, a);
  Z3_inc_ref(ctx, (Z3_ast)s);
  Z3_ast min;
  {
    unsigned int width = Z3_get_bv_sort_size(ctx, s);
    Z3_ast sz = Z3_mk_int64(ctx, width - 1, s);
    Z3_inc_ref(ctx, sz);
    Z3_ast one = Z3_mk_int64(ctx, 1, s);
    Z3_inc_ref(ctx, one);
    Z3_ast msb = Z3_mk_bvshl(ctx, one, sz);
    Z3_inc_ref(ctx, msb);
    min = msb;
    Z3_dec_ref(ctx, one);
    Z3_dec_ref(ctx, sz);
  }
  Z3_ast eq = Z3_mk_eq(ctx, a, min);
  Z3_inc_ref(ctx, eq);
  Z3_ast thenot = Z3_mk_not(ctx, eq);
  Z3_dec_ref(ctx, eq);
  Z3_dec_ref(ctx, min);
  Z3_dec_ref(ctx, (Z3_ast)s);
  return thenot;
}<|MERGE_RESOLUTION|>--- conflicted
+++ resolved
@@ -1594,7 +1594,6 @@
 
   convert_bv(data.source_value, source);
 
-<<<<<<< HEAD
   if (is_struct_type(data.source_value->type)) {
     const struct_type2t &struct_type = to_struct_type(data.source_value->type);
     uint64_t offs = intref.constant_value.to_ulong();
@@ -1612,64 +1611,9 @@
 
     if (it == struct_type.members.end()) {
       // Offset does in fact pass the end of this struct.
-      bv = Z3_mk_fresh_const(z3_ctx, "", Z3_mk_bv_sort(z3_ctx, 8));
+      output = ctx.fresh_const(NULL, ctx.bv_sort(8));
       return;
     }
-=======
-  if (int_encoding) {
-    if (is_fixedbv_type(data.source_value->type)) {
-      if (is_bv_type(data.type)) {
-        z3::expr tmp;
-	source = z3::to_expr(ctx, Z3_mk_real2int(z3_ctx, source));
-	tmp = z3::to_expr(ctx, Z3_mk_int2bv(z3_ctx, width, source));
-	output = z3::to_expr(ctx, Z3_mk_extract(z3_ctx, upper, lower, tmp));
-	if (is_signedbv_type(data.type))
-	  output = z3::to_expr(ctx, Z3_mk_bv2int(z3_ctx, output, 1));
-	else
-	  output = z3::to_expr(ctx, Z3_mk_bv2int(z3_ctx, output, 0));
-      } else {
-	throw new conv_error("unsupported type for byte_extract");
-      }
-    } else if (is_bv_type(data.source_value->type)) {
-      z3::expr tmp;
-      tmp = z3::to_expr(ctx, Z3_mk_int2bv(z3_ctx, width, source));
-
-      if (width >= upper)
-	output = z3::to_expr(ctx, Z3_mk_extract(z3_ctx, upper, lower, tmp));
-      else
-	output = z3::to_expr(ctx, Z3_mk_extract(z3_ctx, upper - lower, 0, tmp));
-
-      if (is_signedbv_type(data.source_value->type))
-	output = z3::to_expr(ctx, Z3_mk_bv2int(z3_ctx, output, 1));
-      else
-	output = z3::to_expr(ctx, Z3_mk_bv2int(z3_ctx, output, 0));
-    } else {
-      throw new conv_error("unsupported type for byte_extract");
-    }
-  } else {
-    if (is_struct_type(data.source_value->type)) {
-      const struct_type2t &struct_type =to_struct_type(data.source_value->type);
-      unsigned i = 0, num_elems = struct_type.members.size();
-      z3::expr struct_elem[num_elems + 1], struct_elem_inv[num_elems + 1];
-
-      forall_types(it, struct_type.members) {
-        struct_elem[i] = mk_tuple_select(source, i);
-        i++;
-      }
-
-      for (unsigned k = 0; k < num_elems; k++)
-        struct_elem_inv[(num_elems - 1) - k] = struct_elem[k];
-
-      for (unsigned k = 0; k < num_elems; k++)
-      {
-        if (k == 1)
-          struct_elem_inv[num_elems] = z3::to_expr(ctx, Z3_mk_concat(
-            z3_ctx, struct_elem_inv[k - 1], struct_elem_inv[k]));
-        else if (k > 1)
-          struct_elem_inv[num_elems] = z3::to_expr(ctx, Z3_mk_concat(
-            z3_ctx, struct_elem_inv[num_elems], struct_elem_inv[k]));
-      }
->>>>>>> 961440e1
 
     // Make offs the offset into this item.
     offs -= total_sz;
@@ -1683,7 +1627,7 @@
     expr2tc new_extract(new byte_extract2t(char_type2(), data.big_endian,
                                            item, new_offs));
 
-    convert_bv(new_extract, bv);
+    convert_bv(new_extract, output);
   } else if (is_array_type(data.source_value->type)) {
     // We have an array; pick an element.
     const array_type2t &array = to_array_type(data.source_value->type);
@@ -1699,7 +1643,7 @@
     expr2tc remainder(new constant_int2t(uint_type2(), BigInt(sub_offs)));
     expr2tc subfetch(new byte_extract2t(char_type2(), data.big_endian,
                                         the_elem, remainder));
-    convert_bv(subfetch, bv);
+    convert_bv(subfetch, output);
   } else if (is_number_type(data.source_value->type)) {
     // First, is the size within the size of this type?
     uint64_t typesize = data.source_value->type->get_width();
@@ -1707,13 +1651,12 @@
     if (offset * 8 >= typesize) {
       // Error at dereference; should (TM) be caught by an assertion failure
       // elsewhere.
-      bv = Z3_mk_fresh_const(z3_ctx, "", Z3_mk_bv_sort(z3_ctx, 8));
+      output = ctx.fresh_const(NULL, ctx.bv_sort(8));
       return;
     }
 
-<<<<<<< HEAD
     // We can just extract out of the converted source.
-    bv = Z3_mk_extract(z3_ctx, upper, lower, source);
+    output = z3::to_expr(ctx, Z3_mk_extract(z3_ctx, upper, lower, source));
   } else if (is_pointer_type(data.source_value->type)) {
     // We want an integer representation of this pointer; that code lives
     // elsewhere, so perform a cast.
@@ -1722,21 +1665,10 @@
                                 data.source_value));
     expr2tc extract(new byte_extract2t(type_pool.get_uint8(), data.big_endian,
                                        cast_to_intrep, data.source_offset));
-    convert_bv(extract, bv);
+    convert_bv(extract, output);
   } else {
     // Missing: bools, unions.
     throw new conv_error("Unexpected irep type in byte_extract");
-=======
-    unsigned int sort_sz =Z3_get_bv_sort_size(ctx, Z3_get_sort(ctx, source));
-    if (sort_sz < upper) {
-      // Extends past the end of this data item. Should be fixed in some other
-      // dedicated feature branch, in the meantime stop Z3 from crashing
-      z3::sort s = ctx.bv_sort(8);
-      output = ctx.fresh_const(NULL, s);
-    } else {
-      output = z3::to_expr(ctx, Z3_mk_extract(z3_ctx, upper, lower, source));
-    }
->>>>>>> 961440e1
   }
 }
 
