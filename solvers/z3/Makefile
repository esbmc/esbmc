all: realall
ESBMCDIR= $(shell pwd)/../..
include $(ESBMCDIR)/config.inc
MAINOBJNAME=z3.o

SRCS= z3_conv.cpp z3_get.cpp z3_util.cpp

clean:
	-rm -f $(MAINOBJ) $(OBJS) $(OBJDIR)/.deps

<<<<<<< HEAD
STRICTCOMPILE=1

include $(ESBMCDIR)/common
=======
include $(ESBMCDIR)/common

realall: $(OBJDIR)/.deps $(MAINOBJ)
>>>>>>> c4e4695f
<|MERGE_RESOLUTION|>--- conflicted
+++ resolved
@@ -8,12 +8,8 @@
 clean:
 	-rm -f $(MAINOBJ) $(OBJS) $(OBJDIR)/.deps
 
-<<<<<<< HEAD
 STRICTCOMPILE=1
 
 include $(ESBMCDIR)/common
-=======
-include $(ESBMCDIR)/common
 
-realall: $(OBJDIR)/.deps $(MAINOBJ)
->>>>>>> c4e4695f
+realall: $(OBJDIR)/.deps $(MAINOBJ)