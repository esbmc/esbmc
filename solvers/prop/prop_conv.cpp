/*******************************************************************\

Module:

Author: Daniel Kroening, kroening@kroening.com

\*******************************************************************/

#include <assert.h>

#include <map>

#include <irep2.h>
#include <migrate.h>
#include "prop_conv.h"

literalt prop_convt::convert(const expr2tc &expr)
{

  cachet::iterator it = cache.find(expr);
  if (it != cache.end())
    return it->l;

  literalt literal = convert_expr(expr);

  // insert into cache

  struct lit_cachet entry = { expr, literal, ctx_level };
  cache.insert(entry);

  return literal;
}

void prop_convt::ignoring(const expr2tc &expr)
{
  // fall through

  std::string msg="warning: ignoring "+expr->pretty();

  print(2, msg);
}

void prop_convt::convert_smt_type(const type2t &type,
                                  void *arg __attribute__((unused)))
{
  std::cerr << "Unhandled SMT conversion for type \""
            << get_type_id(type) << std::endl;
  abort();
}

void prop_convt::convert_smt_expr(const expr2t &expr,
                                  void *arg __attribute__((unused)))
{
  std::cerr << "Unhandled SMT conversion for expr ID "
            << get_expr_id(expr) << std::endl;
  abort();
}

void prop_convt::set_equal(literalt a, literalt b)
{
<<<<<<< HEAD
  bvt bv;
  bv.resize(2);
  bv[0]=a;
  bv[1]=lnot(b);
  lcnf(bv);
  bv[0]=lnot(a);
  bv[1]=b;
  lcnf(bv);
=======
  // fall through

  std::string msg="error: ignoring "+expr.pretty();

  print(2, msg);
  abort();
>>>>>>> 9b4c599c
}

void prop_convt::push_ctx(void)
{
  ctx_level++;
}

void prop_convt::pop_ctx(void)
{
  cachet::nth_index<1>::type &cache_numindex = cache.get<1>();
  cache_numindex.erase(ctx_level);

  ctx_level--;
}

void prop_convt::soft_push_ctx(void)
{
  push_ctx();
}

void prop_convt::soft_pop_ctx(void)
{
  pop_ctx();
}<|MERGE_RESOLUTION|>--- conflicted
+++ resolved
@@ -35,9 +35,10 @@
 {
   // fall through
 
-  std::string msg="warning: ignoring "+expr->pretty();
+  std::string msg="error: ignoring "+expr->pretty();
 
   print(2, msg);
+  abort();
 }
 
 void prop_convt::convert_smt_type(const type2t &type,
@@ -58,7 +59,6 @@
 
 void prop_convt::set_equal(literalt a, literalt b)
 {
-<<<<<<< HEAD
   bvt bv;
   bv.resize(2);
   bv[0]=a;
@@ -67,14 +67,6 @@
   bv[0]=lnot(a);
   bv[1]=b;
   lcnf(bv);
-=======
-  // fall through
-
-  std::string msg="error: ignoring "+expr.pretty();
-
-  print(2, msg);
-  abort();
->>>>>>> 9b4c599c
 }
 
 void prop_convt::push_ctx(void)
