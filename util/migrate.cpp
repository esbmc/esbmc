--- conflicted
+++ resolved
@@ -219,7 +219,6 @@
   } else if (type.id() == "ellipsis") {
     // Eh? Ellipsis isn't a type. It's a special case.
     new_type_ref = type_pool.get_empty();
-<<<<<<< HEAD
   } else if (type.id() == "destructor") {
     // This is a destructor return type. Which is nil.
     new_type_ref = type_pool.get_empty();
@@ -227,7 +226,6 @@
     // New operator returns something; constructor is a void method on an
     // existing object.
     new_type_ref = type_pool.get_empty();
-=======
   } else if (type.id() == "incomplete_array") {
     // Hurrr. Mark as being infinite in size.
     // XXX find a way of ensuring that only extern-qualified arrays are handled
@@ -239,7 +237,6 @@
 
     array_type2t *a = new array_type2t(subtype, size, true);
     new_type_ref = type2tc(a);
->>>>>>> b892fbb6
   } else {
     type.dump();
     assert(0);
@@ -298,13 +295,9 @@
     real_migrate_type(type, new_type_ref, ns, cache);
     // No caching; no reason, just not doing it right now.
   } else if (type.id() == "ellipsis") {
-<<<<<<< HEAD
     real_migrate_type(type, new_type_ref, ns, cache);
-=======
-    real_migrate_type(type, new_type_ref);
   } else if (type.id() == "incomplete_array") {
-    real_migrate_type(type, new_type_ref);
->>>>>>> b892fbb6
+    real_migrate_type(type, new_type_ref, ns, cache);
   } else {
     type.dump();
     assert(0);
