#include "irep2.h"

#include <string.h>

#include <boost/static_assert.hpp>

#include <ansi-c/c_types.h>
#include <base_type.h>
#include <type_byte_size.h>

expr2tc
expr2t::do_simplify(bool second __attribute__((unused))) const
{

  return expr2tc();
}

static const type2tc &
decide_on_expr_type(const expr2tc &side1, const expr2tc &side2)
{

  // For some arithmetic expr, decide on the result of operating on them.
  if (is_pointer_type(side1))
    return side1->type;
  if (is_pointer_type(side2))
    return side2->type;

  // Fixedbv's take precedence.
  if (is_fixedbv_type(side1))
    return side1->type;
  if (is_fixedbv_type(side2))
    return side2->type;

  // If one operand is bool, return the other, as that's either bool or will
  // have a higher rank.
  if (is_bool_type(side1))
    return side2->type;
  else if (is_bool_type(side2))
    return side1->type;

  assert(is_bv_type(side1) && is_bv_type(side2));

  unsigned int side1_width = side1->type->get_width();
  unsigned int side2_width = side2->type->get_width();

  if (side1->type == side2->type) {
    if (side1_width > side2_width)
      return side1->type;
    else
      return side2->type;
  }

  // Differing between signed/unsigned bv type. Take unsigned if greatest.
  if (is_unsignedbv_type(side1) && side1_width >= side2_width)
    return side1->type;

  if (is_unsignedbv_type(side2) && side2_width >= side1_width)
    return side2->type;

  // Otherwise return the signed one;
  if (is_signedbv_type(side1))
    return side1->type;
  else
    return side2->type;
}

static void
to_fixedbv(const expr2tc &op, fixedbvt &bv)
{

  // XXX XXX XXX -- this would appear to be broken in a couple of cases.
  // Take a look at the typecast cvt code -- where we're taking the target
  // type, fetching the fixedbv spec from that, and constructing from there.
  // Which turns out not to break test cases like 01_cbmc_Fixedbv8

  switch (op->expr_id) {
  case expr2t::constant_int_id:
    bv.spec = fixedbv_spect(128, 64); // XXX
    bv.from_integer(to_constant_int2t(op).constant_value);
    break;
  case expr2t::constant_bool_id:
    bv.spec = fixedbv_spect(32, 16); // XXX
    bv.from_integer((to_constant_bool2t(op).constant_value)
                     ? BigInt(1) : BigInt(0));
    break;
  case expr2t::constant_fixedbv_id:
    bv = to_constant_fixedbv2t(op).value;
    break;
  default:
    assert(0 && "Unexpectedly typed argument to to_fixedbv");
  }
}

static expr2tc
from_fixedbv(const fixedbvt &bv, const type2tc &type)
{

  switch (type->type_id) {
  case type2t::bool_id:
    {
    bool theval = bv.is_zero() ? false : true;
    return expr2tc(new constant_bool2t(theval));
    }
  case type2t::unsignedbv_id:
  case type2t::signedbv_id:
    {
    // To integer truncates non-integer bits, it turns out.
    BigInt tmp = bv.to_integer();

    // Round away upper bits, just in case we're decreasing accuracy here.
    unsigned int bits = type->get_width();
    fixedbvt tmp_bv;
    tmp_bv.spec = bv.spec;
    tmp_bv.from_integer(tmp);
    tmp_bv.round(fixedbv_spect(bits*2, bits));

    // If we're converting to a signedbv, the top bit being set means negative.
    if (is_signedbv_type(type) && !tmp.is_negative()) {
      assert(type->get_width() <= 64);
      uint64_t top_bit = 1ULL << (type->get_width()-1);
      uint64_t cur_val = tmp_bv.to_integer().to_uint64();
      if (cur_val >= top_bit) {
        // Construct some bit mask gumpf as a sign extension
        int64_t large_int = -1;
        large_int <<= (type->get_width() - 1);
        large_int |= cur_val;
        tmp_bv.from_integer(large_int);
      }
    } else if (is_signedbv_type(type)) {
      int64_t theval = tmp.to_int64();
      tmp_bv.from_integer(theval);
    } else if (is_unsignedbv_type(type) && tmp_bv.to_integer().is_negative()) {
      // Need to switch this number to being an unsigned representation of the
      // same bit vector.
      int64_t the_num = tmp_bv.to_integer().to_int64();

      unsigned int width = type->get_width();
      uint64_t mask = (1ULL << width) - 1ULL;
      if (width == 64)
        mask = 0xFFFFFFFFFFFFFFFF;

      uint64_t output = the_num & mask;
      tmp_bv.from_integer(BigInt(output));
    }

    // And done.
    return expr2tc(new constant_int2t(type, tmp_bv.to_integer()));
    }
  case type2t::fixedbv_id:
    return expr2tc(new constant_fixedbv2t(type, bv));
  default:
    assert(0 && "Unexpected typed argument to from_fixedbv");
  }
}

void
make_fixedbv_types_match(fixedbvt &bv1, fixedbvt &bv2)
{

  // First, simple case,
  if (bv1.spec.width == bv2.spec.width &&
      bv1.spec.integer_bits == bv2.spec.integer_bits)
    return;

  // Otherwise, pick the large one, assuming we're always keeping the int/frac
  // division at the middle,
  if (bv1.spec.width > bv2.spec.width)
    bv2.round(bv1.spec);
  else
    bv1.round(bv2.spec);

  return;
}

static void
fetch_ops_from_this_type(std::list<expr2tc> &ops, expr2t::expr_ids id,
                         const expr2tc &expr)
{

  if (expr->expr_id == id) {
    forall_operands2(it, idx, expr)
      fetch_ops_from_this_type(ops, id, *it);
  } else {
    ops.push_back(expr);
  }
}

static bool
rebalance_associative_tree(const expr2t &expr, std::list<expr2tc> &ops,
        expr2tc (*create_obj_wrapper)(const expr2tc &arg1, const expr2tc &arg2))
{

  // So the purpose of this is to take a tree of all-the-same-operation and
  // re-arrange it so that there are some operations that we can simplify.
  // In old irep things like addition or subtraction or whatever could take
  // a whole set of operands (however many you shoved in the vector) and those
  // could all be simplified with each other. However, now that we've moved to
  // binary-only ireps, this isn't possible (and it's causing high
  // inefficiencies).
  // So instead, reconstruct a tree of all-the-same ireps into a vector and
  // try to simplify all of their contents, then try to reconfigure into another
  // set of operations.
  // There's great scope for making this /much/ more efficient via passing modes
  // and vectors downwards, but lets not prematurely optimise. All this is
  // faster than stringly stuff.

  // Extract immediate operands
  std::list<const expr2tc*> immediate_operands;
  expr.list_operands(immediate_operands);
  for (std::list<const expr2tc*>::const_iterator
       it = immediate_operands.begin(); it != immediate_operands.end(); it++)
      fetch_ops_from_this_type(ops, expr.expr_id, **it);

  // Are there enough constant values in there?
  unsigned int const_values = 0;
  unsigned int orig_size = ops.size();
  for (std::list<expr2tc>::const_iterator it = ops.begin();
       it != ops.end(); it++)
    if (is_constant_expr(*it))
      const_values++;

  // Nothing for us to simplify.
  if (const_values <= 1)
    return false;

  // Otherwise, we can go through simplifying operands.
  expr2tc accuml;
  for (std::list<expr2tc>::iterator it = ops.begin();
       it != ops.end(); it++) {
    if (!is_constant_expr(*it))
      continue;

    // We have a constant; do we have another constant to simplify with?
    if (is_nil_expr(accuml)) {
      // Juggle iterators, our iterator becomes invalid when we erase it.
      std::list<expr2tc>::iterator back = it;
      back--;
      accuml = *it;
      ops.erase(it);
      it = back;
      continue;
    }

    // Now attempt to simplify that. Create a new associative object and
    // give it a shot.
    expr2tc tmp = create_obj_wrapper(accuml, *it);
    if (is_nil_expr(tmp))
      continue; // Creating wrapper rejected it.

    tmp = tmp->simplify();
    if (is_nil_expr(tmp))
      // For whatever reason we're unable to simplify these two constants.
      continue;

    // It's good; remove that object from the list.
    accuml = tmp;
    std::list<expr2tc>::iterator back = it;
    back--;
    ops.erase(it);
    it = back;
  }

  // So, we've attempted to remove some things. There are three cases.
  // First, nothing was pulled out of the list. Shouldn't happen, but just
  // in case...
  if (ops.size() == orig_size)
    return false;

  // If only one constant value was removed from the list, then we attempted to
  // simplify two constants and it failed. No simplification.
  if (ops.size() == orig_size - 1)
    return false;

  // Finally; we've succeeded and simplified something. Push the simplified
  // constant back at the end of the list.
  ops.push_back(accuml);
  return true;
}

expr2tc
attempt_associative_simplify(const expr2t &expr,
        expr2tc (*create_obj_wrapper)(const expr2tc &arg1, const expr2tc &arg2))
{

  std::list<expr2tc> operands;
  if (rebalance_associative_tree(expr, operands, create_obj_wrapper)) {
    // Horray, we simplified. Recreate.
    assert(operands.size() >= 2);
    std::list<expr2tc>::const_iterator it = operands.begin();
    expr2tc accuml = *it;
    it++;
    for ( ; it != operands.end(); it++) {
      expr2tc tmp;
      accuml = create_obj_wrapper(accuml, *it);
      if (is_nil_expr(accuml))
        return expr2tc(); // wrapper rejected new obj :O
    }

    return accuml;
  } else {
    return expr2tc();
  }
}

static expr2tc
create_add_wrapper(const expr2tc &arg1, const expr2tc &arg2)
{

  const type2tc &type = decide_on_expr_type(arg1, arg2);
  return expr2tc(new add2t(type, arg1, arg2));
}

expr2tc
add2t::do_simplify(bool second) const
{

  if (!is_constant_expr(side_1) || !is_constant_expr(side_2)) {
    if (!second)
      // Wait until operands are simplified
      return expr2tc();

    // If one is zero, return the other.
    if (is_constant_expr(side_1)) {
      fixedbvt op;
      to_fixedbv(side_1, op);
      if (op.is_zero())
        return side_2;
    }

    if (is_constant_expr(side_2)) {
      fixedbvt op;
      to_fixedbv(side_2, op);
      if (op.is_zero())
        return side_1;
    }

    // Attempt to simplify associative tree.
    return attempt_associative_simplify(*this, create_add_wrapper);
  }

  assert((is_constant_int2t(side_1) || is_constant_bool2t(side_1) ||
          is_constant_fixedbv2t(side_1)) &&
         (is_constant_int2t(side_2) || is_constant_bool2t(side_2) ||
          is_constant_fixedbv2t(side_2)) &&
          "Operands to simplified add must be int, bool or fixedbv");

  // The plan: convert everything to a fixedbv, operate, and convert back to
  // whatever form we need. Fixedbv appears to be a wrapper around BigInt.
  fixedbvt operand1, operand2;
  to_fixedbv(side_1, operand1);
  to_fixedbv(side_2, operand2);

  make_fixedbv_types_match(operand1, operand2);
  operand1 += operand2;

  return from_fixedbv(operand1, type);
}

expr2tc
sub2t::do_simplify(bool second __attribute__((unused))) const
{

  if (!is_constant_expr(side_1) || !is_constant_expr(side_2))
    return expr2tc();

  assert((is_constant_int2t(side_1) || is_constant_bool2t(side_1) ||
          is_constant_fixedbv2t(side_1)) &&
         (is_constant_int2t(side_2) || is_constant_bool2t(side_2) ||
          is_constant_fixedbv2t(side_2)) &&
          "Operands to simplified sub must be int, bool or fixedbv");

  fixedbvt operand1, operand2;
  to_fixedbv(side_1, operand1);
  to_fixedbv(side_2, operand2);

  make_fixedbv_types_match(operand1, operand2);
  operand1 -= operand2;

  return from_fixedbv(operand1, type);
}

static expr2tc
mul_check_for_zero_or_one(const expr2tc &checking, const expr2tc &other_op,
                          const type2tc &ourtype)
{

  fixedbvt operand;
  to_fixedbv(checking, operand);

  if (operand.is_zero())
    return from_fixedbv(operand, ourtype); // Mul by zero -> return zero

  fixedbvt one = operand;
  one.from_integer(BigInt(1));
  if (operand == one) { // Mul by one -> return other operand.
    if (other_op->type == ourtype)
      return other_op;
    else
      return expr2tc(new typecast2t(ourtype, other_op));
  }

  // Return nothing, nothing to simplify.
  return expr2tc();
}

expr2tc
mul2t::do_simplify(bool second __attribute__((unused))) const
{

  // If we don't have two constant operands, check for one being zero.
  if (!is_constant_expr(side_1) || !is_constant_expr(side_2)) {
    if (is_constant_expr(side_1)) {
      expr2tc tmp = mul_check_for_zero_or_one(side_1, side_2, type);
      if (!is_nil_expr(tmp))
        return tmp;
    }

    if (is_constant_expr(side_2)) {
      expr2tc tmp = mul_check_for_zero_or_one(side_2, side_1, type);
      if (!is_nil_expr(tmp))
        return tmp;
    }

    return expr2tc();
  }

  assert((is_constant_int2t(side_1) || is_constant_bool2t(side_1) ||
          is_constant_fixedbv2t(side_1)) &&
         (is_constant_int2t(side_2) || is_constant_bool2t(side_2) ||
          is_constant_fixedbv2t(side_2)) &&
          "Operands to simplified mul must be int, bool or fixedbv");

  fixedbvt operand1, operand2;
  to_fixedbv(side_1, operand1);
  to_fixedbv(side_2, operand2);

  // Multiplication by any zero operand -> zero
  if (operand1.is_zero())
    return from_fixedbv(operand1, type);
  if (operand2.is_zero())
    return from_fixedbv(operand2, type);

  make_fixedbv_types_match(operand1, operand2);
  operand1 *= operand2;

  return from_fixedbv(operand1, type);
}

expr2tc
div2t::do_simplify(bool second __attribute__((unused))) const
{

  if (!is_constant_expr(side_1) || !is_constant_expr(side_2)) {
    // If side_1 is zero, result is zero.
    if (is_constant_expr(side_1)) {
      fixedbvt operand1;
      to_fixedbv(side_1, operand1);
      if (operand1.is_zero())
        return from_fixedbv(operand1, type);
      else
        return expr2tc();
    } else {
      return expr2tc();
    }
  }

  assert((is_constant_int2t(side_1) || is_constant_bool2t(side_1) ||
          is_constant_fixedbv2t(side_1)) &&
         (is_constant_int2t(side_2) || is_constant_bool2t(side_2) ||
          is_constant_fixedbv2t(side_2)) &&
          "Operands to simplified div must be int, bool or fixedbv");

  fixedbvt operand1, operand2;
  to_fixedbv(side_1, operand1);
  to_fixedbv(side_2, operand2);

  if (operand1.is_zero())
    return from_fixedbv(operand1, type);

  // Div by zero -> not allowed. XXX - this should never reach this point, but
  // if it does, perhaps the caller has some nondet guard that guarentees it's
  // never evaluated. Either way, don't explode, just refuse to simplify.
  if (operand2.is_zero())
    return expr2tc();

  make_fixedbv_types_match(operand1, operand2);
  operand1 /= operand2;

  return from_fixedbv(operand1, type);
}

expr2tc
modulus2t::do_simplify(bool second __attribute__((unused))) const
{

  if (!is_constant_expr(side_1) || !is_constant_expr(side_2))
    return expr2tc();

  assert((is_constant_int2t(side_1) || is_constant_bool2t(side_1) ||
          is_constant_fixedbv2t(side_1)) &&
         (is_constant_int2t(side_2) || is_constant_bool2t(side_2) ||
          is_constant_fixedbv2t(side_2)) &&
          "Operands to simplified div must be int, bool or fixedbv");

  fixedbvt operand1, operand2;
  to_fixedbv(side_1, operand1);
  to_fixedbv(side_2, operand2);

  make_fixedbv_types_match(operand1, operand2);
  fixedbvt quotient = operand1;
  quotient /= operand2; // calculate quotient.
  // Truncate fraction bits.
  quotient.from_integer(quotient.to_integer());
  quotient *= operand2; // to subtract.
  operand1 -= quotient; // And finally, the remainder.

  return from_fixedbv(operand1, type);
}

expr2tc
neg2t::do_simplify(bool second __attribute__((unused))) const
{

  if (!is_constant_expr(value))
    return expr2tc();

  assert((is_constant_int2t(value) || is_constant_bool2t(value) ||
          is_constant_fixedbv2t(value)) &&
          "Operands to simplified neg2t must be int, bool or fixedbv");

  // The plan: convert everything to a fixedbv, operate, and convert back to
  // whatever form we need. Fixedbv appears to be a wrapper around BigInt.
  fixedbvt operand;
  to_fixedbv(value, operand);

  operand.negate();

  return from_fixedbv(operand, type);
}

expr2tc
with2t::do_simplify(bool second __attribute__((unused))) const
{

  if (is_constant_struct2t(source_value)) {
    const constant_struct2t &c_struct = to_constant_struct2t(source_value);
    const constant_string2t &memb = to_constant_string2t(update_field);
    unsigned no = static_cast<const struct_union_data&>(*type.get())
                  .get_component_number(memb.value);
    assert(no < c_struct.datatype_members.size());

    // Clone constant struct, update its field according to this "with".
    constant_struct2tc s = expr2tc(c_struct.clone());
    s.get()->datatype_members[no] = update_value;
    return expr2tc(s);
  } else if (is_constant_union2t(source_value)) {
    const constant_union2t &c_union = to_constant_union2t(source_value);
    const union_type2t &thetype = to_union_type(c_union.type);
    const constant_string2t &memb = to_constant_string2t(update_field);
    unsigned no = static_cast<const struct_union_data&>(*c_union.type.get())
                  .get_component_number(memb.value);
    assert(no < thetype.member_names.size());

    // If the update value type matches the current lump of data's type, we can
    // just replace it with the new value. As far as I can tell, constant unions
    // only ever contain one member, and it's the member most recently written.
    if (thetype.members[no] != update_value->type)
      return expr2tc();

    std::vector<expr2tc> newmembers;
    newmembers.push_back(update_value);
    return expr2tc(new constant_union2t(type, newmembers));
  } else if (is_constant_array2t(source_value) &&
             is_constant_int2t(update_field)) {
    const constant_array2t &array = to_constant_array2t(source_value);
    const constant_int2t &index = to_constant_int2t(update_field);

    // Index may be out of bounds. That's an error in the program, but not in
    // the model we're generating, so permit it. Can't simplify it though.
    if (index.as_ulong() >= array.datatype_members.size())
      return expr2tc();

    constant_array2tc arr = expr2tc(array.clone());
    arr.get()->datatype_members[index.as_ulong()] = update_value;
    return expr2tc(arr);
  } else if (is_constant_array_of2t(source_value)) {
    const constant_array_of2t &array = to_constant_array_of2t(source_value);

    // We don't simplify away these withs if // the array_of is infinitely
    // sized. This is because infinitely sized arrays are no longer converted
    // correctly in the solver backend (they're simply not supported by SMT).
    // Thus it becomes important to be able to assign a value to a field in an
    // aray_of and not have it const propagatated away.
    const constant_array_of2t &thearray = to_constant_array_of2t(source_value);
    const array_type2t &arr_type = to_array_type(thearray.type);
    if (arr_type.size_is_infinite)
      return expr2tc();

    // We can eliminate this operation if the operand to this with is the same
    // as the initializer.
    if (update_value == array.initializer)
      return source_value;
    else
      return expr2tc();
  } else {
    return expr2tc();
  }
}

expr2tc
member2t::do_simplify(bool second __attribute__((unused))) const
{

  if (is_constant_struct2t(source_value) || is_constant_union2t(source_value)) {
    unsigned no =
      static_cast<const struct_union_data&>(*source_value->type.get())
      .get_component_number(member);

    // Clone constant struct, update its field according to this "with".
    expr2tc s;
    if (is_constant_struct2t(source_value)) {
      s = to_constant_struct2t(source_value).datatype_members[no];

      assert(is_pointer_type(type) ||
             base_type_eq(type, s->type, namespacet(contextt())));
    } else {
      // XXX jmorse HHHNNGGGGGG, it would appear that the constant arrays spat
      // out by the parser are somewhat undefined; to the extent that there are
      // an undefined number of operands in the datatype_members vector. So
      // bounds check first that we can actually perform this member operation.
      const constant_union2t &uni = to_constant_union2t(source_value);
      if (uni.datatype_members.size() <= no)
        return expr2tc();

      s = uni.datatype_members[no];

      // If the type we just selected isn't compatible, it means that whatever
      // field is in the constant union /isn't/ the field we're selecting from
      // it. So don't simplify it, because we can't.
      if (!is_pointer_type(type) &&
          !base_type_eq(type, s->type, namespacet(contextt())))
        return expr2tc();
    }


    return s;
  } else {
    return expr2tc();
  }
}

expr2tc
pointer_offs_simplify_2(const expr2tc &offs, const type2tc &type)
{

  if (is_symbol2t(offs) || is_constant_string2t(offs)) {
    return expr2tc(new constant_int2t(type, BigInt(0)));
  } else if (is_index2t(offs)) {
    const index2t &index = to_index2t(offs);

    if (is_symbol2t(index.source_value) && is_constant_int2t(index.index)) {
      // We can reduce to that index offset.
      const array_type2t &arr = to_array_type(index.source_value->type);
      unsigned int widthbits = arr.subtype->get_width();
      unsigned int widthbytes = widthbits / 8;
      BigInt val = to_constant_int2t(index.index).constant_value;
      val *= widthbytes;
      return expr2tc(new constant_int2t(type, val));
    } else if (is_constant_string2t(index.source_value) &&
               is_constant_int2t(index.index)) {
      // This can also be simplified to an array offset. Just return the index,
      // as the string elements are all 8 bit bytes.
      return index.index;
    } else {
      return expr2tc();
    }
  } else {
    return expr2tc();
  }
}

expr2tc
pointer_offset2t::do_simplify(bool second) const
{

  // XXX - this could be better. But the current implementation catches most
  // cases that ESBMC produces internally.

  if (second && is_address_of2t(ptr_obj)) {
    const address_of2t &addrof = to_address_of2t(ptr_obj);
    return pointer_offs_simplify_2(addrof.ptr_obj, type);
  } else if (is_typecast2t(ptr_obj)) {
    const typecast2t &cast = to_typecast2t(ptr_obj);
    expr2tc new_ptr_offs = expr2tc(new pointer_offset2t(type, cast.from));
    expr2tc reduced = new_ptr_offs->simplify();

    // No good simplification -> return nothing
    if (is_nil_expr(reduced))
      return reduced;

    // If it simplified to zero, that's fine, return that.
    if (is_constant_int2t(reduced) &&
        to_constant_int2t(reduced).constant_value.is_zero())
      return reduced;

    // If it didn't reduce to zero, give up. Not sure why this is the case,
    // but it's what the old irep code does.
    return expr2tc();
  } else if (is_add2t(ptr_obj)) {
    const add2t &add = to_add2t(ptr_obj);

    // So, one of these should be a ptr type, or there isn't any point in this
    // being a pointer_offset irep.
    if (!is_pointer_type(add.side_1) &&
        !is_pointer_type(add.side_2))
      return expr2tc();

    // Can't have pointer-on-pointer arith.
    assert(!(is_pointer_type(add.side_1) &&
             is_pointer_type(add.side_2)));

    expr2tc ptr_op = (is_pointer_type(add.side_1)) ? add.side_1 : add.side_2;
    expr2tc non_ptr_op =
      (is_pointer_type(add.side_1)) ? add.side_2 : add.side_1;

    // Can't do any kind of simplification if the ptr op has a symbolic type.
    // Let the SMT layer handle this. In the future, can we pass around a
    // namespace?
    if (is_symbol_type(to_pointer_type(ptr_op->type).subtype))
      return expr2tc();

    // Turn the pointer one into pointer_offset.
    expr2tc new_ptr_op = expr2tc(new pointer_offset2t(type, ptr_op));
    // And multiply the non pointer one by the type size.
    type2tc ptr_int_type = get_int_type(config.ansi_c.pointer_width);
    type2tc ptr_subtype = to_pointer_type(ptr_op->type).subtype;
    mp_integer thesize = (is_empty_type(ptr_subtype)) ? 1
                          : type_byte_size(*ptr_subtype.get());
#if 0
    constant_int2tc type_size(ptr_int_type, thesize);
#endif
    constant_int2tc type_size(type, thesize);

#if 0
    if (non_ptr_op->type->get_width() != config.ansi_c.pointer_width)
      non_ptr_op = typecast2tc(ptr_int_type, non_ptr_op);
#endif
    // Herp derp tacas
    if (non_ptr_op->type->get_width() != type->get_width())
      non_ptr_op = typecast2tc(type, non_ptr_op);

#if 0
    mul2tc new_non_ptr_op(ptr_int_type, non_ptr_op, type_size);
#endif
    mul2tc new_non_ptr_op(type, non_ptr_op, type_size);

    expr2tc new_add = expr2tc(new add2t(type, new_ptr_op, new_non_ptr_op));

    // So, this add is a valid simplification. We may be able to simplify
    // further though.
    expr2tc tmp = new_add->simplify();
    if (is_nil_expr(tmp))
      return new_add;
    else
      return tmp;
  } else {
    return expr2tc();
  }
}

expr2tc
index2t::do_simplify(bool second __attribute__((unused))) const
{

  if (is_with2t(source_value)) {
    if (index == to_with2t(source_value).update_field) {
      // Index is the same as an update to the thing we're indexing; we can
      // just take the update value from the "with" below.
      return to_with2t(source_value).update_value;
    }

    // XXX jmorse old irep has an additional simplification of indexes with
    // a with below it; I haven't implemented it here out of partial lazyness,
    // but so that it can be studied in the future to see if it makes a
    // difference.
    return expr2tc();
  } else if (is_constant_array2t(source_value) && is_constant_int2t(index)) {
    const constant_array2t &arr = to_constant_array2t(source_value);
    const constant_int2t &idx = to_constant_int2t(index);

    // Index might be greater than the constant array size. This means we can't
    // simplify it, and the user might be eaten by an assertion failure in the
    // model. We don't have to think about this now though.
    if (idx.constant_value.is_negative())
      return expr2tc();

    unsigned long the_idx = idx.as_ulong();
    if (the_idx >= arr.datatype_members.size())
      return expr2tc();

    return arr.datatype_members[the_idx];
  } else if (is_constant_string2t(source_value) && is_constant_int2t(index)) {
    const constant_string2t &str = to_constant_string2t(source_value);
    const constant_int2t &idx = to_constant_int2t(index);

    // Same index situation
    unsigned long the_idx = idx.as_ulong();
    if (the_idx > str.value.as_string().size()) // allow reading null term.
      return expr2tc();

    // String constants had better be some kind of integer type
    assert(is_bv_type(type));
    unsigned long val = str.value.as_string().c_str()[the_idx];
    return expr2tc(new constant_int2t(type, BigInt(val)));
  } else if (is_constant_array_of2t(source_value)) {
    // XXX jmorse - here's hoping that something else is doing the bounds
    // checking on arrays here.
    return to_constant_array_of2t(source_value).initializer;
  } else {
    return expr2tc();
  }
}

expr2tc
not2t::do_simplify(bool second __attribute__((unused))) const
{

  if (is_not2t(value))
    // Bam. These negate.
    return to_not2t(value).value;

  if (!is_constant_bool2t(value))
    return expr2tc();

  const constant_bool2t &val = to_constant_bool2t(value);
  return expr2tc(new constant_bool2t(!val.constant_value));
}

expr2tc
and2t::do_simplify(bool second __attribute__((unused))) const
{

  if (is_constant_bool2t(side_1)) {
   if (to_constant_bool2t(side_1).constant_value)
     // constant true; other operand determines truth
     return side_2;
   else
     // constant false; never true.
     return side_1;
  }

  if (is_constant_bool2t(side_2)) {
   if (to_constant_bool2t(side_2).constant_value)
     // constant true; other operand determines truth
     return side_1;
   else
     // constant false; never true.
     return side_2;
  }

  if (!is_constant_bool2t(side_1) || !is_constant_bool2t(side_2))
    return expr2tc();

  const constant_bool2t &val1 = to_constant_bool2t(side_1);
  const constant_bool2t &val2 = to_constant_bool2t(side_2);
  return expr2tc(new constant_bool2t(val1.constant_value &&
                                     val2.constant_value));
}

expr2tc
or2t::do_simplify(bool second __attribute__((unused))) const
{

  // If either operand is true, the expr is true
  if (is_constant_bool2t(side_1) && to_constant_bool2t(side_1).constant_value)
    return true_expr;

  if (is_constant_bool2t(side_2) && to_constant_bool2t(side_2).constant_value)
    return true_expr;

  // If both or operands are false, the expr is false.
  if (is_constant_bool2t(side_1)
      && !to_constant_bool2t(side_1).constant_value
      && is_constant_bool2t(side_2)
      && !to_constant_bool2t(side_2).constant_value)
    return false_expr;

  return expr2tc();
}

expr2tc
xor2t::do_simplify(bool second __attribute__((unused))) const
{

  if (!is_constant_bool2t(side_1) || !is_constant_bool2t(side_2))
    return expr2tc();

  const constant_bool2t &val1 = to_constant_bool2t(side_1);
  const constant_bool2t &val2 = to_constant_bool2t(side_2);
  return expr2tc(new constant_bool2t(val1.constant_value ^
                                     val2.constant_value));
}

expr2tc
implies2t::do_simplify(bool second __attribute__((unused))) const
{

  // False => * evaluate to true, always
  if (is_constant_bool2t(side_1) && !to_constant_bool2t(side_1).constant_value)
    return true_expr;

  // Otherwise, the only other thing that will make this expr always true is
  // if side 2 is true.
  if (is_constant_bool2t(side_2) && to_constant_bool2t(side_2).constant_value)
    return true_expr;

  return expr2tc();
}

static expr2tc
do_bit_munge_operation(int64_t (*opfunc)(int64_t, int64_t),
                       const type2tc &type, const expr2tc &side_1,
                       const expr2tc &side_2)
{
  int64_t val1, val2;

  // Only support integer and's. If you're a float, pointer, or whatever, you're
  // on your own.
  if (!is_constant_int2t(side_1) || !is_constant_int2t(side_2))
    return expr2tc();

  // So - we can't make BigInt by itself do an and operation. But we can dump
  // it to a binary representation, and then and that.
  const constant_int2t &int1 = to_constant_int2t(side_1);
  const constant_int2t &int2 = to_constant_int2t(side_2);

  // Drama: BigInt does *not* do any kind of twos compliment representation.
  // In fact, negative numbers are stored as positive integers, but marked as
  // being negative. To get around this, perform operations in an {u,}int64,
  if (int1.constant_value.get_len() * sizeof(BigInt::onedig_t)
                                         > sizeof(int64_t) ||
      int2.constant_value.get_len() * sizeof(BigInt::onedig_t)
                                           > sizeof(int64_t))
    return expr2tc();

  // Dump will zero-prefix and right align the output number.
  val1 = int1.constant_value.to_int64();
  val2 = int2.constant_value.to_int64();

  if (int1.constant_value.is_negative()) {
    if (val1 & 0x8000000000000000ULL) {
      // Too large to fit, negative, in an int64_t.
      return expr2tc();
    } else {
      val1 = -val1;
    }
  }

  if (int2.constant_value.is_negative()) {
    if (val2 & 0x8000000000000000ULL) {
      // Too large to fit, negative, in an int64_t.
      return expr2tc();
    } else {
      val2 = -val2;
    }
  }

  val1 = opfunc(val1, val2);

  // This has potentially become negative. Check the top bit.
  if (val1 & (1 << (type->get_width() - 1)) && is_signedbv_type(type)) {
    // Sign extend.
    val1 |= -1LL << (type->get_width());
  }

  // And now, restore, paying attention to whether this is supposed to be
  // signed or not.
  constant_int2t *theint;
  if (is_signedbv_type(type))
    theint = new constant_int2t(type, BigInt(val1));
  else
    theint = new constant_int2t(type, BigInt((uint64_t)val1));

  return expr2tc(theint);
}

static int64_t
do_bitand_op(int64_t op1, int64_t op2)
{
  return op1 & op2;
}

expr2tc
bitand2t::do_simplify(bool second __attribute__((unused))) const
{
  return do_bit_munge_operation(do_bitand_op, type, side_1, side_2);
}

static int64_t
do_bitor_op(int64_t op1, int64_t op2)
{
  return op1 | op2;
}

expr2tc
bitor2t::do_simplify(bool second __attribute__((unused))) const
{
  return do_bit_munge_operation(do_bitor_op, type, side_1, side_2);
}

static int64_t
do_bitxor_op(int64_t op1, int64_t op2)
{
  return op1 ^ op2;
}

expr2tc
bitxor2t::do_simplify(bool second __attribute__((unused))) const
{
  return do_bit_munge_operation(do_bitxor_op, type, side_1, side_2);
}

static int64_t
do_bitnand_op(int64_t op1, int64_t op2)
{
  return ~(op1 & op2);
}

expr2tc
bitnand2t::do_simplify(bool second __attribute__((unused))) const
{
  return do_bit_munge_operation(do_bitnand_op, type, side_1, side_2);
}

static int64_t
do_bitnor_op(int64_t op1, int64_t op2)
{
  return ~(op1 | op2);
}

expr2tc
bitnor2t::do_simplify(bool second __attribute__((unused))) const
{
  return do_bit_munge_operation(do_bitnor_op, type, side_1, side_2);
}

static int64_t
do_bitnxor_op(int64_t op1, int64_t op2)
{
  return ~(op1 ^ op2);
}

expr2tc
bitnxor2t::do_simplify(bool second __attribute__((unused))) const
{
  return do_bit_munge_operation(do_bitnxor_op, type, side_1, side_2);
}

static int64_t
do_bitnot_op(int64_t op1, int64_t op2 __attribute__((unused)))
{
  return ~op1;
}

expr2tc
bitnot2t::do_simplify(bool second __attribute__((unused))) const
{
  return do_bit_munge_operation(do_bitnot_op, type, value, value);
}

static int64_t
do_shl_op(int64_t op1, int64_t op2)
{
  return op1 << op2;
}

expr2tc
shl2t::do_simplify(bool second __attribute__((unused))) const
{
  return do_bit_munge_operation(do_shl_op, type, side_1, side_2);
}

static int64_t
do_lshr_op(int64_t op1, int64_t op2)
{
  return ((uint64_t)op1) >> ((uint64_t)op2);
}

expr2tc
lshr2t::do_simplify(bool second __attribute__((unused))) const
{
  return do_bit_munge_operation(do_lshr_op, type, side_1, side_2);
}

static int64_t
do_ashr_op(int64_t op1, int64_t op2)
{
  return op1 >> op2;
}

expr2tc
ashr2t::do_simplify(bool second __attribute__((unused))) const
{
  return do_bit_munge_operation(do_ashr_op, type, side_1, side_2);
}

expr2tc
typecast2t::do_simplify(bool second) const
{

  // Follow approach of old irep, i.e., copy it
  if (type == from->type) {
    // Typecast to same type means this can be eliminated entirely
    return from;
  } else if (is_bool_type(type)) {
    // Bool type -> turn into equality with zero
    expr2tc zero;
    if (is_pointer_type(from)) {
      zero = expr2tc(new symbol2t(from->type, irep_idt("NULL")));
    } else {
      fixedbvt bv;
      bv.from_integer(BigInt(0));
      zero = from_fixedbv(bv, from->type);
    }
    expr2tc eq = expr2tc(new equality2t(from, zero));
    expr2tc noteq = expr2tc(new not2t(eq));
    return noteq;
  } else if (is_symbol2t(from) && to_symbol2t(from).thename == "NULL"
             && is_pointer_type(type)){
    // Casts of null can operate on null directly. So long as we're casting it
    // to a pointer. Code like 32_floppy casts it to an int though; were we to
    // simplify that away, we end up with Z3 type errors.
    // Use of strings here is inefficient XXX jmorse
    return from;
  } else if (is_pointer_type(type) && is_pointer_type(from)) {
    // Casting from one pointer to another is meaningless... except when there's
    // pointer arithmetic about to be applied to it. So, only nurk typecasts
    // that don't change the subtype width.
    const pointer_type2t &ptr_to = to_pointer_type(type);
    const pointer_type2t &ptr_from = to_pointer_type(from->type);

    if (is_symbol_type(ptr_to.subtype) || is_symbol_type(ptr_from.subtype) ||
        is_code_type(ptr_to.subtype) || is_code_type(ptr_from.subtype))
      return expr2tc(); // Not worth thinking about

    if (is_array_type(ptr_to.subtype) &&
        is_symbol_type(get_array_subtype(ptr_to.subtype)))
      return expr2tc(); // Not worth thinking about

    if (is_array_type(ptr_from.subtype) &&
        is_symbol_type(get_array_subtype(ptr_from.subtype)))
      return expr2tc(); // Not worth thinking about

    try {
      unsigned int to_width = (is_empty_type(ptr_to.subtype)) ? 8
                              : ptr_to.subtype->get_width();
      unsigned int from_width = (is_empty_type(ptr_from.subtype)) ? 8
                              : ptr_from.subtype->get_width();

      if (to_width == from_width)
        return from;
      else
        return expr2tc();
    } catch (array_type2t::dyn_sized_array_excp*e) {
      // Something crazy, and probably C++ based, occurred. Don't attempt to
      // simplify.
      return expr2tc();
    }
  } else if (is_constant_expr(from)) {
    // Casts from constant operands can be done here.
    if (is_constant_bool2t(from) && is_bv_type(type)) {
      if (to_constant_bool2t(from).constant_value) {
        return expr2tc(new constant_int2t(type, BigInt(1)));
      } else {
        return expr2tc(new constant_int2t(type, BigInt(0)));
      }
    } else if (is_bool_type(type) && (is_constant_int2t(from) ||
                                      is_constant_fixedbv2t(from))) {
      fixedbvt bv;
      to_fixedbv(from, bv);
      if (bv.get_value().is_zero()) {
        return false_expr;
      } else {
        return true_expr;
      }
    } else if (is_bv_type(from) && is_fixedbv_type(type)) {
      fixedbvt f;
      f.spec = to_fixedbv_type(migrate_type_back(type)); // Dodgy.
      f.from_integer(to_constant_int2t(from).constant_value);
      exprt ref = f.to_expr();
      expr2tc cvt;
      migrate_expr(ref, cvt);
      return cvt;
    } else if (is_fixedbv_type(from) && is_fixedbv_type(type)) {
      fixedbvt f(to_constant_fixedbv2t(from).value);
      f.round(to_fixedbv_type(migrate_type_back(type)));
      exprt ref = f.to_expr();
      expr2tc cvt;
      migrate_expr(ref, cvt);
      return cvt;
    } else if ((is_bv_type(type) || is_fixedbv_type(type)) &&
                (is_bv_type(from) || is_fixedbv_type(from))) {
      fixedbvt bv;
      to_fixedbv(from, bv);
      return from_fixedbv(bv, type);
    } else {
      return expr2tc();
    }
  } else if (is_typecast2t(from) && type == from->type) {
    // Typecast from a typecast can be eliminated. We'll be simplified even
    // further by the caller.
    return expr2tc(new typecast2t(type, to_typecast2t(from).from));
  } else if (second && is_bv_type(type) && is_bv_type(from) &&
             (is_add2t(from) || is_sub2t(from) || is_mul2t(from) ||
              is_neg2t(from)) && from->type->get_width() <= type->get_width()) {
    // So, if this is an integer type, performing an integer arith operation,
    // and the type we're casting to isn't _supposed_ to result in a loss of
    // information, push the cast downwards.
    // XXXjmorse - I'm not convinced that potentially increasing int width is
    // a good plan, but this is what CBMC was doing, so don't change
    // behaviour.
    std::list<expr2tc> set2;
    forall_operands2(it, idx, from) {
      expr2tc cast = expr2tc(new typecast2t(type, *it));
      set2.push_back(cast);
    }

    // Now clone the expression and update its operands.
    expr2tc newobj = expr2tc(from->clone());
    newobj.get()->type = type;

    std::list<expr2tc>::const_iterator it2 = set2.begin();
    Forall_operands2(it3, idx2, newobj) {
      *it3 = *it2;
      it2++;
    }

    // Caller won't simplify us further if it's called us with second=true, so
    // give simplification another shot ourselves.
    expr2tc tmp = newobj->simplify();
    if (is_nil_expr(tmp))
      return newobj;
    else
      return tmp;
  } else {
    return expr2tc();
  }

  assert(0 && "Fell through typecast2t::do_simplify");
}

expr2tc
address_of2t::do_simplify(bool second __attribute__((unused))) const
{

  // NB: address of never has its operands simplified below its feet for sanitys
  // sake.
  // Only attempt to simplify indexes. Whatever we're taking the address of,
  // we can't simplify away the symbol.
  if (is_index2t(ptr_obj)) {
    const index2t &idx = to_index2t(ptr_obj);
    const pointer_type2t &ptr_type = to_pointer_type(type);

    // Don't simplify &a[0]
    if (is_constant_int2t(idx.index) &&
        to_constant_int2t(idx.index).constant_value.is_zero())
      return expr2tc();

    expr2tc new_index = idx.index->simplify();
    if (is_nil_expr(new_index))
      new_index = idx.index;

    expr2tc zero = expr2tc(new constant_int2t(index_type2(), BigInt(0)));
    expr2tc new_idx = expr2tc(new index2t(idx.type, idx.source_value, zero));
    expr2tc sub_addr_of = expr2tc(new address_of2t(ptr_type.subtype, new_idx));

    return expr2tc(new add2t(type, sub_addr_of, new_index));
  } else {
    return expr2tc();
  }
}

static expr2tc
do_rel_simplify(const expr2tc &side1, const expr2tc &side2,
                bool (*do_rel)(const fixedbvt &bv1, const fixedbvt &bv2))
{
  fixedbvt bv1, bv2;

  to_fixedbv(side1, bv1);
  to_fixedbv(side2, bv2);

  make_fixedbv_types_match(bv1, bv2);
  bool res = do_rel(bv1, bv2);

  return expr2tc(new constant_bool2t(res));
}

bool
do_fixedbv_eq(const fixedbvt &bv1, const fixedbvt &bv2)
{
  return bv1 == bv2;
}

expr2tc
equality2t::do_simplify(bool second __attribute__((unused))) const
{

  if (is_constant_expr(side_1) && is_constant_expr(side_2))
    return do_rel_simplify(side_1, side_2, do_fixedbv_eq);
  else
    return expr2tc();
}

bool
do_fixedbv_ineq(const fixedbvt &bv1, const fixedbvt &bv2)
{
  return bv1 != bv2;
}

expr2tc
notequal2t::do_simplify(bool second __attribute__((unused))) const
{

  if (is_constant_expr(side_1) && is_constant_expr(side_2))
    return do_rel_simplify(side_1, side_2, do_fixedbv_ineq);
  else
    return expr2tc();
}

bool
do_fixedbv_lt(const fixedbvt &bv1, const fixedbvt &bv2)
{
  return bv1 < bv2;
}

expr2tc
lessthan2t::do_simplify(bool second __attribute__((unused))) const
{

  if (is_constant_expr(side_1) && is_constant_expr(side_2))
    return do_rel_simplify(side_1, side_2, do_fixedbv_lt);
  else
    return expr2tc();
}

bool
do_fixedbv_gt(const fixedbvt &bv1, const fixedbvt &bv2)
{
  return bv1 > bv2;
}

expr2tc
greaterthan2t::do_simplify(bool second __attribute__((unused))) const
{

  if (is_constant_expr(side_1) && is_constant_expr(side_2))
    return do_rel_simplify(side_1, side_2, do_fixedbv_gt);
  else
    return expr2tc();
}

bool
do_fixedbv_le(const fixedbvt &bv1, const fixedbvt &bv2)
{
  return bv1 <= bv2;
}

expr2tc
lessthanequal2t::do_simplify(bool second __attribute__((unused))) const
{

  if (is_constant_expr(side_1) && is_constant_expr(side_2))
    return do_rel_simplify(side_1, side_2, do_fixedbv_le);
  else
    return expr2tc();
}

bool
do_fixedbv_ge(const fixedbvt &bv1, const fixedbvt &bv2)
{
  return bv1 >= bv2;
}

expr2tc
greaterthanequal2t::do_simplify(bool second __attribute__((unused))) const
{

  if (is_constant_expr(side_1) && is_constant_expr(side_2))
    return do_rel_simplify(side_1, side_2, do_fixedbv_ge);
  else
    return expr2tc();
}

expr2tc
if2t::do_simplify(bool second __attribute__((unused))) const
{
  if (is_constant_expr(cond)) {
    // We can simplify this.
    if (is_constant_bool2t(cond)) {
      if (to_constant_bool2t(cond).constant_value) {
        return true_value;
      } else {
        return false_value;
      }
    } else {
      // Cast towards a bool type.
      expr2tc cast = expr2tc(new typecast2t(type_pool.get_bool(), cond));
      cast = cast->simplify();
      assert(!is_nil_expr(cast) && "We should always be able to cast a "
             "constant value to a constant bool");

      if (to_constant_bool2t(cast).constant_value) {
        return true_value;
      } else {
        return false_value;
      }
    }
  } else {
    return expr2tc();
  }
}

expr2tc
overflow2t::do_simplify(bool second __attribute__((unused))) const
{
  unsigned int num_const = 0;
  bool simplified = false;

  // Non constant expression. We can't just simplify the operand, because it has
  // to remain the operation we expect (i.e., add2t shouldn't distribute itself)
  // so simplify its operands right here.
  if (second)
    return expr2tc();

  expr2tc new_operand = operand->clone();
  Forall_operands2(it, idx, new_operand) {
    expr2tc tmp = (**it).simplify();
    if (!is_nil_expr(tmp)) {
      *it= tmp;
      simplified = true;
    }

    if (is_constant_expr(*it))
      num_const++;
  }

  // If we don't have two constant operands, we can't simplify this expression.
  // We also don't want the underlying addition / whatever to become
  // distributed, so if the sub expressions are simplifiable, return a new
  // overflow with simplified subexprs, but no distribution.
  // The 'simplified' test guards against a continuous chain of simplifying the
  // same overflow expression over and over again.
  if (num_const != 2) {
    if (simplified)
      return expr2tc(new overflow2t(new_operand));
    else
      return expr2tc();
  }

  // Can only simplify ints
  if (!is_bv_type(new_operand))
    return expr2tc(new overflow2t(new_operand));

<<<<<<< HEAD
  /*
  XXXjmorse - the following code:

  int main()
  {
    int8_t face, twenty;;
    twenty = 20;
    face = twenty * twenty;
    return 0;
  }

  Results in a 32 bit multiply of two 8 bit integers. This breaks the below
  attempt to detect overflows, because it would appear that the integer width
  of how the result is going to be used falls by the wayside somewhere.
  It's safer to just not simplify these things.
  */
  return expr2tc(new overflow2t(new_operand));


#if 0

=======
>>>>>>> 7cfc8230
  // We can simplify that expression, so do it. And how do we detect overflows?
  // Perform the operation twice, once with a small type, one with huge, and
  // see if they differ. Max we can do is 64 bits, so if the expression already
  // has that size, give up.
  if (new_operand->type->get_width() == 64)
    return expr2tc();

  expr2tc simpl_op = new_operand->simplify();
  assert(is_constant_expr(simpl_op));
  expr2tc op_with_big_type = new_operand->clone();
  op_with_big_type.get()->type = (is_signedbv_type(new_operand))
                                 ? type_pool.get_int(64)
                                 : type_pool.get_uint(64);
  op_with_big_type = op_with_big_type->simplify();

  // Now ensure they're the same.
  equality2t eq(simpl_op, op_with_big_type);
  expr2tc tmp = eq.simplify();

  // And the inversion of that is the result of this overflow operation (i.e.
  // if not equal, then overflow).
  tmp = expr2tc(new not2t(tmp));
  tmp = tmp->simplify();
  assert(!is_nil_expr(tmp) && is_constant_bool2t(tmp));
  return tmp;
}

// Heavily inspired by cbmc's simplify_exprt::objects_equal_address_of
static expr2tc
obj_equals_addr_of(const expr2tc &a, const expr2tc &b)
{

  if (is_symbol2t(a) && is_symbol2t(b)) {
    if (a == b)
      return true_expr;
  } else if (is_index2t(a) && is_index2t(b)) {
    return obj_equals_addr_of(to_index2t(a).source_value,
                              to_index2t(b).source_value);
  } else if (is_member2t(a) && is_member2t(b)) {
    return obj_equals_addr_of(to_member2t(a).source_value,
                              to_member2t(b).source_value);
  } else if (is_constant_string2t(a) && is_constant_string2t(b)) {
    bool val = (to_constant_string2t(a).value == to_constant_string2t(b).value);
    if (val)
      return true_expr;
    else
      return false_expr;
  }

  return expr2tc();
}

expr2tc
same_object2t::do_simplify(bool second __attribute__((unused))) const
{

  if (is_address_of2t(side_1) && is_address_of2t(side_2))
    return obj_equals_addr_of(to_address_of2t(side_1).ptr_obj,
                              to_address_of2t(side_2).ptr_obj);

  if (is_symbol2t(side_1) && is_symbol2t(side_2) &&
      to_symbol2t(side_1).get_symbol_name() == "NULL" &&
      to_symbol2t(side_1).get_symbol_name() == "NULL")
    return true_expr;

  return expr2tc();
}

expr2tc
concat2t::do_simplify(bool second __attribute__((unused))) const
{

  if (!is_constant_int2t(side_1) || !is_constant_int2t(side_2))
    return expr2tc();

  const mp_integer &value1 = to_constant_int2t(side_1).constant_value;
  const mp_integer &value2 = to_constant_int2t(side_2).constant_value;

  // k; Take the values, and concatenate. Side 1 has higher end bits.
  mp_integer accuml = value1;
  accuml *= (1ULL << side_2->type->get_width());
  accuml += value2;

  return constant_int2tc(type, accuml);
}<|MERGE_RESOLUTION|>--- conflicted
+++ resolved
@@ -1461,30 +1461,6 @@
   if (!is_bv_type(new_operand))
     return expr2tc(new overflow2t(new_operand));
 
-<<<<<<< HEAD
-  /*
-  XXXjmorse - the following code:
-
-  int main()
-  {
-    int8_t face, twenty;;
-    twenty = 20;
-    face = twenty * twenty;
-    return 0;
-  }
-
-  Results in a 32 bit multiply of two 8 bit integers. This breaks the below
-  attempt to detect overflows, because it would appear that the integer width
-  of how the result is going to be used falls by the wayside somewhere.
-  It's safer to just not simplify these things.
-  */
-  return expr2tc(new overflow2t(new_operand));
-
-
-#if 0
-
-=======
->>>>>>> 7cfc8230
   // We can simplify that expression, so do it. And how do we detect overflows?
   // Perform the operation twice, once with a small type, one with huge, and
   // see if they differ. Max we can do is 64 bits, so if the expression already
