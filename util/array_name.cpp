/*******************************************************************\

Module: Misc Utilities

Author: Daniel Kroening, kroening@kroening.com

\*******************************************************************/

#include "array_name.h"

/*******************************************************************\

Function: goto_checkt::array_name

  Inputs:

 Outputs:

 Purpose:

\*******************************************************************/

std::string array_name(
  const namespacet &ns,
  const exprt &expr)
{
  if(expr.id()=="index")
  {
    if(expr.operands().size()!=2)
      throw "index takes two operands";

    return array_name(ns, expr.op0())+"[]";
  }
  else if(expr.id()=="symbol")
  {
    const symbolt &symbol=ns.lookup(expr);
    return "array `"+id2string(symbol.base_name)+"'";
  }
  else if(expr.id()=="string-constant")
  {
    return "string";
  }

  return "array";
}

std::string array_name(
  const namespacet &ns,
  const expr2tc &expr)
{
  if (is_index2t(expr))
  {
    return array_name(ns, to_index2t(expr).source_value) + "[]";
  }
  else if (is_symbol2t(expr))
  {
<<<<<<< HEAD
    const symbolt &symbol=ns.lookup(to_symbol2t(expr).name);
=======
    const symbolt &symbol=ns.lookup(to_symbol2t(expr).thename);
>>>>>>> a8f1b265
    return "array `"+id2string(symbol.base_name)+"'";
  }
  else if (is_constant_string2t(expr))
  {
    return "string";
  }

  return "array";
}
<|MERGE_RESOLUTION|>--- conflicted
+++ resolved
@@ -54,11 +54,7 @@
   }
   else if (is_symbol2t(expr))
   {
-<<<<<<< HEAD
-    const symbolt &symbol=ns.lookup(to_symbol2t(expr).name);
-=======
     const symbolt &symbol=ns.lookup(to_symbol2t(expr).thename);
->>>>>>> a8f1b265
     return "array `"+id2string(symbol.base_name)+"'";
   }
   else if (is_constant_string2t(expr))
