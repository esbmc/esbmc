#ifndef _UTIL_IREP2_H_
#define _UTIL_IREP2_H_

/** @file irep2.h
 *  Classes and definitions for non-stringy internal representation.
 */

#include <stdarg.h>

#include <vector>

#include <boost/mpl/if.hpp>
#include <boost/shared_ptr.hpp>
#include <boost/crc.hpp>
#include <boost/utility/enable_if.hpp>
#include <boost/fusion/include/equal_to.hpp>
#include <boost/functional/hash_fwd.hpp>

#include <config.h>
#include <irep.h>
#include <fixedbv.h>
#include <big-int/bigint.hh>
#include <dstring.h>

#include <crypto_hash.h>

// XXXjmorse - abstract, access modifies, need consideration

/** Iterate over all expr2tc's in a vector.
 *  Deals only with constant vectors.
 *  @see Forall_exprs
 *  @param it Name to give iterator to be declared
 *  @param vect Reference to vector of expr2tc's.
 */
#define forall_exprs(it, vect) \
  for (std::vector<expr2tc>::const_iterator (it) = (vect).begin();\
       it != (vect).end(); it++)

/** Iterate over all expr2tc's in a vector.
 *  Deals only with non-constant vectors.
 *  @see forall_exprs
 *  @param it Name to give iterator to be declared
 *  @param vect Reference to vector of expr2tc's.
 */
#define Forall_exprs(it, vect) \
  for (std::vector<expr2tc>::iterator (it) = (vect).begin();\
       it != (vect).end(); it++)

/** Iterate over all type2tc's in a vector.
 *  Deals only with constant vectors
 *  @see Forall_types
 *  @param it Name to give iterator to be declared
 *  @param vect Reference to vector of type2tc's.
 */
#define forall_types(it, vect) \
  for (std::vector<type2tc>::const_iterator (it) = (vect).begin();\
       it != (vect).end(); it++)

/** Iterate over all type2tc's in a vector.
 *  Deals only with non-constant vectors
 *  @see forall_types
 *  @param it Name to give iterator to be declared
 *  @param vect Reference to vector of type2tc's.
 */
#define Forall_types(it, vect) \
  for (std::vector<type2tc>::iterator (it) = (vect).begin();\
       it != (vect).end(); it++)

/** Iterate over all irep_idt's in a vector.
 *  Deals only with constant vectors of string-pool IDs.
 *  @see Forall_names
 *  @param it Name to give iterator to be declared
 *  @param vect Reference to vector of irep_idts's.
 */
#define forall_names(it, vect) \
  for (std::vector<irep_idt>::const_iterator (it) = (vect).begin();\
       it != (vect).end(); it++)

/** Iterate over all irep_idt's in a vector.
 *  Deals only with non-constant vectors of string-pool IDs.
 *  @see forall_names
 *  @param it Name to give iterator to be declared
 *  @param vect Reference to vector of irep_idts's.
 */
#define Forall_names(it, vect) \
  for (std::vector<std::string>::iterator (it) = (vect).begin();\
       it != (vect).end(); it++)

/** Iterate over all expr-like operands in an irep.
 *  This macro automates iterating over sub-expressions in an irep. It takes the
 *  name of an irep container ptr to make, and an integer to track indexes with,
 *  and creates them in scope. A for loop then executes the next statement with
 *  the container ptr pointing at a sub-expr. Fixed-type operands (such as the
 *  member name in a member2t) are not part of the list.
 *
 *  NB: This iterates of expr2tc _pointers_. So, you need to dereference first
 *  the ptr, then the container.
 *
 *  @see Forall_operands2
 *  @param it Name to give iterator to be declared
 *  @param idx Name for index tracking integer.
 *  @param theexpr expr2tc to retrieve list of operands from.
 */
#define forall_operands2(ptr, idx, theexpr) \
  const expr2tc *ptr; \
  unsigned int idx; \
  for (idx = 0, ptr = theexpr->get_sub_expr(0); ptr != 0; \
       idx++, ptr = theexpr->get_sub_expr(idx))

/** Like forall_operands2, but for non-const exprs.
 *
 *  If you feel the need to replace the contents of an expression without
 *  knowing its concrete type (i.e., in simplification) you can assign an
 *  expr2tc into the expr using one of these operand pointers.
 *
 *  Ideally this method should stop existing in the future, and instead we
 *  should constly iterate over sub-exprs, and then call set_sub_expr or
 *  something. I don't think there are that many use cases where every sub expr
 *  gets rewritten, and in these circumstances we're needlessly duplicating
 *  exprs.
 *
 *  @see forall_operands2
 */
#define Forall_operands2(ptr, idx, theexpr) \
  expr2tc *ptr; \
  unsigned int idx; \
  for (idx = 0, ptr = theexpr.get()->get_sub_expr_nc(0); ptr != 0; \
       idx++, ptr = theexpr.get()->get_sub_expr_nc(idx))

<<<<<<< HEAD
/** Hash calculating class for irep2 data.
 *  This class takes lumps of data from irep2's internal types and munges them
 *  into a hash. This exists because the crc32 being used before was rather
 *  slow. The implementation behind this (just an xor and a roll) is very simple
 *  and probably doesn't have any nice distribution properties, but improved
 *  regression test speeds by a couple of seconds, and one test I was worried
 *  about by 25%.
 */
class hacky_hash
{
public:
  hacky_hash() : val(0), pos(0) { }

  void ingest(uint8_t b);
  void ingest(uint16_t b);
  void ingest(uint32_t b);
  void ingest(uint64_t b);
  void ingest(void *bs, unsigned int sz);

  uint16_t result(void) const;

  uint16_t val;
  unsigned int pos;
};

=======
class prop_convt;
>>>>>>> ff0083e1
class type2t;
class expr2t;
class constant_array2t;

/** Reference counted container for expr2t based classes.
 *  This class extends boost shared_ptr's to contain anything that's a subclass
 *  of expr2t. It provides several ways of accessing the contained pointer;
 *  crucially it ensures that the only way to get a non-const reference or
 *  pointer is via the get() method, which call the detach() method.
 *
 *  This exists to ensure that we honour the model set forth by the old string
 *  based internal representation - specifically, that if you performed a const
 *  operation on an irept (fetching data) then the contained piece of data
 *  could continue to be shared between numerous data structures, for example
 *  a piece of code could exist in a contextt, a namespacet, and a goto_programt
 *  and all would share the same contained data structure, preventing additional
 *  memory consumption.
 *
 *  If anything copied an irept from one of these place it'd also share that
 *  contained data; but if it made a modifying operation (add, set, or just
 *  taking a non-const reference the contained data,) then the detach() method
 *  would be called, which duplicated the contained item and let the current
 *  piece of code modify the duplicate copy, while all the other storage
 *  locations continued to share the original.
 *
 *  So yeah, that's what this class attempts to implement, via the medium of
 *  boosts shared_ptr.
 */
template <class T>
class irep_container : public std::shared_ptr<T>
{
public:
  irep_container() : std::shared_ptr<T>() {}

  template<class Y>
  explicit irep_container(Y *p) : std::shared_ptr<T>(p)
    { }

  template<class Y>
  explicit irep_container(const Y *p) : std::shared_ptr<T>(const_cast<Y *>(p))
    { }

  irep_container(const irep_container &ref)
    : std::shared_ptr<T>(ref) {}

  template <class Y>
  irep_container(const irep_container<Y> &ref)
    : std::shared_ptr<T>(static_cast<const std::shared_ptr<Y> &>(ref))
  {
    assert(dynamic_cast<const std::shared_ptr<T> &>(ref) != NULL);
  }

  irep_container &operator=(irep_container const &ref)
  {
    std::shared_ptr<T>::operator=(ref);
    return *this;
  }

  template<class Y>
  irep_container & operator=(std::shared_ptr<Y> const & r)
  {
    std::shared_ptr<T>::operator=(r);
    T *p = std::shared_ptr<T>::operator->();
    return *this;
  }

  template <class Y>
  irep_container &operator=(const irep_container<Y> &ref)
  {
    assert(dynamic_cast<const std::shared_ptr<T> &>(ref) != NULL);
    *this = boost::static_pointer_cast<T, Y>
            (static_cast<const std::shared_ptr<Y> &>(ref));
    return *this;
  }

  const T &operator*() const
  {
    return *std::shared_ptr<T>::get();
  }

  const T * operator-> () const // never throws
  {
    return std::shared_ptr<T>::operator->();
  }

  const T * get() const // never throws
  {
    return std::shared_ptr<T>::get();
  }

  T * get() // never throws
  {
    detach();
    T *tmp = std::shared_ptr<T>::get();
    tmp->crc_val = 0;
    return tmp;
  }

  void detach(void)
  {
    if (this->use_count() == 1)
      return; // No point remunging oneself if we're the only user of the ptr.

    // Assign-operate ourself into containing a fresh copy of the data. This
    // creates a new reference counted object, and assigns it to ourself,
    // which causes the existing reference to be decremented.
    const T *foo = std::shared_ptr<T>::get();
    *this = foo->clone();
    return;
  }

  uint32_t crc(void) const
  {
    const T *foo = std::shared_ptr<T>::get();
    if (foo->crc_val != 0)
      return foo->crc_val;

    foo->do_crc(0);
    return foo->crc_val;
  }
};

typedef irep_container<type2t> type2tc;
typedef irep_container<expr2t> expr2tc;

typedef std::pair<std::string,std::string> member_entryt;
typedef std::list<member_entryt> list_of_memberst;

/** Base class for all types.
 *  Contains only a type identifier enumeration - for some types (such as bool,
 *  or empty,) there's no need for any significant amount of data to be stored.
 */
class type2t
{
public:
  /** Enumeration identifying each sort of type.
   *  The idea being that we might (for whatever reason) at runtime need to fall
   *  back onto identifying a type through just one field, for some reason. It's
   *  also highly useful for debugging */
  enum type_ids {
    bool_id,
    empty_id,
    symbol_id,
    struct_id,
    union_id,
    code_id,
    array_id,
    pointer_id,
    unsignedbv_id,
    signedbv_id,
    fixedbv_id,
    string_id,
    cpp_name_id,
    end_type_id
  };

  /** Symbolic type exception class.
   *  To be thrown when attempting to fetch the width of a symbolic type, such
   *  as empty or code. Caller will have to worry about what to do about that.
   */
  class symbolic_type_excp {
  };

protected:
  /** Primary constructor.
   *  @param id Type ID of type being constructed
   */
  type2t(type_ids id);

  /** Copy constructor */
  type2t(const type2t &ref);

public:
  virtual ~type2t() { };

  /** Fetch bit width of this type.
   *  For a particular type, calculate its size in a bit representation of
   *  itself. May throw various exceptions depending on whether this operation
   *  is viable - for example, for symbol types, infinite sized or dynamically
   *  sized arrays.
   *
   *  Note that the bit width is _not_ the same as the ansi-c byte model
   *  representation of this type.
   *
   *  @throws symbolic_type_excp
   *  @throws array_type2t::inf_sized_array_excp
   *  @throws array_type2t::dyn_sized_array_excp
   *  @return Size of types byte representation, in bits
   */
  virtual unsigned int get_width(void) const = 0;

  /* These are all self explanatory */
  bool operator==(const type2t &ref) const;
  bool operator!=(const type2t &ref) const;
  bool operator<(const type2t &ref) const;

  /** Produce a string representation of type.
   *  Takes body of the current type and produces a human readable
   *  representation. Similar to the string-irept's pretty method, although a
   *  different format.
   *  @param indent Number of spaces to indent lines by in the output
   *  @return String obj containing representation of this object
   */
  std::string pretty(unsigned int indent = 0) const;

  /** Dump object string representation to stdout.
   *  This take the output of the pretty method, and dumps it to stdout. To be
   *  used for debugging and when single stepping in gdb.
   *  @see pretty
   */
  void dump(void) const;

  /** Produce a checksum/hash of the current object.
   *  Takes current object and produces a lossy digest of it. Originally used
   *  crc32, now uses a more hacky but faster hash function. For use in hash
   *  objects.
   *  @see do_crc
   *  @return Digest of the current type.
   */
  uint32_t crc(void) const;

  /** Perform checked invocation of cmp method.
   *  Takes reference to another type - if they have the same type id, invoke
   *  the cmp function and return its result. Otherwise, return false. Using
   *  this method ensures thatthe implementer of cmp knows the reference it
   *  operates on is on the same type as itself.
   *  @param ref Reference to type to compare this object against
   *  @return True if types are the same, false otherwise.
   */
  bool cmpchecked(const type2t &ref) const;

  /** Perform checked invocation of lt method.
   *  Identical to cmpchecked, except with the lt method.
   *  @see cmpchecked
   *  @param ref Reference to type to measure this against.
   *  @return 0 if types are the same, 1 if this > ref, -1 if ref > this.
   */
  int ltchecked(const type2t &ref) const;

  /** Virtual method to compare two types.
   *  To be overridden by an extending type; assumes that itself and the
   *  parameter are of the same extended type. Call via cmpchecked.
   *  @see cmpchecked
   *  @param ref Reference to (same class of) type to compare against
   *  @return True if types match, false otherwise
   */
  virtual bool cmp(const type2t &ref) const = 0;

  /** Virtual method to compare two types.
   *  To be overridden by an extending type; assumes that itself and the
   *  parameter are of the same extended type. Call via cmpchecked.
   *  @see cmpchecked
   *  @param ref Reference to (same class of) type to compare against
   *  @return 0 if types are the same, 1 if this > ref, -1 if ref > this.
   */
  virtual int lt(const type2t &ref) const;

  /** Extract a list of members from type as strings.
   *  Produces a list of pairs, mapping a member name to a string value. Used
   *  in the body of the pretty method.
   *  @see pretty
   *  @param indent Number of spaces to indent output strings with, if multiline
   *  @return list of name:value pairs.
   */
  virtual list_of_memberst tostring(unsigned int indent) const = 0;

  /** Perform crc operation accumulating into parameter.
   *  Performs the operation of the crc method, but overridden to be specific to
   *  a particular type. Accumulates data into the hash object parameter.
   *  @see cmp
   *  @param seed Hash to accumulate hash data into.
   *  @return Hash value
   */
  virtual size_t do_crc(size_t seed) const;

  /** Perform hash operation accumulating into parameter.
   *  Feeds data as appropriate to the type of the expression into the
   *  parameter, to be hashed. Like crc and do_crc, but for some other kind
   *  of hash scenario.
   *  @see cmp
   *  @see crc
   *  @see do_crc
   *  @param hash Object to accumulate hash data into.
   */
  virtual void hash(crypto_hash &hash) const;

  /** Clone method. Self explanatory.
   *  @return New container, containing a duplicate of this object.
   */
  virtual type2tc clone(void) const = 0;

  /** Instance of type_ids recording this types type. */
  type_ids type_id;

  mutable size_t crc_val;
};

/** Fetch identifying name for a type.
 *  I.E., this is the class of the type, what you'd get if you called type.id()
 *  with the old stringy irep. Ideally this should be a class method, but as it
 *  was added as a hack I haven't got round to it yet.
 *  @param type Type to fetch identifier for
 *  @return String containing name of type class.
 */
std::string get_type_id(const type2t &type);

/** Fetch identifying name for a type.
 *  Just passes through to type2t accepting function with the same name.
 *  @param type Type to fetch identifier for
 *  @return String containing name of type class.
 */
static inline std::string get_type_id(const type2tc &type)
{
  return get_type_id(*type);
}

/** Base class for all expressions.
 *  In this base, contains an expression id used for distinguishing different
 *  classes of expr, in addition we have a type as all exprs should have types.
 */
class expr2t
{
public:
  /** Enumeration identifying each sort of expr.
   *  The idea being to permit runtime identification of a type for debugging or
   *  otherwise.
   *  @see type2t::type_ids.
   */
  enum expr_ids {
    constant_int_id,
    constant_fixedbv_id,
    constant_bool_id,
    constant_string_id,
    constant_struct_id,
    constant_union_id,
    constant_array_id,
    constant_array_of_id,
    symbol_id,
    typecast_id,
    if_id,
    equality_id,
    notequal_id,
    lessthan_id,
    greaterthan_id,
    lessthanequal_id,
    greaterthanequal_id,
    not_id,
    and_id,
    or_id,
    xor_id,
    implies_id,
    bitand_id,
    bitor_id,
    bitxor_id,
    bitnand_id,
    bitnor_id,
    bitnxor_id,
    bitnot_id,
    lshr_id,
    neg_id,
    abs_id,
    add_id,
    sub_id,
    mul_id,
    div_id,
    modulus_id,
    shl_id,
    ashr_id,
    dynamic_object_id, // Not converted in Z3, only in goto-symex
    same_object_id,
    pointer_offset_id,
    pointer_object_id,
    address_of_id,
    byte_extract_id,
    byte_update_id,
    with_id,
    member_id,
    index_id,
    zero_string_id,
    zero_length_string_id,
    isnan_id,
    overflow_id,
    overflow_cast_id,
    overflow_neg_id,
    unknown_id,
    invalid_id,
    null_object_id,
    dereference_id,
    valid_object_id,
    deallocated_obj_id,
    dynamic_size_id,
    sideeffect_id,
    code_block_id,
    code_assign_id,
    code_init_id,
    code_decl_id,
    code_printf_id,
    code_expression_id,
    code_return_id,
    code_skip_id,
    code_free_id,
    code_goto_id,
    object_descriptor_id,
    code_function_call_id,
    code_comma_id,
    invalid_pointer_id,
    buffer_size_id,
    code_asm_id,
    code_cpp_del_array_id,
    code_cpp_delete_id,
    code_cpp_catch_id,
    code_cpp_throw_id,
    code_cpp_throw_decl_id,
    code_cpp_throw_decl_end_id,
    isinf_id,
    isnormal_id,
    concat_id,
    end_expr_id
  };

  /** Type for list of constant expr operands */
  typedef std::list<const expr2tc*> expr_operands;
  /** Type for list of non-constant expr operands */
  typedef std::list<expr2tc*> Expr_operands;

protected:
  /** Primary constructor.
   *  @param type Type of this new expr
   *  @param id Class identifier for this new expr
   */
  expr2t(const type2tc type, expr_ids id);
  /** Copy constructor */
  expr2t(const expr2t &ref);

public:
  virtual ~expr2t() { };

  /** Clone method. Self explanatory. */
  virtual expr2tc clone(void) const = 0;

  /* These are all self explanatory */
  bool operator==(const expr2t &ref) const;
  bool operator<(const expr2t &ref) const;
  bool operator!=(const expr2t &ref) const;

  /** Perform type-checked call to lt method.
   *  Checks that this object and the one we're comparing against have the same
   *  expr class, so that the lt method can assume it's working on objects of
   *  the same type.
   *  @see type2t::ltchecked
   *  @param ref Expression object we're comparing this object against.
   *  @return 0 If exprs are the same, 1 if this > ref, -1 if ref > this.
   */
  int ltchecked(const expr2t &ref) const;

  /** Produce textual representation of this expr.
   *  Like the stringy-irep's pretty method, this takes the current object and
   *  produces a textual representation that can be read by a human to
   *  understand what's going on.
   *  @param indent Number of spaces to indent the output string lines by
   *  @return String object containing textual expr representation.
   */
  std::string pretty(unsigned int indent = 0) const;

  /** Calculate number of exprs descending from this one.
   *  For statistics collection - calculates the number of expressions that
   *  make up this particular expression (i.e., count however many expr2tc's you
   *  can reach from this expr).
   *  @return Number of expr2tc's reachable from this node.
   */
  unsigned long num_nodes(void) const;

  /** Calculate max depth of exprs from this point.
   *  Looks at all sub-exprs of this expr, and calculates the longest chain one
   *  can descend before there are no more. Useful for statistics about the
   *  exprs we're dealing with.
   *  @return Number of expr2tc's reachable from this node.
   */
  unsigned long depth(void) const;

  /** Write textual representation of this object to stdout.
   *  For use in debugging - dumps the output of the pretty method to stdout.
   *  Can either be used in portion of code, or more commonly called from gdb.
   */
  void dump(void) const;

  /** Calculate a hash/digest of the current expr.
   *  For use in hash data structures; used to be a crc32, but is now a 16 bit
   *  hash function generated by myself to be fast. May not have nice
   *  distribution properties, but is at least fast.
   *  @return Hash value of this expr
   */
  uint32_t crc(void) const;

  /** Perform comparison operation between this and another expr.
   *  Overridden by subclasses of expr2t to compare different members of this
   *  and the passed in object. Assumes that the passed in object is the same
   *  class type as this; Should be called via operator==, which will do that
   *  check automagically.
   *  @see type2t::cmp
   *  @param ref Expr object to compare this against
   *  @return True if objects are the same; false otherwise.
   */
  virtual bool cmp(const expr2t &ref) const;

  /** Compare two expr objects.
   *  Overridden by subclasses - takes two expr objects (this and ref) of the
   *  same type, and compares them, in the same manner as memcmp. The assumption
   *  that the objects are of the same type means lt should be called via
   *  ltchecked to check for different expr types.
   *  @see type2t::lt
   *  @param ref Expr object to compare this against
   *  @return 0 If exprs are the same, 1 if this > ref, -1 if ref > this.
   */
  virtual int lt(const expr2t &ref) const;

  /** Convert fields of subclasses to a string representation.
   *  Used internally by the pretty method - creates a list of pairs
   *  representing the fields in the subclass. Each pair is a pair of strings
   *  of the form fieldname : value. The value may be multiline, in which case
   *  the new line will have at least indent number of indenting spaces.
   *  @param indent Number of spaces to indent multiline output by
   *  @return list of string pairs, of form fieldname:value
   */
  virtual list_of_memberst tostring(unsigned int indent) const = 0;

  /** Perform digest/hash function on expr object.
   *  Takes all fields in this exprs and adds them to the passed in hash object
   *  to compute an expression-hash. Overridden by subclasses.
   *  @param seed Hash to accumulate expression data into.
   *  @return Hash value
   */
  virtual size_t do_crc(size_t seed) const;

  /** Perform hash operation accumulating into parameter.
   *  Feeds data as appropriate to the type of the expression into the
   *  parameter, to be hashed. Like crc and do_crc, but for some other kind
   *  of hash scenario.
   *  @see cmp
   *  @see crc
   *  @see do_crc
   *  @param hash Object to accumulate hash data into.
   */
  virtual void hash(crypto_hash &hash) const;

  /** Generate a list of expr operands.
   *  Use forall_operands2 instead; this method is overridden by subclasses and
   *  when invoked fills the inp list with pointers to any exprs that make up
   *  this expr. Any fields that aren't expr-based (i.e., the field name in
   *  a member2t expr) are not entered into this list.
   *
   *  Comes in a const and non-const flavour. When using the non-const flavour,
   *  one can overwrite field-exprs within another expr without knowing the
   *  exprs concrete type. In this case, it's immensely important to preserve
   *  type correctness.
   *
   *  @see forall_operands2
   *  @see Forall_operands2
   *  @param inp List of pointers to exprs that are in fields of this expr.
   */
  virtual void list_operands(std::list<const expr2tc*> &inp) const = 0;

  /** Generate a list of expr operands.
   *  See the other const version of this method
   */
  virtual void list_operands(std::list<expr2tc*> &inp) = 0;

  /** Fetch a sub-operand.
   *  These can come out of any field that is an expr2tc, or contains them.
   *  No particular numbering order is promised.
   */
  virtual const expr2tc *get_sub_expr(unsigned int idx) const = 0 ;

  /** Fetch a sub-operand. Non-const version.
   *  These can come out of any field that is an expr2tc, or contains them.
   *  No particular numbering order is promised.
   */
  virtual expr2tc *get_sub_expr_nc(unsigned int idx) = 0;

  /** Count the number of sub-exprs there are.
   */
  virtual unsigned int get_num_sub_exprs(void) const = 0 ;

  /** Self explanatory. Like clone, but without being wrapped in an expr2tc */
  virtual expr2t * clone_raw(void) const = 0;

  /** Simplify an expression.
   *  Similar to simplification in the string-based irep, this generates an
   *  expression with any calculations or operations that can be simplified,
   *  simplified. In contrast to the old form though, this creates a new expr
   *  if something gets simplified, just to make it clear exactly what's
   *  going on.
   *  @return Either a nil expr (null pointer contents) if nothing could be
   *          simplified or a simplified expression.
   */
  expr2tc simplify(void) const;

  /** expr-specific simplification methods.
   *  By default, an expression can't be simplified, and this method returns
   *  a nil expression to show that. However if simplification is possible, the
   *  subclass overrides this and if it can simplify its operands, returns a
   *  new simplified expression. It should attempt to modify itself (it's
   *  const).
   *
   *  If simplification failed the first time around, the simplify method will
   *  simplify this expressions operands for it via the medium of list_operands,
   *  and will then call an expr with the simplified operands to see if it's now
   *  become simplifiable. This call occurs whether or not any operands were
   *  actually simplified, see below.
   *
   *  The 'second' parameter can be used to avoid invoking expensive attempts
   *  to simplify an expression more than once - on the first call to
   *  do_simplify this parameter will be false, then on the second it's be true,
   *  allowing method implementation to save the expensive stuff until all of
   *  its operands have certainly been simplified.
   *
   *  Currently simplification does some things that it shouldn't: pointer
   *  arithmetic for example. I'm not sure where this can be relocated to
   *  though.
   *  @param second Whether this is the second call to do_simplify on this obj
   *  @return expr2tc A nil expression if no simplifcation could occur, or a new
   *          simplified object if it can.
   */
  virtual expr2tc do_simplify(bool second = false) const;

  /** Instance of expr_ids recording tihs exprs type. */
  const expr_ids expr_id;

  /** Type of this expr. All exprs have a type. */
  type2tc type;

  mutable size_t crc_val;
};

// For boost multi-index hashing,
inline std::size_t
hash_value(const expr2tc &expr)
{
  return expr.crc();
}

/** Fetch string identifier for an expression.
 *  Returns the class name of the expr passed in - this is equivalent to the
 *  result of expr.id() in old stringy irep. Should ideally be a method of
 *  expr2t, but haven't got around to moving it yet.
 *  @param expr Expression to operate upon
 *  @return String containing class name of expression.
 */
std::string get_expr_id(const expr2t &expr);

/** Fetch string identifier for an expression.
 *  Like the expr2t equivalent with the same name, but de-ensapculates an
 *  expr2tc.
 */
static inline std::string get_expr_id(const expr2tc &expr)
{
  return get_expr_id(*expr);
}

// Forward dec for some subsequent constructor hacks.
class symbol2t;

/** A namespace for "ESBMC templates".
 *  This means anything designed to mess with expressions or types declared in
 *  this header, via the medium of templates. */
namespace esbmct {

  class blank_method_operand {
  };

  /** Maximum number of fields to support in expr2t subclasses. This value
   *  controls the types of any arrays that need to consider the number of
   *  fields. Unfortunately it can't control template parameters, because
   *  vardic templates are C++11. */
  const unsigned int num_type_fields = 6;

  // Dummy type tag - exists to be an arbitary, local class, for use in some
  // templates. See below.
  class dummy_type_tag {
  public:
    typedef int type;
  };

  // Syntactic sugar for some type munging, see below.
  #define enable_if_eq(arbitary, c1, c2) typename boost::lazy_enable_if<boost::fusion::result_of::equal_to<c1,c2>, arbitary>::type* = NULL
  #define enable_if_not_eq(arbitary, c1, c2) typename boost::lazy_enable_if<boost::mpl::not_<boost::fusion::result_of::equal_to<c1,c2> >, arbitary>::type* = NULL
  #define disable_if_eq(arbitary, c1, c2) typename boost::lazy_disable_if<boost::fusion::result_of::equal_to<c1,c2>, arbitary>::type* = NULL
  #define disable_if_not_eq(arbitary, c1, c2) typename boost::lazy_disable_if<boost::mpl::not_<boost::fusion::result_of::equal_to<c1,c2> >, arbitary>::type* = NULL

  /** Template for providing templated methods to expr2t classes.
   *
   *  What this does: we give expr_methods a set of template parameters that
   *  describe the structure of an expr2t subclass. For each field, we give
   *  the template:
   *
   *    - The type of the field
   *    - The class that field is part of
   *    - A pointer offset to that field.
   *
   *  What this means, is that we can @a type @a generically access a member
   *  of a class from within the template, without knowing what type it is,
   *  what its name is, or even what type contains it.
   *
   *  We can then use that to make all the boring methods of expr2t type
   *  generic too. For example: we can make the comparision method by accessing
   *  each field in the class we're dealing with, passing them to another
   *  function to do the comparison (with the type resolved by templates or
   *  via overloading), and then inspecting the output of that.
   *
   *  In fact, we can make type generic implementations of all the following
   *  methods in expr2t: clone, tostring, cmp, lt, do_crc, list_operands, hash.
   *
   *  So, that's what this template provides; an expr2t class can be made by
   *  inheriting from this template, telling it what class it'll end up with,
   *  and what to subclass from, and what the fields in the class being derived
   *  from look like. This means we can construct a type hierarchy with whatever
   *  inheretence we like and whatever fields we like, then latch expr_methods
   *  on top of that to implement all the anoying boring boilerplate code.
   *
   *  ----
   *
   *  The constructors also need come documentation - We want to be able to
   *  pass constructor arguments down to the class we're deriving from
   *  without any additional boilerplate. However, unfortunately, we can't
   *  make a vardic constructor, nor generate a bunch of explicit constructors
   *  because they'll attempt to link against subclass constructors that don't
   *  exist.
   *
   *  The solution to this is a series of explicit constructors that get
   *  disabled by some boost magic depending on what the template parameters
   *  are. The upshot is that however many number of template arguments are
   *  provided, a constructor with that many arguments (plus expr id and type)
   *  is enabled. For more information on how this is made possible, first
   *  consult a doctor, then mail jmorse.
   *
   *  ----
   *
   *  @tparam derived Type of class that'll derive from this template.
   *  @tparam subclass Type of class for this template to derive from.
   *  @tparam field1_type Type of 1st field in subclass.
   *  @tparam field1_class Class that 1st field belongs to.
   *  @tparam field1_ptr Class pointer to first field.
   *  @tparam field2_type Type of 2st field in subclass.
   *  @tparam field2_class Class that 2st field belongs to.
   *  @tparam field2_ptr Class pointer to first field.
   *  @tparam field3_type Type of 3st field in subclass.
   *  @tparam field3_class Class that 3st field belongs to.
   *  @tparam field3_ptr Class pointer to first field.
   *  @tparam field4_type Type of 4st field in subclass.
   *  @tparam field4_class Class that 4st field belongs to.
   *  @tparam field4_ptr Class pointer to first field.
   *  @tparam field5_type Type of 5st field in subclass.
   *  @tparam field5_class Class that 5st field belongs to.
   *  @tparam field5_ptr Class pointer to first field.
   */
  template <class derived, class subclass,
     typename field1_type = const expr2t::expr_ids, class field1_class = expr2t,
     field1_type field1_class::*field1_ptr = &field1_class::expr_id,
     typename field2_type = const expr2t::expr_ids, class field2_class = expr2t,
     field2_type field2_class::*field2_ptr = &field2_class::expr_id,
     typename field3_type = const expr2t::expr_ids, class field3_class = expr2t,
     field3_type field3_class::*field3_ptr = &field3_class::expr_id,
     typename field4_type = const expr2t::expr_ids, class field4_class = expr2t,
     field4_type field4_class::*field4_ptr = &field4_class::expr_id,
     typename field5_type = const expr2t::expr_ids, class field5_class = expr2t,
     field5_type field5_class::*field5_ptr = &field5_class::expr_id,
     typename field6_type = const expr2t::expr_ids, class field6_class = expr2t,
     field6_type field6_class::*field6_ptr = &field6_class::expr_id>
  class expr_methods : public subclass
  {
  public:

    // So to make constructor disabling work, we have to turn it into a
    // template. Do this by adding a template parameter that has a default and
    // isn't used.
    //
    // Then, we add a dummy end argument with a default - this never actually
    // gets an argument from the user. However, the type for it is calculated
    // via the boost::lazy_enable_if template, which causes an error if the
    // condition given to it is false. That error stops this template from
    // being instanciated anywhere, so the constructor never exists.
    //
    // The condition given to the boost template just checks something against
    // the types in the overall template parameters. In this case, we only want
    // this constructor if we're subclassing the expr2t class directly.
    template <class arbitary = ::esbmct::dummy_type_tag>
    expr_methods(const type2tc &t, expr2t::expr_ids id,
                 enable_if_eq(arbitary,subclass,expr2t))
      : subclass(t, id) { }

    template <class arbitary = ::esbmct::dummy_type_tag>
    expr_methods(const type2tc &t, expr2t::expr_ids id,
                 const field1_type &arg1,
                 disable_if_eq(arbitary,field1_type,expr2t::expr_ids),
                 disable_if_not_eq(arbitary,field2_type,expr2t::expr_ids))
      : subclass(t, id, arg1) { }

    template <class arbitary = ::esbmct::dummy_type_tag>
    expr_methods(const type2tc &t, expr2t::expr_ids id, const field1_type &arg1,
                 const field2_type &arg2,
                 disable_if_eq(arbitary,field2_type,expr2t::expr_ids),
                 disable_if_not_eq(arbitary,field3_type,expr2t::expr_ids))
      : subclass(t, id, arg1, arg2) { }

    template <class arbitary = ::esbmct::dummy_type_tag>
    expr_methods(const type2tc &t, expr2t::expr_ids id, const field1_type &arg1,
                 const field2_type &arg2, const field3_type &arg3,
                 disable_if_eq(arbitary,field3_type,expr2t::expr_ids),
                 disable_if_not_eq(arbitary,field4_type,expr2t::expr_ids))
      : subclass(t, id, arg1, arg2, arg3) { }

    template <class arbitary = ::esbmct::dummy_type_tag>
    expr_methods(const type2tc &t, expr2t::expr_ids id, const field1_type &arg1,
                 const field2_type &arg2, const field3_type &arg3,
                 const field4_type &arg4,
                 disable_if_eq(arbitary,field4_type,expr2t::expr_ids),
                 disable_if_not_eq(arbitary,field5_type,expr2t::expr_ids))
      : subclass(t, id, arg1, arg2, arg3, arg4) { }

    template <class arbitary = ::esbmct::dummy_type_tag>
    expr_methods(const type2tc &t, expr2t::expr_ids id, const field1_type &arg1,
                 const field2_type &arg2, const field3_type &arg3,
                 const field4_type &arg4, const field5_type &arg5,
                 disable_if_eq(arbitary,field5_type,expr2t::expr_ids),
                 disable_if_not_eq(arbitary,field6_type,expr2t::expr_ids))
      : subclass(t, id, arg1, arg2, arg3, arg4, arg5) { }

    template <class arbitary = ::esbmct::dummy_type_tag>
    expr_methods(const type2tc &t, expr2t::expr_ids id, const field1_type &arg1,
                 const field2_type &arg2, const field3_type &arg3,
                 const field4_type &arg4, const field5_type &arg5,
                 const field6_type &arg6,
                 disable_if_eq(arbitary,field6_type,expr2t::expr_ids))
      : subclass(t, id, arg1, arg2, arg3, arg4, arg5, arg6) { }

    expr_methods(const expr_methods<derived, subclass,
                                    field1_type, field1_class, field1_ptr,
                                    field2_type, field2_class, field2_ptr,
                                    field3_type, field3_class, field3_ptr,
                                    field4_type, field4_class, field4_ptr,
                                    field5_type, field5_class, field5_ptr,
                                    field6_type, field6_class, field6_ptr> &ref)
      : subclass(ref) { }

    // Override expr2t methods that we're going to be generating automagically

    virtual expr2tc clone(void) const;
    virtual list_of_memberst tostring(unsigned int indent) const;
    virtual bool cmp(const expr2t &ref) const;
    virtual int lt(const expr2t &ref) const;
    virtual size_t do_crc(size_t seed) const;
    virtual void hash(crypto_hash &hash) const;
    virtual void list_operands(std::list<const expr2tc*> &inp) const;
    virtual const expr2tc *get_sub_expr(unsigned int i) const;
    virtual expr2tc *get_sub_expr_nc(unsigned int i);
    virtual unsigned int get_num_sub_exprs(void) const;
  protected:
    virtual void list_operands(std::list<expr2tc*> &inp);
    virtual expr2t *clone_raw(void) const;
  };

  /** Template for generating type2t boilerplate methods.
   *  Take a look at expr_methods for how this works, in an identical fashion.
   *  @see expr_methods
   */
  template <class derived, class subclass,
          typename field1_type = type2t::type_ids, class field1_class = type2t,
          field1_type field1_class::*field1_ptr = &field1_class::type_id,
          typename field2_type = type2t::type_ids, class field2_class = type2t,
          field2_type field2_class::*field2_ptr = &field2_class::type_id,
          typename field3_type = type2t::type_ids, class field3_class = type2t,
          field3_type field3_class::*field3_ptr = &field3_class::type_id,
          typename field4_type = type2t::type_ids, class field4_class = type2t,
          field4_type field4_class::*field4_ptr = &field4_class::type_id,
          typename field5_type = type2t::type_ids, class field5_class = type2t,
          field5_type field5_class::*field5_ptr = &field5_class::type_id,
          typename field6_type = type2t::type_ids, class field6_class = type2t,
          field6_type field6_class::*field6_ptr = &field6_class::type_id>
  class type_methods : public subclass
  {
  public:

    template <class arbitary = ::esbmct::dummy_type_tag>
    type_methods(type2t::type_ids id,
                 enable_if_eq(arbitary,subclass,type2t))
      : subclass(id) { }

    template <class arbitary = ::esbmct::dummy_type_tag>
    type_methods(type2t::type_ids id,
                 const field1_type &arg1,
                 disable_if_eq(arbitary,field1_type,type2t::type_ids),
                 disable_if_not_eq(arbitary,field2_type,type2t::type_ids))
      : subclass(id, arg1) { }

    template <class arbitary = ::esbmct::dummy_type_tag>
    type_methods(type2t::type_ids id, const field1_type &arg1,
                 const field2_type &arg2,
                 disable_if_eq(arbitary,field2_type,type2t::type_ids),
                 disable_if_not_eq(arbitary,field3_type,type2t::type_ids))
      : subclass(id, arg1, arg2) { }

    template <class arbitary = ::esbmct::dummy_type_tag>
    type_methods(type2t::type_ids id, const field1_type &arg1,
                 const field2_type &arg2, const field3_type &arg3,
                 disable_if_eq(arbitary,field3_type,type2t::type_ids),
                 disable_if_not_eq(arbitary,field4_type,type2t::type_ids))
      : subclass(id, arg1, arg2, arg3) { }

    template <class arbitary = ::esbmct::dummy_type_tag>
    type_methods(type2t::type_ids id, const field1_type &arg1,
                 const field2_type &arg2, const field3_type &arg3,
                 const field4_type &arg4,
                 disable_if_eq(arbitary,field4_type,type2t::type_ids),
                 disable_if_not_eq(arbitary,field5_type,type2t::type_ids))
      : subclass(id, arg1, arg2, arg3, arg4) { }

    template <class arbitary = ::esbmct::dummy_type_tag>
    type_methods(type2t::type_ids id, const field1_type &arg1,
                 const field2_type &arg2, const field3_type &arg3,
                 const field4_type &arg4, const field5_type &arg5,
                 disable_if_eq(arbitary,field5_type,type2t::type_ids),
                 disable_if_not_eq(arbitary,field6_type,type2t::type_ids))
      : subclass(id, arg1, arg2, arg3, arg4, arg5) { }

    template <class arbitary = ::esbmct::dummy_type_tag>
    type_methods(type2t::type_ids id, const field1_type &arg1,
                 const field2_type &arg2, const field3_type &arg3,
                 const field4_type &arg4, const field5_type &arg5,
                 const field6_type &arg6,
                 disable_if_eq(arbitary,field6_type,type2t::type_ids))
      : subclass(id, arg1, arg2, arg3, arg4, arg5, arg6) { }

    type_methods(const type_methods<derived, subclass,
                                    field1_type, field1_class, field1_ptr,
                                    field2_type, field2_class, field2_ptr,
                                    field3_type, field3_class, field3_ptr,
                                    field4_type, field4_class, field4_ptr,
                                    field5_type, field5_class, field5_ptr,
                                    field6_type, field6_class, field6_ptr> &ref)
      : subclass(ref) { }

    virtual type2tc clone(void) const;
    virtual list_of_memberst tostring(unsigned int indent) const;
    virtual bool cmp(const type2t &ref) const;
    virtual int lt(const type2t &ref) const;
    virtual size_t do_crc(size_t seed) const;
    virtual void hash(crypto_hash &hash) const;
  };

  // Meta goo
  class takestype;
  class notype;

  // So that we can write such things as:
  //
  //   constant_int2tc bees(type, val);
  //
  // We need a class derived from expr2tc that takes the correct set of
  // constructor arguments, which means yet more template goo.
  template <class contained, unsigned int expid, class superclass,class hastype,
     typename field1_type = const expr2t::expr_ids, class field1_class = expr2t,
     field1_type field1_class::*field1_ptr = &field1_class::expr_id,
     typename field2_type = const expr2t::expr_ids, class field2_class = expr2t,
     field2_type field2_class::*field2_ptr = &field2_class::expr_id,
     typename field3_type = const expr2t::expr_ids, class field3_class = expr2t,
     field3_type field3_class::*field3_ptr = &field3_class::expr_id,
     typename field4_type = const expr2t::expr_ids, class field4_class = expr2t,
     field4_type field4_class::*field4_ptr = &field4_class::expr_id,
     typename field5_type = const expr2t::expr_ids, class field5_class = expr2t,
     field5_type field5_class::*field5_ptr = &field5_class::expr_id,
     typename field6_type = const expr2t::expr_ids, class field6_class = expr2t,
     field6_type field6_class::*field6_ptr = &field6_class::expr_id>
  class something2tc : public expr2tc {
    public:
    // Blank initialization of a container class -> store NULL
    something2tc() : expr2tc() { }

    // Initialize container from a non-type-committed container. Encode an
    // assertion that the type is what we expect.
    //
    // Don't do this though if this'll conflict with a later consructor though.
    // For example if we have not2tc, not2tc(expr) could be copying it or
    // constructing a new not2t irep. In the face of this ambiguity, pick the
    // latter, and the end user can worry about how to cast up to a not2tc.
    template <class arbitary = ::esbmct::dummy_type_tag>
    something2tc(const expr2tc &init,
                 typename boost::lazy_disable_if<boost::mpl::and_<boost::fusion::result_of::equal_to<field1_type,expr2tc>,boost::fusion::result_of::equal_to<field2_type,expr2t::expr_ids> >, arbitary>::type* = NULL
                 ) : expr2tc(init)
    {
      assert(init->expr_id == expid);
    }

    // Quick hack for symbol2t: it has a form of constructor where it only takes
    // the type and the (name-munged) symbol name, and extracts the correct
    // pieces of info from the name. However that requries the container
    // constructor to support this.
    template <class arbitary = ::esbmct::dummy_type_tag>
    something2tc(const type2tc &t,
                 const irep_idt &arg1,
                 typename boost::lazy_enable_if<boost::fusion::result_of::equal_to<contained,symbol2t>, arbitary >::type* = NULL)
          : expr2tc(new contained(t, arg1)) { }

    const contained &operator*() const
    {
      return static_cast<const contained&>(*expr2tc::get());
    }

    const contained * operator-> () const // never throws
    {
      return static_cast<const contained*>(expr2tc::operator->());
    }

    const contained * get() const // never throws
    {
      return static_cast<const contained*>(expr2tc::get());
    }

    contained * get() // never throws
    {
      detach();
      return static_cast<contained*>(expr2tc::get());
    }

    template <class arbitary = ::esbmct::dummy_type_tag>
    something2tc(const type2tc &t,
                 disable_if_eq(arbitary,hastype,notype),
                 disable_if_not_eq(arbitary,field1_type,expr2t::expr_ids))
      : expr2tc(new contained(t)) { }

    template <class arbitary = ::esbmct::dummy_type_tag>
    something2tc(const type2tc &t,
                 const field1_type &arg1,
                 disable_if_eq(arbitary,hastype,notype),
                 disable_if_eq(arbitary,field1_type,expr2t::expr_ids),
                 disable_if_not_eq(arbitary,field2_type,expr2t::expr_ids))
      : expr2tc(new contained(t, arg1)) { }

    template <class arbitary = ::esbmct::dummy_type_tag>
    something2tc(const type2tc &t,
                 const field1_type &arg1,
                 const field2_type &arg2,
                 disable_if_eq(arbitary,hastype,notype),
                 disable_if_eq(arbitary,field2_type,expr2t::expr_ids),
                 disable_if_not_eq(arbitary,field3_type,expr2t::expr_ids))
      : expr2tc(new contained(t, arg1, arg2)) { }

    template <class arbitary = ::esbmct::dummy_type_tag>
    something2tc(const type2tc &t,
                 const field1_type &arg1,
                 const field2_type &arg2,
                 const field3_type &arg3,
                 disable_if_eq(arbitary,hastype,notype),
                 disable_if_eq(arbitary,field3_type,expr2t::expr_ids),
                 disable_if_not_eq(arbitary,field4_type,expr2t::expr_ids))
      : expr2tc(new contained(t, arg1, arg2, arg3)) { }

    template <class arbitary = ::esbmct::dummy_type_tag>
    something2tc(const type2tc &t,
                 const field1_type &arg1,
                 const field2_type &arg2,
                 const field3_type &arg3,
                 const field4_type &arg4,
                 disable_if_eq(arbitary,hastype,notype),
                 disable_if_eq(arbitary,field4_type,expr2t::expr_ids),
                 disable_if_not_eq(arbitary,field5_type,expr2t::expr_ids))
      : expr2tc(new contained(t, arg1, arg2, arg3, arg4)) { }

    template <class arbitary = ::esbmct::dummy_type_tag>
    something2tc(const type2tc &t,
                 const field1_type &arg1,
                 const field2_type &arg2,
                 const field3_type &arg3,
                 const field4_type &arg4,
                 const field5_type &arg5,
                 disable_if_eq(arbitary,hastype,notype),
                 disable_if_eq(arbitary,field5_type,expr2t::expr_ids),
                 disable_if_not_eq(arbitary,field6_type,expr2t::expr_ids))
      : expr2tc(new contained(t, arg1, arg2, arg3, arg4, arg5)) { }

    template <class arbitary = ::esbmct::dummy_type_tag>
    something2tc(const type2tc &t,
                 const field1_type &arg1,
                 const field2_type &arg2,
                 const field3_type &arg3,
                 const field4_type &arg4,
                 const field5_type &arg5,
                 const field6_type &arg6,
                 disable_if_eq(arbitary,hastype,notype),
                 disable_if_eq(arbitary,field6_type,expr2t::expr_ids))
      : expr2tc(new contained(t, arg1, arg2, arg3, arg4, arg5, arg6)) { }

    // Duplicate set of constructors, but without the type argument.

    template <class arbitary = ::esbmct::dummy_type_tag>
    something2tc(const field1_type &arg1,
                 enable_if_eq(arbitary,hastype,notype),
                 disable_if_eq(arbitary,field1_type,expr2t::expr_ids),
                 disable_if_not_eq(arbitary,field2_type,expr2t::expr_ids))
      : expr2tc(new contained(arg1)) { }

    template <class arbitary = ::esbmct::dummy_type_tag>
    something2tc(const field1_type &arg1,
                 const field2_type &arg2,
                 enable_if_eq(arbitary,hastype,notype),
                 disable_if_eq(arbitary,field2_type,expr2t::expr_ids),
                 disable_if_not_eq(arbitary,field3_type,expr2t::expr_ids))
      : expr2tc(new contained(arg1, arg2)) { }

    template <class arbitary = ::esbmct::dummy_type_tag>
    something2tc(const field1_type &arg1,
                 const field2_type &arg2,
                 const field3_type &arg3,
                 enable_if_eq(arbitary,hastype,notype),
                 disable_if_eq(arbitary,field3_type,expr2t::expr_ids),
                 disable_if_not_eq(arbitary,field4_type,expr2t::expr_ids))
      : expr2tc(new contained(arg1, arg2, arg3)) { }

    template <class arbitary = ::esbmct::dummy_type_tag>
    something2tc(const field1_type &arg1,
                 const field2_type &arg2,
                 const field3_type &arg3,
                 const field4_type &arg4,
                 enable_if_eq(arbitary,hastype,notype),
                 disable_if_eq(arbitary,field4_type,expr2t::expr_ids),
                 disable_if_not_eq(arbitary,field5_type,expr2t::expr_ids))
      : expr2tc(new contained(arg1, arg2, arg3, arg4)) { }

    template <class arbitary = ::esbmct::dummy_type_tag>
    something2tc(const field1_type &arg1,
                 const field2_type &arg2,
                 const field3_type &arg3,
                 const field4_type &arg4,
                 const field5_type &arg5,
                 enable_if_eq(arbitary,hastype,notype),
                 disable_if_eq(arbitary,field5_type,expr2t::expr_ids),
                 disable_if_not_eq(arbitary,field6_type,expr2t::expr_ids))
      : expr2tc(new contained(arg1, arg2, arg3, arg4, arg5)) { }

    template <class arbitary = ::esbmct::dummy_type_tag>
    something2tc(const field1_type &arg1,
                 const field2_type &arg2,
                 const field3_type &arg3,
                 const field4_type &arg4,
                 const field5_type &arg5,
                 const field6_type &arg6,
                 enable_if_eq(arbitary,hastype,notype),
                 disable_if_eq(arbitary,field6_type,expr2t::expr_ids))
      : expr2tc(new contained(arg1, arg2, arg3, arg4, arg5, arg6)) { }

    something2tc(const something2tc<contained, expid, superclass, hastype,
                                    field1_type, field1_class, field1_ptr,
                                    field2_type, field2_class, field2_ptr,
                                    field3_type, field3_class, field3_ptr,
                                    field4_type, field4_class, field4_ptr,
                                    field5_type, field5_class, field5_ptr,
                                    field6_type, field6_class, field6_ptr> &ref)
      : expr2tc(ref) { }
  };
}; // esbmct

// So - make some type definitions for the different types we're going to be
// working with. This is to avoid the repeated use of template names in later
// definitions. If you'd like to add another type - don't. Vast tracts of code
// only expect the types below, it's be extremely difficult to hack new ones in.

// Start with forward class definitions

class bool_type2t;
class empty_type2t;
class symbol_type2t;
class struct_type2t;
class union_type2t;
class bv_type2t;
class unsignedbv_type2t;
class signedbv_type2t;
class code_type2t;
class array_type2t;
class pointer_type2t;
class fixedbv_type2t;
class string_type2t;
class cpp_name_type2t;

// We also require in advance, the actual classes that store type data.

class symbol_type_data : public type2t
{
public:
  symbol_type_data(type2t::type_ids id, const dstring sym_name) :
    type2t (id), symbol_name(sym_name) {}
  symbol_type_data(const symbol_type_data &ref) :
    type2t (ref), symbol_name(ref.symbol_name) { }

  irep_idt symbol_name;
};

class struct_union_data : public type2t
{
public:
  struct_union_data(type2t::type_ids id, const std::vector<type2tc> &membs,
                     const std::vector<irep_idt> &names, const irep_idt &n)
    : type2t(id), members(membs), member_names(names), name(n) { }
  struct_union_data(const struct_union_data &ref)
    : type2t(ref), members(ref.members), member_names(ref.member_names),
      name(ref.name) { }

  /** Fetch index number of member. Given a textual name of a member of a
   *  struct or union, this method will look up what index it is into the
   *  vector of types that make up this struct/union. Always returns the correct
   *  index, if you give it a name that isn't part of this struct/union it'll
   *  abort.
   *  @param name Name of member of this struct/union to look up.
   *  @return Index into members/member_names vectors */
  unsigned int get_component_number(const irep_idt &name) const;

  const std::vector<type2tc> & get_structure_members(void) const;
  const std::vector<irep_idt> & get_structure_member_names(void) const;
  const irep_idt & get_structure_name(void) const;

  std::vector<type2tc> members;
  std::vector<irep_idt> member_names;
  irep_idt name;
};

class bv_data : public type2t
{
public:
  bv_data(type2t::type_ids id, unsigned int w) : type2t(id), width(w)
  {
    // assert(w != 0 && "Must have nonzero width for integer type");
    // XXX -- zero sized bitfields are permissible. Wat.
  }
  bv_data(const bv_data &ref) : type2t(ref), width(ref.width) { }

  virtual unsigned int get_width(void) const;

  unsigned int width;
};

class code_data : public type2t
{
public:
  code_data(type2t::type_ids id, const std::vector<type2tc> &args,
            const type2tc &ret, const std::vector<irep_idt> &names, bool e)
    : type2t(id), arguments(args), ret_type(ret), argument_names(names),
      ellipsis(e) { }
  code_data(const code_data &ref)
    : type2t(ref), arguments(ref.arguments), ret_type(ref.ret_type),
      argument_names(ref.argument_names), ellipsis(ref.ellipsis) { }

  virtual unsigned int get_width(void) const;

  std::vector<type2tc> arguments;
  type2tc ret_type;
  std::vector<irep_idt> argument_names;
  bool ellipsis;
};

class array_data : public type2t
{
public:
  array_data(type2t::type_ids id, const type2tc &st, const expr2tc &sz, bool i)
    : type2t(id), subtype(st), array_size(sz), size_is_infinite(i) { }
  array_data(const array_data &ref)
    : type2t(ref), subtype(ref.subtype), array_size(ref.array_size),
      size_is_infinite(ref.size_is_infinite) { }

  type2tc subtype;
  expr2tc array_size;
  bool size_is_infinite;
};

class pointer_data : public type2t
{
public:
  pointer_data(type2t::type_ids id, const type2tc &st)
    : type2t(id), subtype(st) { }
  pointer_data(const pointer_data &ref)
    : type2t(ref), subtype(ref.subtype) { }

  type2tc subtype;
};

class fixedbv_data : public type2t
{
public:
  fixedbv_data(type2t::type_ids id, unsigned int w, unsigned int ib)
    : type2t(id), width(w), integer_bits(ib) { }
  fixedbv_data(const fixedbv_data &ref)
    : type2t(ref), width(ref.width), integer_bits(ref.integer_bits) { }

  unsigned int width;
  unsigned int integer_bits;
};

class string_data : public type2t
{
public:
  string_data(type2t::type_ids id, unsigned int w)
    : type2t(id), width(w) { }
  string_data(const string_data &ref)
    : type2t(ref), width(ref.width) { }

  unsigned int width;
};

class cpp_name_data : public type2t
{
public:
  cpp_name_data(type2t::type_ids id, const irep_idt &n,
                const std::vector<type2tc> &templ_args)
    : type2t(id), name(n), template_args(templ_args) { }
  cpp_name_data(const cpp_name_data &ref)
    : type2t(ref), name(ref.name), template_args(ref.template_args) { }

  irep_idt name;
  std::vector<type2tc> template_args;
};

// Then give them a typedef name

typedef esbmct::type_methods<bool_type2t, type2t> bool_type_methods;
typedef esbmct::type_methods<empty_type2t, type2t> empty_type_methods;
typedef esbmct::type_methods<symbol_type2t, symbol_type_data, irep_idt,
        symbol_type_data, &symbol_type_data::symbol_name> symbol_type_methods;
typedef esbmct::type_methods<struct_type2t, struct_union_data,
    std::vector<type2tc>, struct_union_data, &struct_union_data::members,
    std::vector<irep_idt>, struct_union_data, &struct_union_data::member_names,
    irep_idt, struct_union_data, &struct_union_data::name>
    struct_type_methods;
typedef esbmct::type_methods<union_type2t, struct_union_data,
    std::vector<type2tc>, struct_union_data, &struct_union_data::members,
    std::vector<irep_idt>, struct_union_data, &struct_union_data::member_names,
    irep_idt, struct_union_data, &struct_union_data::name>
    union_type_methods;
typedef esbmct::type_methods<unsignedbv_type2t, bv_data, unsigned int, bv_data,
    &bv_data::width> unsignedbv_type_methods;
typedef esbmct::type_methods<signedbv_type2t, bv_data, unsigned int, bv_data,
    &bv_data::width> signedbv_type_methods;
typedef esbmct::type_methods<code_type2t, code_data,
    std::vector<type2tc>, code_data, &code_data::arguments,
    type2tc, code_data, &code_data::ret_type,
    std::vector<irep_idt>, code_data, &code_data::argument_names,
    bool, code_data, &code_data::ellipsis>
    code_type_methods;
typedef esbmct::type_methods<array_type2t, array_data,
    type2tc, array_data, &array_data::subtype,
    expr2tc, array_data, &array_data::array_size,
    bool, array_data, &array_data::size_is_infinite>
    array_type_methods;
typedef esbmct::type_methods<pointer_type2t, pointer_data,
    type2tc, pointer_data, &pointer_data::subtype>
    pointer_type_methods;
typedef esbmct::type_methods<fixedbv_type2t, fixedbv_data,
    unsigned int, fixedbv_data, &fixedbv_data::width,
    unsigned int, fixedbv_data, &fixedbv_data::integer_bits>
    fixedbv_type_methods;
typedef esbmct::type_methods<string_type2t, string_data,
    unsigned int, string_data, &string_data::width>
    string_type_methods;
typedef esbmct::type_methods<cpp_name_type2t, cpp_name_data,
        irep_idt, cpp_name_data, &cpp_name_data::name,
        std::vector<type2tc>, cpp_name_data, &cpp_name_data::template_args>
        cpp_name_type_methods;

/** Boolean type.
 *  Identifies a boolean type. Contains no additional data.
 *  @extends typet
 */
class bool_type2t : public bool_type_methods
{
public:
  bool_type2t(void) : bool_type_methods (bool_id) {}
  bool_type2t(const bool_type2t &ref) : bool_type_methods(ref) {}
  virtual unsigned int get_width(void) const;

  static std::string field_names[esbmct::num_type_fields];
};

/** Empty type.
 *  For void pointers and the like, with no type. No extra data.
 *  @extends type2t
 */
class empty_type2t : public empty_type_methods
{
public:
  empty_type2t(void) : empty_type_methods(empty_id) {}
  empty_type2t(const empty_type2t &ref) : empty_type_methods(ref) { }
  virtual unsigned int get_width(void) const;

  static std::string field_names[esbmct::num_type_fields];
};

/** Symbolic type.
 *  Temporary, prior to linking up types after parsing, or when a struct/array
 *  contains a recursive pointer to its own type.
 *  @extends symbol_type_data
 */
class symbol_type2t : public symbol_type_methods
{
public:
  /** Primary constructor. @param sym_name Name of symbolic type. */
  symbol_type2t(const dstring sym_name) :
    symbol_type_methods(symbol_id, sym_name) { }
  symbol_type2t(const symbol_type2t &ref) :
    symbol_type_methods(ref) { }
  virtual unsigned int get_width(void) const;

  static std::string field_names[esbmct::num_type_fields];
};

/** Struct type.
 *  Represents both C structs and the data in C++ classes. Contains a vector
 *  of types recording what type each member is, a vector of names recording
 *  what the member names are, and a name for the struct.
 *  @extends struct_union_data
 */
class struct_type2t : public struct_type_methods
{
public:
  /** Primary constructor.
   *  @param members Vector of types for the members in this struct.
   *  @param memb_names Vector of names for the members in this struct.
   *  @param name Name of this struct.
   */
  struct_type2t(std::vector<type2tc> &members, std::vector<irep_idt> memb_names,
                irep_idt name)
    : struct_type_methods(struct_id, members, memb_names, name) {}
  struct_type2t(const struct_type2t &ref) : struct_type_methods(ref) {}
  virtual unsigned int get_width(void) const;

  static std::string field_names[esbmct::num_type_fields];
};

/** Union type.
 *  Represents a union type - in a similar vein to struct_type2t, this contains
 *  a vector of types and vector of names, each element of which corresponds to
 *  a member in the union. There's also a name for the union.
 *  @extends struct_union_data
 */
class union_type2t : public union_type_methods
{
public:
  /** Primary constructor.
   *  @param members Vector of types corresponding to each member of union.
   *  @param memb_names Vector of names corresponding to each member of union.
   *  @param name Name of this union
   */
  union_type2t(std::vector<type2tc> &members, std::vector<irep_idt> memb_names,
                irep_idt name)
    : union_type_methods(union_id, members, memb_names, name) {}
  union_type2t(const union_type2t &ref) : union_type_methods(ref) {}
  virtual unsigned int get_width(void) const;

  static std::string field_names[esbmct::num_type_fields];
};

/** Unsigned integer type.
 *  Represents any form of unsigned integer; the size of this integer is
 *  recorded in the width field.
 *  @extends bv_data
 */
class unsignedbv_type2t : public unsignedbv_type_methods
{
public:
  /** Primary constructor. @param width Width of represented integer */
  unsignedbv_type2t(unsigned int width)
    : unsignedbv_type_methods(unsignedbv_id, width) { }
  unsignedbv_type2t(const unsignedbv_type2t &ref)
    : unsignedbv_type_methods(ref) { }

  static std::string field_names[esbmct::num_type_fields];
};

/** Signed integer type.
 *  Represents any form of signed integer; the size of this integer is
 *  recorded in the width field.
 *  @extends bv_data
 */
class signedbv_type2t : public signedbv_type_methods
{
public:
  /** Primary constructor. @param width Width of represented integer */
  signedbv_type2t(signed int width)
    : signedbv_type_methods(signedbv_id, width) { }
  signedbv_type2t(const signedbv_type2t &ref)
    : signedbv_type_methods(ref) { }

  static std::string field_names[esbmct::num_type_fields];
};

/** Empty type. For void pointers and the like, with no type. No extra data */
class code_type2t : public code_type_methods
{
public:
  code_type2t(const std::vector<type2tc> &args, const type2tc &ret_type,
              const std::vector<irep_idt> &names, bool e)
    : code_type_methods(code_id, args, ret_type, names, e)
  { assert(args.size() == names.size()); }
  code_type2t(const code_type2t &ref) : code_type_methods(ref) { }

  static std::string field_names[esbmct::num_type_fields];
};

/** Array type.
 *  Comes with a subtype of the array and a size that might be constant, might
 *  be nondeterministic, might be infinite. These facts are recorded in the
 *  array_size and size_is_infinite fields.
 *
 *  If size_is_infinite is true, array_size will be null. If array_size is
 *  not a constant number, then it's a dynamically sized array.
 *  @extends array_data
 */
class array_type2t : public array_type_methods
{
public:
  /** Primary constructor.
   *  @param subtype Type of elements in this array.
   *  @param size Size of this array.
   *  @param inf Whether or not this array is infinitely sized
   */
  array_type2t(const type2tc subtype, const expr2tc size, bool inf)
    : array_type_methods (array_id, subtype, size, inf) { }
  array_type2t(const array_type2t &ref)
    : array_type_methods(ref) { }

  virtual unsigned int get_width(void) const;

  /** Exception for invalid manipulations of an infinitely sized array. No
   *  actual data stored. */
  class inf_sized_array_excp {
  };

  /** Exception for invalid manipultions of dynamically sized arrays.
   *  Stores the size of the array in the exception; this way the catcher
   *  has it immediately to hand. */
  class dyn_sized_array_excp {
  public:
    dyn_sized_array_excp(const expr2tc _size) : size(_size) {}
    expr2tc size;
  };

  static std::string field_names[esbmct::num_type_fields];
};

/** Pointer type.
 *  Simply has a subtype, of what it points to. No other attributes.
 *  @extends pointer_data
 */
class pointer_type2t : public pointer_type_methods
{
public:
  /** Primary constructor. @param subtype Subtype of this pointer */
  pointer_type2t(const type2tc subtype)
    : pointer_type_methods(pointer_id, subtype) { }
  pointer_type2t(const pointer_type2t &ref)
    : pointer_type_methods(ref) { }
  virtual unsigned int get_width(void) const;

  static std::string field_names[esbmct::num_type_fields];
};

/** Fixed bitvector type.
 *  Contains a spec for a fixed bitwidth number -- this is the equivalent of a
 *  fixedbv_spect in the old irep situation. Stores how bits are distributed
 *  over integer bits and fraction bits.
 *  @extend fixedbv_data
 */
class fixedbv_type2t : public fixedbv_type_methods
{
public:
  /** Primary constructor.
   *  @param width Total number of bits in this type of fixedbv
   *  @param integer Number of integer bits in this type of fixedbv
   */
  fixedbv_type2t(unsigned int width, unsigned int integer)
    : fixedbv_type_methods(fixedbv_id, width, integer) { }
  fixedbv_type2t(const fixedbv_type2t &ref)
    : fixedbv_type_methods(ref) { }
  virtual unsigned int get_width(void) const;

  static std::string field_names[esbmct::num_type_fields];
};

/** String type class.
 *  Slightly artificial as original irep had no type for this; Represents the
 *  type of a string constant. Because it needs a bit width, we also store the
 *  size of the constant string in elements.
 *  @extends string_data
 */
class string_type2t : public string_type_methods
{
public:
  /** Primary constructor.
   *  @param elements Number of 8-bit characters in string constant.
   */
  string_type2t(unsigned int elements)
    : string_type_methods(string_id, elements) { }
  string_type2t(const string_type2t &ref)
    : string_type_methods(ref) { }
  virtual unsigned int get_width(void) const;

  static std::string field_names[esbmct::num_type_fields];
};

/** C++ Name type.
 *  Contains a type name, but also a vector of template parameters.
 *  I assume something in the C++ frontend uses this.
 *  @extends cpp_name_data
 */
class cpp_name_type2t : public cpp_name_type_methods
{
public:
  /** Primary constructor.
   *  @param n Name of this type.
   *  @param ta Vector of template arguments (types).
   */
  cpp_name_type2t(const irep_idt &n, const std::vector<type2tc> &ta)
    : cpp_name_type_methods(cpp_name_id, n, ta){}
  cpp_name_type2t(const cpp_name_type2t &ref)
    : cpp_name_type_methods(ref) { }

  virtual unsigned int get_width(void) const;

  static std::string field_names[esbmct::num_type_fields];
};

// Generate some "is-this-a-blah" macros, and type conversion macros. This is
// fine in terms of using/ keywords in syntax, because the preprocessor
// preprocesses everything out. One more used to C++ templates might raise their
// eyebrows at using the preprocessor; nuts to you, this works.
#ifdef NDEBUG
#define dynamic_cast static_cast
#endif
#define type_macros(name) \
  inline bool is_##name##_type(const expr2tc &e) \
    { return e->type->type_id == type2t::name##_id; } \
  inline bool is_##name##_type(const type2tc &t) \
    { return t->type_id == type2t::name##_id; } \
  inline const name##_type2t & to_##name##_type(const type2tc &t) \
    { return dynamic_cast<const name##_type2t &> (*t.get()); } \
  inline name##_type2t & to_##name##_type(type2tc &t) \
    { return dynamic_cast<name##_type2t &> (*t.get()); }

type_macros(bool);
type_macros(empty);
type_macros(symbol);
type_macros(struct);
type_macros(union);
type_macros(code);
type_macros(array);
type_macros(pointer);
type_macros(unsignedbv);
type_macros(signedbv);
type_macros(fixedbv);
type_macros(string);
type_macros(cpp_name);
#undef type_macros
#ifdef dynamic_cast
#undef dynamic_cast
#endif

/** Test whether type is an integer. */
inline bool is_bv_type(const type2tc &t) \
{ return (t->type_id == type2t::unsignedbv_id ||
          t->type_id == type2t::signedbv_id); }
inline bool is_bv_type(const expr2tc &e)
{ return is_bv_type(e->type); }

/** Test whether type is a number type - bv or fixedbv. */
inline bool is_number_type(const type2tc &t) \
{ return (t->type_id == type2t::unsignedbv_id ||
          t->type_id == type2t::signedbv_id ||
          t->type_id == type2t::fixedbv_id); }
inline bool is_number_type(const expr2tc &e)
{ return is_number_type(e->type); }

inline bool is_scalar_type(const type2tc &t)
{ return is_number_type(t) || is_pointer_type(t) || is_bool_type(t) ||
         is_empty_type(t) || is_code_type(t); }

inline bool is_scalar_type(const expr2tc &e)
{ return is_scalar_type(e->type); }

inline bool is_multi_dimensional_array(const type2tc &t) {
  if (is_array_type(t)) {
    const array_type2t &arr_type = to_array_type(t);
    return is_array_type(arr_type.subtype);
  } else {
    return false;
  }
}

inline bool is_multi_dimensional_array(const expr2tc &e) {
  return is_multi_dimensional_array(e->type);
}

/** Pool for caching converted types.
 *  Various common types (bool, empty for example) needn't be reallocated
 *  every time we need a new one; it's better to have some global constants
 *  of them, which is what this class provides. There are global bool and empty
 *  types to be used; in addition, there are helper methods to create integer
 *  types with common bit widths, and methods to enter a used type into a cache
 *  of them, allowing migration of typet <=> type2t to be faster.
 */
class type_poolt {
public:
  type_poolt(void);
  type_poolt(bool yolo);

  type2tc bool_type;
  type2tc empty_type;

  const type2tc &get_bool() const { return bool_type; }
  const type2tc &get_empty() const { return empty_type; }

  // For other types, have a pool of them for quick lookup.
  std::map<typet, type2tc> struct_map;
  std::map<typet, type2tc> union_map;
  std::map<typet, type2tc> array_map;
  std::map<typet, type2tc> pointer_map;
  std::map<typet, type2tc> unsignedbv_map;
  std::map<typet, type2tc> signedbv_map;
  std::map<typet, type2tc> fixedbv_map;
  std::map<typet, type2tc> string_map;
  std::map<typet, type2tc> symbol_map;
  std::map<typet, type2tc> code_map;

  // And refs to some of those for /really/ quick lookup;
  const type2tc *uint8;
  const type2tc *uint16;
  const type2tc *uint32;
  const type2tc *uint64;
  const type2tc *int8;
  const type2tc *int16;
  const type2tc *int32;
  const type2tc *int64;

  // Some accessors.
  const type2tc &get_struct(const typet &val);
  const type2tc &get_union(const typet &val);
  const type2tc &get_array(const typet &val);
  const type2tc &get_pointer(const typet &val);
  const type2tc &get_unsignedbv(const typet &val);
  const type2tc &get_signedbv(const typet &val);
  const type2tc &get_fixedbv(const typet &val);
  const type2tc &get_string(const typet &val);
  const type2tc &get_symbol(const typet &val);
  const type2tc &get_code(const typet &val);

  const type2tc &get_uint(unsigned int size);
  const type2tc &get_int(unsigned int size);

  const type2tc &get_uint8() const { return *uint8; }
  const type2tc &get_uint16() const { return *uint16; }
  const type2tc &get_uint32() const { return *uint32; }
  const type2tc &get_uint64() const { return *uint64; }
  const type2tc &get_int8() const { return *int8; }
  const type2tc &get_int16() const { return *int16; }
  const type2tc &get_int32() const { return *int32; }
  const type2tc &get_int64() const { return *int64; }
};

extern type_poolt type_pool;

// Start of definitions for expressions. Forward decs,

class constant2t;
class constant_int2t;
class constant_fixedbv2t;
class constant_bool2t;
class constant_string2t;
class constant_datatype2t;
class constant_struct2t;
class constant_union2t;
class constant_array2t;
class constant_array_of2t;
class symbol2t;
class typecast2t;
class if2t;
class equality2t;
class notequal2t;
class lessthan2t;
class greaterthan2t;
class lessthanequal2t;
class greaterthanequal2t;
class not2t;
class and2t;
class or2t;
class xor2t;
class implies2t;
class bitand2t;
class bitor2t;
class bitxor2t;
class bitnand2t;
class bitnor2t;
class bitnxor2t;
class lshr2t;
class bitnot2t;
class neg2t;
class abs2t;
class add2t;
class sub2t;
class mul2t;
class div2t;
class modulus2t;
class shl2t;
class ashr2t;
class same_object2t;
class pointer_offset2t;
class pointer_object2t;
class address_of2t;
class byte_extract2t;
class byte_update2t;
class with2t;
class member2t;
class index2t;
class zero_string2t;
class zero_length_string2t;
class isnan2t;
class overflow2t;
class overflow_cast2t;
class overflow_neg2t;
class unknown2t;
class invalid2t;
class null_object2t;
class dynamic_object2t;
class dereference2t;
class valid_object2t;
class deallocated_obj2t;
class dynamic_size2t;
class sideeffect2t;
class code_block2t;
class code_assign2t;
class code_init2t;
class code_decl2t;
class code_printf2t;
class code_expression2t;
class code_return2t;
class code_skip2t;
class code_free2t;
class code_goto2t;
class object_descriptor2t;
class code_function_call2t;
class code_comma2t;
class invalid_pointer2t;
class buffer_size2t;
class code_asm2t;
class code_cpp_del_array2t;
class code_cpp_delete2t;
class code_cpp_catch2t;
class code_cpp_throw2t;
class code_cpp_throw_decl2t;
class code_cpp_throw_decl_end2t;
class isinf2t;
class isnormal2t;
class concat2t;

// Data definitions.

class constant2t : public expr2t
{
public:
  constant2t(const type2tc &t, expr2t::expr_ids id) : expr2t(t, id) { }
  constant2t(const constant2t &ref) : expr2t(ref) { }
};

class constant_int_data : public constant2t
{
public:
  constant_int_data(const type2tc &t, expr2t::expr_ids id, const BigInt &bint)
    : constant2t(t, id), constant_value(bint) { }
  constant_int_data(const constant_int_data &ref)
    : constant2t(ref), constant_value(ref.constant_value) { }

  BigInt constant_value;
};

class constant_fixedbv_data : public constant2t
{
public:
  constant_fixedbv_data(const type2tc &t, expr2t::expr_ids id,
                        const fixedbvt &fbv)
    : constant2t(t, id), value(fbv) { }
  constant_fixedbv_data(const constant_fixedbv_data &ref)
    : constant2t(ref), value(ref.value) { }

  fixedbvt value;
};

class constant_datatype_data : public constant2t
{
public:
  constant_datatype_data(const type2tc &t, expr2t::expr_ids id,
                         const std::vector<expr2tc> &m)
    : constant2t(t, id), datatype_members(m) { }
  constant_datatype_data(const constant_datatype_data &ref)
    : constant2t(ref), datatype_members(ref.datatype_members) { }

  std::vector<expr2tc> datatype_members;
};

class constant_bool_data : public constant2t
{
public:
  constant_bool_data(const type2tc &t, expr2t::expr_ids id, bool value)
    : constant2t(t, id), constant_value(value) { }
  constant_bool_data(const constant_bool_data &ref)
    : constant2t(ref), constant_value(ref.constant_value) { }

  bool constant_value;
};

class constant_array_of_data : public constant2t
{
public:
  constant_array_of_data(const type2tc &t, expr2t::expr_ids id, expr2tc value)
    : constant2t(t, id), initializer(value) { }
  constant_array_of_data(const constant_array_of_data &ref)
    : constant2t(ref), initializer(ref.initializer) { }

  expr2tc initializer;
};

class constant_string_data : public constant2t
{
public:
  constant_string_data(const type2tc &t, expr2t::expr_ids id, const irep_idt &v)
    : constant2t(t, id), value(v) { }
  constant_string_data(const constant_string_data &ref)
    : constant2t(ref), value(ref.value) { }

  irep_idt value;
};

class symbol_data : public expr2t
{
public:
  enum renaming_level {
    level0,
    level1,
    level2,
    level1_global,
    level2_global
  };

  symbol_data(const type2tc &t, expr2t::expr_ids id, const irep_idt &v,
              renaming_level lev, unsigned int l1, unsigned int l2,
              unsigned int tr, unsigned int node)
    : expr2t(t, id), thename(v), rlevel(lev), level1_num(l1), level2_num(l2),
      thread_num(tr), node_num(node) { }
  symbol_data(const symbol_data &ref)
    : expr2t(ref), thename(ref.thename), rlevel(ref.rlevel),
      level1_num(ref.level1_num), level2_num(ref.level2_num),
      thread_num(ref.thread_num), node_num(ref.node_num) { }

  virtual std::string get_symbol_name(void) const;

  // So: I want to make this private, however then all the templates accessing
  // it can't access it; and the typedef for symbol_expr_methods further down
  // can't access it too, no matter how many friends I add.
  //
  // So, let's pretend that this is private, even though it can't be enforced.
  irep_idt thename;
  renaming_level rlevel;
  unsigned int level1_num; // Function activation record
  unsigned int level2_num; // SSA variable number
  unsigned int thread_num;
  unsigned int node_num;
};

class typecast_data : public expr2t
{
public:
  typecast_data(const type2tc &t, expr2t::expr_ids id, const expr2tc &v)
    : expr2t(t, id), from(v) { }
  typecast_data(const typecast_data &ref)
    : expr2t(ref), from(ref.from) { }

  expr2tc from;
};

class if_data : public expr2t
{
public:
  if_data(const type2tc &t, expr2t::expr_ids id, const expr2tc &c,
                const expr2tc &tv, const expr2tc &fv)
    : expr2t(t, id), cond(c), true_value(tv), false_value(fv) { }
  if_data(const if_data &ref)
    : expr2t(ref), cond(ref.cond), true_value(ref.true_value),
      false_value(ref.false_value) { }

  expr2tc cond;
  expr2tc true_value;
  expr2tc false_value;
};

class relation_data : public expr2t
{
  public:
  relation_data(const type2tc &t, expr2t::expr_ids id, const expr2tc &s1,
                const expr2tc &s2)
    : expr2t(t, id), side_1(s1), side_2(s2) { }
  relation_data(const relation_data &ref)
    : expr2t(ref), side_1(ref.side_1), side_2(ref.side_2) { }

  expr2tc side_1;
  expr2tc side_2;
};

class logical_ops : public expr2t
{
public:
  logical_ops(const type2tc &t, expr2t::expr_ids id)
    : expr2t(t, id) { }
  logical_ops(const logical_ops &ref)
    : expr2t(ref) { }
};

class not_data : public logical_ops
{
public:
  not_data(const type2tc &t, expr2t::expr_ids id, const expr2tc &v)
    : logical_ops(t, id), value(v) { }
  not_data(const not_data &ref)
    : logical_ops(ref), value(ref.value) { }

  expr2tc value;
};

class logic_2ops : public logical_ops
{
public:
  logic_2ops(const type2tc &t, expr2t::expr_ids id, const expr2tc &s1,
             const expr2tc &s2)
    : logical_ops(t, id), side_1(s1), side_2(s2) { }
  logic_2ops(const logic_2ops &ref)
    : logical_ops(ref), side_1(ref.side_1), side_2(ref.side_2) { }

  expr2tc side_1;
  expr2tc side_2;
};

class bitops : public expr2t
{
public:
  bitops(const type2tc &t, expr2t::expr_ids id)
    : expr2t(t, id) { }
  bitops(const bitops &ref)
    : expr2t(ref) { }
};

class bitnot_data : public bitops
{
public:
  bitnot_data(const type2tc &t, expr2t::expr_ids id, const expr2tc &v)
    : bitops(t, id), value(v) { }
  bitnot_data(const bitnot_data &ref)
    : bitops(ref), value(ref.value) { }

  expr2tc value;
};

class bit_2ops : public bitops
{
public:
  bit_2ops(const type2tc &t, expr2t::expr_ids id, const expr2tc &s1,
           const expr2tc &s2)
    : bitops(t, id), side_1(s1), side_2(s2) { }
  bit_2ops(const bit_2ops &ref)
    : bitops(ref), side_1(ref.side_1), side_2(ref.side_2) { }

  expr2tc side_1;
  expr2tc side_2;
};

class arith_ops : public expr2t
{
public:
  arith_ops(const type2tc &t, expr2t::expr_ids id)
    : expr2t(t, id) { }
  arith_ops(const arith_ops &ref)
    : expr2t(ref) { }
};

class arith_1op : public arith_ops
{
public:
  arith_1op(const type2tc &t, arith_ops::expr_ids id, const expr2tc &v)
    : arith_ops(t, id), value(v) { }
  arith_1op(const arith_1op &ref)
    : arith_ops(ref), value(ref.value) { }

  expr2tc value;
};

class arith_2ops : public arith_ops
{
public:
  arith_2ops(const type2tc &t, arith_ops::expr_ids id, const expr2tc &v1,
             const expr2tc &v2)
    : arith_ops(t, id), side_1(v1), side_2(v2) { }
  arith_2ops(const arith_2ops &ref)
    : arith_ops(ref), side_1(ref.side_1), side_2(ref.side_2) { }

  expr2tc side_1;
  expr2tc side_2;
};

class same_object_data : public expr2t
{
public:
  same_object_data(const type2tc &t, expr2t::expr_ids id, const expr2tc &v1,
                   const expr2tc &v2)
    : expr2t(t, id), side_1(v1), side_2(v2) { }
  same_object_data(const same_object_data &ref)
    : expr2t(ref), side_1(ref.side_1), side_2(ref.side_2) { }

  expr2tc side_1;
  expr2tc side_2;
};

class pointer_ops : public expr2t
{
public:
  pointer_ops(const type2tc &t, expr2t::expr_ids id, const expr2tc &p)
    : expr2t(t, id), ptr_obj(p) { }
  pointer_ops(const pointer_ops &ref)
    : expr2t(ref), ptr_obj(ref.ptr_obj) { }

  expr2tc ptr_obj;
};

class byte_ops : public expr2t
{
public:
  byte_ops(const type2tc &t, expr2t::expr_ids id)
    : expr2t(t, id){ }
  byte_ops(const byte_ops &ref)
    : expr2t(ref) { }
};

class byte_extract_data : public byte_ops
{
public:
  byte_extract_data(const type2tc &t, expr2t::expr_ids id,
                    const expr2tc &s, const expr2tc &o, bool be)
    : byte_ops(t, id), source_value(s), source_offset(o), big_endian(be) { }
  byte_extract_data(const byte_extract_data &ref)
    : byte_ops(ref), source_value(ref.source_value),
      source_offset(ref.source_offset), big_endian(ref.big_endian) { }

  expr2tc source_value;
  expr2tc source_offset;
  bool big_endian;
};

class byte_update_data : public byte_ops
{
public:
  byte_update_data(const type2tc &t, expr2t::expr_ids id, const expr2tc &s,
                   const expr2tc &o, const expr2tc &v, bool be)
    : byte_ops(t, id), source_value(s), source_offset(o), update_value(v),
      big_endian(be) { }
  byte_update_data(const byte_update_data &ref)
    : byte_ops(ref), source_value(ref.source_value),
      source_offset(ref.source_offset), update_value(ref.update_value),
      big_endian(ref.big_endian) { }

  expr2tc source_value;
  expr2tc source_offset;
  expr2tc update_value;
  bool big_endian;
};

class datatype_ops : public expr2t
{
public:
  datatype_ops(const type2tc &t, expr2t::expr_ids id)
    : expr2t(t, id) { }
  datatype_ops(const datatype_ops &ref)
    : expr2t(ref) { }
};

class with_data : public datatype_ops
{
public:
  with_data(const type2tc &t, datatype_ops::expr_ids id, const expr2tc &sv,
            const expr2tc &uf, const expr2tc &uv)
    : datatype_ops(t, id), source_value(sv), update_field(uf), update_value(uv)
      { }
  with_data(const with_data &ref)
    : datatype_ops(ref), source_value(ref.source_value),
      update_field(ref.update_field), update_value(ref.update_value)
      { }

  expr2tc source_value;
  expr2tc update_field;
  expr2tc update_value;
};

class member_data : public datatype_ops
{
public:
  member_data(const type2tc &t, datatype_ops::expr_ids id, const expr2tc &sv,
              const irep_idt &m)
    : datatype_ops(t, id), source_value(sv), member(m) { }
  member_data(const member_data &ref)
    : datatype_ops(ref), source_value(ref.source_value), member(ref.member) { }

  expr2tc source_value;
  irep_idt member;
};

class index_data : public datatype_ops
{
public:
  index_data(const type2tc &t, datatype_ops::expr_ids id, const expr2tc &sv,
              const expr2tc &i)
    : datatype_ops(t, id), source_value(sv), index(i) { }
  index_data(const index_data &ref)
    : datatype_ops(ref), source_value(ref.source_value), index(ref.index) { }

  expr2tc source_value;
  expr2tc index;
};

class string_ops : public expr2t
{
public:
  string_ops(const type2tc &t, datatype_ops::expr_ids id, const expr2tc &s)
    : expr2t(t, id), string(s) { }
  string_ops(const string_ops &ref)
    : expr2t(ref), string(ref.string) { }

  expr2tc string;
};

class isnan_data : public expr2t
{
public:
  isnan_data(const type2tc &t, datatype_ops::expr_ids id, const expr2tc &in)
    : expr2t(t, id), value(in) { }
  isnan_data(const isnan_data &ref)
    : expr2t(ref), value(ref.value) { }

  expr2tc value;
};

class overflow_ops : public expr2t
{
public:
  overflow_ops(const type2tc &t, datatype_ops::expr_ids id, const expr2tc &v)
    : expr2t(t, id), operand(v) { }
  overflow_ops(const overflow_ops &ref)
    : expr2t(ref), operand(ref.operand) { }

  expr2tc operand;
};

class overflow_cast_data : public overflow_ops
{
public:
  overflow_cast_data(const type2tc &t, datatype_ops::expr_ids id,
                     const expr2tc &v, unsigned int b)
    : overflow_ops(t, id, v), bits(b) { }
  overflow_cast_data(const overflow_cast_data &ref)
    : overflow_ops(ref), bits(ref.bits) { }

  unsigned int bits;
};

class dynamic_object_data : public expr2t
{
public:
  dynamic_object_data(const type2tc &t, expr2t::expr_ids id, const expr2tc &i,
                      bool inv, bool unk)
    : expr2t(t, id), instance(i), invalid(inv), unknown(unk) { }
  dynamic_object_data(const dynamic_object_data &ref)
    : expr2t(ref), instance(ref.instance), invalid(ref.invalid),
      unknown(ref.unknown) { }

  expr2tc instance;
  bool invalid;
  bool unknown;
};

class dereference_data : public expr2t
{
public:
  dereference_data(const type2tc &t, expr2t::expr_ids id, const expr2tc &v)
    : expr2t(t, id), value(v) { }
  dereference_data(const dereference_data &ref)
    : expr2t(ref), value(ref.value) { }

  expr2tc value;
};

class object_ops : public expr2t
{
public:
  object_ops(const type2tc &t, expr2t::expr_ids id, const expr2tc &v)
    : expr2t(t, id), value(v) { }
  object_ops(const object_ops &ref)
    : expr2t(ref), value(ref.value) { }

  expr2tc value;
};

class sideeffect_data : public expr2t
{
public:
  /** Enumeration identifying each particular kind of side effect. The values
   *  themselves are entirely self explanatory. */
  enum allockind {
    malloc,
    cpp_new,
    cpp_new_arr,
    nondet,
    function_call
  };

  sideeffect_data(const type2tc &t, expr2t::expr_ids id, const expr2tc &op,
                  const expr2tc &sz, const std::vector<expr2tc> &args,
                  const type2tc &tp, allockind k)
    : expr2t(t, id), operand(op), size(sz), arguments(args), alloctype(tp),
                     kind(k) { }
  sideeffect_data(const sideeffect_data &ref)
    : expr2t(ref), operand(ref.operand), size(ref.size),
      arguments(ref.arguments), alloctype(ref.alloctype), kind(ref.kind) { }

  expr2tc operand;
  expr2tc size;
  std::vector<expr2tc> arguments;
  type2tc alloctype;
  allockind kind;
};

class code_base : public expr2t
{
public:
  code_base(const type2tc &t, expr2t::expr_ids id)
    : expr2t(t, id) { }
  code_base(const code_base &ref)
    : expr2t(ref) { }
};

class code_block_data : public code_base
{
public:
  code_block_data(const type2tc &t, expr2t::expr_ids id,
                  const std::vector<expr2tc> &v)
    : code_base(t, id), operands(v) { }
  code_block_data(const code_block_data &ref)
    : code_base(ref), operands(ref.operands) { }

  std::vector<expr2tc> operands;
};

class code_assign_data : public code_base
{
public:
  code_assign_data(const type2tc &t, expr2t::expr_ids id, const expr2tc &ta,
                   const expr2tc &s)
    : code_base(t, id), target(ta), source(s) { }
  code_assign_data(const code_assign_data &ref)
    : code_base(ref), target(ref.target), source(ref.source) { }

  expr2tc target;
  expr2tc source;
};

class code_decl_data : public code_base
{
public:
  code_decl_data(const type2tc &t, expr2t::expr_ids id, const irep_idt &v)
    : code_base(t, id), value(v) { }
  code_decl_data(const code_decl_data &ref)
    : code_base(ref), value(ref.value) { }

  irep_idt value;
};

class code_printf_data : public code_base
{
public:
  code_printf_data(const type2tc &t, expr2t::expr_ids id,
                   const std::vector<expr2tc> &v)
    : code_base(t, id), operands(v) { }
  code_printf_data(const code_printf_data &ref)
    : code_base(ref), operands(ref.operands) { }

  std::vector<expr2tc> operands;
};

class code_expression_data : public code_base
{
public:
  code_expression_data(const type2tc &t, expr2t::expr_ids id, const expr2tc &o)
    : code_base(t, id), operand(o) { }
  code_expression_data(const code_expression_data &ref)
    : code_base(ref), operand(ref.operand) { }

  expr2tc operand;
};

class code_goto_data : public code_base
{
public:
  code_goto_data(const type2tc &t, expr2t::expr_ids id, const irep_idt &tg)
    : code_base(t, id), target(tg) { }
  code_goto_data(const code_goto_data &ref)
    : code_base(ref), target(ref.target) { }

  irep_idt target;
};

class object_desc_data : public expr2t
{
  public:
    object_desc_data(const type2tc &t, expr2t::expr_ids id, const expr2tc &o,
                     const expr2tc &offs, unsigned int align)
      : expr2t(t, id), object(o), offset(offs), alignment(align) { }
    object_desc_data(const object_desc_data &ref)
      : expr2t(ref), object(ref.object), offset(ref.offset),
        alignment(ref.alignment) { }

    expr2tc object;
    expr2tc offset;
    unsigned int alignment;
};

class code_funccall_data : public code_base
{
public:
  code_funccall_data(const type2tc &t, expr2t::expr_ids id, const expr2tc &r,
                     const expr2tc &func, const std::vector<expr2tc> &ops)
    : code_base(t, id), ret(r), function(func), operands(ops) { }
  code_funccall_data(const code_funccall_data &ref)
    : code_base(ref), ret(ref.ret), function(ref.function),
      operands(ref.operands) { }

  expr2tc ret;
  expr2tc function;
  std::vector<expr2tc> operands;
};

class code_comma_data : public code_base
{
public:
  code_comma_data(const type2tc &t, expr2t::expr_ids id, const expr2tc &s1,
                  const expr2tc &s2)
    : code_base(t, id), side_1(s1), side_2(s2) { }
  code_comma_data(const code_comma_data &ref)
    : code_base(ref), side_1(ref.side_1), side_2(ref.side_2) { }

  expr2tc side_1;
  expr2tc side_2;
};

class buffer_size_data : public expr2t
{
public:
  buffer_size_data(const type2tc &t, expr2t::expr_ids id, const expr2tc &v)
    : expr2t(t, id), value(v) { }
  buffer_size_data(const buffer_size_data &ref)
    : expr2t(ref), value(ref.value) { }

  expr2tc value;
};

class code_asm_data : public code_base
{
public:
  code_asm_data(const type2tc &t, expr2t::expr_ids id, const irep_idt &v)
    : code_base(t, id), value(v) { }
  code_asm_data(const code_asm_data &ref)
    : code_base(ref), value(ref.value) { }

  irep_idt value;
};

class code_cpp_catch_data : public code_base
{
public:
  code_cpp_catch_data(const type2tc &t, expr2t::expr_ids id,
                      const std::vector<irep_idt> &el)
    : code_base(t, id), exception_list(el) { }
  code_cpp_catch_data(const code_cpp_catch_data &ref)
    : code_base(ref), exception_list(ref.exception_list) { }

  std::vector<irep_idt> exception_list;
};

class code_cpp_throw_data : public code_base
{
public:
  code_cpp_throw_data(const type2tc &t, expr2t::expr_ids id, const expr2tc &o,
                      const std::vector<irep_idt> &l)
    : code_base(t, id), operand(o), exception_list(l) { }
  code_cpp_throw_data(const code_cpp_throw_data &ref)
    : code_base(ref), operand(ref.operand), exception_list(ref.exception_list)
      { }

  expr2tc operand;
  std::vector<irep_idt> exception_list;
};

class code_cpp_throw_decl_data : public code_base
{
public:
  code_cpp_throw_decl_data(const type2tc &t, expr2t::expr_ids id,
                           const std::vector<irep_idt> &l)
    : code_base(t, id), exception_list(l) { }
  code_cpp_throw_decl_data(const code_cpp_throw_decl_data &ref)
    : code_base(ref), exception_list(ref.exception_list)
      { }

  std::vector<irep_idt> exception_list;
};

class concat_data : public expr2t
{
public:
  concat_data(const type2tc &t, expr2t::expr_ids id,
              const std::vector<expr2tc> &d)
    : expr2t(t, id), data_items(d) { }
  concat_data(const concat_data &ref)
    : expr2t(ref), data_items(ref.data_items)
      { }

  std::vector<expr2tc> data_items;
};

// Give everything a typedef name. Use this to construct both the templated
// expression methods, but also the container class which needs the template
// parameters too.
// Given how otherwise this means typing a large amount of template arguments
// again and again, this gets macro'd. I have no problem with this given how
// it's essentially the same lexical goo being repeated. It's, as far as I know,
// exactly the kind of thing that macros are for.

#define irep_typedefs(basename, superclass, type, ...) \
  typedef esbmct::something2tc<basename##2t, expr2t::basename##_id, superclass,\
                               type, __VA_ARGS__> basename##2tc; \
  typedef esbmct::expr_methods<basename##2t, superclass, \
                               __VA_ARGS__ \
                               > basename##_expr_methods;

// Special case for some empty ireps,

#define irep_typedefs_empty(basename, superclass, type) \
  typedef esbmct::something2tc<basename##2t, expr2t::basename##_id, superclass,\
                               type> basename##2tc; \
  typedef esbmct::expr_methods<basename##2t, superclass \
                               > basename##_expr_methods;

// New rule: anything containing an expr2tc must be first in the template list,
// everything else afterwards. This is to simplify iterating over subexprs.
irep_typedefs(constant_int, constant_int_data, esbmct::takestype,
              BigInt, constant_int_data, &constant_int_data::constant_value);
irep_typedefs(constant_fixedbv, constant_fixedbv_data, esbmct::takestype,
              fixedbvt, constant_fixedbv_data, &constant_fixedbv_data::value);
irep_typedefs(constant_struct, constant_datatype_data, esbmct::takestype,
              std::vector<expr2tc>, constant_datatype_data,
              &constant_datatype_data::datatype_members);
irep_typedefs(constant_union, constant_datatype_data, esbmct::takestype,
              std::vector<expr2tc>, constant_datatype_data,
              &constant_datatype_data::datatype_members);
irep_typedefs(constant_array, constant_datatype_data, esbmct::takestype,
              std::vector<expr2tc>, constant_datatype_data,
              &constant_datatype_data::datatype_members);
irep_typedefs(constant_bool, constant_bool_data, esbmct::notype,
              bool, constant_bool_data, &constant_bool_data::constant_value);
irep_typedefs(constant_array_of, constant_array_of_data, esbmct::takestype,
              expr2tc, constant_array_of_data,
              &constant_array_of_data::initializer);
irep_typedefs(constant_string, constant_string_data, esbmct::takestype,
              irep_idt, constant_string_data, &constant_string_data::value);
irep_typedefs(symbol, symbol_data, esbmct::takestype,
              irep_idt, symbol_data, &symbol_data::thename,
              symbol_data::renaming_level, symbol_data, &symbol_data::rlevel,
              unsigned int, symbol_data, &symbol_data::level1_num,
              unsigned int, symbol_data, &symbol_data::level2_num,
              unsigned int, symbol_data, &symbol_data::thread_num,
              unsigned int, symbol_data, &symbol_data::node_num);
irep_typedefs(typecast,typecast_data, esbmct::takestype,
              expr2tc, typecast_data, &typecast_data::from);
irep_typedefs(if, if_data, esbmct::takestype,
              expr2tc, if_data, &if_data::cond,
              expr2tc, if_data, &if_data::true_value,
              expr2tc, if_data, &if_data::false_value);
irep_typedefs(equality, relation_data, esbmct::notype,
              expr2tc, relation_data, &relation_data::side_1,
              expr2tc, relation_data, &relation_data::side_2);
irep_typedefs(notequal, relation_data, esbmct::notype,
              expr2tc, relation_data, &relation_data::side_1,
              expr2tc, relation_data, &relation_data::side_2);
irep_typedefs(lessthan, relation_data, esbmct::notype,
              expr2tc, relation_data, &relation_data::side_1,
              expr2tc, relation_data, &relation_data::side_2);
irep_typedefs(greaterthan, relation_data, esbmct::notype,
              expr2tc, relation_data, &relation_data::side_1,
              expr2tc, relation_data, &relation_data::side_2);
irep_typedefs(lessthanequal, relation_data, esbmct::notype,
              expr2tc, relation_data, &relation_data::side_1,
              expr2tc, relation_data, &relation_data::side_2);
irep_typedefs(greaterthanequal, relation_data, esbmct::notype,
              expr2tc, relation_data, &relation_data::side_1,
              expr2tc, relation_data, &relation_data::side_2);
irep_typedefs(not, not_data, esbmct::notype,
              expr2tc, not_data, &not_data::value);
irep_typedefs(and, logic_2ops, esbmct::notype,
              expr2tc, logic_2ops, &logic_2ops::side_1,
              expr2tc, logic_2ops, &logic_2ops::side_2);
irep_typedefs(or, logic_2ops, esbmct::notype,
              expr2tc, logic_2ops, &logic_2ops::side_1,
              expr2tc, logic_2ops, &logic_2ops::side_2);
irep_typedefs(xor, logic_2ops, esbmct::notype,
              expr2tc, logic_2ops, &logic_2ops::side_1,
              expr2tc, logic_2ops, &logic_2ops::side_2);
irep_typedefs(implies, logic_2ops, esbmct::notype,
              expr2tc, logic_2ops, &logic_2ops::side_1,
              expr2tc, logic_2ops, &logic_2ops::side_2);
irep_typedefs(bitand, bit_2ops, esbmct::takestype,
              expr2tc, bit_2ops, &bit_2ops::side_1,
              expr2tc, bit_2ops, &bit_2ops::side_2);
irep_typedefs(bitor, bit_2ops, esbmct::takestype,
              expr2tc, bit_2ops, &bit_2ops::side_1,
              expr2tc, bit_2ops, &bit_2ops::side_2);
irep_typedefs(bitxor, bit_2ops, esbmct::takestype,
              expr2tc, bit_2ops, &bit_2ops::side_1,
              expr2tc, bit_2ops, &bit_2ops::side_2);
irep_typedefs(bitnand, bit_2ops, esbmct::takestype,
              expr2tc, bit_2ops, &bit_2ops::side_1,
              expr2tc, bit_2ops, &bit_2ops::side_2);
irep_typedefs(bitnor, bit_2ops, esbmct::takestype,
              expr2tc, bit_2ops, &bit_2ops::side_1,
              expr2tc, bit_2ops, &bit_2ops::side_2);
irep_typedefs(bitnxor, bit_2ops, esbmct::takestype,
              expr2tc, bit_2ops, &bit_2ops::side_1,
              expr2tc, bit_2ops, &bit_2ops::side_2);
irep_typedefs(lshr, bit_2ops, esbmct::takestype,
              expr2tc, bit_2ops, &bit_2ops::side_1,
              expr2tc, bit_2ops, &bit_2ops::side_2);
irep_typedefs(bitnot, bitnot_data, esbmct::takestype,
              expr2tc, bitnot_data, &bitnot_data::value);
irep_typedefs(neg, arith_1op, esbmct::takestype,
              expr2tc, arith_1op, &arith_1op::value);
irep_typedefs(abs, arith_1op, esbmct::takestype,
              expr2tc, arith_1op, &arith_1op::value);
irep_typedefs(add, arith_2ops, esbmct::takestype,
              expr2tc, arith_2ops, &arith_2ops::side_1,
              expr2tc, arith_2ops, &arith_2ops::side_2);
irep_typedefs(sub, arith_2ops, esbmct::takestype,
              expr2tc, arith_2ops, &arith_2ops::side_1,
              expr2tc, arith_2ops, &arith_2ops::side_2);
irep_typedefs(mul, arith_2ops, esbmct::takestype,
              expr2tc, arith_2ops, &arith_2ops::side_1,
              expr2tc, arith_2ops, &arith_2ops::side_2);
irep_typedefs(div, arith_2ops, esbmct::takestype,
              expr2tc, arith_2ops, &arith_2ops::side_1,
              expr2tc, arith_2ops, &arith_2ops::side_2);
irep_typedefs(modulus, arith_2ops, esbmct::takestype,
              expr2tc, arith_2ops, &arith_2ops::side_1,
              expr2tc, arith_2ops, &arith_2ops::side_2);
irep_typedefs(shl, arith_2ops, esbmct::takestype,
              expr2tc, arith_2ops, &arith_2ops::side_1,
              expr2tc, arith_2ops, &arith_2ops::side_2);
irep_typedefs(ashr, arith_2ops, esbmct::takestype,
              expr2tc, arith_2ops, &arith_2ops::side_1,
              expr2tc, arith_2ops, &arith_2ops::side_2);
irep_typedefs(same_object, same_object_data, esbmct::notype,
              expr2tc, same_object_data, &same_object_data::side_1,
              expr2tc, same_object_data, &same_object_data::side_2);
irep_typedefs(pointer_offset, pointer_ops, esbmct::takestype,
              expr2tc, pointer_ops, &pointer_ops::ptr_obj);
irep_typedefs(pointer_object, pointer_ops, esbmct::takestype,
              expr2tc, pointer_ops, &pointer_ops::ptr_obj);
irep_typedefs(address_of, pointer_ops, esbmct::takestype,
              expr2tc, pointer_ops, &pointer_ops::ptr_obj);
irep_typedefs(byte_extract, byte_extract_data, esbmct::takestype,
              expr2tc, byte_extract_data, &byte_extract_data::source_value,
              expr2tc, byte_extract_data, &byte_extract_data::source_offset,
              bool, byte_extract_data, &byte_extract_data::big_endian);
irep_typedefs(byte_update, byte_update_data, esbmct::takestype,
              expr2tc, byte_update_data, &byte_update_data::source_value,
              expr2tc, byte_update_data, &byte_update_data::source_offset,
              expr2tc, byte_update_data, &byte_update_data::update_value,
              bool, byte_update_data, &byte_update_data::big_endian);
irep_typedefs(with, with_data, esbmct::takestype,
              expr2tc, with_data, &with_data::source_value,
              expr2tc, with_data, &with_data::update_field,
              expr2tc, with_data, &with_data::update_value);
irep_typedefs(member, member_data, esbmct::takestype,
              expr2tc, member_data, &member_data::source_value,
              irep_idt, member_data, &member_data::member);
irep_typedefs(index, index_data, esbmct::takestype,
              expr2tc, index_data, &index_data::source_value,
              expr2tc, index_data, &index_data::index);
irep_typedefs(zero_string, string_ops, esbmct::notype,
              expr2tc, string_ops, &string_ops::string);
irep_typedefs(zero_length_string, string_ops, esbmct::notype,
              expr2tc, string_ops, &string_ops::string);
irep_typedefs(isnan, isnan_data, esbmct::takestype,
              expr2tc, isnan_data, &isnan_data::value);
irep_typedefs(overflow, overflow_ops, esbmct::takestype,
              expr2tc, overflow_ops, &overflow_ops::operand);
irep_typedefs(overflow_cast, overflow_cast_data, esbmct::takestype,
              expr2tc, overflow_ops, &overflow_ops::operand,
              unsigned int, overflow_cast_data, &overflow_cast_data::bits);
irep_typedefs(overflow_neg, overflow_ops, esbmct::takestype,
              expr2tc, overflow_ops, &overflow_ops::operand);
irep_typedefs_empty(unknown, expr2t, esbmct::takestype);
irep_typedefs_empty(invalid, expr2t, esbmct::takestype);
irep_typedefs_empty(null_object, expr2t, esbmct::takestype);
irep_typedefs(dynamic_object, dynamic_object_data, esbmct::takestype,
              expr2tc, dynamic_object_data, &dynamic_object_data::instance,
              bool, dynamic_object_data, &dynamic_object_data::invalid,
              bool, dynamic_object_data, &dynamic_object_data::unknown);
irep_typedefs(dereference, dereference_data, esbmct::takestype,
              expr2tc, dereference_data, &dereference_data::value);
irep_typedefs(valid_object, object_ops, esbmct::notype,
              expr2tc, object_ops, &object_ops::value);
irep_typedefs(deallocated_obj, object_ops, esbmct::notype,
              expr2tc, object_ops, &object_ops::value);
irep_typedefs(dynamic_size, object_ops, esbmct::notype,
              expr2tc, object_ops, &object_ops::value);
irep_typedefs(sideeffect, sideeffect_data, esbmct::takestype,
              expr2tc, sideeffect_data, &sideeffect_data::operand,
              expr2tc, sideeffect_data, &sideeffect_data::size,
              std::vector<expr2tc>, sideeffect_data,
              &sideeffect_data::arguments,
              type2tc, sideeffect_data, &sideeffect_data::alloctype,
              sideeffect_data::allockind, sideeffect_data,
              &sideeffect_data::kind);
irep_typedefs(code_block, code_block_data, esbmct::notype,
              std::vector<expr2tc>, code_block_data,
              &code_block_data::operands);
irep_typedefs(code_assign, code_assign_data, esbmct::notype,
              expr2tc, code_assign_data, &code_assign_data::target,
              expr2tc, code_assign_data, &code_assign_data::source);
irep_typedefs(code_init, code_assign_data, esbmct::notype,
              expr2tc, code_assign_data, &code_assign_data::target,
              expr2tc, code_assign_data, &code_assign_data::source);
irep_typedefs(code_decl, code_decl_data, esbmct::takestype,
              irep_idt, code_decl_data, &code_decl_data::value);
irep_typedefs(code_printf, code_printf_data, esbmct::notype,
              std::vector<expr2tc>, code_printf_data,
              &code_printf_data::operands);
irep_typedefs(code_expression, code_expression_data, esbmct::notype,
              expr2tc, code_expression_data, &code_expression_data::operand);
irep_typedefs(code_return, code_expression_data, esbmct::notype,
              expr2tc, code_expression_data, &code_expression_data::operand);
irep_typedefs_empty(code_skip, expr2t, esbmct::notype);
irep_typedefs(code_free, code_expression_data, esbmct::notype,
              expr2tc, code_expression_data, &code_expression_data::operand);
irep_typedefs(code_goto, code_goto_data, esbmct::notype,
              irep_idt, code_goto_data, &code_goto_data::target);
irep_typedefs(object_descriptor, object_desc_data, esbmct::takestype,
              expr2tc, object_desc_data, &object_desc_data::object,
              expr2tc, object_desc_data, &object_desc_data::offset,
              unsigned int, object_desc_data, &object_desc_data::alignment);
irep_typedefs(code_function_call, code_funccall_data, esbmct::notype,
              expr2tc, code_funccall_data, &code_funccall_data::ret,
              expr2tc, code_funccall_data, &code_funccall_data::function,
              std::vector<expr2tc>, code_funccall_data,
              &code_funccall_data::operands);
irep_typedefs(code_comma, code_comma_data, esbmct::takestype,
              expr2tc, code_comma_data, &code_comma_data::side_1,
              expr2tc, code_comma_data, &code_comma_data::side_2);
irep_typedefs(invalid_pointer, pointer_ops, esbmct::notype,
              expr2tc, pointer_ops, &pointer_ops::ptr_obj);
irep_typedefs(buffer_size, buffer_size_data, esbmct::takestype,
              expr2tc, buffer_size_data, &buffer_size_data::value);
irep_typedefs(code_asm, code_asm_data, esbmct::notype,
              irep_idt, code_asm_data, &code_asm_data::value);
irep_typedefs(code_cpp_del_array, code_expression_data, esbmct::notype,
              expr2tc, code_expression_data, &code_expression_data::operand);
irep_typedefs(code_cpp_delete, code_expression_data, esbmct::notype,
              expr2tc, code_expression_data, &code_expression_data::operand);
irep_typedefs(code_cpp_catch, code_cpp_catch_data, esbmct::notype,
              std::vector<irep_idt>, code_cpp_catch_data,
              &code_cpp_catch_data::exception_list);
irep_typedefs(code_cpp_throw, code_cpp_throw_data, esbmct::notype,
              expr2tc, code_cpp_throw_data, &code_cpp_throw_data::operand,
              std::vector<irep_idt>, code_cpp_throw_data,
              &code_cpp_throw_data::exception_list);
irep_typedefs(code_cpp_throw_decl, code_cpp_throw_decl_data, esbmct::notype,
              std::vector<irep_idt>, code_cpp_throw_decl_data,
              &code_cpp_throw_decl_data::exception_list);
irep_typedefs(code_cpp_throw_decl_end, code_cpp_throw_decl_data, esbmct::notype,
              std::vector<irep_idt>, code_cpp_throw_decl_data,
              &code_cpp_throw_decl_data::exception_list);
irep_typedefs(isinf, arith_1op, esbmct::notype,
              expr2tc, arith_1op, &arith_1op::value);
irep_typedefs(isnormal, arith_1op, esbmct::notype,
              expr2tc, arith_1op, &arith_1op::value);
irep_typedefs(concat, bit_2ops, esbmct::takestype,
              expr2tc, bit_2ops, &bit_2ops::side_1,
              expr2tc, bit_2ops, &bit_2ops::side_2);

/** Constant integer class.
 *  Records a constant integer of an arbitary precision, signed or unsigned.
 *  Simplification operations will cause the integer to be clipped to whatever
 *  bit size is in expr type.
 *  @extends constant_int_data
 */
class constant_int2t : public constant_int_expr_methods
{
public:
  /** Primary constructor.
   *  @param type Type of this integer.
   *  @param input BigInt object containing the integer we're dealing with
   */
  constant_int2t(const type2tc &type, const BigInt &input)
    : constant_int_expr_methods(type, constant_int_id, input) { }
  constant_int2t(const constant_int2t &ref)
    : constant_int_expr_methods(ref) { }

  /** Accessor for fetching machine-word unsigned integer of this constant */
  unsigned long as_ulong(void) const;
  /** Accessor for fetching machine-word integer of this constant */
  long as_long(void) const;

  static std::string field_names[esbmct::num_type_fields];
};

/** Constant fixedbv class. Records a fixed-width number in what I assume
 *  to be mantissa/exponent form, but which is described throughout CBMC code
 *  as fraction/integer parts. Stored in a fixedbvt.
 *  @extends constant_fixedbv_data
 */
class constant_fixedbv2t : public constant_fixedbv_expr_methods
{
public:
  /** Primary constructor.
   *  @param type Type of this expression.
   *  @param value fixedbvt object containing number we'll be operating on
   */
  constant_fixedbv2t(const type2tc &type, const fixedbvt &value)
    : constant_fixedbv_expr_methods(type, constant_fixedbv_id, value) { }
  constant_fixedbv2t(const constant_fixedbv2t &ref)
    : constant_fixedbv_expr_methods(ref) { }

  static std::string field_names[esbmct::num_type_fields];
};

/** Constant boolean value.
 *  Contains a constant bool; rather self explanatory.
 *  @extends constant_bool_data
 */
class constant_bool2t : public constant_bool_expr_methods
{
public:
  /** Primary constructor. @param value True or false */
  constant_bool2t(bool value)
    : constant_bool_expr_methods(type_pool.get_bool(), constant_bool_id, value)
      { }
  constant_bool2t(const constant_bool2t &ref)
    : constant_bool_expr_methods(ref) { }

  /** Return whether contained boolean is true. */
  bool is_true(void) const;
  /** Return whether contained boolean is false. */
  bool is_false(void) const;

  static std::string field_names[esbmct::num_type_fields];
};

/** Constant class for string constants.
 *  Contains an irep_idt representing the constant string.
 *  @extends constant_string_data
 */
class constant_string2t : public constant_string_expr_methods
{
public:
  /** Primary constructor.
   *  @param type Type of this string; presumably a string_type2t.
   *  @param stringref String pool'd string we're dealing with
   */
  constant_string2t(const type2tc &type, const irep_idt &stringref)
    : constant_string_expr_methods(type, constant_string_id, stringref) { }
  constant_string2t(const constant_string2t &ref)
    : constant_string_expr_methods(ref) { }

  /** Convert string to a constant length array of characters */
  expr2tc to_array(void) const;

  static std::string field_names[esbmct::num_type_fields];
};

/** Constant structure.
 *  Contains a vector of expressions containing each member of the struct
 *  we're dealing with, corresponding to the types and field names in the
 *  struct_type2t type.
 *  @extends constant_datatype_data
 */
class constant_struct2t : public constant_struct_expr_methods
{
public:
  /** Primary constructor.
   *  @param type Type of this structure, presumably a struct_type2t
   *  @param membrs Vector of member values that make up this struct.
   */
  constant_struct2t(const type2tc &type, const std::vector<expr2tc> &members)
    : constant_struct_expr_methods (type, constant_struct_id, members) { }
  constant_struct2t(const constant_struct2t &ref)
    : constant_struct_expr_methods(ref) { }

  static std::string field_names[esbmct::num_type_fields];
};

/** Constant union expression.
 *  Almost the same as constant_struct2t - a vector of members corresponding
 *  to the members described in the type. However, it seems the values pumped
 *  at us by CBMC only ever have one member (at position 0) representing the
 *  most recent value written to the union.
 *  @extend constant_datatype_data
 */
class constant_union2t : public constant_union_expr_methods
{
public:
  /** Primary constructor.
   *  @param type Type of this structure, presumably a union_type2t
   *  @param membrs Vector of member values that make up this union.
   */
  constant_union2t(const type2tc &type, const std::vector<expr2tc> &members)
    : constant_union_expr_methods (type, constant_union_id, members) { }
  constant_union2t(const constant_union2t &ref)
    : constant_union_expr_methods(ref) { }

  static std::string field_names[esbmct::num_type_fields];
};

/** Constant array.
 *  Contains a vector of array elements, pretty self explanatory. Only valid if
 *  its type has a constant sized array, can't have constant arrays of dynamic
 *  or infinitely sized arrays.
 *  @extends constant_datatype_data
 */
class constant_array2t : public constant_array_expr_methods
{
public:
  /** Primary constructor.
   *  @param type Type of this array, must be a constant sized array
   *  @param membrs Vector of elements in this array
   */
  constant_array2t(const type2tc &type, const std::vector<expr2tc> &members)
    : constant_array_expr_methods(type, constant_array_id, members) { }
  constant_array2t(const constant_array2t &ref)
    : constant_array_expr_methods(ref){}

  static std::string field_names[esbmct::num_type_fields];
};

/** Constant array of one particular value.
 *  Expression with array type, possibly dynamic or infinitely sized, with
 *  all elements initialized to a single value.
 *  @extends constant_array_of_data
 */
class constant_array_of2t : public constant_array_of_expr_methods
{
public:
  /** Primary constructor.
   *  @param type Type of this expression, must be an array.
   *  @param init Initializer for each element in this array
   */
  constant_array_of2t(const type2tc &type, const expr2tc &init)
    : constant_array_of_expr_methods(type, constant_array_of_id, init) { }
  constant_array_of2t(const constant_array_of2t &ref)
    : constant_array_of_expr_methods(ref){}

  static std::string field_names[esbmct::num_type_fields];
};

/** Symbol type.
 *  Contains the name of some variable. Various levels of renaming.
 *  @extends symbol_data
 */
class symbol2t : public symbol_expr_methods
{
public:
  /** Primary constructor
   *  @param type Type that this symbol has
   *  @param init Name of this symbol
   */

  symbol2t(const type2tc &type, const irep_idt &init,
           renaming_level lev = level0, unsigned int l1 = 0,
           unsigned int l2 = 0, unsigned int trd = 0, unsigned int node = 0)
    : symbol_expr_methods(type, symbol_id, init, lev, l1, l2, trd, node) { }

  symbol2t(const symbol2t &ref)
    : symbol_expr_methods(ref){}

  static std::string field_names[esbmct::num_type_fields];
};

/** Typecast expression.
 *  Represents cast from contained expression 'from' to the type of this
 *  typecast.
 *  @extends typecast_data
 */
class typecast2t : public typecast_expr_methods
{
public:
  /** Primary constructor.
   *  @param type Type to typecast to
   *  @param from Expression to cast from.
   */
  typecast2t(const type2tc &type, const expr2tc &from)
    : typecast_expr_methods(type, typecast_id, from) { }
  typecast2t(const typecast2t &ref)
    : typecast_expr_methods(ref){}
  virtual expr2tc do_simplify(bool second) const;

  static std::string field_names[esbmct::num_type_fields];
};

/** If-then-else expression.
 *  Represents a ternary operation, (cond) ? truevalue : falsevalue.
 *  @extends if_data
 */
class if2t : public if_expr_methods
{
public:
  /** Primary constructor
   *  @param type Type this expression evaluates to.
   *  @param cond Condition to evaulate which side of ternary operator is used.
   *  @param trueval Value to use if cond evaluates to true.
   *  @param falseval Value to use if cond evaluates to false.
   */
  if2t(const type2tc &type, const expr2tc &cond, const expr2tc &trueval,
       const expr2tc &falseval)
    : if_expr_methods(type, if_id, cond, trueval, falseval) {}
  if2t(const if2t &ref)
    : if_expr_methods(ref) {}

  virtual expr2tc do_simplify(bool second) const;

  static std::string field_names[esbmct::num_type_fields];
};

/** Equality expression. Evaluate whether two exprs are the same. Always has
 *  boolean type. @extends relation_data */
class equality2t : public equality_expr_methods
{
public:
  equality2t(const expr2tc &v1, const expr2tc &v2)
    : equality_expr_methods(type_pool.get_bool(), equality_id, v1, v2) {}
  equality2t(const equality2t &ref)
    : equality_expr_methods(ref) {}

  virtual expr2tc do_simplify(bool second) const;

  static std::string field_names[esbmct::num_type_fields];
};

/** Inequality expression. Evaluate whether two exprs are different. Always has
 *  boolean type. @extends relation_data */
class notequal2t : public notequal_expr_methods
{
public:
  notequal2t(const expr2tc &v1, const expr2tc &v2)
    : notequal_expr_methods(type_pool.get_bool(), notequal_id, v1, v2) {}
  notequal2t(const notequal2t &ref)
    : notequal_expr_methods(ref) {}

  virtual expr2tc do_simplify(bool second) const;

  static std::string field_names[esbmct::num_type_fields];
};

/** Lessthan relation. Evaluate whether expression is less than another. Always
 *  has boolean type. @extends relation_data */
class lessthan2t : public lessthan_expr_methods
{
public:
  lessthan2t(const expr2tc &v1, const expr2tc &v2)
    : lessthan_expr_methods(type_pool.get_bool(), lessthan_id, v1, v2) {}
  lessthan2t(const lessthan2t &ref)
    : lessthan_expr_methods(ref) {}

  virtual expr2tc do_simplify(bool second) const;

  static std::string field_names[esbmct::num_type_fields];
};

/** Greaterthan relation. Evaluate whether expression is greater than another.
 * Always has boolean type. @extends relation_data */
class greaterthan2t : public greaterthan_expr_methods
{
public:
  greaterthan2t(const expr2tc &v1, const expr2tc &v2)
    : greaterthan_expr_methods(type_pool.get_bool(), greaterthan_id, v1, v2) {}
  greaterthan2t(const greaterthan2t &ref)
    : greaterthan_expr_methods(ref) {}

  virtual expr2tc do_simplify(bool second) const;

  static std::string field_names[esbmct::num_type_fields];
};

/** Lessthanequal relation. Evaluate whether expression is less-than or
 * equal to another. Always has boolean type. @extends relation_data */
class lessthanequal2t : public lessthanequal_expr_methods
{
public:
  lessthanequal2t(const expr2tc &v1, const expr2tc &v2)
  : lessthanequal_expr_methods(type_pool.get_bool(), lessthanequal_id, v1, v2){}
  lessthanequal2t(const lessthanequal2t &ref)
  : lessthanequal_expr_methods(ref) {}

  virtual expr2tc do_simplify(bool second) const;

  static std::string field_names[esbmct::num_type_fields];
};

/** Greaterthanequal relation. Evaluate whether expression is greater-than or
 * equal to another. Always has boolean type. @extends relation_data */
class greaterthanequal2t : public greaterthanequal_expr_methods
{
public:
  greaterthanequal2t(const expr2tc &v1, const expr2tc &v2)
    : greaterthanequal_expr_methods(type_pool.get_bool(), greaterthanequal_id,
                                    v1, v2) {}
  greaterthanequal2t(const greaterthanequal2t &ref)
    : greaterthanequal_expr_methods(ref) {}

  virtual expr2tc do_simplify(bool second) const;

  static std::string field_names[esbmct::num_type_fields];
};

/** Not operation. Inverts boolean operand. Always has boolean type.
 *  @extends not_data */
class not2t : public not_expr_methods
{
public:
  /** Primary constructor. @param val Boolean typed operand to invert. */
  not2t(const expr2tc &val)
  : not_expr_methods(type_pool.get_bool(), not_id, val) {}
  not2t(const not2t &ref)
  : not_expr_methods(ref) {}

  virtual expr2tc do_simplify(bool second) const;

  static std::string field_names[esbmct::num_type_fields];
};

/** And operation. Computes boolean value of (side_1 & side_2). Always results
 *  in boolean type. @extends logic_2ops */
class and2t : public and_expr_methods
{
public:
  /** Primary constructor. @param s1 Operand 1. @param s2 Operand 2. */
  and2t(const expr2tc &s1, const expr2tc &s2)
  : and_expr_methods(type_pool.get_bool(), and_id, s1, s2) {}
  and2t(const and2t &ref)
  : and_expr_methods(ref) {}

  virtual expr2tc do_simplify(bool second) const;

  static std::string field_names[esbmct::num_type_fields];
};

/** Or operation. Computes boolean value of (side_1 | side_2). Always results
 *  in boolean type. @extends logic_2ops */
class or2t : public or_expr_methods
{
public:
  /** Primary constructor. @param s1 Operand 1. @param s2 Operand 2. */
  or2t(const expr2tc &s1, const expr2tc &s2)
  : or_expr_methods(type_pool.get_bool(), or_id, s1, s2) {}
  or2t(const or2t &ref)
  : or_expr_methods(ref) {}

  virtual expr2tc do_simplify(bool second) const;

  static std::string field_names[esbmct::num_type_fields];
};

/** Xor operation. Computes boolean value of (side_1 ^ side_2). Always results
 *  in boolean type. @extends logic_2ops */
class xor2t : public xor_expr_methods
{
public:
  /** Primary constructor. @param s1 Operand 1. @param s2 Operand 2. */
  xor2t(const expr2tc &s1, const expr2tc &s2)
  : xor_expr_methods(type_pool.get_bool(), xor_id, s1, s2) {}
  xor2t(const xor2t &ref)
  : xor_expr_methods(ref) {}

  virtual expr2tc do_simplify(bool second) const;

  static std::string field_names[esbmct::num_type_fields];
};

/** Implies operation. Computes boolean value of (side_1 -> side_2). Always
 *  results in boolean type. @extends logic_2ops */
class implies2t : public implies_expr_methods
{
public:
  /** Primary constructor. @param s1 Operand 1. @param s2 Operand 2. */
  implies2t(const expr2tc &s1, const expr2tc &s2)
  : implies_expr_methods(type_pool.get_bool(), implies_id, s1, s2) {}
  implies2t(const implies2t &ref)
  : implies_expr_methods(ref) {}

  virtual expr2tc do_simplify(bool second) const;

  static std::string field_names[esbmct::num_type_fields];
};

/** Bit and operation. Perform bit and between two bitvector operands. Types of
 *  this expr and both operands must match. @extends bit_2ops */
class bitand2t : public bitand_expr_methods
{
public:
  /** Primary constructor.
   *  @param t Type of this expr.
   *  @param s1 Operand 1.
   *  @param s2 Operand 2. */
  bitand2t(const type2tc &t, const expr2tc &s1, const expr2tc &s2)
  : bitand_expr_methods(t, bitand_id, s1, s2) {}
  bitand2t(const bitand2t &ref)
  : bitand_expr_methods(ref) {}

  virtual expr2tc do_simplify(bool second) const;

  static std::string field_names[esbmct::num_type_fields];
};

/** Bit or operation. Perform bit or between two bitvector operands. Types of
 *  this expr and both operands must match. @extends bit_2ops */
class bitor2t : public bitor_expr_methods
{
public:
  /** Primary constructor.
   *  @param t Type of this expr.
   *  @param s1 Operand 1.
   *  @param s2 Operand 2. */
  bitor2t(const type2tc &t, const expr2tc &s1, const expr2tc &s2)
  : bitor_expr_methods(t, bitor_id, s1, s2) {}
  bitor2t(const bitor2t &ref)
  : bitor_expr_methods(ref) {}

  virtual expr2tc do_simplify(bool second) const;

  static std::string field_names[esbmct::num_type_fields];
};

/** Bit xor operation. Perform bit xor between two bitvector operands. Types of
 *  this expr and both operands must match. @extends bit_2ops */
class bitxor2t : public bitxor_expr_methods
{
public:
  /** Primary constructor.
   *  @param t Type of this expr.
   *  @param s1 Operand 1.
   *  @param s2 Operand 2. */
  bitxor2t(const type2tc &t, const expr2tc &s1, const expr2tc &s2)
  : bitxor_expr_methods(t, bitxor_id, s1, s2) {}
  bitxor2t(const bitxor2t &ref)
  : bitxor_expr_methods(ref) {}

  virtual expr2tc do_simplify(bool second) const;

  static std::string field_names[esbmct::num_type_fields];
};

/** Bit nand operation. Perform bit nand between two bitvector operands. Types of
 *  this expr and both operands must match. @extends bit_2ops */
class bitnand2t : public bitnand_expr_methods
{
public:
  /** Primary constructor.
   *  @param t Type of this expr.
   *  @param s1 Operand 1.
   *  @param s2 Operand 2. */
  bitnand2t(const type2tc &t, const expr2tc &s1, const expr2tc &s2)
  : bitnand_expr_methods(t, bitnand_id, s1, s2) {}
  bitnand2t(const bitnand2t &ref)
  : bitnand_expr_methods(ref) {}

  virtual expr2tc do_simplify(bool second) const;

  static std::string field_names[esbmct::num_type_fields];
};

/** Bit nor operation. Perform bit nor between two bitvector operands. Types of
 *  this expr and both operands must match. @extends bit_2ops */
class bitnor2t : public bitnor_expr_methods
{
public:
  /** Primary constructor.
   *  @param t Type of this expr.
   *  @param s1 Operand 1.
   *  @param s2 Operand 2. */
  bitnor2t(const type2tc &t, const expr2tc &s1, const expr2tc &s2)
  : bitnor_expr_methods(t, bitnor_id, s1, s2) {}
  bitnor2t(const bitnor2t &ref)
  : bitnor_expr_methods(ref) {}

  virtual expr2tc do_simplify(bool second) const;

  static std::string field_names[esbmct::num_type_fields];
};

/** Bit nxor operation. Perform bit nxor between two bitvector operands. Types of
 *  this expr and both operands must match. @extends bit_2ops */
class bitnxor2t : public bitnxor_expr_methods
{
public:
  /** Primary constructor.
   *  @param t Type of this expr.
   *  @param s1 Operand 1.
   *  @param s2 Operand 2. */
  bitnxor2t(const type2tc &t, const expr2tc &s1, const expr2tc &s2)
  : bitnxor_expr_methods(t, bitnxor_id, s1, s2) {}
  bitnxor2t(const bitnxor2t &ref)
  : bitnxor_expr_methods(ref) {}

  virtual expr2tc do_simplify(bool second) const;

  static std::string field_names[esbmct::num_type_fields];
};

/** Bit nxor operation. Invert bits in bitvector operand. Operand must have the
 *  same type as this expr. @extends bitnot_data */
class bitnot2t : public bitnot_expr_methods
{
public:
  /** Primary constructor.
   *  @param type Type of this expr.
   *  @param v Value to invert */
  bitnot2t(const type2tc &type, const expr2tc &v)
    : bitnot_expr_methods(type, bitnot_id, v) {}
  bitnot2t(const bitnot2t &ref)
    : bitnot_expr_methods(ref) {}

  virtual expr2tc do_simplify(bool second) const;

  static std::string field_names[esbmct::num_type_fields];
};

/** Logical shift right. Shifts operand 1 to the right by the number of bits in
 *  operand 2, with zeros shifted into empty spaces. All types must be integers,
 *  will probably find that the shifted value type must match the expr type.
 *  @extends bit_2ops */
class lshr2t : public lshr_expr_methods
{
public:
  /** Primary constructor.
   *  @param t Type of this expression.
   *  @param s1 Value to be shifted.
   *  @param s2 Number of bits to shift by, potentially nondeterministic. */
  lshr2t(const type2tc &t, const expr2tc &s1, const expr2tc &s2)
  : lshr_expr_methods(t, lshr_id, s1, s2) {}
  lshr2t(const lshr2t &ref)
  : lshr_expr_methods(ref) {}

  virtual expr2tc do_simplify(bool second) const;

  static std::string field_names[esbmct::num_type_fields];
};

/** Arithmetic negation. Negate the operand, which must be a number type. Operand
 *  type must match expr type. @extends arith_1op */
class neg2t : public neg_expr_methods
{
public:
  /** Primary constructor.
   *  @param type Type of this expr.
   *  @param val Value to negate. */
  neg2t(const type2tc &type, const expr2tc &val)
    : neg_expr_methods(type, neg_id, val) {}
  neg2t(const neg2t &ref)
    : neg_expr_methods(ref) {}

  virtual expr2tc do_simplify(bool second) const;

  static std::string field_names[esbmct::num_type_fields];
};

/** Arithmetic abs. Take absolute value of the operand, which must be a number
 *  type. Operand type must match expr type. @extends arith_1op */
class abs2t : public abs_expr_methods
{
public:
  /** Primary constructor.
   *  @param type Type of this expr.
   *  @param val Value to abs. */
  abs2t(const type2tc &type, const expr2tc &val)
    : abs_expr_methods(type, abs_id, val) {}
  abs2t(const abs2t &ref)
    : abs_expr_methods(ref) {}

  static std::string field_names[esbmct::num_type_fields];
};

/** Addition operation. Adds two operands together. Must both be numeric types.
 *  Types of both operands and expr type should match. @extends arith_2ops */
class add2t : public add_expr_methods
{
public:
  /** Primary constructor.
   *  @param type Type of this expr.
   *  @param v1 First operand.
   *  @param v2 Second operand. */
  add2t(const type2tc &type, const expr2tc &v1, const expr2tc &v2)
    : add_expr_methods(type, add_id, v1, v2) {}
  add2t(const add2t &ref)
    : add_expr_methods(ref) {}

  virtual expr2tc do_simplify(bool second) const;

  static std::string field_names[esbmct::num_type_fields];
};

/** Subtraction operation. Subtracts second operand from first operand. Must both
 *  be numeric types. Types of both operands and expr type should match.
 *  @extends arith_2ops */
class sub2t : public sub_expr_methods
{
public:
  /** Primary constructor.
   *  @param type Type of this expr.
   *  @param v1 First operand.
   *  @param v2 Second operand. */
  sub2t(const type2tc &type, const expr2tc &v1, const expr2tc &v2)
    : sub_expr_methods(type, sub_id, v1, v2) {}
  sub2t(const sub2t &ref)
    : sub_expr_methods(ref) {}

  virtual expr2tc do_simplify(bool second) const;

  static std::string field_names[esbmct::num_type_fields];
};

/** Multiplication operation. Multiplies the two operands. Must both be numeric
 *  types. Types of both operands and expr type should match.
 *  @extends arith_2ops */
class mul2t : public mul_expr_methods
{
public:
  /** Primary constructor.
   *  @param type Type of this expr.
   *  @param v1 First operand.
   *  @param v2 Second operand. */
  mul2t(const type2tc &type, const expr2tc &v1, const expr2tc &v2)
    : mul_expr_methods(type, mul_id, v1, v2) {}
  mul2t(const mul2t &ref)
    : mul_expr_methods(ref) {}

  virtual expr2tc do_simplify(bool second) const;

  static std::string field_names[esbmct::num_type_fields];
};

/** Division operation. Divides first operand by second operand. Must both be
 *  numeric types. Types of both operands and expr type should match.
 *  @extends arith_2ops */
class div2t : public div_expr_methods
{
public:
  /** Primary constructor.
   *  @param type Type of this expr.
   *  @param v1 First operand.
   *  @param v2 Second operand. */
  div2t(const type2tc &type, const expr2tc &v1, const expr2tc &v2)
    : div_expr_methods(type, div_id, v1, v2) {}
  div2t(const div2t &ref)
    : div_expr_methods(ref) {}

  virtual expr2tc do_simplify(bool second) const;

  static std::string field_names[esbmct::num_type_fields];
};

/** Modulus operation. Takes modulus of first operand divided by 2nd operand.
 *  Should both be integer types. Types of both operands and expr type should
 *  match. @extends arith_2ops */
class modulus2t : public modulus_expr_methods
{
public:
  /** Primary constructor.
   *  @param type Type of this expr.
   *  @param v1 First operand.
   *  @param v2 Second operand. */
  modulus2t(const type2tc &type, const expr2tc &v1, const expr2tc &v2)
    : modulus_expr_methods(type, modulus_id, v1, v2) {}
  modulus2t(const modulus2t &ref)
    : modulus_expr_methods(ref) {}

  virtual expr2tc do_simplify(bool second) const;

  static std::string field_names[esbmct::num_type_fields];
};

/** Shift left operation. Shifts contents of first operand left by number of
 *  bit positions indicated by the second operand. Both must be integers. Types
 *  of both operands and expr type should match. @extends arith_2ops */
class shl2t : public shl_expr_methods
{
public:
  /** Primary constructor.
   *  @param type Type of this expr.
   *  @param v1 Value to shift.
   *  @param v2 Number of bits to to shift by. */
  shl2t(const type2tc &type, const expr2tc &v1, const expr2tc &v2)
    : shl_expr_methods(type, shl_id, v1, v2) {}
  shl2t(const shl2t &ref)
    : shl_expr_methods(ref) {}

  virtual expr2tc do_simplify(bool second) const;

  static std::string field_names[esbmct::num_type_fields];
};

/** Arithmetic Shift right operation. Shifts contents of first operand right by
 *  number of bit positions indicated by the second operand, preserving sign of
 *  original number. Both must be integers. Types of both operands and expr type
 *  should match. @extends arith_2ops */
class ashr2t : public ashr_expr_methods
{
public:
  /** Primary constructor.
   *  @param type Type of this expr.
   *  @param v1 Value to shift.
   *  @param v2 Number of bits to to shift by. */
  ashr2t(const type2tc &type, const expr2tc &v1, const expr2tc &v2)
    : ashr_expr_methods(type, ashr_id, v1, v2) {}
  ashr2t(const ashr2t &ref)
    : ashr_expr_methods(ref) {}

  virtual expr2tc do_simplify(bool second) const;

  static std::string field_names[esbmct::num_type_fields];
};

/** Same-object operation. Checks whether two operands with pointer type have the
 *  same pointer object or not. Always has boolean result.
 *  @extends same_object_data */
class same_object2t : public same_object_expr_methods
{
public:
  /** Primary constructor. @param v1 First object. @param v2 Second object. */
  same_object2t(const expr2tc &v1, const expr2tc &v2)
    : same_object_expr_methods(type_pool.get_bool(), same_object_id, v1, v2) {}
  same_object2t(const same_object2t &ref)
    : same_object_expr_methods(ref) {}

  virtual expr2tc do_simplify(bool second) const;

  static std::string field_names[esbmct::num_type_fields];
};

/** Extract pointer offset. From an expression of pointer type, produce the
 *  number of bytes difference between where this pointer points to and the start
 *  of the object it points at. @extends pointer_ops */
class pointer_offset2t : public pointer_offset_expr_methods
{
public:
  /** Primary constructor.
   *  @param type Model basic integer type.
   *  @param ptrobj Pointer object to get offset from. */
  pointer_offset2t(const type2tc &type, const expr2tc &ptrobj)
    : pointer_offset_expr_methods(type, pointer_offset_id, ptrobj) {}
  pointer_offset2t(const pointer_offset2t &ref)
    : pointer_offset_expr_methods(ref) {}

  virtual expr2tc do_simplify(bool second) const;

  static std::string field_names[esbmct::num_type_fields];
};

/** Extract pointer object. From an expression of pointer type, produce the
 *  pointer object that this pointer points into. @extends pointer_ops */
class pointer_object2t : public pointer_object_expr_methods
{
public:
  /** Primary constructor.
   *  @param type Model basic integer type.
   *  @param ptrobj Pointer object to get object from. */
  pointer_object2t(const type2tc &type, const expr2tc &ptrobj)
    : pointer_object_expr_methods(type, pointer_object_id, ptrobj) {}
  pointer_object2t(const pointer_object2t &ref)
    : pointer_object_expr_methods(ref) {}

  static std::string field_names[esbmct::num_type_fields];
};

/** Address of operation. Takes some object as an argument - ideally a symbol
 *  renamed to level 1, unfortunately some string constants reach here. Produces
 *  pointer typed expression.
 *  @extends pointer_ops */
class address_of2t : public address_of_expr_methods
{
public:
  /** Primary constructor.
   *  @param subtype Subtype of pointer to generate. Crucially, the type of the
   *         expr is a pointer to this subtype. This is slightly unintuitive,
   *         might be changed in the future.
   *  @param ptrobj Item to take pointer to. */
  address_of2t(const type2tc &subtype, const expr2tc &ptrobj)
    : address_of_expr_methods(type2tc(new pointer_type2t(subtype)),
                              address_of_id, ptrobj) {}
  address_of2t(const address_of2t &ref)
    : address_of_expr_methods(ref) {}

  virtual expr2tc do_simplify(bool second) const;

  static std::string field_names[esbmct::num_type_fields];
};

/** Extract byte from data. From a particular data structure, extracts a single
 *  byte from its byte representation, at a particular offset into the data
 *  structure. Currently, Z3 backend throws its cookies if the offset isn't
 *  a constant value.
 *  @extends byte_extract_data */
class byte_extract2t : public byte_extract_expr_methods
{
public:
  /** Primary constructor.
   *  @param type Type of this expression. Presumably a 8 bit integer.
   *  @param is_big_endian Whether or not to use big endian byte representation
   *         of source object.
   *  @param source Object to extract data from. Any type.
   *  @param offset Offset into source data object to extract from. */
  byte_extract2t(const type2tc &type, const expr2tc &source,
                 const expr2tc &offset, bool is_big_endian)
    : byte_extract_expr_methods(type, byte_extract_id,
                               source, offset, is_big_endian) {}
  byte_extract2t(const byte_extract2t &ref)
    : byte_extract_expr_methods(ref) {}

  static std::string field_names[esbmct::num_type_fields];
};

/** Update byte. Takes a data object and updates the value of a particular
 *  byte in its byte representation, at a particular offset into the data object.
 *  Output of expression is a new copy of the source object, with the updated
 *  value. Currently, Z3 backend throws its cookies if the offset isn't a
 *  constant value. @extends byte_update_data */
class byte_update2t : public byte_update_expr_methods
{
public:
  /** Primary constructor
   *  @param type Type of resulting, updated, data object.
   *  @param is_big_endian Whether to use big endian byte representation.
   *  @param source Source object in which to update a byte.
   *  @param updateval Value of byte to  update source with. */
  byte_update2t(const type2tc &type, const expr2tc &source,
                 const expr2tc &offset, const expr2tc &updateval,
                 bool is_big_endian)
    : byte_update_expr_methods(type, byte_update_id, source, offset,
                               updateval, is_big_endian) {}
  byte_update2t(const byte_update2t &ref)
    : byte_update_expr_methods(ref) {}

  static std::string field_names[esbmct::num_type_fields];
};

/** With operation. Updates either an array or a struct/union with a new element
 *  or member. Expression value is the arary or struct/union with the updated
 *  value. Ideally in the future this will become two operations, one for arrays
 *  and one for structs/unions. @extends with_data */
class with2t : public with_expr_methods
{
public:
  /** Primary constructor.
   *  @param type Type of this expression; Same as source.
   *  @param source Data object to update.
   *  @param field Field to update - a constant string naming the field if source
   *         is a struct/union, or an integer index if source is an array. */
  with2t(const type2tc &type, const expr2tc &source, const expr2tc &field,
         const expr2tc &value)
    : with_expr_methods(type, with_id, source, field, value) {}
  with2t(const with2t &ref)
    : with_expr_methods(ref) {}

  virtual expr2tc do_simplify(bool second) const;

  static std::string field_names[esbmct::num_type_fields];
};

/** Member operation. Extracts a particular member out of a struct or union.
 *  @extends member_data */
class member2t : public member_expr_methods
{
public:
  /** Primary constructor.
   *  @param type Type of extracted member.
   *  @param source Data structure to extract from.
   *  @param memb ΩName of member to extract.  */
  member2t(const type2tc &type, const expr2tc &source, const irep_idt &memb)
    : member_expr_methods(type, member_id, source, memb) {}
  member2t(const member2t &ref)
    : member_expr_methods(ref) {}

  virtual expr2tc do_simplify(bool second) const;

  static std::string field_names[esbmct::num_type_fields];
};

/** Array index operation. Extracts an element from an array at a particular
 *  index. @extends index_data */
class index2t : public index_expr_methods
{
public:
  /** Primary constructor.
   *  @param type Type of element extracted.
   *  @param source Array to extract data from.
   *  @param index Element in source to extract from. */
  index2t(const type2tc &type, const expr2tc &source, const expr2tc &index)
    : index_expr_methods(type, index_id, source, index) {}
  index2t(const index2t &ref)
    : index_expr_methods(ref) {}

  virtual expr2tc do_simplify(bool second) const;

  static std::string field_names[esbmct::num_type_fields];
};

/** Is string zero operation. Checks to see whether string operand is zero or
 *  not? In reality I've no idea, this is something string-abstraction related.
 *  Boolean result. @extends string_ops */
class zero_string2t : public zero_string_expr_methods
{
public:
  /** Primary constructor. @param string String type operand to test. */
  zero_string2t(const expr2tc &string)
    : zero_string_expr_methods(type_pool.get_bool(), zero_string_id, string) {}
  zero_string2t(const zero_string2t &ref)
    : zero_string_expr_methods(ref) {}

  static std::string field_names[esbmct::num_type_fields];
};

/** Check for zero length string. No idea how this is different from zero_string,
 *  but it has a different irep in old stringy irep, so here we are. Boolean
 *  result. @extends string_ops */
class zero_length_string2t : public zero_length_string_expr_methods
{
public:
  /** Primary constructor. @param string String type operand to test. */
  zero_length_string2t(const expr2tc &string)
    : zero_length_string_expr_methods(type_pool.get_bool(),
                                      zero_length_string_id, string) {}
  zero_length_string2t(const zero_length_string2t &ref)
    : zero_length_string_expr_methods(ref) {}

  static std::string field_names[esbmct::num_type_fields];
};

/** Is operand not-a-number. Used to implement C library isnan function for
 *  float/double values. Boolean result. @extends isnan_data */
class isnan2t : public isnan_expr_methods
{
public:
  /** Primary constructor. @param value Number value to test for nan */
  isnan2t(const expr2tc &value)
    : isnan_expr_methods(type_pool.get_bool(), isnan_id, value) {}
  isnan2t(const isnan2t &ref)
    : isnan_expr_methods(ref) {}

  static std::string field_names[esbmct::num_type_fields];
};

/** Check whether operand overflows. Operand must be either add, subtract,
 *  or multiply, and have integer operands themselves. If the result of the
 *  operation doesn't fit in the bitwidth of the operands, this expr evaluates
 *  to true. XXXjmorse - in the future we should ensure the type of the
 *  operand is the expected type result of the operation. That way we can tell
 *  whether to do a signed or unsigned over/underflow test.
 *  @extends overflow_ops */
class overflow2t : public overflow_expr_methods
{
public:
  /** Primary constructor.
   *  @param operand Operation to test overflow on; either an add, subtract, or
   *         multiply. */
  overflow2t(const expr2tc &operand)
    : overflow_expr_methods(type_pool.get_bool(), overflow_id, operand) {}
  overflow2t(const overflow2t &ref)
    : overflow_expr_methods(ref) {}

  virtual expr2tc do_simplify(bool second) const;

  static std::string field_names[esbmct::num_type_fields];
};

/** Test if a cast overflows. Check to see whether casting the operand to a
 *  particular bitsize will cause an integer overflow. If it does, this expr
 *  evaluates to true. @extends overflow_cast_data */
class overflow_cast2t : public overflow_cast_expr_methods
{
public:
  /** Primary constructor.
   *  @param operand Value to test cast out on. Should have integer type.
   *  @param bits Number of integer bits to cast operand to.  */
  overflow_cast2t(const expr2tc &operand, unsigned int bits)
    : overflow_cast_expr_methods(type_pool.get_bool(), overflow_cast_id,
                                 operand, bits) {}
  overflow_cast2t(const overflow_cast2t &ref)
    : overflow_cast_expr_methods(ref) {}

  static std::string field_names[esbmct::num_type_fields];
};

/** Test for negation overflows. Check whether or not negating an operand would
 *  lead to an integer overflow - for example, there's no representation of
 *  -INT_MIN. Evaluates to true if overflow would occur. @extends overflow_ops */
class overflow_neg2t : public overflow_neg_expr_methods
{
public:
  /** Primary constructor. @param operand Integer to test negation of. */
  overflow_neg2t(const expr2tc &operand)
    : overflow_neg_expr_methods(type_pool.get_bool(), overflow_neg_id,
                                operand) {}
  overflow_neg2t(const overflow_neg2t &ref)
    : overflow_neg_expr_methods(ref) {}

  static std::string field_names[esbmct::num_type_fields];
};

/** Record unknown data value. Exclusively for use in pointer analysis to record
 *  the fact that we point at an unknown item of data. No idea why it has to be
 *  part of irep, but it was in the past, so it will be now. Ideally in the
 *  future this should change. @extends expr2t */
class unknown2t : public unknown_expr_methods
{
public:
  /** Primary constructor. @param type Type of unknown data item */
  unknown2t(const type2tc &type)
    : unknown_expr_methods(type, unknown_id) {}
  unknown2t(const unknown2t &ref)
    : unknown_expr_methods(ref) {}

  static std::string field_names[esbmct::num_type_fields];
};

/** Record invalid data value. Exclusively for use in pointer analysis to record
 *  the fact that what we point at is guarenteed to be invalid or nonexistant.
 *  Like unknown2t, ideally in the future shouldn't subclass expr2t.
 *  @extends expr2t */
class invalid2t : public invalid_expr_methods
{
public:
  invalid2t(const type2tc &type)
    : invalid_expr_methods(type, invalid_id) {}
  invalid2t(const invalid2t &ref)
    : invalid_expr_methods(ref) {}

  static std::string field_names[esbmct::num_type_fields];
};

/** Record null pointer value. Exclusively for use in pointer analysis to record
 *  the fact that a pointer can be NULL. Like unknown2t, should in the future
 *  become a non-expr2t subclass. @extends expr2t */
class null_object2t : public null_object_expr_methods
{
public:
  null_object2t(const type2tc &type)
    : null_object_expr_methods(type, null_object_id) {}
  null_object2t(const null_object2t &ref)
    : null_object_expr_methods(ref) {}

  static std::string field_names[esbmct::num_type_fields];
};

/** Record a dynamicly allocated object. Exclusively for use in pointer analysis.
 *  @extends dynamic_object_data */
class dynamic_object2t : public dynamic_object_expr_methods
{
public:
  dynamic_object2t(const type2tc &type, const expr2tc inst,
                   bool inv, bool uknown)
    : dynamic_object_expr_methods(type, dynamic_object_id, inst, inv, uknown) {}
  dynamic_object2t(const dynamic_object2t &ref)
    : dynamic_object_expr_methods(ref) {}

  static std::string field_names[esbmct::num_type_fields];
};

/** Dereference operation. Expanded by symbolic execution into an if-then-else
 *  set of cases that take the value set of what this pointer might point at,
 *  examines the pointer's pointer object, and constructs a huge if-then-else
 *  case to evaluate to the appropriate data object for this pointer.
 *  @extends dereference_data */
class dereference2t : public dereference_expr_methods
{
public:
  /** Primary constructor.
   *  @param type Type of dereferenced data.
   *  @param operand Pointer to dereference. */
  dereference2t(const type2tc &type, const expr2tc &operand)
    : dereference_expr_methods(type, dereference_id, operand) {}
  dereference2t(const dereference2t &ref)
    : dereference_expr_methods(ref) {}

  static std::string field_names[esbmct::num_type_fields];
};

/** Test whether ptr is valid. Expanded at symex time to look up whether or not
 *  the pointer operand is invalid (i.e., doesn't point at something and thus
 *  would be invalid to dereference). Boolean result. @extends object_ops */
class valid_object2t : public valid_object_expr_methods
{
public:
  /** Primary constructor. @param operand Pointer value to examine for validity*/
  valid_object2t(const expr2tc &operand)
    : valid_object_expr_methods(type_pool.get_bool(), valid_object_id, operand)
      {}
  valid_object2t(const valid_object2t &ref)
    : valid_object_expr_methods(ref) {}

  static std::string field_names[esbmct::num_type_fields];
};

/** Test pointer for deallocation. Check for use after free: this irep is
 *  expanded at symex time to look up whether or not the operand is a) an invalid
 *  object, and b) if it is, whether it's been marked as being deallocated.
 *  Evalutes to true if that's the case. @extends object_ops */
class deallocated_obj2t : public deallocated_obj_expr_methods
{
public:
  /** Primary constructor. @param operand Pointer to check for deallocation */
  deallocated_obj2t(const expr2tc &operand)
    : deallocated_obj_expr_methods(type_pool.get_bool(), deallocated_obj_id,
                                   operand) {}
  deallocated_obj2t(const deallocated_obj2t &ref)
    : deallocated_obj_expr_methods(ref) {}

  static std::string field_names[esbmct::num_type_fields];
};

/** Retrieve dynamic size of pointer obj. For a dynamically allocated pointer
 *  object, retrieves its potentially nondeterministic object size. Expanded at
 *  symex time to access a modelling array. Not sure what happens if you feed
 *  it a nondynamic pointer, it'll probably give you a free variable.
 *  @extends object_ops */
class dynamic_size2t : public dynamic_size_expr_methods
{
public:
  /** Primary constructor. @param operand Pointer object to fetch size for. */
  dynamic_size2t(const expr2tc &operand)
    : dynamic_size_expr_methods(type_pool.get_uint32(), dynamic_size_id,
        operand) {}
  dynamic_size2t(const dynamic_size2t &ref)
    : dynamic_size_expr_methods(ref) {}

  static std::string field_names[esbmct::num_type_fields];
};

/** Irep for various side effects. Stores data about various things that can
 *  cause side effects, such as memory allocations, nondeterministic value
 *  allocations (nondet_* funcs,), and for some reason function calls.
 *
 *  Function calls are the one thing that stand out here as being weird; it seems
 *  they get stored in expressions and then pulled out in GOTO conversion to be
 *  evaluated in front of the current expression. However, in one or two places
 *  they seem to escape and reach the solver, which is bad.
 *
 *  @extends sideeffect_data */
class sideeffect2t : public sideeffect_expr_methods
{
public:
  /** Primary constructor.
   *  @param t Type this side-effect evaluates to.
   *  @param operand Not really certain. Sometimes turns up in string-irep.
   *  @param sz Size of dynamic allocation to make.
   *  @param alloct Type of piece of data to allocate.
   *  @param a Vector of arguments to function call. */
  sideeffect2t(const type2tc &t, const expr2tc &oper, const expr2tc &sz,
               const std::vector<expr2tc> &a,
               const type2tc &alloct, allockind k)
    : sideeffect_expr_methods(t, sideeffect_id, oper, sz, a, alloct, k) {}
  sideeffect2t(const sideeffect2t &ref)
    : sideeffect_expr_methods(ref) {}

  static std::string field_names[esbmct::num_type_fields];
};

class code_block2t : public code_block_expr_methods
{
public:
  code_block2t(const std::vector<expr2tc> &operands)
    : code_block_expr_methods(type_pool.get_empty(), code_block_id, operands) {}
  code_block2t(const code_block2t &ref)
    : code_block_expr_methods(ref) {}

  static std::string field_names[esbmct::num_type_fields];
};

class code_assign2t : public code_assign_expr_methods
{
public:
  code_assign2t(const expr2tc &target, const expr2tc &source)
    : code_assign_expr_methods(type_pool.get_empty(), code_assign_id,
                               target, source) {}
  code_assign2t(const code_assign2t &ref)
    : code_assign_expr_methods(ref) {}

  static std::string field_names[esbmct::num_type_fields];
};

// NB: code_init2t is a specialization of code_assign2t
class code_init2t : public code_init_expr_methods
{
public:
  code_init2t(const expr2tc &target, const expr2tc &source)
    : code_init_expr_methods(type_pool.get_empty(), code_init_id,
                               target, source) {}
  code_init2t(const code_init2t &ref)
    : code_init_expr_methods(ref) {}

  static std::string field_names[esbmct::num_type_fields];
};

class code_decl2t : public code_decl_expr_methods
{
public:
  code_decl2t(const type2tc &t, const irep_idt &name)
    : code_decl_expr_methods(t, code_decl_id, name){}
  code_decl2t(const code_decl2t &ref)
    : code_decl_expr_methods(ref) {}

  static std::string field_names[esbmct::num_type_fields];
};

class code_printf2t : public code_printf_expr_methods
{
public:
  code_printf2t(const std::vector<expr2tc> &opers)
    : code_printf_expr_methods(type_pool.get_empty(), code_printf_id, opers) {}
  code_printf2t(const code_printf2t &ref)
    : code_printf_expr_methods(ref) {}

  static std::string field_names[esbmct::num_type_fields];
};

class code_expression2t : public code_expression_expr_methods
{
public:
  code_expression2t(const expr2tc &oper)
    : code_expression_expr_methods(type_pool.get_empty(), code_expression_id,
                                   oper) {}
  code_expression2t(const code_expression2t &ref)
    : code_expression_expr_methods(ref) {}

  static std::string field_names[esbmct::num_type_fields];
};

class code_return2t : public code_return_expr_methods
{
public:
  code_return2t(const expr2tc &oper)
    : code_return_expr_methods(type_pool.get_empty(), code_return_id, oper) {}
  code_return2t(const code_return2t &ref)
    : code_return_expr_methods(ref) {}

  static std::string field_names[esbmct::num_type_fields];
};

class code_skip2t : public code_skip_expr_methods
{
public:
  code_skip2t()
    : code_skip_expr_methods(type_pool.get_empty(), code_skip_id) {}
  code_skip2t(const code_skip2t &ref)
    : code_skip_expr_methods(ref) {}

  static std::string field_names[esbmct::num_type_fields];
};

class code_free2t : public code_free_expr_methods
{
public:
  code_free2t(const expr2tc &oper)
    : code_free_expr_methods(type_pool.get_empty(), code_free_id, oper) {}
  code_free2t(const code_free2t &ref)
    : code_free_expr_methods(ref) {}

  static std::string field_names[esbmct::num_type_fields];
};

class code_goto2t : public code_goto_expr_methods
{
public:
  code_goto2t(const irep_idt &targ)
    : code_goto_expr_methods(type_pool.get_empty(), code_goto_id, targ) {}
  code_goto2t(const code_goto2t &ref)
    : code_goto_expr_methods(ref) {}

  static std::string field_names[esbmct::num_type_fields];
};

class object_descriptor2t : public object_descriptor_expr_methods
{
public:
  object_descriptor2t(const type2tc &t, const expr2tc &root,const expr2tc &offs,
                      unsigned int alignment)
    : object_descriptor_expr_methods(t, object_descriptor_id, root, offs,
                                     alignment) {}
  object_descriptor2t(const object_descriptor2t &ref)
    : object_descriptor_expr_methods(ref) {}

  const expr2tc &get_root_object(void) const;

  static std::string field_names[esbmct::num_type_fields];
};

class code_function_call2t : public code_function_call_expr_methods
{
public:
  code_function_call2t(const expr2tc &r, const expr2tc &func,
                       const std::vector<expr2tc> args)
    : code_function_call_expr_methods(type_pool.get_empty(),
                                      code_function_call_id, r, func, args) {}
  code_function_call2t(const code_function_call2t &ref)
    : code_function_call_expr_methods(ref) { }

  static std::string field_names[esbmct::num_type_fields];
};

class code_comma2t : public code_comma_expr_methods
{
public:
  code_comma2t(const type2tc &t, const expr2tc &s1, const expr2tc &s2)
    : code_comma_expr_methods(t, code_comma_id, s1, s2) {}
  code_comma2t(const code_comma2t &ref)
    : code_comma_expr_methods(ref) { }

  static std::string field_names[esbmct::num_type_fields];
};

class invalid_pointer2t : public invalid_pointer_expr_methods
{
public:
  invalid_pointer2t(const expr2tc &obj)
    : invalid_pointer_expr_methods(type_pool.get_bool(), invalid_pointer_id,
                                   obj) {}
  invalid_pointer2t(const invalid_pointer2t &ref)
    : invalid_pointer_expr_methods(ref) { }

  static std::string field_names[esbmct::num_type_fields];
};

class buffer_size2t : public buffer_size_expr_methods
{
public:
  buffer_size2t(const type2tc &t, const expr2tc &obj)
    : buffer_size_expr_methods(t, buffer_size_id, obj) {}
  buffer_size2t(const buffer_size2t &ref)
    : buffer_size_expr_methods(ref) { }

  static std::string field_names[esbmct::num_type_fields];
};

class code_asm2t : public code_asm_expr_methods
{
public:
  code_asm2t(const type2tc &type, const irep_idt &stringref)
    : code_asm_expr_methods(type, code_asm_id, stringref) { }
  code_asm2t(const code_asm2t &ref)
    : code_asm_expr_methods(ref) { }

  static std::string field_names[esbmct::num_type_fields];
};

class code_cpp_del_array2t : public code_cpp_del_array_expr_methods
{
public:
  code_cpp_del_array2t(const expr2tc &v)
    : code_cpp_del_array_expr_methods(type_pool.get_empty(),
                                      code_cpp_del_array_id, v) { }
  code_cpp_del_array2t(const code_cpp_del_array2t &ref)
    : code_cpp_del_array_expr_methods(ref) { }

  static std::string field_names[esbmct::num_type_fields];
};

class code_cpp_delete2t : public code_cpp_delete_expr_methods
{
public:
  code_cpp_delete2t(const expr2tc &v)
    : code_cpp_delete_expr_methods(type_pool.get_empty(),
                                   code_cpp_delete_id, v) { }
  code_cpp_delete2t(const code_cpp_delete2t &ref)
    : code_cpp_delete_expr_methods(ref) { }

  static std::string field_names[esbmct::num_type_fields];
};

class code_cpp_catch2t : public code_cpp_catch_expr_methods
{
public:
  code_cpp_catch2t(const std::vector<irep_idt> &el)
    : code_cpp_catch_expr_methods(type_pool.get_empty(),
                                   code_cpp_catch_id, el) { }
  code_cpp_catch2t(const code_cpp_catch2t &ref)
    : code_cpp_catch_expr_methods(ref) { }

  static std::string field_names[esbmct::num_type_fields];
};

class code_cpp_throw2t : public code_cpp_throw_expr_methods
{
public:
  code_cpp_throw2t(const expr2tc &o, const std::vector<irep_idt> &l)
    : code_cpp_throw_expr_methods(type_pool.get_empty(), code_cpp_throw_id,
                                  o, l){}
  code_cpp_throw2t(const code_cpp_throw2t &ref)
    : code_cpp_throw_expr_methods(ref) { }

  static std::string field_names[esbmct::num_type_fields];
};

class code_cpp_throw_decl2t : public code_cpp_throw_decl_expr_methods
{
public:
  code_cpp_throw_decl2t(const std::vector<irep_idt> &l)
    : code_cpp_throw_decl_expr_methods(type_pool.get_empty(),
                                       code_cpp_throw_decl_id, l){}
  code_cpp_throw_decl2t(const code_cpp_throw_decl2t &ref)
    : code_cpp_throw_decl_expr_methods(ref) { }

  static std::string field_names[esbmct::num_type_fields];
};

class code_cpp_throw_decl_end2t : public code_cpp_throw_decl_end_expr_methods
{
public:
  code_cpp_throw_decl_end2t(const std::vector<irep_idt> &exl)
    : code_cpp_throw_decl_end_expr_methods(type_pool.get_empty(),
                                           code_cpp_throw_decl_end_id, exl) { }
  code_cpp_throw_decl_end2t(const code_cpp_throw_decl_end2t &ref)
    : code_cpp_throw_decl_end_expr_methods(ref) { }

  static std::string field_names[esbmct::num_type_fields];
};

class isinf2t : public isinf_expr_methods
{
public:
  isinf2t(const expr2tc &val)
    : isinf_expr_methods(type_pool.get_bool(), isinf_id, val) { }
  isinf2t(const isinf2t &ref)
    : isinf_expr_methods(ref) { }

  static std::string field_names[esbmct::num_type_fields];
};

class isnormal2t : public isnormal_expr_methods
{
public:
  isnormal2t(const expr2tc &val)
    : isnormal_expr_methods(type_pool.get_bool(), isnormal_id, val) { }
  isnormal2t(const isnormal2t &ref)
    : isnormal_expr_methods(ref) { }

  static std::string field_names[esbmct::num_type_fields];
};

class concat2t : public concat_expr_methods
{
public:
  concat2t(const type2tc &type, const expr2tc &forward, const expr2tc &aft)
    : concat_expr_methods(type, concat_id, forward, aft) { }
  concat2t(const concat2t &ref)
    : concat_expr_methods(ref) { }

  virtual expr2tc do_simplify(bool second) const;

  static std::string field_names[esbmct::num_type_fields];
};

inline bool operator==(std::shared_ptr<type2t> const & a, std::shared_ptr<type2t> const & b)
{
  return (*a.get() == *b.get());
}

inline bool operator!=(std::shared_ptr<type2t> const & a, std::shared_ptr<type2t> const & b)
{
  return !(a == b);
}

inline bool operator<(std::shared_ptr<type2t> const & a, std::shared_ptr<type2t> const & b)
{
  return (*a.get() < *b.get());
}

inline bool operator>(std::shared_ptr<type2t> const & a, std::shared_ptr<type2t> const & b)
{
  return (*b.get() < *a.get());
}

inline bool operator==(const expr2tc& a, const expr2tc& b)
{
  return (*a.get() == *b.get());
}

inline bool operator!=(const expr2tc& a, const expr2tc& b)
{
  return (*a.get() != *b.get());
}

inline bool operator<(const expr2tc& a, const expr2tc& b)
{
  return (*a.get() < *b.get());
}

inline bool operator>(const expr2tc& a, const expr2tc& b)
{
  return (*b.get() < *a.get());
}

inline std::ostream& operator<<(std::ostream &out, const expr2tc& a)
{
  out << a->pretty(0);
  return out;
}

struct irep2_hash
{
  size_t operator()(const expr2tc &ref) const { return ref.crc(); }
};

struct type2_hash
{
  size_t operator()(const type2tc &ref) const { return ref->crc(); }
};

// Same deal as for "type_macros".
#ifdef NDEBUG
#define dynamic_cast static_cast
#endif
#define expr_macros(name) \
  inline bool is_##name##2t(const expr2tc &t) \
    { return t->expr_id == expr2t::name##_id; } \
  inline bool is_##name##2t(const expr2t &r) \
    { return r.expr_id == expr2t::name##_id; } \
  inline const name##2t & to_##name##2t(const expr2tc &t) \
    { return dynamic_cast<const name##2t &> (*t); } \
  inline name##2t & to_##name##2t(expr2tc &t) \
    { return dynamic_cast<name##2t &> (*t.get()); }

expr_macros(constant_int);
expr_macros(constant_fixedbv);
expr_macros(constant_bool);
expr_macros(constant_string);
expr_macros(constant_struct);
expr_macros(constant_union);
expr_macros(constant_array);
expr_macros(constant_array_of);
expr_macros(symbol);
expr_macros(typecast);
expr_macros(if);
expr_macros(equality);
expr_macros(notequal);
expr_macros(lessthan);
expr_macros(greaterthan);
expr_macros(lessthanequal);
expr_macros(greaterthanequal);
expr_macros(not);
expr_macros(and);
expr_macros(or);
expr_macros(xor);
expr_macros(implies);
expr_macros(bitand);
expr_macros(bitor);
expr_macros(bitxor);
expr_macros(bitnand);
expr_macros(bitnor);
expr_macros(bitnxor);
expr_macros(bitnot);
expr_macros(lshr);
expr_macros(neg);
expr_macros(abs);
expr_macros(add);
expr_macros(sub);
expr_macros(mul);
expr_macros(div);
expr_macros(modulus);
expr_macros(shl);
expr_macros(ashr);
expr_macros(same_object);
expr_macros(pointer_offset);
expr_macros(pointer_object);
expr_macros(address_of);
expr_macros(byte_extract);
expr_macros(byte_update);
expr_macros(with);
expr_macros(member);
expr_macros(index);
expr_macros(zero_string);
expr_macros(zero_length_string);
expr_macros(isnan);
expr_macros(overflow);
expr_macros(overflow_cast);
expr_macros(overflow_neg);
expr_macros(unknown);
expr_macros(invalid);
expr_macros(null_object);
expr_macros(dynamic_object);
expr_macros(dereference);
expr_macros(valid_object);
expr_macros(deallocated_obj);
expr_macros(dynamic_size);
expr_macros(sideeffect);
expr_macros(code_block);
expr_macros(code_assign);
expr_macros(code_init);
expr_macros(code_decl);
expr_macros(code_printf);
expr_macros(code_expression);
expr_macros(code_return);
expr_macros(code_skip);
expr_macros(code_free);
expr_macros(code_goto);
expr_macros(object_descriptor);
expr_macros(code_function_call);
expr_macros(code_comma);
expr_macros(invalid_pointer);
expr_macros(buffer_size);
expr_macros(code_asm);
expr_macros(code_cpp_del_array);
expr_macros(code_cpp_delete);
expr_macros(code_cpp_catch);
expr_macros(code_cpp_throw);
expr_macros(code_cpp_throw_decl);
expr_macros(code_cpp_throw_decl_end);
expr_macros(isinf);
expr_macros(isnormal);
expr_macros(concat);
#undef expr_macros
#ifdef dynamic_cast
#undef dynamic_cast
#endif

inline bool is_constant_expr(const expr2tc &t)
{
  return t->expr_id == expr2t::constant_int_id ||
         t->expr_id == expr2t::constant_fixedbv_id ||
         t->expr_id == expr2t::constant_bool_id ||
         t->expr_id == expr2t::constant_string_id ||
         t->expr_id == expr2t::constant_struct_id ||
         t->expr_id == expr2t::constant_union_id ||
         t->expr_id == expr2t::constant_array_id ||
         t->expr_id == expr2t::constant_array_of_id;
}

inline bool is_structure_type(const type2tc &t)
{
  return t->type_id == type2t::struct_id || t->type_id == type2t::union_id;
}

inline bool is_structure_type(const expr2tc &e)
{
  return is_structure_type(e->type);
}

inline bool is_nil_expr(const expr2tc &exp)
{
  if (exp.get() == NULL)
    return true;
  return false;
}

inline bool is_nil_type(const type2tc &t)
{
  if (t.get() == NULL)
    return true;
  return false;
}

/** Test if expr is true. First checks whether the expr is a constant bool, and
 *  then whether it's true-valued. If these are both true, return true,
 *  otherwise return false.
 *  @param expr Expression to check for true value.
 *  @return Whether or not expr is true-valued.
 */
inline bool
is_true(const expr2tc &expr)
{
  if (is_constant_bool2t(expr) && to_constant_bool2t(expr).constant_value)
    return true;
  else
    return false;
}

/** Test if expr is false. First checks whether the expr is a constant bool, and
 *  then whether it's false-valued. If these are both true, return true,
 *  otherwise return false.
 *  @param expr Expression to check for false value.
 *  @return Whether or not expr is true-valued.
 */
inline bool
is_false(const expr2tc &expr)
{
  if (is_constant_bool2t(expr) && !to_constant_bool2t(expr).constant_value)
    return true;
  else
    return false;
}

// To initialize the below at a defined time...
void init_expr_constants(void);

extern const expr2tc true_expr;
extern const expr2tc false_expr;
extern const constant_int2tc zero_ulong;
extern const constant_int2tc one_ulong;
extern const constant_int2tc zero_long;
extern const constant_int2tc one_long;

inline expr2tc
gen_uint(const type2tc &type, unsigned long val)
{
  constant_int2tc v(type, BigInt(val));
  return v;
}

inline expr2tc
gen_ulong(unsigned long val)
{
  constant_int2tc v(type_pool.get_uint(config.ansi_c.word_size), BigInt(val));
  return v;
}



inline const type2tc &
get_uint8_type(void)
{
  return type_pool.get_uint8();
}

inline const type2tc &
get_uint16_type(void)
{
  return type_pool.get_uint16();
}

inline const type2tc &
get_uint32_type(void)
{
  return type_pool.get_uint32();
}

inline const type2tc &
get_uint64_type(void)
{
  return type_pool.get_uint64();
}

inline const type2tc &
get_int8_type(void)
{
  return type_pool.get_int8();
}

inline const type2tc &
get_int16_type(void)
{
  return type_pool.get_int16();
}

inline const type2tc &
get_int32_type(void)
{
  return type_pool.get_int32();
}

inline const type2tc &
get_int64_type(void)
{
  return type_pool.get_int64();
}

inline const type2tc &
get_uint_type(unsigned int sz)
{
  return type_pool.get_uint(sz);
}

inline const type2tc &
get_int_type(unsigned int sz)
{
  return type_pool.get_int(sz);
}

inline const type2tc &
get_bool_type(void)
{
  return type_pool.get_bool();
}

inline const type2tc &
get_empty_type(void)
{
  return type_pool.get_empty();
}

inline const type2tc &
get_pointer_type(const typet &val)
{
  return type_pool.get_pointer(val);
}

inline const type2tc &
get_array_subtype(const type2tc &type)
{
  return to_array_type(type).subtype;
}

#endif /* _UTIL_IREP2_H_ */<|MERGE_RESOLUTION|>--- conflicted
+++ resolved
@@ -127,35 +127,6 @@
   for (idx = 0, ptr = theexpr.get()->get_sub_expr_nc(0); ptr != 0; \
        idx++, ptr = theexpr.get()->get_sub_expr_nc(idx))
 
-<<<<<<< HEAD
-/** Hash calculating class for irep2 data.
- *  This class takes lumps of data from irep2's internal types and munges them
- *  into a hash. This exists because the crc32 being used before was rather
- *  slow. The implementation behind this (just an xor and a roll) is very simple
- *  and probably doesn't have any nice distribution properties, but improved
- *  regression test speeds by a couple of seconds, and one test I was worried
- *  about by 25%.
- */
-class hacky_hash
-{
-public:
-  hacky_hash() : val(0), pos(0) { }
-
-  void ingest(uint8_t b);
-  void ingest(uint16_t b);
-  void ingest(uint32_t b);
-  void ingest(uint64_t b);
-  void ingest(void *bs, unsigned int sz);
-
-  uint16_t result(void) const;
-
-  uint16_t val;
-  unsigned int pos;
-};
-
-=======
-class prop_convt;
->>>>>>> ff0083e1
 class type2t;
 class expr2t;
 class constant_array2t;
