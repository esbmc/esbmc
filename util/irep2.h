#ifndef _UTIL_IREP2_H_
#define _UTIL_IREP2_H_

/** @file irep2.h
 *  Classes and definitions for non-stringy internal representation.
 */

#include <stdarg.h>

#include <vector>

#include <boost/mpl/if.hpp>
#include <boost/shared_ptr.hpp>
#include <boost/crc.hpp>
#include <boost/utility/enable_if.hpp>
#include <boost/fusion/include/equal_to.hpp>

#include <config.h>
#include <irep.h>
#include <fixedbv.h>
#include <big-int/bigint.hh>
#include <dstring.h>

#include <crypto_hash.h>

// XXXjmorse - abstract, access modifies, need consideration

/** Iterate over all expr2tc's in a vector.
 *  Deals only with constant vectors.
 *  @see Forall_exprs
 *  @param it Name to give iterator to be declared
 *  @param vect Reference to vector of expr2tc's.
 */
#define forall_exprs(it, vect) \
  for (std::vector<expr2tc>::const_iterator (it) = (vect).begin();\
       it != (vect).end(); it++)

/** Iterate over all expr2tc's in a vector.
 *  Deals only with non-constant vectors.
 *  @see forall_exprs
 *  @param it Name to give iterator to be declared
 *  @param vect Reference to vector of expr2tc's.
 */
#define Forall_exprs(it, vect) \
  for (std::vector<expr2tc>::iterator (it) = (vect).begin();\
       it != (vect).end(); it++)

/** Iterate over all type2tc's in a vector.
 *  Deals only with constant vectors
 *  @see Forall_types
 *  @param it Name to give iterator to be declared
 *  @param vect Reference to vector of type2tc's.
 */
#define forall_types(it, vect) \
  for (std::vector<type2tc>::const_iterator (it) = (vect).begin();\
       it != (vect).end(); it++)

/** Iterate over all type2tc's in a vector.
 *  Deals only with non-constant vectors
 *  @see forall_types
 *  @param it Name to give iterator to be declared
 *  @param vect Reference to vector of type2tc's.
 */
#define Forall_types(it, vect) \
  for (std::vector<type2tc>::iterator (it) = (vect).begin();\
       it != (vect).end(); it++)

/** Iterate over all irep_idt's in a vector.
 *  Deals only with constant vectors of string-pool IDs.
 *  @see Forall_names
 *  @param it Name to give iterator to be declared
 *  @param vect Reference to vector of irep_idts's.
 */
#define forall_names(it, vect) \
  for (std::vector<irep_idt>::const_iterator (it) = (vect).begin();\
       it != (vect).end(); it++)

/** Iterate over all irep_idt's in a vector.
 *  Deals only with non-constant vectors of string-pool IDs.
 *  @see forall_names
 *  @param it Name to give iterator to be declared
 *  @param vect Reference to vector of irep_idts's.
 */
#define Forall_names(it, vect) \
  for (std::vector<std::string>::iterator (it) = (vect).begin();\
       it != (vect).end(); it++)

/** Iterate over all expr-like operands in an irep.
 *  This macro automates iterating over sub-expressions in an irep. It takes the
 *  name of an irep container ptr to make, and an integer to track indexes with,
 *  and creates them in scope. A for loop then executes the next statement with
 *  the container ptr pointing at a sub-expr. Fixed-type operands (such as the
 *  member name in a member2t) are not part of the list.
 *
 *  NB: This iterates of expr2tc _pointers_. So, you need to dereference first
 *  the ptr, then the container.
 *
 *  @see Forall_operands2
 *  @param it Name to give iterator to be declared
 *  @param idx Name for index tracking integer.
 *  @param theexpr expr2tc to retrieve list of operands from.
 */
#define forall_operands2(ptr, idx, theexpr) \
  const expr2tc *ptr; \
  unsigned int idx; \
  for (idx = 0, ptr = theexpr->get_sub_expr(0); ptr != 0; \
       idx++, ptr = theexpr->get_sub_expr(idx))

/** Like forall_operands2, but for non-const exprs.
 *
 *  If you feel the need to replace the contents of an expression without
 *  knowing its concrete type (i.e., in simplification) you can assign an
 *  expr2tc into the expr using one of these operand pointers.
 *
 *  Ideally this method should stop existing in the future, and instead we
 *  should constly iterate over sub-exprs, and then call set_sub_expr or
 *  something. I don't think there are that many use cases where every sub expr
 *  gets rewritten, and in these circumstances we're needlessly duplicating
 *  exprs.
 *
 *  @see forall_operands2
 */
#define Forall_operands2(ptr, idx, theexpr) \
  expr2tc *ptr; \
  unsigned int idx; \
  for (idx = 0, ptr = theexpr.get()->get_sub_expr_nc(0); ptr != 0; \
       idx++, ptr = theexpr.get()->get_sub_expr_nc(idx))

/** Hash calculating class for irep2 data.
 *  This class takes lumps of data from irep2's internal types and munges them
 *  into a hash. This exists because the crc32 being used before was rather
 *  slow. The implementation behind this (just an xor and a roll) is very simple
 *  and probably doesn't have any nice distribution properties, but improved
 *  regression test speeds by a couple of seconds, and one test I was worried
 *  about by 25%.
 */
class hacky_hash
{
public:
  hacky_hash() : val(0), pos(0) { }

  void ingest(uint8_t b);
  void ingest(uint16_t b);
  void ingest(uint32_t b);
  void ingest(uint64_t b);
  void ingest(void *bs, unsigned int sz);

  uint16_t result(void) const;

  uint16_t val;
  unsigned int pos;
};

class type2t;
class expr2t;
class constant_array2t;

/** Reference counted container for expr2t based classes.
 *  This class extends boost shared_ptr's to contain anything that's a subclass
 *  of expr2t. It provides several ways of accessing the contained pointer;
 *  crucially it ensures that the only way to get a non-const reference or
 *  pointer is via the get() method, which call the detach() method.
 *
 *  This exists to ensure that we honour the model set forth by the old string
 *  based internal representation - specifically, that if you performed a const
 *  operation on an irept (fetching data) then the contained piece of data
 *  could continue to be shared between numerous data structures, for example
 *  a piece of code could exist in a contextt, a namespacet, and a goto_programt
 *  and all would share the same contained data structure, preventing additional
 *  memory consumption.
 *
 *  If anything copied an irept from one of these place it'd also share that
 *  contained data; but if it made a modifying operation (add, set, or just
 *  taking a non-const reference the contained data,) then the detach() method
 *  would be called, which duplicated the contained item and let the current
 *  piece of code modify the duplicate copy, while all the other storage
 *  locations continued to share the original.
 *
 *  So yeah, that's what this class attempts to implement, via the medium of
 *  boosts shared_ptr.
 */
template <class T>
class irep_container : public boost::shared_ptr<T>
{
public:
  irep_container() : boost::shared_ptr<T>() {}

  template<class Y>
  explicit irep_container(Y *p) : boost::shared_ptr<T>(p)
    { }

  template<class Y>
  explicit irep_container(const Y *p) : boost::shared_ptr<T>(const_cast<Y *>(p))
    { }

  irep_container(const irep_container &ref)
    : boost::shared_ptr<T>(ref) {}

  template <class Y>
  irep_container(const irep_container<Y> &ref)
    : boost::shared_ptr<T>(static_cast<const boost::shared_ptr<Y> &>(ref))
  {
    assert(dynamic_cast<const boost::shared_ptr<T> &>(ref) != NULL);
  }

  irep_container &operator=(irep_container const &ref)
  {
    boost::shared_ptr<T>::operator=(ref);
    return *this;
  }

  template<class Y>
  irep_container & operator=(boost::shared_ptr<Y> const & r)
  {
    boost::shared_ptr<T>::operator=(r);
    T *p = boost::shared_ptr<T>::operator->();
    return *this;
  }

  template <class Y>
  irep_container &operator=(const irep_container<Y> &ref)
  {
    assert(dynamic_cast<const boost::shared_ptr<T> &>(ref) != NULL);
    *this = boost::static_pointer_cast<T, Y>
            (static_cast<const boost::shared_ptr<Y> &>(ref));
    return *this;
  }

  const T &operator*() const
  {
    return *boost::shared_ptr<T>::get();
  }

  const T * operator-> () const // never throws
  {
    return boost::shared_ptr<T>::operator->();
  }

  const T * get() const // never throws
  {
    return boost::shared_ptr<T>::get();
  }

  T * get() // never throws
  {
    detach();
    T *tmp = boost::shared_ptr<T>::get();
    tmp->crc_val = 0;
    return tmp;
  }

  void detach(void)
  {
    if (this->use_count() == 1)
      return; // No point remunging oneself if we're the only user of the ptr.

    // Assign-operate ourself into containing a fresh copy of the data. This
    // creates a new reference counted object, and assigns it to ourself,
    // which causes the existing reference to be decremented.
    const T *foo = boost::shared_ptr<T>::get();
    *this = foo->clone();
    return;
  }

  uint32_t crc(void) const
  {
    const T *foo = boost::shared_ptr<T>::get();
    if (foo->crc_val != 0)
      return foo->crc_val;

    uint32_t crc = foo->crc();
    foo->crc_val = crc;
    return crc;
  }
};

typedef boost::shared_ptr<type2t> type2tc;
typedef irep_container<expr2t> expr2tc;

typedef std::pair<std::string,std::string> member_entryt;
typedef std::list<member_entryt> list_of_memberst;

/** Base class for all types.
 *  Contains only a type identifier enumeration - for some types (such as bool,
 *  or empty,) there's no need for any significant amount of data to be stored.
 */
class type2t
{
public:
  /** Enumeration identifying each sort of type.
   *  The idea being that we might (for whatever reason) at runtime need to fall
   *  back onto identifying a type through just one field, for some reason. It's
   *  also highly useful for debugging */
  enum type_ids {
    bool_id,
    empty_id,
    symbol_id,
    struct_id,
    union_id,
    code_id,
    array_id,
    pointer_id,
    unsignedbv_id,
    signedbv_id,
    fixedbv_id,
    string_id,
    cpp_name_id,
    end_type_id
  };

  /** Symbolic type exception class.
   *  To be thrown when attempting to fetch the width of a symbolic type, such
   *  as empty or code. Caller will have to worry about what to do about that.
   */
  class symbolic_type_excp {
  };

protected:
  /** Primary constructor.
   *  @param id Type ID of type being constructed
   */
  type2t(type_ids id);

  /** Copy constructor */
  type2t(const type2t &ref);

public:
  virtual ~type2t() { };

  /** Fetch bit width of this type.
   *  For a particular type, calculate its size in a bit representation of
   *  itself. May throw various exceptions depending on whether this operation
   *  is viable - for example, for symbol types, infinite sized or dynamically
   *  sized arrays.
   *  @throws symbolic_type_excp
   *  @throws array_type2t::inf_sized_array_excp
   *  @throws array_type2t::dyn_sized_array_excp
   *  @return Size of types byte representation, in bits
   */
  virtual unsigned int get_width(void) const = 0;

  /* These are all self explanatory */
  bool operator==(const type2t &ref) const;
  bool operator!=(const type2t &ref) const;
  bool operator<(const type2t &ref) const;

  /** Produce a string representation of type.
   *  Takes body of the current type and produces a human readable
   *  representation. Similar to the string-irept's pretty method, although a
   *  different format.
   *  @param indent Number of spaces to indent lines by in the output
   *  @return String obj containing representation of this object
   */
  std::string pretty(unsigned int indent = 0) const;

  /** Dump object string representation to stdout.
   *  This take the output of the pretty method, and dumps it to stdout. To be
   *  used for debugging and when single stepping in gdb.
   *  @see pretty
   */
  void dump(void) const;

  /** Produce a checksum/hash of the current object.
   *  Takes current object and produces a lossy digest of it. Originally used
   *  crc32, now uses a more hacky but faster hash function. For use in hash
   *  objects.
   *  @see do_crc
   *  @return Digest of the current type.
   */
  uint32_t crc(void) const;

  /** Perform checked invocation of cmp method.
   *  Takes reference to another type - if they have the same type id, invoke
   *  the cmp function and return its result. Otherwise, return false. Using
   *  this method ensures thatthe implementer of cmp knows the reference it
   *  operates on is on the same type as itself.
   *  @param ref Reference to type to compare this object against
   *  @return True if types are the same, false otherwise.
   */
  bool cmpchecked(const type2t &ref) const;

  /** Perform checked invocation of lt method.
   *  Identical to cmpchecked, except with the lt method.
   *  @see cmpchecked
   *  @param ref Reference to type to measure this against.
   *  @return 0 if types are the same, 1 if this > ref, -1 if ref > this.
   */
  int ltchecked(const type2t &ref) const;

  /** Virtual method to compare two types.
   *  To be overridden by an extending type; assumes that itself and the
   *  parameter are of the same extended type. Call via cmpchecked.
   *  @see cmpchecked
   *  @param ref Reference to (same class of) type to compare against
   *  @return True if types match, false otherwise
   */
  virtual bool cmp(const type2t &ref) const = 0;

  /** Virtual method to compare two types.
   *  To be overridden by an extending type; assumes that itself and the
   *  parameter are of the same extended type. Call via cmpchecked.
   *  @see cmpchecked
   *  @param ref Reference to (same class of) type to compare against
   *  @return 0 if types are the same, 1 if this > ref, -1 if ref > this.
   */
  virtual int lt(const type2t &ref) const;

  /** Extract a list of members from type as strings.
   *  Produces a list of pairs, mapping a member name to a string value. Used
   *  in the body of the pretty method.
   *  @see pretty
   *  @param indent Number of spaces to indent output strings with, if multiline
   *  @return list of name:value pairs.
   */
  virtual list_of_memberst tostring(unsigned int indent) const = 0;

  /** Perform crc operation accumulating into parameter.
   *  Performs the operation of the crc method, but overridden to be specific to
   *  a particular type. Accumulates data into the hash object parameter.
   *  @see cmp
   *  @param hash Object to accumulate hash data into.
   */
  virtual void do_crc(hacky_hash &hash) const;

  /** Perform hash operation accumulating into parameter.
   *  Feeds data as appropriate to the type of the expression into the
   *  parameter, to be hashed. Like crc and do_crc, but for some other kind
   *  of hash scenario.
   *  @see cmp
   *  @see crc
   *  @see do_crc
   *  @param hash Object to accumulate hash data into.
   */
  virtual void hash(crypto_hash &hash) const;

  /** Instance of type_ids recording this types type. */
  type_ids type_id;

  mutable uint32_t crc_val;
};

/** Fetch identifying name for a type.
 *  I.E., this is the class of the type, what you'd get if you called type.id()
 *  with the old stringy irep. Ideally this should be a class method, but as it
 *  was added as a hack I haven't got round to it yet.
 *  @param type Type to fetch identifier for
 *  @return String containing name of type class.
 */
std::string get_type_id(const type2t &type);

/** Fetch identifying name for a type.
 *  Just passes through to type2t accepting function with the same name.
 *  @param type Type to fetch identifier for
 *  @return String containing name of type class.
 */
static inline std::string get_type_id(const type2tc &type)
{
  return get_type_id(*type);
}

/** Base class for all expressions.
 *  In this base, contains an expression id used for distinguishing different
 *  classes of expr, in addition we have a type as all exprs should have types.
 */
class expr2t
{
public:
  /** Enumeration identifying each sort of expr.
   *  The idea being to permit runtime identification of a type for debugging or
   *  otherwise.
   *  @see type2t::type_ids.
   */
  enum expr_ids {
    constant_int_id,
    constant_fixedbv_id,
    constant_bool_id,
    constant_string_id,
    constant_struct_id,
    constant_union_id,
    constant_array_id,
    constant_array_of_id,
    symbol_id,
    typecast_id,
    if_id,
    equality_id,
    notequal_id,
    lessthan_id,
    greaterthan_id,
    lessthanequal_id,
    greaterthanequal_id,
    not_id,
    and_id,
    or_id,
    xor_id,
    implies_id,
    bitand_id,
    bitor_id,
    bitxor_id,
    bitnand_id,
    bitnor_id,
    bitnxor_id,
    bitnot_id,
    lshr_id,
    neg_id,
    abs_id,
    add_id,
    sub_id,
    mul_id,
    div_id,
    modulus_id,
    shl_id,
    ashr_id,
    dynamic_object_id, // Not converted in Z3, only in goto-symex
    same_object_id,
    pointer_offset_id,
    pointer_object_id,
    address_of_id,
    byte_extract_id,
    byte_update_id,
    with_id,
    member_id,
    index_id,
    zero_string_id,
    zero_length_string_id,
    isnan_id,
    overflow_id,
    overflow_cast_id,
    overflow_neg_id,
    unknown_id,
    invalid_id,
    null_object_id,
    dereference_id,
    valid_object_id,
    deallocated_obj_id,
    dynamic_size_id,
    sideeffect_id,
    code_block_id,
    code_assign_id,
    code_init_id,
    code_decl_id,
    code_printf_id,
    code_expression_id,
    code_return_id,
    code_skip_id,
    code_free_id,
    code_goto_id,
    object_descriptor_id,
    code_function_call_id,
    code_comma_id,
    invalid_pointer_id,
    buffer_size_id,
    code_asm_id,
    code_cpp_del_array_id,
    code_cpp_delete_id,
    code_cpp_catch_id,
    code_cpp_throw_id,
    code_cpp_throw_decl_id,
    code_cpp_throw_decl_end_id,
    isinf_id,
    isnormal_id,
    concat_id,
    end_expr_id
  };

  /** Type for list of constant expr operands */
  typedef std::list<const expr2tc*> expr_operands;
  /** Type for list of non-constant expr operands */
  typedef std::list<expr2tc*> Expr_operands;

protected:
  /** Primary constructor.
   *  @param type Type of this new expr
   *  @param id Class identifier for this new expr
   */
  expr2t(const type2tc type, expr_ids id);
  /** Copy constructor */
  expr2t(const expr2t &ref);

public:
  virtual ~expr2t() { };

  /** Clone method. Self explanatory. */
  virtual expr2tc clone(void) const = 0;

  /* These are all self explanatory */
  bool operator==(const expr2t &ref) const;
  bool operator<(const expr2t &ref) const;
  bool operator!=(const expr2t &ref) const;

  /** Perform type-checked call to lt method.
   *  Checks that this object and the one we're comparing against have the same
   *  expr class, so that the lt method can assume it's working on objects of
   *  the same type.
   *  @see type2t::ltchecked
   *  @param ref Expression object we're comparing this object against.
   *  @return 0 If exprs are the same, 1 if this > ref, -1 if ref > this.
   */
  int ltchecked(const expr2t &ref) const;

  /** Produce textual representation of this expr.
   *  Like the stringy-irep's pretty method, this takes the current object and
   *  produces a textual representation that can be read by a human to
   *  understand what's going on.
   *  @param indent Number of spaces to indent the output string lines by
   *  @return String object containing textual expr representation.
   */
  std::string pretty(unsigned int indent = 0) const;

  /** Calculate number of exprs descending from this one.
   *  For statistics collection - calculates the number of expressions that
   *  make up this particular expression (i.e., count however many expr2tc's you
   *  can reach from this expr).
   *  @return Number of expr2tc's reachable from this node.
   */
  unsigned long num_nodes(void) const;

  /** Calculate max depth of exprs from this point.
   *  Looks at all sub-exprs of this expr, and calculates the longest chain one
   *  can descend before there are no more. Useful for statistics about the
   *  exprs we're dealing with.
   *  @return Number of expr2tc's reachable from this node.
   */
  unsigned long depth(void) const;

  /** Write textual representation of this object to stdout.
   *  For use in debugging - dumps the output of the pretty method to stdout.
   *  Can either be used in portion of code, or more commonly called from gdb.
   */
  void dump(void) const;

  /** Calculate a hash/digest of the current expr.
   *  For use in hash data structures; used to be a crc32, but is now a 16 bit
   *  hash function generated by myself to be fast. May not have nice
   *  distribution properties, but is at least fast.
   *  @return Hash value of this expr
   */
  uint32_t crc(void) const;

  /** Perform comparison operation between this and another expr.
   *  Overridden by subclasses of expr2t to compare different members of this
   *  and the passed in object. Assumes that the passed in object is the same
   *  class type as this; Should be called via operator==, which will do that
   *  check automagically.
   *  @see type2t::cmp
   *  @param ref Expr object to compare this against
   *  @return True if objects are the same; false otherwise.
   */
  virtual bool cmp(const expr2t &ref) const;

  /** Compare two expr objects.
   *  Overridden by subclasses - takes two expr objects (this and ref) of the
   *  same type, and compares them, in the same manner as memcmp. The assumption
   *  that the objects are of the same type means lt should be called via
   *  ltchecked to check for different expr types.
   *  @see type2t::lt
   *  @param ref Expr object to compare this against
   *  @return 0 If exprs are the same, 1 if this > ref, -1 if ref > this.
   */
  virtual int lt(const expr2t &ref) const;

  /** Convert fields of subclasses to a string representation.
   *  Used internally by the pretty method - creates a list of pairs
   *  representing the fields in the subclass. Each pair is a pair of strings
   *  of the form fieldname : value. The value may be multiline, in which case
   *  the new line will have at least indent number of indenting spaces.
   *  @param indent Number of spaces to indent multiline output by
   *  @return list of string pairs, of form fieldname:value
   */
  virtual list_of_memberst tostring(unsigned int indent) const = 0;

  /** Perform digest/hash function on expr object.
   *  Takes all fields in this exprs and adds them to the passed in hash object
   *  to compute an expression-hash. Overridden by subclasses.
   *  @param hash Hash object to accumulate expression data into.
   */
  virtual void do_crc(hacky_hash &hash) const;

  /** Perform hash operation accumulating into parameter.
   *  Feeds data as appropriate to the type of the expression into the
   *  parameter, to be hashed. Like crc and do_crc, but for some other kind
   *  of hash scenario.
   *  @see cmp
   *  @see crc
   *  @see do_crc
   *  @param hash Object to accumulate hash data into.
   */
  virtual void hash(crypto_hash &hash) const;

  /** Generate a list of expr operands.
   *  Use forall_operands2 instead; this method is overridden by subclasses and
   *  when invoked fills the inp list with pointers to any exprs that make up
   *  this expr. Any fields that aren't expr-based (i.e., the field name in
   *  a member2t expr) are not entered into this list.
   *
   *  Comes in a const and non-const flavour. When using the non-const flavour,
   *  one can overwrite field-exprs within another expr without knowing the
   *  exprs concrete type. In this case, it's immensely important to preserve
   *  type correctness.
   *
   *  @see forall_operands2
   *  @see Forall_operands2
   *  @param inp List of pointers to exprs that are in fields of this expr.
   */
  virtual void list_operands(std::list<const expr2tc*> &inp) const = 0;

  /** Generate a list of expr operands.
   *  See the other const version of this method
   */
  virtual void list_operands(std::list<expr2tc*> &inp) = 0;

  /** Fetch a sub-operand.
   *  These can come out of any field that is an expr2tc, or contains them.
   *  No particular numbering order is promised.
   */
  virtual const expr2tc *get_sub_expr(unsigned int idx) const = 0 ;

  /** Fetch a sub-operand. Non-const version.
   *  These can come out of any field that is an expr2tc, or contains them.
   *  No particular numbering order is promised.
   */
  virtual expr2tc *get_sub_expr_nc(unsigned int idx) = 0;

  /** Count the number of sub-exprs there are.
   */
  virtual unsigned int get_num_sub_exprs(void) const = 0 ;

  /** Self explanatory. Like clone, but without being wrapped in an expr2tc */
  virtual expr2t * clone_raw(void) const = 0;

  /** Simplify an expression.
   *  Similar to simplification in the string-based irep, this generates an
   *  expression with any calculations or operations that can be simplified,
   *  simplified. In contrast to the old form though, this creates a new expr
   *  if something gets simplified, just to make it clear exactly what's
   *  going on.
   *  @return Either a nil expr (null pointer contents) if nothing could be
   *          simplified or a simplified expression.
   */
  expr2tc simplify(void) const;

  /** expr-specific simplification methods.
   *  By default, an expression can't be simplified, and this method returns
   *  a nil expression to show that. However if simplification is possible, the
   *  subclass overrides this and if it can simplify its operands, returns a
   *  new simplified expression. It should attempt to modify itself (it's
   *  const).
   *
   *  If simplification failed the first time around, the simplify method will
   *  simplify this expressions operands for it via the medium of list_operands,
   *  and will then call an expr with the simplified operands to see if it's now
   *  become simplifiable. This call occurs whether or not any operands were
   *  actually simplified, see below.
   *
   *  The 'second' parameter can be used to avoid invoking expensive attempts
   *  to simplify an expression more than once - on the first call to
   *  do_simplify this parameter will be false, then on the second it's be true,
   *  allowing method implementation to save the expensive stuff until all of
   *  its operands have certainly been simplified.
   *
   *  Currently simplification does some things that it shouldn't: pointer
   *  arithmetic for example. I'm not sure where this can be relocated to
   *  though.
   *  @param second Whether this is the second call to do_simplify on this obj
   *  @return expr2tc A nil expression if no simplifcation could occur, or a new
   *          simplified object if it can.
   */
  virtual expr2tc do_simplify(bool second = false) const;

  /** Instance of expr_ids recording tihs exprs type. */
  const expr_ids expr_id;

  /** Type of this expr. All exprs have a type. */
  type2tc type;

  mutable uint32_t crc_val;
};

// For boost multi-index hashing,
inline std::size_t
hash_value(const expr2tc &expr)
{
  return expr.crc();
}

/** Fetch string identifier for an expression.
 *  Returns the class name of the expr passed in - this is equivalent to the
 *  result of expr.id() in old stringy irep. Should ideally be a method of
 *  expr2t, but haven't got around to moving it yet.
 *  @param expr Expression to operate upon
 *  @return String containing class name of expression.
 */
std::string get_expr_id(const expr2t &expr);

/** Fetch string identifier for an expression.
 *  Like the expr2t equivalent with the same name, but de-ensapculates an
 *  expr2tc.
 */
static inline std::string get_expr_id(const expr2tc &expr)
{
  return get_expr_id(*expr);
}

// Forward dec for some subsequent constructor hacks.
class symbol2t;

/** A namespace for "ESBMC templates".
 *  This means anything designed to mess with expressions or types declared in
 *  this header, via the medium of templates. */
namespace esbmct {

  class blank_method_operand {
  };

  /** Maximum number of fields to support in expr2t subclasses. This value
   *  controls the types of any arrays that need to consider the number of
   *  fields. Unfortunately it can't control template parameters, because
   *  vardic templates are C++11. */
  const unsigned int num_type_fields = 6;

  // Dummy type tag - exists to be an arbitary, local class, for use in some
  // templates. See below.
  class dummy_type_tag {
  public:
    typedef int type;
  };

  // Syntactic sugar for some type munging, see below.
  #define enable_if_eq(arbitary, c1, c2) typename boost::lazy_enable_if<boost::fusion::result_of::equal_to<c1,c2>, arbitary>::type* = NULL
  #define enable_if_not_eq(arbitary, c1, c2) typename boost::lazy_enable_if<boost::mpl::not_<boost::fusion::result_of::equal_to<c1,c2> >, arbitary>::type* = NULL
  #define disable_if_eq(arbitary, c1, c2) typename boost::lazy_disable_if<boost::fusion::result_of::equal_to<c1,c2>, arbitary>::type* = NULL
  #define disable_if_not_eq(arbitary, c1, c2) typename boost::lazy_disable_if<boost::mpl::not_<boost::fusion::result_of::equal_to<c1,c2> >, arbitary>::type* = NULL

  /** Template for providing templated methods to expr2t classes.
   *
   *  What this does: we give expr_methods a set of template parameters that
   *  describe the structure of an expr2t subclass. For each field, we give
   *  the template:
   *
   *    - The type of the field
   *    - The class that field is part of
   *    - A pointer offset to that field.
   *
   *  What this means, is that we can @a type @a generically access a member
   *  of a class from within the template, without knowing what type it is,
   *  what its name is, or even what type contains it.
   *
   *  We can then use that to make all the boring methods of expr2t type
   *  generic too. For example: we can make the comparision method by accessing
   *  each field in the class we're dealing with, passing them to another
   *  function to do the comparison (with the type resolved by templates or
   *  via overloading), and then inspecting the output of that.
   *
   *  In fact, we can make type generic implementations of all the following
<<<<<<< HEAD
   *  methods in expr2t: clone, tostring, cmp, lt, do_crc, list_operands.
=======
   *  methods in expr2t: convert_smt, clone, tostring, cmp, lt, do_crc,
   *  list_operands, hash.
>>>>>>> 229238e0
   *
   *  So, that's what this template provides; an expr2t class can be made by
   *  inheriting from this template, telling it what class it'll end up with,
   *  and what to subclass from, and what the fields in the class being derived
   *  from look like. This means we can construct a type hierarchy with whatever
   *  inheretence we like and whatever fields we like, then latch expr_methods
   *  on top of that to implement all the anoying boring boilerplate code.
   *
   *  ----
   *
   *  The constructors also need come documentation - We want to be able to
   *  pass constructor arguments down to the class we're deriving from
   *  without any additional boilerplate. However, unfortunately, we can't
   *  make a vardic constructor, nor generate a bunch of explicit constructors
   *  because they'll attempt to link against subclass constructors that don't
   *  exist.
   *
   *  The solution to this is a series of explicit constructors that get
   *  disabled by some boost magic depending on what the template parameters
   *  are. The upshot is that however many number of template arguments are
   *  provided, a constructor with that many arguments (plus expr id and type)
   *  is enabled. For more information on how this is made possible, first
   *  consult a doctor, then mail jmorse.
   *
   *  ----
   *
   *  @tparam derived Type of class that'll derive from this template.
   *  @tparam subclass Type of class for this template to derive from.
   *  @tparam field1_type Type of 1st field in subclass.
   *  @tparam field1_class Class that 1st field belongs to.
   *  @tparam field1_ptr Class pointer to first field.
   *  @tparam field2_type Type of 2st field in subclass.
   *  @tparam field2_class Class that 2st field belongs to.
   *  @tparam field2_ptr Class pointer to first field.
   *  @tparam field3_type Type of 3st field in subclass.
   *  @tparam field3_class Class that 3st field belongs to.
   *  @tparam field3_ptr Class pointer to first field.
   *  @tparam field4_type Type of 4st field in subclass.
   *  @tparam field4_class Class that 4st field belongs to.
   *  @tparam field4_ptr Class pointer to first field.
   *  @tparam field5_type Type of 5st field in subclass.
   *  @tparam field5_class Class that 5st field belongs to.
   *  @tparam field5_ptr Class pointer to first field.
   */
  template <class derived, class subclass,
     typename field1_type = const expr2t::expr_ids, class field1_class = expr2t,
     field1_type field1_class::*field1_ptr = &field1_class::expr_id,
     typename field2_type = const expr2t::expr_ids, class field2_class = expr2t,
     field2_type field2_class::*field2_ptr = &field2_class::expr_id,
     typename field3_type = const expr2t::expr_ids, class field3_class = expr2t,
     field3_type field3_class::*field3_ptr = &field3_class::expr_id,
     typename field4_type = const expr2t::expr_ids, class field4_class = expr2t,
     field4_type field4_class::*field4_ptr = &field4_class::expr_id,
     typename field5_type = const expr2t::expr_ids, class field5_class = expr2t,
     field5_type field5_class::*field5_ptr = &field5_class::expr_id,
     typename field6_type = const expr2t::expr_ids, class field6_class = expr2t,
     field6_type field6_class::*field6_ptr = &field6_class::expr_id>
  class expr_methods : public subclass
  {
  public:

    // So to make constructor disabling work, we have to turn it into a
    // template. Do this by adding a template parameter that has a default and
    // isn't used.
    //
    // Then, we add a dummy end argument with a default - this never actually
    // gets an argument from the user. However, the type for it is calculated
    // via the boost::lazy_enable_if template, which causes an error if the
    // condition given to it is false. That error stops this template from
    // being instanciated anywhere, so the constructor never exists.
    //
    // The condition given to the boost template just checks something against
    // the types in the overall template parameters. In this case, we only want
    // this constructor if we're subclassing the expr2t class directly.
    template <class arbitary = ::esbmct::dummy_type_tag>
    expr_methods(const type2tc &t, expr2t::expr_ids id,
                 enable_if_eq(arbitary,subclass,expr2t))
      : subclass(t, id) { }

    template <class arbitary = ::esbmct::dummy_type_tag>
    expr_methods(const type2tc &t, expr2t::expr_ids id,
                 const field1_type &arg1,
                 disable_if_eq(arbitary,field1_type,expr2t::expr_ids),
                 disable_if_not_eq(arbitary,field2_type,expr2t::expr_ids))
      : subclass(t, id, arg1) { }

    template <class arbitary = ::esbmct::dummy_type_tag>
    expr_methods(const type2tc &t, expr2t::expr_ids id, const field1_type &arg1,
                 const field2_type &arg2,
                 disable_if_eq(arbitary,field2_type,expr2t::expr_ids),
                 disable_if_not_eq(arbitary,field3_type,expr2t::expr_ids))
      : subclass(t, id, arg1, arg2) { }

    template <class arbitary = ::esbmct::dummy_type_tag>
    expr_methods(const type2tc &t, expr2t::expr_ids id, const field1_type &arg1,
                 const field2_type &arg2, const field3_type &arg3,
                 disable_if_eq(arbitary,field3_type,expr2t::expr_ids),
                 disable_if_not_eq(arbitary,field4_type,expr2t::expr_ids))
      : subclass(t, id, arg1, arg2, arg3) { }

    template <class arbitary = ::esbmct::dummy_type_tag>
    expr_methods(const type2tc &t, expr2t::expr_ids id, const field1_type &arg1,
                 const field2_type &arg2, const field3_type &arg3,
                 const field4_type &arg4,
                 disable_if_eq(arbitary,field4_type,expr2t::expr_ids),
                 disable_if_not_eq(arbitary,field5_type,expr2t::expr_ids))
      : subclass(t, id, arg1, arg2, arg3, arg4) { }

    template <class arbitary = ::esbmct::dummy_type_tag>
    expr_methods(const type2tc &t, expr2t::expr_ids id, const field1_type &arg1,
                 const field2_type &arg2, const field3_type &arg3,
                 const field4_type &arg4, const field5_type &arg5,
                 disable_if_eq(arbitary,field5_type,expr2t::expr_ids),
                 disable_if_not_eq(arbitary,field6_type,expr2t::expr_ids))
      : subclass(t, id, arg1, arg2, arg3, arg4, arg5) { }

    template <class arbitary = ::esbmct::dummy_type_tag>
    expr_methods(const type2tc &t, expr2t::expr_ids id, const field1_type &arg1,
                 const field2_type &arg2, const field3_type &arg3,
                 const field4_type &arg4, const field5_type &arg5,
                 const field6_type &arg6,
                 disable_if_eq(arbitary,field6_type,expr2t::expr_ids))
      : subclass(t, id, arg1, arg2, arg3, arg4, arg5, arg6) { }

    expr_methods(const expr_methods<derived, subclass,
                                    field1_type, field1_class, field1_ptr,
                                    field2_type, field2_class, field2_ptr,
                                    field3_type, field3_class, field3_ptr,
                                    field4_type, field4_class, field4_ptr,
                                    field5_type, field5_class, field5_ptr,
                                    field6_type, field6_class, field6_ptr> &ref)
      : subclass(ref) { }

    // Override expr2t methods that we're going to be generating automagically

    virtual expr2tc clone(void) const;
    virtual list_of_memberst tostring(unsigned int indent) const;
    virtual bool cmp(const expr2t &ref) const;
    virtual int lt(const expr2t &ref) const;
    virtual void do_crc(hacky_hash &hash) const;
    virtual void hash(crypto_hash &hash) const;
    virtual void list_operands(std::list<const expr2tc*> &inp) const;
    virtual const expr2tc *get_sub_expr(unsigned int i) const;
    virtual expr2tc *get_sub_expr_nc(unsigned int i);
    virtual unsigned int get_num_sub_exprs(void) const;
  protected:
    virtual void list_operands(std::list<expr2tc*> &inp);
    virtual expr2t *clone_raw(void) const;
  };

  /** Template for generating type2t boilerplate methods.
   *  Take a look at expr_methods for how this works, in an identical fashion.
   *  @see expr_methods
   */
  template <class derived, class subclass,
          typename field1_type = type2t::type_ids, class field1_class = type2t,
          field1_type field1_class::*field1_ptr = &field1_class::type_id,
          typename field2_type = type2t::type_ids, class field2_class = type2t,
          field2_type field2_class::*field2_ptr = &field2_class::type_id,
          typename field3_type = type2t::type_ids, class field3_class = type2t,
          field3_type field3_class::*field3_ptr = &field3_class::type_id,
          typename field4_type = type2t::type_ids, class field4_class = type2t,
          field4_type field4_class::*field4_ptr = &field4_class::type_id,
          typename field5_type = type2t::type_ids, class field5_class = type2t,
          field5_type field5_class::*field5_ptr = &field5_class::type_id,
          typename field6_type = type2t::type_ids, class field6_class = type2t,
          field6_type field6_class::*field6_ptr = &field6_class::type_id>
  class type_methods : public subclass
  {
  public:

    template <class arbitary = ::esbmct::dummy_type_tag>
    type_methods(type2t::type_ids id,
                 enable_if_eq(arbitary,subclass,type2t))
      : subclass(id) { }

    template <class arbitary = ::esbmct::dummy_type_tag>
    type_methods(type2t::type_ids id,
                 const field1_type &arg1,
                 disable_if_eq(arbitary,field1_type,type2t::type_ids),
                 disable_if_not_eq(arbitary,field2_type,type2t::type_ids))
      : subclass(id, arg1) { }

    template <class arbitary = ::esbmct::dummy_type_tag>
    type_methods(type2t::type_ids id, const field1_type &arg1,
                 const field2_type &arg2,
                 disable_if_eq(arbitary,field2_type,type2t::type_ids),
                 disable_if_not_eq(arbitary,field3_type,type2t::type_ids))
      : subclass(id, arg1, arg2) { }

    template <class arbitary = ::esbmct::dummy_type_tag>
    type_methods(type2t::type_ids id, const field1_type &arg1,
                 const field2_type &arg2, const field3_type &arg3,
                 disable_if_eq(arbitary,field3_type,type2t::type_ids),
                 disable_if_not_eq(arbitary,field4_type,type2t::type_ids))
      : subclass(id, arg1, arg2, arg3) { }

    template <class arbitary = ::esbmct::dummy_type_tag>
    type_methods(type2t::type_ids id, const field1_type &arg1,
                 const field2_type &arg2, const field3_type &arg3,
                 const field4_type &arg4,
                 disable_if_eq(arbitary,field4_type,type2t::type_ids),
                 disable_if_not_eq(arbitary,field5_type,type2t::type_ids))
      : subclass(id, arg1, arg2, arg3, arg4) { }

    template <class arbitary = ::esbmct::dummy_type_tag>
    type_methods(type2t::type_ids id, const field1_type &arg1,
                 const field2_type &arg2, const field3_type &arg3,
                 const field4_type &arg4, const field5_type &arg5,
                 disable_if_eq(arbitary,field5_type,type2t::type_ids),
                 disable_if_not_eq(arbitary,field6_type,type2t::type_ids))
      : subclass(id, arg1, arg2, arg3, arg4, arg5) { }

    template <class arbitary = ::esbmct::dummy_type_tag>
    type_methods(type2t::type_ids id, const field1_type &arg1,
                 const field2_type &arg2, const field3_type &arg3,
                 const field4_type &arg4, const field5_type &arg5,
                 const field6_type &arg6,
                 disable_if_eq(arbitary,field6_type,type2t::type_ids))
      : subclass(id, arg1, arg2, arg3, arg4, arg5, arg6) { }

    type_methods(const type_methods<derived, subclass,
                                    field1_type, field1_class, field1_ptr,
                                    field2_type, field2_class, field2_ptr,
                                    field3_type, field3_class, field3_ptr,
                                    field4_type, field4_class, field4_ptr,
                                    field5_type, field5_class, field5_ptr,
                                    field6_type, field6_class, field6_ptr> &ref)
      : subclass(ref) { }

    virtual type2tc clone(void) const;
    virtual list_of_memberst tostring(unsigned int indent) const;
    virtual bool cmp(const type2t &ref) const;
    virtual int lt(const type2t &ref) const;
    virtual void do_crc(hacky_hash &hash) const;
    virtual void hash(crypto_hash &hash) const;
  };

  // Meta goo
  class takestype;
  class notype;

  // So that we can write such things as:
  //
  //   constant_int2tc bees(type, val);
  //
  // We need a class derived from expr2tc that takes the correct set of
  // constructor arguments, which means yet more template goo.
  template <class contained, unsigned int expid, class superclass,class hastype,
     typename field1_type = const expr2t::expr_ids, class field1_class = expr2t,
     field1_type field1_class::*field1_ptr = &field1_class::expr_id,
     typename field2_type = const expr2t::expr_ids, class field2_class = expr2t,
     field2_type field2_class::*field2_ptr = &field2_class::expr_id,
     typename field3_type = const expr2t::expr_ids, class field3_class = expr2t,
     field3_type field3_class::*field3_ptr = &field3_class::expr_id,
     typename field4_type = const expr2t::expr_ids, class field4_class = expr2t,
     field4_type field4_class::*field4_ptr = &field4_class::expr_id,
     typename field5_type = const expr2t::expr_ids, class field5_class = expr2t,
     field5_type field5_class::*field5_ptr = &field5_class::expr_id,
     typename field6_type = const expr2t::expr_ids, class field6_class = expr2t,
     field6_type field6_class::*field6_ptr = &field6_class::expr_id>
  class something2tc : public expr2tc {
    public:
    // Blank initialization of a container class -> store NULL
    something2tc() : expr2tc() { }

    // Initialize container from a non-type-committed container. Encode an
    // assertion that the type is what we expect.
    //
    // Don't do this though if this'll conflict with a later consructor though.
    // For example if we have not2tc, not2tc(expr) could be copying it or
    // constructing a new not2t irep. In the face of this ambiguity, pick the
    // latter, and the end user can worry about how to cast up to a not2tc.
    template <class arbitary = ::esbmct::dummy_type_tag>
    something2tc(const expr2tc &init,
                 typename boost::lazy_disable_if<boost::mpl::and_<boost::fusion::result_of::equal_to<field1_type,expr2tc>,boost::fusion::result_of::equal_to<field2_type,expr2t::expr_ids> >, arbitary>::type* = NULL
                 ) : expr2tc(init)
    {
      assert(init->expr_id == expid);
    }

    // Quick hack for symbol2t: it has a form of constructor where it only takes
    // the type and the (name-munged) symbol name, and extracts the correct
    // pieces of info from the name. However that requries the container
    // constructor to support this.
    template <class arbitary = ::esbmct::dummy_type_tag>
    something2tc(const type2tc &t,
                 const irep_idt &arg1,
                 typename boost::lazy_enable_if<boost::fusion::result_of::equal_to<contained,symbol2t>, arbitary >::type* = NULL)
          : expr2tc(new contained(t, arg1)) { }

    const contained &operator*() const
    {
      return static_cast<const contained&>(*expr2tc::get());
    }

    const contained * operator-> () const // never throws
    {
      return static_cast<const contained*>(expr2tc::operator->());
    }

    const contained * get() const // never throws
    {
      return static_cast<const contained*>(expr2tc::get());
    }

    contained * get() // never throws
    {
      detach();
      return static_cast<contained*>(expr2tc::get());
    }

    template <class arbitary = ::esbmct::dummy_type_tag>
    something2tc(const type2tc &t,
                 disable_if_eq(arbitary,hastype,notype),
                 disable_if_not_eq(arbitary,field1_type,expr2t::expr_ids))
      : expr2tc(new contained(t)) { }

    template <class arbitary = ::esbmct::dummy_type_tag>
    something2tc(const type2tc &t,
                 const field1_type &arg1,
                 disable_if_eq(arbitary,hastype,notype),
                 disable_if_eq(arbitary,field1_type,expr2t::expr_ids),
                 disable_if_not_eq(arbitary,field2_type,expr2t::expr_ids))
      : expr2tc(new contained(t, arg1)) { }

    template <class arbitary = ::esbmct::dummy_type_tag>
    something2tc(const type2tc &t,
                 const field1_type &arg1,
                 const field2_type &arg2,
                 disable_if_eq(arbitary,hastype,notype),
                 disable_if_eq(arbitary,field2_type,expr2t::expr_ids),
                 disable_if_not_eq(arbitary,field3_type,expr2t::expr_ids))
      : expr2tc(new contained(t, arg1, arg2)) { }

    template <class arbitary = ::esbmct::dummy_type_tag>
    something2tc(const type2tc &t,
                 const field1_type &arg1,
                 const field2_type &arg2,
                 const field3_type &arg3,
                 disable_if_eq(arbitary,hastype,notype),
                 disable_if_eq(arbitary,field3_type,expr2t::expr_ids),
                 disable_if_not_eq(arbitary,field4_type,expr2t::expr_ids))
      : expr2tc(new contained(t, arg1, arg2, arg3)) { }

    template <class arbitary = ::esbmct::dummy_type_tag>
    something2tc(const type2tc &t,
                 const field1_type &arg1,
                 const field2_type &arg2,
                 const field3_type &arg3,
                 const field4_type &arg4,
                 disable_if_eq(arbitary,hastype,notype),
                 disable_if_eq(arbitary,field4_type,expr2t::expr_ids),
                 disable_if_not_eq(arbitary,field5_type,expr2t::expr_ids))
      : expr2tc(new contained(t, arg1, arg2, arg3, arg4)) { }

    template <class arbitary = ::esbmct::dummy_type_tag>
    something2tc(const type2tc &t,
                 const field1_type &arg1,
                 const field2_type &arg2,
                 const field3_type &arg3,
                 const field4_type &arg4,
                 const field5_type &arg5,
                 disable_if_eq(arbitary,hastype,notype),
                 disable_if_eq(arbitary,field5_type,expr2t::expr_ids),
                 disable_if_not_eq(arbitary,field6_type,expr2t::expr_ids))
      : expr2tc(new contained(t, arg1, arg2, arg3, arg4, arg5)) { }

    template <class arbitary = ::esbmct::dummy_type_tag>
    something2tc(const type2tc &t,
                 const field1_type &arg1,
                 const field2_type &arg2,
                 const field3_type &arg3,
                 const field4_type &arg4,
                 const field5_type &arg5,
                 const field6_type &arg6,
                 disable_if_eq(arbitary,hastype,notype),
                 disable_if_eq(arbitary,field6_type,expr2t::expr_ids))
      : expr2tc(new contained(t, arg1, arg2, arg3, arg4, arg5, arg6)) { }

    // Duplicate set of constructors, but without the type argument.

    template <class arbitary = ::esbmct::dummy_type_tag>
    something2tc(const field1_type &arg1,
                 enable_if_eq(arbitary,hastype,notype),
                 disable_if_eq(arbitary,field1_type,expr2t::expr_ids),
                 disable_if_not_eq(arbitary,field2_type,expr2t::expr_ids))
      : expr2tc(new contained(arg1)) { }

    template <class arbitary = ::esbmct::dummy_type_tag>
    something2tc(const field1_type &arg1,
                 const field2_type &arg2,
                 enable_if_eq(arbitary,hastype,notype),
                 disable_if_eq(arbitary,field2_type,expr2t::expr_ids),
                 disable_if_not_eq(arbitary,field3_type,expr2t::expr_ids))
      : expr2tc(new contained(arg1, arg2)) { }

    template <class arbitary = ::esbmct::dummy_type_tag>
    something2tc(const field1_type &arg1,
                 const field2_type &arg2,
                 const field3_type &arg3,
                 enable_if_eq(arbitary,hastype,notype),
                 disable_if_eq(arbitary,field3_type,expr2t::expr_ids),
                 disable_if_not_eq(arbitary,field4_type,expr2t::expr_ids))
      : expr2tc(new contained(arg1, arg2, arg3)) { }

    template <class arbitary = ::esbmct::dummy_type_tag>
    something2tc(const field1_type &arg1,
                 const field2_type &arg2,
                 const field3_type &arg3,
                 const field4_type &arg4,
                 enable_if_eq(arbitary,hastype,notype),
                 disable_if_eq(arbitary,field4_type,expr2t::expr_ids),
                 disable_if_not_eq(arbitary,field5_type,expr2t::expr_ids))
      : expr2tc(new contained(arg1, arg2, arg3, arg4)) { }

    template <class arbitary = ::esbmct::dummy_type_tag>
    something2tc(const field1_type &arg1,
                 const field2_type &arg2,
                 const field3_type &arg3,
                 const field4_type &arg4,
                 const field5_type &arg5,
                 enable_if_eq(arbitary,hastype,notype),
                 disable_if_eq(arbitary,field5_type,expr2t::expr_ids),
                 disable_if_not_eq(arbitary,field6_type,expr2t::expr_ids))
      : expr2tc(new contained(arg1, arg2, arg3, arg4, arg5)) { }

    template <class arbitary = ::esbmct::dummy_type_tag>
    something2tc(const field1_type &arg1,
                 const field2_type &arg2,
                 const field3_type &arg3,
                 const field4_type &arg4,
                 const field5_type &arg5,
                 const field6_type &arg6,
                 enable_if_eq(arbitary,hastype,notype),
                 disable_if_eq(arbitary,field6_type,expr2t::expr_ids))
      : expr2tc(new contained(arg1, arg2, arg3, arg4, arg5, arg6)) { }

    something2tc(const something2tc<contained, expid, superclass, hastype,
                                    field1_type, field1_class, field1_ptr,
                                    field2_type, field2_class, field2_ptr,
                                    field3_type, field3_class, field3_ptr,
                                    field4_type, field4_class, field4_ptr,
                                    field5_type, field5_class, field5_ptr,
                                    field6_type, field6_class, field6_ptr> &ref)
      : expr2tc(ref) { }
  };
}; // esbmct

// So - make some type definitions for the different types we're going to be
// working with. This is to avoid the repeated use of template names in later
// definitions. If you'd like to add another type - don't. Vast tracts of code
// only expect the types below, it's be extremely difficult to hack new ones in.

// Start with forward class definitions

class bool_type2t;
class empty_type2t;
class symbol_type2t;
class struct_type2t;
class union_type2t;
class bv_type2t;
class unsignedbv_type2t;
class signedbv_type2t;
class code_type2t;
class array_type2t;
class pointer_type2t;
class fixedbv_type2t;
class string_type2t;
class cpp_name_type2t;

// We also require in advance, the actual classes that store type data.

class symbol_type_data : public type2t
{
public:
  symbol_type_data(type2t::type_ids id, const dstring sym_name) :
    type2t (id), symbol_name(sym_name) {}
  symbol_type_data(const symbol_type_data &ref) :
    type2t (ref), symbol_name(ref.symbol_name) { }

  irep_idt symbol_name;
};

class struct_union_data : public type2t
{
public:
  struct_union_data(type2t::type_ids id, const std::vector<type2tc> &membs,
                     const std::vector<irep_idt> &names, const irep_idt &n)
    : type2t(id), members(membs), member_names(names), name(n) { }
  struct_union_data(const struct_union_data &ref)
    : type2t(ref), members(ref.members), member_names(ref.member_names),
      name(ref.name) { }

  /** Fetch index number of member. Given a textual name of a member of a
   *  struct or union, this method will look up what index it is into the
   *  vector of types that make up this struct/union. Always returns the correct
   *  index, if you give it a name that isn't part of this struct/union it'll
   *  abort.
   *  @param name Name of member of this struct/union to look up.
   *  @return Index into members/member_names vectors */
  unsigned int get_component_number(const irep_idt &name) const;

  const std::vector<type2tc> & get_structure_members(void) const;
  const std::vector<irep_idt> & get_structure_member_names(void) const;
  const irep_idt & get_structure_name(void) const;

  std::vector<type2tc> members;
  std::vector<irep_idt> member_names;
  irep_idt name;
};

class bv_data : public type2t
{
public:
  bv_data(type2t::type_ids id, unsigned int w) : type2t(id), width(w)
  {
    assert(w != 0 && "Must have nonzero width for integer type");
  }
  bv_data(const bv_data &ref) : type2t(ref), width(ref.width) { }

  virtual unsigned int get_width(void) const;

  unsigned int width;
};

class code_data : public type2t
{
public:
  code_data(type2t::type_ids id, const std::vector<type2tc> &args,
            const type2tc &ret, const std::vector<irep_idt> &names, bool e)
    : type2t(id), arguments(args), ret_type(ret), argument_names(names),
      ellipsis(e) { }
  code_data(const code_data &ref)
    : type2t(ref), arguments(ref.arguments), ret_type(ref.ret_type),
      argument_names(ref.argument_names), ellipsis(ref.ellipsis) { }

  virtual unsigned int get_width(void) const;

  std::vector<type2tc> arguments;
  type2tc ret_type;
  std::vector<irep_idt> argument_names;
  bool ellipsis;
};

class array_data : public type2t
{
public:
  array_data(type2t::type_ids id, const type2tc &st, const expr2tc &sz, bool i)
    : type2t(id), subtype(st), array_size(sz), size_is_infinite(i) { }
  array_data(const array_data &ref)
    : type2t(ref), subtype(ref.subtype), array_size(ref.array_size),
      size_is_infinite(ref.size_is_infinite) { }

  type2tc subtype;
  expr2tc array_size;
  bool size_is_infinite;
};

class pointer_data : public type2t
{
public:
  pointer_data(type2t::type_ids id, const type2tc &st)
    : type2t(id), subtype(st) { }
  pointer_data(const pointer_data &ref)
    : type2t(ref), subtype(ref.subtype) { }

  type2tc subtype;
};

class fixedbv_data : public type2t
{
public:
  fixedbv_data(type2t::type_ids id, unsigned int w, unsigned int ib)
    : type2t(id), width(w), integer_bits(ib) { }
  fixedbv_data(const fixedbv_data &ref)
    : type2t(ref), width(ref.width), integer_bits(ref.integer_bits) { }

  unsigned int width;
  unsigned int integer_bits;
};

class string_data : public type2t
{
public:
  string_data(type2t::type_ids id, unsigned int w)
    : type2t(id), width(w) { }
  string_data(const string_data &ref)
    : type2t(ref), width(ref.width) { }

  unsigned int width;
};

class cpp_name_data : public type2t
{
public:
  cpp_name_data(type2t::type_ids id, const irep_idt &n,
                const std::vector<type2tc> &templ_args)
    : type2t(id), name(n), template_args(templ_args) { }
  cpp_name_data(const cpp_name_data &ref)
    : type2t(ref), name(ref.name), template_args(ref.template_args) { }

  irep_idt name;
  std::vector<type2tc> template_args;
};

// Then give them a typedef name

typedef esbmct::type_methods<bool_type2t, type2t> bool_type_methods;
typedef esbmct::type_methods<empty_type2t, type2t> empty_type_methods;
typedef esbmct::type_methods<symbol_type2t, symbol_type_data, irep_idt,
        symbol_type_data, &symbol_type_data::symbol_name> symbol_type_methods;
typedef esbmct::type_methods<struct_type2t, struct_union_data,
    std::vector<type2tc>, struct_union_data, &struct_union_data::members,
    std::vector<irep_idt>, struct_union_data, &struct_union_data::member_names,
    irep_idt, struct_union_data, &struct_union_data::name>
    struct_type_methods;
typedef esbmct::type_methods<union_type2t, struct_union_data,
    std::vector<type2tc>, struct_union_data, &struct_union_data::members,
    std::vector<irep_idt>, struct_union_data, &struct_union_data::member_names,
    irep_idt, struct_union_data, &struct_union_data::name>
    union_type_methods;
typedef esbmct::type_methods<unsignedbv_type2t, bv_data, unsigned int, bv_data,
    &bv_data::width> unsignedbv_type_methods;
typedef esbmct::type_methods<signedbv_type2t, bv_data, unsigned int, bv_data,
    &bv_data::width> signedbv_type_methods;
typedef esbmct::type_methods<code_type2t, code_data,
    std::vector<type2tc>, code_data, &code_data::arguments,
    type2tc, code_data, &code_data::ret_type,
    std::vector<irep_idt>, code_data, &code_data::argument_names,
    bool, code_data, &code_data::ellipsis>
    code_type_methods;
typedef esbmct::type_methods<array_type2t, array_data,
    type2tc, array_data, &array_data::subtype,
    expr2tc, array_data, &array_data::array_size,
    bool, array_data, &array_data::size_is_infinite>
    array_type_methods;
typedef esbmct::type_methods<pointer_type2t, pointer_data,
    type2tc, pointer_data, &pointer_data::subtype>
    pointer_type_methods;
typedef esbmct::type_methods<fixedbv_type2t, fixedbv_data,
    unsigned int, fixedbv_data, &fixedbv_data::width,
    unsigned int, fixedbv_data, &fixedbv_data::integer_bits>
    fixedbv_type_methods;
typedef esbmct::type_methods<string_type2t, string_data,
    unsigned int, string_data, &string_data::width>
    string_type_methods;
typedef esbmct::type_methods<cpp_name_type2t, cpp_name_data,
        irep_idt, cpp_name_data, &cpp_name_data::name,
        std::vector<type2tc>, cpp_name_data, &cpp_name_data::template_args>
        cpp_name_type_methods;

/** Boolean type.
 *  Identifies a boolean type. Contains no additional data.
 *  @extends typet
 */
class bool_type2t : public bool_type_methods
{
public:
  bool_type2t(void) : bool_type_methods (bool_id) {}
  bool_type2t(const bool_type2t &ref) : bool_type_methods(ref) {}
  virtual unsigned int get_width(void) const;

  static std::string field_names[esbmct::num_type_fields];
};

/** Empty type.
 *  For void pointers and the like, with no type. No extra data.
 *  @extends type2t
 */
class empty_type2t : public empty_type_methods
{
public:
  empty_type2t(void) : empty_type_methods(empty_id) {}
  empty_type2t(const empty_type2t &ref) : empty_type_methods(ref) { }
  virtual unsigned int get_width(void) const;

  static std::string field_names[esbmct::num_type_fields];
};

/** Symbolic type.
 *  Temporary, prior to linking up types after parsing, or when a struct/array
 *  contains a recursive pointer to its own type.
 *  @extends symbol_type_data
 */
class symbol_type2t : public symbol_type_methods
{
public:
  /** Primary constructor. @param sym_name Name of symbolic type. */
  symbol_type2t(const dstring sym_name) :
    symbol_type_methods(symbol_id, sym_name) { }
  symbol_type2t(const symbol_type2t &ref) :
    symbol_type_methods(ref) { }
  virtual unsigned int get_width(void) const;

  static std::string field_names[esbmct::num_type_fields];
};

/** Struct type.
 *  Represents both C structs and the data in C++ classes. Contains a vector
 *  of types recording what type each member is, a vector of names recording
 *  what the member names are, and a name for the struct.
 *  @extends struct_union_data
 */
class struct_type2t : public struct_type_methods
{
public:
  /** Primary constructor.
   *  @param members Vector of types for the members in this struct.
   *  @param memb_names Vector of names for the members in this struct.
   *  @param name Name of this struct.
   */
  struct_type2t(std::vector<type2tc> &members, std::vector<irep_idt> memb_names,
                irep_idt name)
    : struct_type_methods(struct_id, members, memb_names, name) {}
  struct_type2t(const struct_type2t &ref) : struct_type_methods(ref) {}
  virtual unsigned int get_width(void) const;

  static std::string field_names[esbmct::num_type_fields];
};

/** Union type.
 *  Represents a union type - in a similar vein to struct_type2t, this contains
 *  a vector of types and vector of names, each element of which corresponds to
 *  a member in the union. There's also a name for the union.
 *  @extends struct_union_data
 */
class union_type2t : public union_type_methods
{
public:
  /** Primary constructor.
   *  @param members Vector of types corresponding to each member of union.
   *  @param memb_names Vector of names corresponding to each member of union.
   *  @param name Name of this union
   */
  union_type2t(std::vector<type2tc> &members, std::vector<irep_idt> memb_names,
                irep_idt name)
    : union_type_methods(union_id, members, memb_names, name) {}
  union_type2t(const union_type2t &ref) : union_type_methods(ref) {}
  virtual unsigned int get_width(void) const;

  static std::string field_names[esbmct::num_type_fields];
};

/** Unsigned integer type.
 *  Represents any form of unsigned integer; the size of this integer is
 *  recorded in the width field.
 *  @extends bv_data
 */
class unsignedbv_type2t : public unsignedbv_type_methods
{
public:
  /** Primary constructor. @param width Width of represented integer */
  unsignedbv_type2t(unsigned int width)
    : unsignedbv_type_methods(unsignedbv_id, width) { }
  unsignedbv_type2t(const unsignedbv_type2t &ref)
    : unsignedbv_type_methods(ref) { }

  static std::string field_names[esbmct::num_type_fields];
};

/** Signed integer type.
 *  Represents any form of signed integer; the size of this integer is
 *  recorded in the width field.
 *  @extends bv_data
 */
class signedbv_type2t : public signedbv_type_methods
{
public:
  /** Primary constructor. @param width Width of represented integer */
  signedbv_type2t(signed int width)
    : signedbv_type_methods(signedbv_id, width) { }
  signedbv_type2t(const signedbv_type2t &ref)
    : signedbv_type_methods(ref) { }

  static std::string field_names[esbmct::num_type_fields];
};

/** Empty type. For void pointers and the like, with no type. No extra data */
class code_type2t : public code_type_methods
{
public:
  code_type2t(const std::vector<type2tc> &args, const type2tc &ret_type,
              const std::vector<irep_idt> &names, bool e)
    : code_type_methods(code_id, args, ret_type, names, e)
  { assert(args.size() == names.size()); }
  code_type2t(const code_type2t &ref) : code_type_methods(ref) { }

  static std::string field_names[esbmct::num_type_fields];
};

/** Array type.
 *  Comes with a subtype of the array and a size that might be constant, might
 *  be nondeterministic, might be infinite. These facts are recorded in the
 *  array_size and size_is_infinite fields.
 *
 *  If size_is_infinite is true, array_size will be null. If array_size is
 *  not a constant number, then it's a dynamically sized array.
 *  @extends array_data
 */
class array_type2t : public array_type_methods
{
public:
  /** Primary constructor.
   *  @param subtype Type of elements in this array.
   *  @param size Size of this array.
   *  @param inf Whether or not this array is infinitely sized
   */
  array_type2t(const type2tc subtype, const expr2tc size, bool inf)
    : array_type_methods (array_id, subtype, size, inf) { }
  array_type2t(const array_type2t &ref)
    : array_type_methods(ref) { }

  virtual unsigned int get_width(void) const;

  /** Exception for invalid manipulations of an infinitely sized array. No
   *  actual data stored. */
  class inf_sized_array_excp {
  };

  /** Exception for invalid manipultions of dynamically sized arrays.
   *  Stores the size of the array in the exception; this way the catcher
   *  has it immediately to hand. */
  class dyn_sized_array_excp {
  public:
    dyn_sized_array_excp(const expr2tc _size) : size(_size) {}
    expr2tc size;
  };

  static std::string field_names[esbmct::num_type_fields];
};

/** Pointer type.
 *  Simply has a subtype, of what it points to. No other attributes.
 *  @extends pointer_data
 */
class pointer_type2t : public pointer_type_methods
{
public:
  /** Primary constructor. @param subtype Subtype of this pointer */
  pointer_type2t(const type2tc subtype)
    : pointer_type_methods(pointer_id, subtype) { }
  pointer_type2t(const pointer_type2t &ref)
    : pointer_type_methods(ref) { }
  virtual unsigned int get_width(void) const;

  static std::string field_names[esbmct::num_type_fields];
};

/** Fixed bitvector type.
 *  Contains a spec for a fixed bitwidth number -- this is the equivalent of a
 *  fixedbv_spect in the old irep situation. Stores how bits are distributed
 *  over integer bits and fraction bits.
 *  @extend fixedbv_data
 */
class fixedbv_type2t : public fixedbv_type_methods
{
public:
  /** Primary constructor.
   *  @param width Total number of bits in this type of fixedbv
   *  @param integer Number of integer bits in this type of fixedbv
   */
  fixedbv_type2t(unsigned int width, unsigned int integer)
    : fixedbv_type_methods(fixedbv_id, width, integer) { }
  fixedbv_type2t(const fixedbv_type2t &ref)
    : fixedbv_type_methods(ref) { }
  virtual unsigned int get_width(void) const;

  static std::string field_names[esbmct::num_type_fields];
};

/** String type class.
 *  Slightly artificial as original irep had no type for this; Represents the
 *  type of a string constant. Because it needs a bit width, we also store the
 *  size of the constant string in elements.
 *  @extends string_data
 */
class string_type2t : public string_type_methods
{
public:
  /** Primary constructor.
   *  @param elements Number of 8-bit characters in string constant.
   */
  string_type2t(unsigned int elements)
    : string_type_methods(string_id, elements) { }
  string_type2t(const string_type2t &ref)
    : string_type_methods(ref) { }
  virtual unsigned int get_width(void) const;

  static std::string field_names[esbmct::num_type_fields];
};

/** C++ Name type.
 *  Contains a type name, but also a vector of template parameters.
 *  I assume something in the C++ frontend uses this.
 *  @extends cpp_name_data
 */
class cpp_name_type2t : public cpp_name_type_methods
{
public:
  /** Primary constructor.
   *  @param n Name of this type.
   *  @param ta Vector of template arguments (types).
   */
  cpp_name_type2t(const irep_idt &n, const std::vector<type2tc> &ta)
    : cpp_name_type_methods(cpp_name_id, n, ta){}
  cpp_name_type2t(const cpp_name_type2t &ref)
    : cpp_name_type_methods(ref) { }

  virtual unsigned int get_width(void) const;

  static std::string field_names[esbmct::num_type_fields];
};

// Generate some "is-this-a-blah" macros, and type conversion macros. This is
// fine in terms of using/ keywords in syntax, because the preprocessor
// preprocesses everything out. One more used to C++ templates might raise their
// eyebrows at using the preprocessor; nuts to you, this works.
#ifdef NDEBUG
#define dynamic_cast static_cast
#endif
#define type_macros(name) \
  inline bool is_##name##_type(const expr2tc &e) \
    { return e->type->type_id == type2t::name##_id; } \
  inline bool is_##name##_type(const type2tc &t) \
    { return t->type_id == type2t::name##_id; } \
  inline const name##_type2t & to_##name##_type(const type2tc &t) \
    { return dynamic_cast<const name##_type2t &> (*t.get()); } \
  inline name##_type2t & to_##name##_type(type2tc &t) \
    { return dynamic_cast<name##_type2t &> (*t.get()); }

type_macros(bool);
type_macros(empty);
type_macros(symbol);
type_macros(struct);
type_macros(union);
type_macros(code);
type_macros(array);
type_macros(pointer);
type_macros(unsignedbv);
type_macros(signedbv);
type_macros(fixedbv);
type_macros(string);
type_macros(cpp_name);
#undef type_macros
#ifdef dynamic_cast
#undef dynamic_cast
#endif

/** Test whether type is an integer. */
inline bool is_bv_type(const type2tc &t) \
{ return (t->type_id == type2t::unsignedbv_id ||
          t->type_id == type2t::signedbv_id); }
inline bool is_bv_type(const expr2tc &e)
{ return is_bv_type(e->type); }

/** Test whether type is a number type - bv or fixedbv. */
inline bool is_number_type(const type2tc &t) \
{ return (t->type_id == type2t::unsignedbv_id ||
          t->type_id == type2t::signedbv_id ||
          t->type_id == type2t::fixedbv_id); }
inline bool is_number_type(const expr2tc &e)
{ return is_number_type(e->type); }

/** Pool for caching converted types.
 *  Various common types (bool, empty for example) needn't be reallocated
 *  every time we need a new one; it's better to have some global constants
 *  of them, which is what this class provides. There are global bool and empty
 *  types to be used; in addition, there are helper methods to create integer
 *  types with common bit widths, and methods to enter a used type into a cache
 *  of them, allowing migration of typet <=> type2t to be faster.
 */
class type_poolt {
public:
  type_poolt(void);
  type_poolt(bool yolo);

  type2tc bool_type;
  type2tc empty_type;

  const type2tc &get_bool() const { return bool_type; }
  const type2tc &get_empty() const { return empty_type; }

  // For other types, have a pool of them for quick lookup.
  std::map<const typet, type2tc> struct_map;
  std::map<const typet, type2tc> union_map;
  std::map<const typet, type2tc> array_map;
  std::map<const typet, type2tc> pointer_map;
  std::map<const typet, type2tc> unsignedbv_map;
  std::map<const typet, type2tc> signedbv_map;
  std::map<const typet, type2tc> fixedbv_map;
  std::map<const typet, type2tc> string_map;
  std::map<const typet, type2tc> symbol_map;
  std::map<const typet, type2tc> code_map;

  // And refs to some of those for /really/ quick lookup;
  const type2tc *uint8;
  const type2tc *uint16;
  const type2tc *uint32;
  const type2tc *uint64;
  const type2tc *int8;
  const type2tc *int16;
  const type2tc *int32;
  const type2tc *int64;

  // Some accessors.
  const type2tc &get_struct(const typet &val);
  const type2tc &get_union(const typet &val);
  const type2tc &get_array(const typet &val);
  const type2tc &get_pointer(const typet &val);
  const type2tc &get_unsignedbv(const typet &val);
  const type2tc &get_signedbv(const typet &val);
  const type2tc &get_fixedbv(const typet &val);
  const type2tc &get_string(const typet &val);
  const type2tc &get_symbol(const typet &val);
  const type2tc &get_code(const typet &val);

  const type2tc &get_uint(unsigned int size);
  const type2tc &get_int(unsigned int size);

  const type2tc &get_uint8() const { return *uint8; }
  const type2tc &get_uint16() const { return *uint16; }
  const type2tc &get_uint32() const { return *uint32; }
  const type2tc &get_uint64() const { return *uint64; }
  const type2tc &get_int8() const { return *int8; }
  const type2tc &get_int16() const { return *int16; }
  const type2tc &get_int32() const { return *int32; }
  const type2tc &get_int64() const { return *int64; }
};

extern type_poolt type_pool;

// Start of definitions for expressions. Forward decs,

class constant2t;
class constant_int2t;
class constant_fixedbv2t;
class constant_bool2t;
class constant_string2t;
class constant_datatype2t;
class constant_struct2t;
class constant_union2t;
class constant_array2t;
class constant_array_of2t;
class symbol2t;
class typecast2t;
class if2t;
class equality2t;
class notequal2t;
class lessthan2t;
class greaterthan2t;
class lessthanequal2t;
class greaterthanequal2t;
class not2t;
class and2t;
class or2t;
class xor2t;
class implies2t;
class bitand2t;
class bitor2t;
class bitxor2t;
class bitnand2t;
class bitnor2t;
class bitnxor2t;
class lshr2t;
class bitnot2t;
class neg2t;
class abs2t;
class add2t;
class sub2t;
class mul2t;
class div2t;
class modulus2t;
class shl2t;
class ashr2t;
class same_object2t;
class pointer_offset2t;
class pointer_object2t;
class address_of2t;
class byte_extract2t;
class byte_update2t;
class with2t;
class member2t;
class index2t;
class zero_string2t;
class zero_length_string2t;
class isnan2t;
class overflow2t;
class overflow_cast2t;
class overflow_neg2t;
class unknown2t;
class invalid2t;
class null_object2t;
class dynamic_object2t;
class dereference2t;
class valid_object2t;
class deallocated_obj2t;
class dynamic_size2t;
class sideeffect2t;
class code_block2t;
class code_assign2t;
class code_init2t;
class code_decl2t;
class code_printf2t;
class code_expression2t;
class code_return2t;
class code_skip2t;
class code_free2t;
class code_goto2t;
class object_descriptor2t;
class code_function_call2t;
class code_comma2t;
class invalid_pointer2t;
class buffer_size2t;
class code_asm2t;
class code_cpp_del_array2t;
class code_cpp_delete2t;
class code_cpp_catch2t;
class code_cpp_throw2t;
class code_cpp_throw_decl2t;
class code_cpp_throw_decl_end2t;
class isinf2t;
class isnormal2t;
class concat2t;

// Data definitions.

class constant2t : public expr2t
{
public:
  constant2t(const type2tc &t, expr2t::expr_ids id) : expr2t(t, id) { }
  constant2t(const constant2t &ref) : expr2t(ref) { }
};

class constant_int_data : public constant2t
{
public:
  constant_int_data(const type2tc &t, expr2t::expr_ids id, const BigInt &bint)
    : constant2t(t, id), constant_value(bint) { }
  constant_int_data(const constant_int_data &ref)
    : constant2t(ref), constant_value(ref.constant_value) { }

  BigInt constant_value;
};

class constant_fixedbv_data : public constant2t
{
public:
  constant_fixedbv_data(const type2tc &t, expr2t::expr_ids id,
                        const fixedbvt &fbv)
    : constant2t(t, id), value(fbv) { }
  constant_fixedbv_data(const constant_fixedbv_data &ref)
    : constant2t(ref), value(ref.value) { }

  fixedbvt value;
};

class constant_datatype_data : public constant2t
{
public:
  constant_datatype_data(const type2tc &t, expr2t::expr_ids id,
                         const std::vector<expr2tc> &m)
    : constant2t(t, id), datatype_members(m) { }
  constant_datatype_data(const constant_datatype_data &ref)
    : constant2t(ref), datatype_members(ref.datatype_members) { }

  std::vector<expr2tc> datatype_members;
};

class constant_bool_data : public constant2t
{
public:
  constant_bool_data(const type2tc &t, expr2t::expr_ids id, bool value)
    : constant2t(t, id), constant_value(value) { }
  constant_bool_data(const constant_bool_data &ref)
    : constant2t(ref), constant_value(ref.constant_value) { }

  bool constant_value;
};

class constant_array_of_data : public constant2t
{
public:
  constant_array_of_data(const type2tc &t, expr2t::expr_ids id, expr2tc value)
    : constant2t(t, id), initializer(value) { }
  constant_array_of_data(const constant_array_of_data &ref)
    : constant2t(ref), initializer(ref.initializer) { }

  expr2tc initializer;
};

class constant_string_data : public constant2t
{
public:
  constant_string_data(const type2tc &t, expr2t::expr_ids id, const irep_idt &v)
    : constant2t(t, id), value(v) { }
  constant_string_data(const constant_string_data &ref)
    : constant2t(ref), value(ref.value) { }

  irep_idt value;
};

class symbol_data : public expr2t
{
public:
  enum renaming_level {
    level0,
    level1,
    level2,
    level1_global,
    level2_global
  };

  symbol_data(const type2tc &t, expr2t::expr_ids id, const irep_idt &v,
              renaming_level lev, unsigned int l1, unsigned int l2,
              unsigned int tr, unsigned int node)
    : expr2t(t, id), thename(v), rlevel(lev), level1_num(l1), level2_num(l2),
      thread_num(tr), node_num(node) { }
  symbol_data(const symbol_data &ref)
    : expr2t(ref), thename(ref.thename), rlevel(ref.rlevel),
      level1_num(ref.level1_num), level2_num(ref.level2_num),
      thread_num(ref.thread_num), node_num(ref.node_num) { }

  virtual std::string get_symbol_name(void) const;

  // So: I want to make this private, however then all the templates accessing
  // it can't access it; and the typedef for symbol_expr_methods further down
  // can't access it too, no matter how many friends I add.
  //
  // So, let's pretend that this is private, even though it can't be enforced.
  irep_idt thename;
  renaming_level rlevel;
  unsigned int level1_num; // Function activation record
  unsigned int level2_num; // SSA variable number
  unsigned int thread_num;
  unsigned int node_num;
};

class typecast_data : public expr2t
{
public:
  typecast_data(const type2tc &t, expr2t::expr_ids id, const expr2tc &v)
    : expr2t(t, id), from(v) { }
  typecast_data(const typecast_data &ref)
    : expr2t(ref), from(ref.from) { }

  expr2tc from;
};

class if_data : public expr2t
{
public:
  if_data(const type2tc &t, expr2t::expr_ids id, const expr2tc &c,
                const expr2tc &tv, const expr2tc &fv)
    : expr2t(t, id), cond(c), true_value(tv), false_value(fv) { }
  if_data(const if_data &ref)
    : expr2t(ref), cond(ref.cond), true_value(ref.true_value),
      false_value(ref.false_value) { }

  expr2tc cond;
  expr2tc true_value;
  expr2tc false_value;
};

class relation_data : public expr2t
{
  public:
  relation_data(const type2tc &t, expr2t::expr_ids id, const expr2tc &s1,
                const expr2tc &s2)
    : expr2t(t, id), side_1(s1), side_2(s2) { }
  relation_data(const relation_data &ref)
    : expr2t(ref), side_1(ref.side_1), side_2(ref.side_2) { }

  expr2tc side_1;
  expr2tc side_2;
};

class logical_ops : public expr2t
{
public:
  logical_ops(const type2tc &t, expr2t::expr_ids id)
    : expr2t(t, id) { }
  logical_ops(const logical_ops &ref)
    : expr2t(ref) { }
};

class not_data : public logical_ops
{
public:
  not_data(const type2tc &t, expr2t::expr_ids id, const expr2tc &v)
    : logical_ops(t, id), value(v) { }
  not_data(const not_data &ref)
    : logical_ops(ref), value(ref.value) { }

  expr2tc value;
};

class logic_2ops : public logical_ops
{
public:
  logic_2ops(const type2tc &t, expr2t::expr_ids id, const expr2tc &s1,
             const expr2tc &s2)
    : logical_ops(t, id), side_1(s1), side_2(s2) { }
  logic_2ops(const logic_2ops &ref)
    : logical_ops(ref), side_1(ref.side_1), side_2(ref.side_2) { }

  expr2tc side_1;
  expr2tc side_2;
};

class bitops : public expr2t
{
public:
  bitops(const type2tc &t, expr2t::expr_ids id)
    : expr2t(t, id) { }
  bitops(const bitops &ref)
    : expr2t(ref) { }
};

class bitnot_data : public bitops
{
public:
  bitnot_data(const type2tc &t, expr2t::expr_ids id, const expr2tc &v)
    : bitops(t, id), value(v) { }
  bitnot_data(const bitnot_data &ref)
    : bitops(ref), value(ref.value) { }

  expr2tc value;
};

class bit_2ops : public bitops
{
public:
  bit_2ops(const type2tc &t, expr2t::expr_ids id, const expr2tc &s1,
           const expr2tc &s2)
    : bitops(t, id), side_1(s1), side_2(s2) { }
  bit_2ops(const bit_2ops &ref)
    : bitops(ref), side_1(ref.side_1), side_2(ref.side_2) { }

  expr2tc side_1;
  expr2tc side_2;
};

class arith_ops : public expr2t
{
public:
  arith_ops(const type2tc &t, expr2t::expr_ids id)
    : expr2t(t, id) { }
  arith_ops(const arith_ops &ref)
    : expr2t(ref) { }
};

class arith_1op : public arith_ops
{
public:
  arith_1op(const type2tc &t, arith_ops::expr_ids id, const expr2tc &v)
    : arith_ops(t, id), value(v) { }
  arith_1op(const arith_1op &ref)
    : arith_ops(ref), value(ref.value) { }

  expr2tc value;
};

class arith_2ops : public arith_ops
{
public:
  arith_2ops(const type2tc &t, arith_ops::expr_ids id, const expr2tc &v1,
             const expr2tc &v2)
    : arith_ops(t, id), side_1(v1), side_2(v2) { }
  arith_2ops(const arith_2ops &ref)
    : arith_ops(ref), side_1(ref.side_1), side_2(ref.side_2) { }

  expr2tc side_1;
  expr2tc side_2;
};

class same_object_data : public expr2t
{
public:
  same_object_data(const type2tc &t, expr2t::expr_ids id, const expr2tc &v1,
                   const expr2tc &v2)
    : expr2t(t, id), side_1(v1), side_2(v2) { }
  same_object_data(const same_object_data &ref)
    : expr2t(ref), side_1(ref.side_1), side_2(ref.side_2) { }

  expr2tc side_1;
  expr2tc side_2;
};

class pointer_ops : public expr2t
{
public:
  pointer_ops(const type2tc &t, expr2t::expr_ids id, const expr2tc &p)
    : expr2t(t, id), ptr_obj(p) { }
  pointer_ops(const pointer_ops &ref)
    : expr2t(ref), ptr_obj(ref.ptr_obj) { }

  expr2tc ptr_obj;
};

class byte_ops : public expr2t
{
public:
  byte_ops(const type2tc &t, expr2t::expr_ids id)
    : expr2t(t, id){ }
  byte_ops(const byte_ops &ref)
    : expr2t(ref) { }
};

class byte_extract_data : public byte_ops
{
public:
  byte_extract_data(const type2tc &t, expr2t::expr_ids id,
                    const expr2tc &s, const expr2tc &o, bool be)
    : byte_ops(t, id), source_value(s), source_offset(o), big_endian(be) { }
  byte_extract_data(const byte_extract_data &ref)
    : byte_ops(ref), source_value(ref.source_value),
      source_offset(ref.source_offset), big_endian(ref.big_endian) { }

  expr2tc source_value;
  expr2tc source_offset;
  bool big_endian;
};

class byte_update_data : public byte_ops
{
public:
  byte_update_data(const type2tc &t, expr2t::expr_ids id, const expr2tc &s,
                   const expr2tc &o, const expr2tc &v, bool be)
    : byte_ops(t, id), source_value(s), source_offset(o), update_value(v),
      big_endian(be) { }
  byte_update_data(const byte_update_data &ref)
    : byte_ops(ref), source_value(ref.source_value),
      source_offset(ref.source_offset), update_value(ref.update_value),
      big_endian(ref.big_endian) { }

  expr2tc source_value;
  expr2tc source_offset;
  expr2tc update_value;
  bool big_endian;
};

class datatype_ops : public expr2t
{
public:
  datatype_ops(const type2tc &t, expr2t::expr_ids id)
    : expr2t(t, id) { }
  datatype_ops(const datatype_ops &ref)
    : expr2t(ref) { }
};

class with_data : public datatype_ops
{
public:
  with_data(const type2tc &t, datatype_ops::expr_ids id, const expr2tc &sv,
            const expr2tc &uf, const expr2tc &uv)
    : datatype_ops(t, id), source_value(sv), update_field(uf), update_value(uv)
      { }
  with_data(const with_data &ref)
    : datatype_ops(ref), source_value(ref.source_value),
      update_field(ref.update_field), update_value(ref.update_value)
      { }

  expr2tc source_value;
  expr2tc update_field;
  expr2tc update_value;
};

class member_data : public datatype_ops
{
public:
  member_data(const type2tc &t, datatype_ops::expr_ids id, const expr2tc &sv,
              const irep_idt &m)
    : datatype_ops(t, id), source_value(sv), member(m) { }
  member_data(const member_data &ref)
    : datatype_ops(ref), source_value(ref.source_value), member(ref.member) { }

  expr2tc source_value;
  irep_idt member;
};

class index_data : public datatype_ops
{
public:
  index_data(const type2tc &t, datatype_ops::expr_ids id, const expr2tc &sv,
              const expr2tc &i)
    : datatype_ops(t, id), source_value(sv), index(i) { }
  index_data(const index_data &ref)
    : datatype_ops(ref), source_value(ref.source_value), index(ref.index) { }

  expr2tc source_value;
  expr2tc index;
};

class string_ops : public expr2t
{
public:
  string_ops(const type2tc &t, datatype_ops::expr_ids id, const expr2tc &s)
    : expr2t(t, id), string(s) { }
  string_ops(const string_ops &ref)
    : expr2t(ref), string(ref.string) { }

  expr2tc string;
};

class isnan_data : public expr2t
{
public:
  isnan_data(const type2tc &t, datatype_ops::expr_ids id, const expr2tc &in)
    : expr2t(t, id), value(in) { }
  isnan_data(const isnan_data &ref)
    : expr2t(ref), value(ref.value) { }

  expr2tc value;
};

class overflow_ops : public expr2t
{
public:
  overflow_ops(const type2tc &t, datatype_ops::expr_ids id, const expr2tc &v)
    : expr2t(t, id), operand(v) { }
  overflow_ops(const overflow_ops &ref)
    : expr2t(ref), operand(ref.operand) { }

  expr2tc operand;
};

class overflow_cast_data : public overflow_ops
{
public:
  overflow_cast_data(const type2tc &t, datatype_ops::expr_ids id,
                     const expr2tc &v, unsigned int b)
    : overflow_ops(t, id, v), bits(b) { }
  overflow_cast_data(const overflow_cast_data &ref)
    : overflow_ops(ref), bits(ref.bits) { }

  unsigned int bits;
};

class dynamic_object_data : public expr2t
{
public:
  dynamic_object_data(const type2tc &t, expr2t::expr_ids id, const expr2tc &i,
                      bool inv, bool unk)
    : expr2t(t, id), instance(i), invalid(inv), unknown(unk) { }
  dynamic_object_data(const dynamic_object_data &ref)
    : expr2t(ref), instance(ref.instance), invalid(ref.invalid),
      unknown(ref.unknown) { }

  expr2tc instance;
  bool invalid;
  bool unknown;
};

class dereference_data : public expr2t
{
public:
  dereference_data(const type2tc &t, expr2t::expr_ids id, const expr2tc &v)
    : expr2t(t, id), value(v) { }
  dereference_data(const dereference_data &ref)
    : expr2t(ref), value(ref.value) { }

  expr2tc value;
};

class object_ops : public expr2t
{
public:
  object_ops(const type2tc &t, expr2t::expr_ids id, const expr2tc &v)
    : expr2t(t, id), value(v) { }
  object_ops(const object_ops &ref)
    : expr2t(ref), value(ref.value) { }

  expr2tc value;
};

class sideeffect_data : public expr2t
{
public:
  /** Enumeration identifying each particular kind of side effect. The values
   *  themselves are entirely self explanatory. */
  enum allockind {
    malloc,
    cpp_new,
    cpp_new_arr,
    nondet,
    function_call
  };

  sideeffect_data(const type2tc &t, expr2t::expr_ids id, const expr2tc &op,
                  const expr2tc &sz, const std::vector<expr2tc> &args,
                  const type2tc &tp, allockind k)
    : expr2t(t, id), operand(op), size(sz), arguments(args), alloctype(tp),
                     kind(k) { }
  sideeffect_data(const sideeffect_data &ref)
    : expr2t(ref), operand(ref.operand), size(ref.size),
      arguments(ref.arguments), alloctype(ref.alloctype), kind(ref.kind) { }

  expr2tc operand;
  expr2tc size;
  std::vector<expr2tc> arguments;
  type2tc alloctype;
  allockind kind;
};

class code_base : public expr2t
{
public:
  code_base(const type2tc &t, expr2t::expr_ids id)
    : expr2t(t, id) { }
  code_base(const code_base &ref)
    : expr2t(ref) { }
};

class code_block_data : public code_base
{
public:
  code_block_data(const type2tc &t, expr2t::expr_ids id,
                  const std::vector<expr2tc> &v)
    : code_base(t, id), operands(v) { }
  code_block_data(const code_block_data &ref)
    : code_base(ref), operands(ref.operands) { }

  std::vector<expr2tc> operands;
};

class code_assign_data : public code_base
{
public:
  code_assign_data(const type2tc &t, expr2t::expr_ids id, const expr2tc &ta,
                   const expr2tc &s)
    : code_base(t, id), target(ta), source(s) { }
  code_assign_data(const code_assign_data &ref)
    : code_base(ref), target(ref.target), source(ref.source) { }

  expr2tc target;
  expr2tc source;
};

class code_decl_data : public code_base
{
public:
  code_decl_data(const type2tc &t, expr2t::expr_ids id, const irep_idt &v)
    : code_base(t, id), value(v) { }
  code_decl_data(const code_decl_data &ref)
    : code_base(ref), value(ref.value) { }

  irep_idt value;
};

class code_printf_data : public code_base
{
public:
  code_printf_data(const type2tc &t, expr2t::expr_ids id,
                   const std::vector<expr2tc> &v)
    : code_base(t, id), operands(v) { }
  code_printf_data(const code_printf_data &ref)
    : code_base(ref), operands(ref.operands) { }

  std::vector<expr2tc> operands;
};

class code_expression_data : public code_base
{
public:
  code_expression_data(const type2tc &t, expr2t::expr_ids id, const expr2tc &o)
    : code_base(t, id), operand(o) { }
  code_expression_data(const code_expression_data &ref)
    : code_base(ref), operand(ref.operand) { }

  expr2tc operand;
};

class code_goto_data : public code_base
{
public:
  code_goto_data(const type2tc &t, expr2t::expr_ids id, const irep_idt &tg)
    : code_base(t, id), target(tg) { }
  code_goto_data(const code_goto_data &ref)
    : code_base(ref), target(ref.target) { }

  irep_idt target;
};

class object_desc_data : public expr2t
{
  public:
    object_desc_data(const type2tc &t, expr2t::expr_ids id, const expr2tc &o,
                     const expr2tc &offs)
      : expr2t(t, id), object(o), offset(offs) { }
    object_desc_data(const object_desc_data &ref)
      : expr2t(ref), object(ref.object), offset(ref.offset) { }

    expr2tc object;
    expr2tc offset;
};

class code_funccall_data : public code_base
{
public:
  code_funccall_data(const type2tc &t, expr2t::expr_ids id, const expr2tc &r,
                     const expr2tc &func, const std::vector<expr2tc> &ops)
    : code_base(t, id), ret(r), function(func), operands(ops) { }
  code_funccall_data(const code_funccall_data &ref)
    : code_base(ref), ret(ref.ret), function(ref.function),
      operands(ref.operands) { }

  expr2tc ret;
  expr2tc function;
  std::vector<expr2tc> operands;
};

class code_comma_data : public code_base
{
public:
  code_comma_data(const type2tc &t, expr2t::expr_ids id, const expr2tc &s1,
                  const expr2tc &s2)
    : code_base(t, id), side_1(s1), side_2(s2) { }
  code_comma_data(const code_comma_data &ref)
    : code_base(ref), side_1(ref.side_1), side_2(ref.side_2) { }

  expr2tc side_1;
  expr2tc side_2;
};

class buffer_size_data : public expr2t
{
public:
  buffer_size_data(const type2tc &t, expr2t::expr_ids id, const expr2tc &v)
    : expr2t(t, id), value(v) { }
  buffer_size_data(const buffer_size_data &ref)
    : expr2t(ref), value(ref.value) { }

  expr2tc value;
};

class code_asm_data : public code_base
{
public:
  code_asm_data(const type2tc &t, expr2t::expr_ids id, const irep_idt &v)
    : code_base(t, id), value(v) { }
  code_asm_data(const code_asm_data &ref)
    : code_base(ref), value(ref.value) { }

  irep_idt value;
};

class code_cpp_catch_data : public code_base
{
public:
  code_cpp_catch_data(const type2tc &t, expr2t::expr_ids id,
                      const std::vector<irep_idt> &el)
    : code_base(t, id), exception_list(el) { }
  code_cpp_catch_data(const code_cpp_catch_data &ref)
    : code_base(ref), exception_list(ref.exception_list) { }

  std::vector<irep_idt> exception_list;
};

class code_cpp_throw_data : public code_base
{
public:
  code_cpp_throw_data(const type2tc &t, expr2t::expr_ids id, const expr2tc &o,
                      const std::vector<irep_idt> &l)
    : code_base(t, id), operand(o), exception_list(l) { }
  code_cpp_throw_data(const code_cpp_throw_data &ref)
    : code_base(ref), operand(ref.operand), exception_list(ref.exception_list)
      { }

  expr2tc operand;
  std::vector<irep_idt> exception_list;
};

class code_cpp_throw_decl_data : public code_base
{
public:
  code_cpp_throw_decl_data(const type2tc &t, expr2t::expr_ids id,
                           const std::vector<irep_idt> &l)
    : code_base(t, id), exception_list(l) { }
  code_cpp_throw_decl_data(const code_cpp_throw_decl_data &ref)
    : code_base(ref), exception_list(ref.exception_list)
      { }

  std::vector<irep_idt> exception_list;
};

class concat_data : public expr2t
{
public:
  concat_data(const type2tc &t, expr2t::expr_ids id,
              const std::vector<expr2tc> &d)
    : expr2t(t, id), data_items(d) { }
  concat_data(const concat_data &ref)
    : expr2t(ref), data_items(ref.data_items)
      { }

  std::vector<expr2tc> data_items;
};

// Give everything a typedef name. Use this to construct both the templated
// expression methods, but also the container class which needs the template
// parameters too.
// Given how otherwise this means typing a large amount of template arguments
// again and again, this gets macro'd. I have no problem with this given how
// it's essentially the same lexical goo being repeated. It's, as far as I know,
// exactly the kind of thing that macros are for.

#define irep_typedefs(basename, superclass, type, ...) \
  typedef esbmct::something2tc<basename##2t, expr2t::basename##_id, superclass,\
                               type, __VA_ARGS__> basename##2tc; \
  typedef esbmct::expr_methods<basename##2t, superclass, \
                               __VA_ARGS__ \
                               > basename##_expr_methods;

// Special case for some empty ireps,

#define irep_typedefs_empty(basename, superclass, type) \
  typedef esbmct::something2tc<basename##2t, expr2t::basename##_id, superclass,\
                               type> basename##2tc; \
  typedef esbmct::expr_methods<basename##2t, superclass \
                               > basename##_expr_methods;

// New rule: anything containing an expr2tc must be first in the template list,
// everything else afterwards. This is to simplify iterating over subexprs.
irep_typedefs(constant_int, constant_int_data, esbmct::takestype,
              BigInt, constant_int_data, &constant_int_data::constant_value);
irep_typedefs(constant_fixedbv, constant_fixedbv_data, esbmct::takestype,
              fixedbvt, constant_fixedbv_data, &constant_fixedbv_data::value);
irep_typedefs(constant_struct, constant_datatype_data, esbmct::takestype,
              std::vector<expr2tc>, constant_datatype_data,
              &constant_datatype_data::datatype_members);
irep_typedefs(constant_union, constant_datatype_data, esbmct::takestype,
              std::vector<expr2tc>, constant_datatype_data,
              &constant_datatype_data::datatype_members);
irep_typedefs(constant_array, constant_datatype_data, esbmct::takestype,
              std::vector<expr2tc>, constant_datatype_data,
              &constant_datatype_data::datatype_members);
irep_typedefs(constant_bool, constant_bool_data, esbmct::notype,
              bool, constant_bool_data, &constant_bool_data::constant_value);
irep_typedefs(constant_array_of, constant_array_of_data, esbmct::takestype,
              expr2tc, constant_array_of_data,
              &constant_array_of_data::initializer);
irep_typedefs(constant_string, constant_string_data, esbmct::takestype,
              irep_idt, constant_string_data, &constant_string_data::value);
irep_typedefs(symbol, symbol_data, esbmct::takestype,
              irep_idt, symbol_data, &symbol_data::thename,
              symbol_data::renaming_level, symbol_data, &symbol_data::rlevel,
              unsigned int, symbol_data, &symbol_data::level1_num,
              unsigned int, symbol_data, &symbol_data::level2_num,
              unsigned int, symbol_data, &symbol_data::thread_num,
              unsigned int, symbol_data, &symbol_data::node_num);
irep_typedefs(typecast,typecast_data, esbmct::takestype,
              expr2tc, typecast_data, &typecast_data::from);
irep_typedefs(if, if_data, esbmct::takestype,
              expr2tc, if_data, &if_data::cond,
              expr2tc, if_data, &if_data::true_value,
              expr2tc, if_data, &if_data::false_value);
irep_typedefs(equality, relation_data, esbmct::notype,
              expr2tc, relation_data, &relation_data::side_1,
              expr2tc, relation_data, &relation_data::side_2);
irep_typedefs(notequal, relation_data, esbmct::notype,
              expr2tc, relation_data, &relation_data::side_1,
              expr2tc, relation_data, &relation_data::side_2);
irep_typedefs(lessthan, relation_data, esbmct::notype,
              expr2tc, relation_data, &relation_data::side_1,
              expr2tc, relation_data, &relation_data::side_2);
irep_typedefs(greaterthan, relation_data, esbmct::notype,
              expr2tc, relation_data, &relation_data::side_1,
              expr2tc, relation_data, &relation_data::side_2);
irep_typedefs(lessthanequal, relation_data, esbmct::notype,
              expr2tc, relation_data, &relation_data::side_1,
              expr2tc, relation_data, &relation_data::side_2);
irep_typedefs(greaterthanequal, relation_data, esbmct::notype,
              expr2tc, relation_data, &relation_data::side_1,
              expr2tc, relation_data, &relation_data::side_2);
irep_typedefs(not, not_data, esbmct::notype,
              expr2tc, not_data, &not_data::value);
irep_typedefs(and, logic_2ops, esbmct::notype,
              expr2tc, logic_2ops, &logic_2ops::side_1,
              expr2tc, logic_2ops, &logic_2ops::side_2);
irep_typedefs(or, logic_2ops, esbmct::notype,
              expr2tc, logic_2ops, &logic_2ops::side_1,
              expr2tc, logic_2ops, &logic_2ops::side_2);
irep_typedefs(xor, logic_2ops, esbmct::notype,
              expr2tc, logic_2ops, &logic_2ops::side_1,
              expr2tc, logic_2ops, &logic_2ops::side_2);
irep_typedefs(implies, logic_2ops, esbmct::notype,
              expr2tc, logic_2ops, &logic_2ops::side_1,
              expr2tc, logic_2ops, &logic_2ops::side_2);
irep_typedefs(bitand, bit_2ops, esbmct::takestype,
              expr2tc, bit_2ops, &bit_2ops::side_1,
              expr2tc, bit_2ops, &bit_2ops::side_2);
irep_typedefs(bitor, bit_2ops, esbmct::takestype,
              expr2tc, bit_2ops, &bit_2ops::side_1,
              expr2tc, bit_2ops, &bit_2ops::side_2);
irep_typedefs(bitxor, bit_2ops, esbmct::takestype,
              expr2tc, bit_2ops, &bit_2ops::side_1,
              expr2tc, bit_2ops, &bit_2ops::side_2);
irep_typedefs(bitnand, bit_2ops, esbmct::takestype,
              expr2tc, bit_2ops, &bit_2ops::side_1,
              expr2tc, bit_2ops, &bit_2ops::side_2);
irep_typedefs(bitnor, bit_2ops, esbmct::takestype,
              expr2tc, bit_2ops, &bit_2ops::side_1,
              expr2tc, bit_2ops, &bit_2ops::side_2);
irep_typedefs(bitnxor, bit_2ops, esbmct::takestype,
              expr2tc, bit_2ops, &bit_2ops::side_1,
              expr2tc, bit_2ops, &bit_2ops::side_2);
irep_typedefs(lshr, bit_2ops, esbmct::takestype,
              expr2tc, bit_2ops, &bit_2ops::side_1,
              expr2tc, bit_2ops, &bit_2ops::side_2);
irep_typedefs(bitnot, bitnot_data, esbmct::takestype,
              expr2tc, bitnot_data, &bitnot_data::value);
irep_typedefs(neg, arith_1op, esbmct::takestype,
              expr2tc, arith_1op, &arith_1op::value);
irep_typedefs(abs, arith_1op, esbmct::takestype,
              expr2tc, arith_1op, &arith_1op::value);
irep_typedefs(add, arith_2ops, esbmct::takestype,
              expr2tc, arith_2ops, &arith_2ops::side_1,
              expr2tc, arith_2ops, &arith_2ops::side_2);
irep_typedefs(sub, arith_2ops, esbmct::takestype,
              expr2tc, arith_2ops, &arith_2ops::side_1,
              expr2tc, arith_2ops, &arith_2ops::side_2);
irep_typedefs(mul, arith_2ops, esbmct::takestype,
              expr2tc, arith_2ops, &arith_2ops::side_1,
              expr2tc, arith_2ops, &arith_2ops::side_2);
irep_typedefs(div, arith_2ops, esbmct::takestype,
              expr2tc, arith_2ops, &arith_2ops::side_1,
              expr2tc, arith_2ops, &arith_2ops::side_2);
irep_typedefs(modulus, arith_2ops, esbmct::takestype,
              expr2tc, arith_2ops, &arith_2ops::side_1,
              expr2tc, arith_2ops, &arith_2ops::side_2);
irep_typedefs(shl, arith_2ops, esbmct::takestype,
              expr2tc, arith_2ops, &arith_2ops::side_1,
              expr2tc, arith_2ops, &arith_2ops::side_2);
irep_typedefs(ashr, arith_2ops, esbmct::takestype,
              expr2tc, arith_2ops, &arith_2ops::side_1,
              expr2tc, arith_2ops, &arith_2ops::side_2);
irep_typedefs(same_object, same_object_data, esbmct::notype,
              expr2tc, same_object_data, &same_object_data::side_1,
              expr2tc, same_object_data, &same_object_data::side_2);
irep_typedefs(pointer_offset, pointer_ops, esbmct::takestype,
              expr2tc, pointer_ops, &pointer_ops::ptr_obj);
irep_typedefs(pointer_object, pointer_ops, esbmct::takestype,
              expr2tc, pointer_ops, &pointer_ops::ptr_obj);
irep_typedefs(address_of, pointer_ops, esbmct::takestype,
              expr2tc, pointer_ops, &pointer_ops::ptr_obj);
irep_typedefs(byte_extract, byte_extract_data, esbmct::takestype,
              expr2tc, byte_extract_data, &byte_extract_data::source_value,
              expr2tc, byte_extract_data, &byte_extract_data::source_offset,
              bool, byte_extract_data, &byte_extract_data::big_endian);
irep_typedefs(byte_update, byte_update_data, esbmct::takestype,
              expr2tc, byte_update_data, &byte_update_data::source_value,
              expr2tc, byte_update_data, &byte_update_data::source_offset,
              expr2tc, byte_update_data, &byte_update_data::update_value,
              bool, byte_update_data, &byte_update_data::big_endian);
irep_typedefs(with, with_data, esbmct::takestype,
              expr2tc, with_data, &with_data::source_value,
              expr2tc, with_data, &with_data::update_field,
              expr2tc, with_data, &with_data::update_value);
irep_typedefs(member, member_data, esbmct::takestype,
              expr2tc, member_data, &member_data::source_value,
              irep_idt, member_data, &member_data::member);
irep_typedefs(index, index_data, esbmct::takestype,
              expr2tc, index_data, &index_data::source_value,
              expr2tc, index_data, &index_data::index);
irep_typedefs(zero_string, string_ops, esbmct::notype,
              expr2tc, string_ops, &string_ops::string);
irep_typedefs(zero_length_string, string_ops, esbmct::notype,
              expr2tc, string_ops, &string_ops::string);
irep_typedefs(isnan, isnan_data, esbmct::takestype,
              expr2tc, isnan_data, &isnan_data::value);
irep_typedefs(overflow, overflow_ops, esbmct::takestype,
              expr2tc, overflow_ops, &overflow_ops::operand);
irep_typedefs(overflow_cast, overflow_cast_data, esbmct::takestype,
              expr2tc, overflow_ops, &overflow_ops::operand,
              unsigned int, overflow_cast_data, &overflow_cast_data::bits);
irep_typedefs(overflow_neg, overflow_ops, esbmct::takestype,
              expr2tc, overflow_ops, &overflow_ops::operand);
irep_typedefs_empty(unknown, expr2t, esbmct::takestype);
irep_typedefs_empty(invalid, expr2t, esbmct::takestype);
irep_typedefs_empty(null_object, expr2t, esbmct::takestype);
irep_typedefs(dynamic_object, dynamic_object_data, esbmct::takestype,
              expr2tc, dynamic_object_data, &dynamic_object_data::instance,
              bool, dynamic_object_data, &dynamic_object_data::invalid,
              bool, dynamic_object_data, &dynamic_object_data::unknown);
irep_typedefs(dereference, dereference_data, esbmct::takestype,
              expr2tc, dereference_data, &dereference_data::value);
irep_typedefs(valid_object, object_ops, esbmct::notype,
              expr2tc, object_ops, &object_ops::value);
irep_typedefs(deallocated_obj, object_ops, esbmct::notype,
              expr2tc, object_ops, &object_ops::value);
irep_typedefs(dynamic_size, object_ops, esbmct::notype,
              expr2tc, object_ops, &object_ops::value);
irep_typedefs(sideeffect, sideeffect_data, esbmct::takestype,
              expr2tc, sideeffect_data, &sideeffect_data::operand,
              expr2tc, sideeffect_data, &sideeffect_data::size,
              std::vector<expr2tc>, sideeffect_data,
              &sideeffect_data::arguments,
              type2tc, sideeffect_data, &sideeffect_data::alloctype,
              sideeffect_data::allockind, sideeffect_data,
              &sideeffect_data::kind);
irep_typedefs(code_block, code_block_data, esbmct::notype,
              std::vector<expr2tc>, code_block_data,
              &code_block_data::operands);
irep_typedefs(code_assign, code_assign_data, esbmct::notype,
              expr2tc, code_assign_data, &code_assign_data::target,
              expr2tc, code_assign_data, &code_assign_data::source);
irep_typedefs(code_init, code_assign_data, esbmct::notype,
              expr2tc, code_assign_data, &code_assign_data::target,
              expr2tc, code_assign_data, &code_assign_data::source);
irep_typedefs(code_decl, code_decl_data, esbmct::takestype,
              irep_idt, code_decl_data, &code_decl_data::value);
irep_typedefs(code_printf, code_printf_data, esbmct::notype,
              std::vector<expr2tc>, code_printf_data,
              &code_printf_data::operands);
irep_typedefs(code_expression, code_expression_data, esbmct::notype,
              expr2tc, code_expression_data, &code_expression_data::operand);
irep_typedefs(code_return, code_expression_data, esbmct::notype,
              expr2tc, code_expression_data, &code_expression_data::operand);
irep_typedefs_empty(code_skip, expr2t, esbmct::notype);
irep_typedefs(code_free, code_expression_data, esbmct::notype,
              expr2tc, code_expression_data, &code_expression_data::operand);
irep_typedefs(code_goto, code_goto_data, esbmct::notype,
              irep_idt, code_goto_data, &code_goto_data::target);
irep_typedefs(object_descriptor, object_desc_data, esbmct::takestype,
              expr2tc, object_desc_data, &object_desc_data::object,
              expr2tc, object_desc_data, &object_desc_data::offset);
irep_typedefs(code_function_call, code_funccall_data, esbmct::notype,
              expr2tc, code_funccall_data, &code_funccall_data::ret,
              expr2tc, code_funccall_data, &code_funccall_data::function,
              std::vector<expr2tc>, code_funccall_data,
              &code_funccall_data::operands);
irep_typedefs(code_comma, code_comma_data, esbmct::takestype,
              expr2tc, code_comma_data, &code_comma_data::side_1,
              expr2tc, code_comma_data, &code_comma_data::side_2);
irep_typedefs(invalid_pointer, pointer_ops, esbmct::notype,
              expr2tc, pointer_ops, &pointer_ops::ptr_obj);
irep_typedefs(buffer_size, buffer_size_data, esbmct::takestype,
              expr2tc, buffer_size_data, &buffer_size_data::value);
irep_typedefs(code_asm, code_asm_data, esbmct::notype,
              irep_idt, code_asm_data, &code_asm_data::value);
irep_typedefs(code_cpp_del_array, code_expression_data, esbmct::notype,
              expr2tc, code_expression_data, &code_expression_data::operand);
irep_typedefs(code_cpp_delete, code_expression_data, esbmct::notype,
              expr2tc, code_expression_data, &code_expression_data::operand);
irep_typedefs(code_cpp_catch, code_cpp_catch_data, esbmct::notype,
              std::vector<irep_idt>, code_cpp_catch_data,
              &code_cpp_catch_data::exception_list);
irep_typedefs(code_cpp_throw, code_cpp_throw_data, esbmct::notype,
              expr2tc, code_cpp_throw_data, &code_cpp_throw_data::operand,
              std::vector<irep_idt>, code_cpp_throw_data,
              &code_cpp_throw_data::exception_list);
irep_typedefs(code_cpp_throw_decl, code_cpp_throw_decl_data, esbmct::notype,
              std::vector<irep_idt>, code_cpp_throw_decl_data,
              &code_cpp_throw_decl_data::exception_list);
irep_typedefs(code_cpp_throw_decl_end, code_cpp_throw_decl_data, esbmct::notype,
              std::vector<irep_idt>, code_cpp_throw_decl_data,
              &code_cpp_throw_decl_data::exception_list);
irep_typedefs(isinf, arith_1op, esbmct::notype,
              expr2tc, arith_1op, &arith_1op::value);
irep_typedefs(isnormal, arith_1op, esbmct::notype,
              expr2tc, arith_1op, &arith_1op::value);
irep_typedefs(concat, concat_data, esbmct::takestype,
              std::vector<expr2tc>, concat_data, &concat_data::data_items);

/** Constant integer class.
 *  Records a constant integer of an arbitary precision, signed or unsigned.
 *  Simplification operations will cause the integer to be clipped to whatever
 *  bit size is in expr type.
 *  @extends constant_int_data
 */
class constant_int2t : public constant_int_expr_methods
{
public:
  /** Primary constructor.
   *  @param type Type of this integer.
   *  @param input BigInt object containing the integer we're dealing with
   */
  constant_int2t(const type2tc &type, const BigInt &input)
    : constant_int_expr_methods(type, constant_int_id, input) { }
  constant_int2t(const constant_int2t &ref)
    : constant_int_expr_methods(ref) { }

  /** Accessor for fetching machine-word unsigned integer of this constant */
  unsigned long as_ulong(void) const;
  /** Accessor for fetching machine-word integer of this constant */
  long as_long(void) const;

  static std::string field_names[esbmct::num_type_fields];
};

/** Constant fixedbv class. Records a fixed-width number in what I assume
 *  to be mantissa/exponent form, but which is described throughout CBMC code
 *  as fraction/integer parts. Stored in a fixedbvt.
 *  @extends constant_fixedbv_data
 */
class constant_fixedbv2t : public constant_fixedbv_expr_methods
{
public:
  /** Primary constructor.
   *  @param type Type of this expression.
   *  @param value fixedbvt object containing number we'll be operating on
   */
  constant_fixedbv2t(const type2tc &type, const fixedbvt &value)
    : constant_fixedbv_expr_methods(type, constant_fixedbv_id, value) { }
  constant_fixedbv2t(const constant_fixedbv2t &ref)
    : constant_fixedbv_expr_methods(ref) { }

  static std::string field_names[esbmct::num_type_fields];
};

/** Constant boolean value.
 *  Contains a constant bool; rather self explanatory.
 *  @extends constant_bool_data
 */
class constant_bool2t : public constant_bool_expr_methods
{
public:
  /** Primary constructor. @param value True or false */
  constant_bool2t(bool value)
    : constant_bool_expr_methods(type_pool.get_bool(), constant_bool_id, value)
      { }
  constant_bool2t(const constant_bool2t &ref)
    : constant_bool_expr_methods(ref) { }

  /** Return whether contained boolean is true. */
  bool is_true(void) const;
  /** Return whether contained boolean is false. */
  bool is_false(void) const;

  static std::string field_names[esbmct::num_type_fields];
};

/** Constant class for string constants.
 *  Contains an irep_idt representing the constant string.
 *  @extends constant_string_data
 */
class constant_string2t : public constant_string_expr_methods
{
public:
  /** Primary constructor.
   *  @param type Type of this string; presumably a string_type2t.
   *  @param stringref String pool'd string we're dealing with
   */
  constant_string2t(const type2tc &type, const irep_idt &stringref)
    : constant_string_expr_methods(type, constant_string_id, stringref) { }
  constant_string2t(const constant_string2t &ref)
    : constant_string_expr_methods(ref) { }

  /** Convert string to a constant length array of characters */
  expr2tc to_array(void) const;

  static std::string field_names[esbmct::num_type_fields];
};

/** Constant structure.
 *  Contains a vector of expressions containing each member of the struct
 *  we're dealing with, corresponding to the types and field names in the
 *  struct_type2t type.
 *  @extends constant_datatype_data
 */
class constant_struct2t : public constant_struct_expr_methods
{
public:
  /** Primary constructor.
   *  @param type Type of this structure, presumably a struct_type2t
   *  @param membrs Vector of member values that make up this struct.
   */
  constant_struct2t(const type2tc &type, const std::vector<expr2tc> &members)
    : constant_struct_expr_methods (type, constant_struct_id, members) { }
  constant_struct2t(const constant_struct2t &ref)
    : constant_struct_expr_methods(ref) { }

  static std::string field_names[esbmct::num_type_fields];
};

/** Constant union expression.
 *  Almost the same as constant_struct2t - a vector of members corresponding
 *  to the members described in the type. However, it seems the values pumped
 *  at us by CBMC only ever have one member (at position 0) representing the
 *  most recent value written to the union.
 *  @extend constant_datatype_data
 */
class constant_union2t : public constant_union_expr_methods
{
public:
  /** Primary constructor.
   *  @param type Type of this structure, presumably a union_type2t
   *  @param membrs Vector of member values that make up this union.
   */
  constant_union2t(const type2tc &type, const std::vector<expr2tc> &members)
    : constant_union_expr_methods (type, constant_union_id, members) { }
  constant_union2t(const constant_union2t &ref)
    : constant_union_expr_methods(ref) { }

  static std::string field_names[esbmct::num_type_fields];
};

/** Constant array.
 *  Contains a vector of array elements, pretty self explanatory. Only valid if
 *  its type has a constant sized array, can't have constant arrays of dynamic
 *  or infinitely sized arrays.
 *  @extends constant_datatype_data
 */
class constant_array2t : public constant_array_expr_methods
{
public:
  /** Primary constructor.
   *  @param type Type of this array, must be a constant sized array
   *  @param membrs Vector of elements in this array
   */
  constant_array2t(const type2tc &type, const std::vector<expr2tc> &members)
    : constant_array_expr_methods(type, constant_array_id, members) { }
  constant_array2t(const constant_array2t &ref)
    : constant_array_expr_methods(ref){}

  static std::string field_names[esbmct::num_type_fields];
};

/** Constant array of one particular value.
 *  Expression with array type, possibly dynamic or infinitely sized, with
 *  all elements initialized to a single value.
 *  @extends constant_array_of_data
 */
class constant_array_of2t : public constant_array_of_expr_methods
{
public:
  /** Primary constructor.
   *  @param type Type of this expression, must be an array.
   *  @param init Initializer for each element in this array
   */
  constant_array_of2t(const type2tc &type, const expr2tc &init)
    : constant_array_of_expr_methods(type, constant_array_of_id, init) { }
  constant_array_of2t(const constant_array_of2t &ref)
    : constant_array_of_expr_methods(ref){}

  static std::string field_names[esbmct::num_type_fields];
};

/** Symbol type.
 *  Contains the name of some variable. Various levels of renaming.
 *  @extends symbol_data
 */
class symbol2t : public symbol_expr_methods
{
public:
  /** Primary constructor
   *  @param type Type that this symbol has
   *  @param init Name of this symbol
   */

  symbol2t(const type2tc &type, const irep_idt &init,
           renaming_level lev = level0, unsigned int l1 = 0,
           unsigned int l2 = 0, unsigned int trd = 0, unsigned int node = 0)
    : symbol_expr_methods(type, symbol_id, init, lev, l1, l2, trd, node) { }

  symbol2t(const symbol2t &ref)
    : symbol_expr_methods(ref){}

  static std::string field_names[esbmct::num_type_fields];
};

/** Typecast expression.
 *  Represents cast from contained expression 'from' to the type of this
 *  typecast.
 *  @extends typecast_data
 */
class typecast2t : public typecast_expr_methods
{
public:
  /** Primary constructor.
   *  @param type Type to typecast to
   *  @param from Expression to cast from.
   */
  typecast2t(const type2tc &type, const expr2tc &from)
    : typecast_expr_methods(type, typecast_id, from) { }
  typecast2t(const typecast2t &ref)
    : typecast_expr_methods(ref){}
  virtual expr2tc do_simplify(bool second) const;

  static std::string field_names[esbmct::num_type_fields];
};

/** If-then-else expression.
 *  Represents a ternary operation, (cond) ? truevalue : falsevalue.
 *  @extends if_data
 */
class if2t : public if_expr_methods
{
public:
  /** Primary constructor
   *  @param type Type this expression evaluates to.
   *  @param cond Condition to evaulate which side of ternary operator is used.
   *  @param trueval Value to use if cond evaluates to true.
   *  @param falseval Value to use if cond evaluates to false.
   */
  if2t(const type2tc &type, const expr2tc &cond, const expr2tc &trueval,
       const expr2tc &falseval)
    : if_expr_methods(type, if_id, cond, trueval, falseval) {}
  if2t(const if2t &ref)
    : if_expr_methods(ref) {}

  virtual expr2tc do_simplify(bool second) const;

  static std::string field_names[esbmct::num_type_fields];
};

/** Equality expression. Evaluate whether two exprs are the same. Always has
 *  boolean type. @extends relation_data */
class equality2t : public equality_expr_methods
{
public:
  equality2t(const expr2tc &v1, const expr2tc &v2)
    : equality_expr_methods(type_pool.get_bool(), equality_id, v1, v2) {}
  equality2t(const equality2t &ref)
    : equality_expr_methods(ref) {}

  virtual expr2tc do_simplify(bool second) const;

  static std::string field_names[esbmct::num_type_fields];
};

/** Inequality expression. Evaluate whether two exprs are different. Always has
 *  boolean type. @extends relation_data */
class notequal2t : public notequal_expr_methods
{
public:
  notequal2t(const expr2tc &v1, const expr2tc &v2)
    : notequal_expr_methods(type_pool.get_bool(), notequal_id, v1, v2) {}
  notequal2t(const notequal2t &ref)
    : notequal_expr_methods(ref) {}

  virtual expr2tc do_simplify(bool second) const;

  static std::string field_names[esbmct::num_type_fields];
};

/** Lessthan relation. Evaluate whether expression is less than another. Always
 *  has boolean type. @extends relation_data */
class lessthan2t : public lessthan_expr_methods
{
public:
  lessthan2t(const expr2tc &v1, const expr2tc &v2)
    : lessthan_expr_methods(type_pool.get_bool(), lessthan_id, v1, v2) {}
  lessthan2t(const lessthan2t &ref)
    : lessthan_expr_methods(ref) {}

  virtual expr2tc do_simplify(bool second) const;

  static std::string field_names[esbmct::num_type_fields];
};

/** Greaterthan relation. Evaluate whether expression is greater than another.
 * Always has boolean type. @extends relation_data */
class greaterthan2t : public greaterthan_expr_methods
{
public:
  greaterthan2t(const expr2tc &v1, const expr2tc &v2)
    : greaterthan_expr_methods(type_pool.get_bool(), greaterthan_id, v1, v2) {}
  greaterthan2t(const greaterthan2t &ref)
    : greaterthan_expr_methods(ref) {}

  virtual expr2tc do_simplify(bool second) const;

  static std::string field_names[esbmct::num_type_fields];
};

/** Lessthanequal relation. Evaluate whether expression is less-than or
 * equal to another. Always has boolean type. @extends relation_data */
class lessthanequal2t : public lessthanequal_expr_methods
{
public:
  lessthanequal2t(const expr2tc &v1, const expr2tc &v2)
  : lessthanequal_expr_methods(type_pool.get_bool(), lessthanequal_id, v1, v2){}
  lessthanequal2t(const lessthanequal2t &ref)
  : lessthanequal_expr_methods(ref) {}

  virtual expr2tc do_simplify(bool second) const;

  static std::string field_names[esbmct::num_type_fields];
};

/** Greaterthanequal relation. Evaluate whether expression is greater-than or
 * equal to another. Always has boolean type. @extends relation_data */
class greaterthanequal2t : public greaterthanequal_expr_methods
{
public:
  greaterthanequal2t(const expr2tc &v1, const expr2tc &v2)
    : greaterthanequal_expr_methods(type_pool.get_bool(), greaterthanequal_id,
                                    v1, v2) {}
  greaterthanequal2t(const greaterthanequal2t &ref)
    : greaterthanequal_expr_methods(ref) {}

  virtual expr2tc do_simplify(bool second) const;

  static std::string field_names[esbmct::num_type_fields];
};

/** Not operation. Inverts boolean operand. Always has boolean type.
 *  @extends not_data */
class not2t : public not_expr_methods
{
public:
  /** Primary constructor. @param val Boolean typed operand to invert. */
  not2t(const expr2tc &val)
  : not_expr_methods(type_pool.get_bool(), not_id, val) {}
  not2t(const not2t &ref)
  : not_expr_methods(ref) {}

  virtual expr2tc do_simplify(bool second) const;

  static std::string field_names[esbmct::num_type_fields];
};

/** And operation. Computes boolean value of (side_1 & side_2). Always results
 *  in boolean type. @extends logic_2ops */
class and2t : public and_expr_methods
{
public:
  /** Primary constructor. @param s1 Operand 1. @param s2 Operand 2. */
  and2t(const expr2tc &s1, const expr2tc &s2)
  : and_expr_methods(type_pool.get_bool(), and_id, s1, s2) {}
  and2t(const and2t &ref)
  : and_expr_methods(ref) {}

  virtual expr2tc do_simplify(bool second) const;

  static std::string field_names[esbmct::num_type_fields];
};

/** Or operation. Computes boolean value of (side_1 | side_2). Always results
 *  in boolean type. @extends logic_2ops */
class or2t : public or_expr_methods
{
public:
  /** Primary constructor. @param s1 Operand 1. @param s2 Operand 2. */
  or2t(const expr2tc &s1, const expr2tc &s2)
  : or_expr_methods(type_pool.get_bool(), or_id, s1, s2) {}
  or2t(const or2t &ref)
  : or_expr_methods(ref) {}

  virtual expr2tc do_simplify(bool second) const;

  static std::string field_names[esbmct::num_type_fields];
};

/** Xor operation. Computes boolean value of (side_1 ^ side_2). Always results
 *  in boolean type. @extends logic_2ops */
class xor2t : public xor_expr_methods
{
public:
  /** Primary constructor. @param s1 Operand 1. @param s2 Operand 2. */
  xor2t(const expr2tc &s1, const expr2tc &s2)
  : xor_expr_methods(type_pool.get_bool(), xor_id, s1, s2) {}
  xor2t(const xor2t &ref)
  : xor_expr_methods(ref) {}

  virtual expr2tc do_simplify(bool second) const;

  static std::string field_names[esbmct::num_type_fields];
};

/** Implies operation. Computes boolean value of (side_1 -> side_2). Always
 *  results in boolean type. @extends logic_2ops */
class implies2t : public implies_expr_methods
{
public:
  /** Primary constructor. @param s1 Operand 1. @param s2 Operand 2. */
  implies2t(const expr2tc &s1, const expr2tc &s2)
  : implies_expr_methods(type_pool.get_bool(), implies_id, s1, s2) {}
  implies2t(const implies2t &ref)
  : implies_expr_methods(ref) {}

  virtual expr2tc do_simplify(bool second) const;

  static std::string field_names[esbmct::num_type_fields];
};

/** Bit and operation. Perform bit and between two bitvector operands. Types of
 *  this expr and both operands must match. @extends bit_2ops */
class bitand2t : public bitand_expr_methods
{
public:
  /** Primary constructor.
   *  @param t Type of this expr.
   *  @param s1 Operand 1.
   *  @param s2 Operand 2. */
  bitand2t(const type2tc &t, const expr2tc &s1, const expr2tc &s2)
  : bitand_expr_methods(t, bitand_id, s1, s2) {}
  bitand2t(const bitand2t &ref)
  : bitand_expr_methods(ref) {}

  virtual expr2tc do_simplify(bool second) const;

  static std::string field_names[esbmct::num_type_fields];
};

/** Bit or operation. Perform bit or between two bitvector operands. Types of
 *  this expr and both operands must match. @extends bit_2ops */
class bitor2t : public bitor_expr_methods
{
public:
  /** Primary constructor.
   *  @param t Type of this expr.
   *  @param s1 Operand 1.
   *  @param s2 Operand 2. */
  bitor2t(const type2tc &t, const expr2tc &s1, const expr2tc &s2)
  : bitor_expr_methods(t, bitor_id, s1, s2) {}
  bitor2t(const bitor2t &ref)
  : bitor_expr_methods(ref) {}

  virtual expr2tc do_simplify(bool second) const;

  static std::string field_names[esbmct::num_type_fields];
};

/** Bit xor operation. Perform bit xor between two bitvector operands. Types of
 *  this expr and both operands must match. @extends bit_2ops */
class bitxor2t : public bitxor_expr_methods
{
public:
  /** Primary constructor.
   *  @param t Type of this expr.
   *  @param s1 Operand 1.
   *  @param s2 Operand 2. */
  bitxor2t(const type2tc &t, const expr2tc &s1, const expr2tc &s2)
  : bitxor_expr_methods(t, bitxor_id, s1, s2) {}
  bitxor2t(const bitxor2t &ref)
  : bitxor_expr_methods(ref) {}

  virtual expr2tc do_simplify(bool second) const;

  static std::string field_names[esbmct::num_type_fields];
};

/** Bit nand operation. Perform bit nand between two bitvector operands. Types of
 *  this expr and both operands must match. @extends bit_2ops */
class bitnand2t : public bitnand_expr_methods
{
public:
  /** Primary constructor.
   *  @param t Type of this expr.
   *  @param s1 Operand 1.
   *  @param s2 Operand 2. */
  bitnand2t(const type2tc &t, const expr2tc &s1, const expr2tc &s2)
  : bitnand_expr_methods(t, bitnand_id, s1, s2) {}
  bitnand2t(const bitnand2t &ref)
  : bitnand_expr_methods(ref) {}

  virtual expr2tc do_simplify(bool second) const;

  static std::string field_names[esbmct::num_type_fields];
};

/** Bit nor operation. Perform bit nor between two bitvector operands. Types of
 *  this expr and both operands must match. @extends bit_2ops */
class bitnor2t : public bitnor_expr_methods
{
public:
  /** Primary constructor.
   *  @param t Type of this expr.
   *  @param s1 Operand 1.
   *  @param s2 Operand 2. */
  bitnor2t(const type2tc &t, const expr2tc &s1, const expr2tc &s2)
  : bitnor_expr_methods(t, bitnor_id, s1, s2) {}
  bitnor2t(const bitnor2t &ref)
  : bitnor_expr_methods(ref) {}

  virtual expr2tc do_simplify(bool second) const;

  static std::string field_names[esbmct::num_type_fields];
};

/** Bit nxor operation. Perform bit nxor between two bitvector operands. Types of
 *  this expr and both operands must match. @extends bit_2ops */
class bitnxor2t : public bitnxor_expr_methods
{
public:
  /** Primary constructor.
   *  @param t Type of this expr.
   *  @param s1 Operand 1.
   *  @param s2 Operand 2. */
  bitnxor2t(const type2tc &t, const expr2tc &s1, const expr2tc &s2)
  : bitnxor_expr_methods(t, bitnxor_id, s1, s2) {}
  bitnxor2t(const bitnxor2t &ref)
  : bitnxor_expr_methods(ref) {}

  virtual expr2tc do_simplify(bool second) const;

  static std::string field_names[esbmct::num_type_fields];
};

/** Bit nxor operation. Invert bits in bitvector operand. Operand must have the
 *  same type as this expr. @extends bitnot_data */
class bitnot2t : public bitnot_expr_methods
{
public:
  /** Primary constructor.
   *  @param type Type of this expr.
   *  @param v Value to invert */
  bitnot2t(const type2tc &type, const expr2tc &v)
    : bitnot_expr_methods(type, bitnot_id, v) {}
  bitnot2t(const bitnot2t &ref)
    : bitnot_expr_methods(ref) {}

  virtual expr2tc do_simplify(bool second) const;

  static std::string field_names[esbmct::num_type_fields];
};

/** Logical shift right. Shifts operand 1 to the right by the number of bits in
 *  operand 2, with zeros shifted into empty spaces. All types must be integers,
 *  will probably find that the shifted value type must match the expr type.
 *  @extends bit_2ops */
class lshr2t : public lshr_expr_methods
{
public:
  /** Primary constructor.
   *  @param t Type of this expression.
   *  @param s1 Value to be shifted.
   *  @param s2 Number of bits to shift by, potentially nondeterministic. */
  lshr2t(const type2tc &t, const expr2tc &s1, const expr2tc &s2)
  : lshr_expr_methods(t, lshr_id, s1, s2) {}
  lshr2t(const lshr2t &ref)
  : lshr_expr_methods(ref) {}

  virtual expr2tc do_simplify(bool second) const;

  static std::string field_names[esbmct::num_type_fields];
};

/** Arithmetic negation. Negate the operand, which must be a number type. Operand
 *  type must match expr type. @extends arith_1op */
class neg2t : public neg_expr_methods
{
public:
  /** Primary constructor.
   *  @param type Type of this expr.
   *  @param val Value to negate. */
  neg2t(const type2tc &type, const expr2tc &val)
    : neg_expr_methods(type, neg_id, val) {}
  neg2t(const neg2t &ref)
    : neg_expr_methods(ref) {}

  virtual expr2tc do_simplify(bool second) const;

  static std::string field_names[esbmct::num_type_fields];
};

/** Arithmetic abs. Take absolute value of the operand, which must be a number
 *  type. Operand type must match expr type. @extends arith_1op */
class abs2t : public abs_expr_methods
{
public:
  /** Primary constructor.
   *  @param type Type of this expr.
   *  @param val Value to abs. */
  abs2t(const type2tc &type, const expr2tc &val)
    : abs_expr_methods(type, abs_id, val) {}
  abs2t(const abs2t &ref)
    : abs_expr_methods(ref) {}

  static std::string field_names[esbmct::num_type_fields];
};

/** Addition operation. Adds two operands together. Must both be numeric types.
 *  Types of both operands and expr type should match. @extends arith_2ops */
class add2t : public add_expr_methods
{
public:
  /** Primary constructor.
   *  @param type Type of this expr.
   *  @param v1 First operand.
   *  @param v2 Second operand. */
  add2t(const type2tc &type, const expr2tc &v1, const expr2tc &v2)
    : add_expr_methods(type, add_id, v1, v2) {}
  add2t(const add2t &ref)
    : add_expr_methods(ref) {}

  virtual expr2tc do_simplify(bool second) const;

  static std::string field_names[esbmct::num_type_fields];
};

/** Subtraction operation. Subtracts second operand from first operand. Must both
 *  be numeric types. Types of both operands and expr type should match.
 *  @extends arith_2ops */
class sub2t : public sub_expr_methods
{
public:
  /** Primary constructor.
   *  @param type Type of this expr.
   *  @param v1 First operand.
   *  @param v2 Second operand. */
  sub2t(const type2tc &type, const expr2tc &v1, const expr2tc &v2)
    : sub_expr_methods(type, sub_id, v1, v2) {}
  sub2t(const sub2t &ref)
    : sub_expr_methods(ref) {}

  virtual expr2tc do_simplify(bool second) const;

  static std::string field_names[esbmct::num_type_fields];
};

/** Multiplication operation. Multiplies the two operands. Must both be numeric
 *  types. Types of both operands and expr type should match.
 *  @extends arith_2ops */
class mul2t : public mul_expr_methods
{
public:
  /** Primary constructor.
   *  @param type Type of this expr.
   *  @param v1 First operand.
   *  @param v2 Second operand. */
  mul2t(const type2tc &type, const expr2tc &v1, const expr2tc &v2)
    : mul_expr_methods(type, mul_id, v1, v2) {}
  mul2t(const mul2t &ref)
    : mul_expr_methods(ref) {}

  virtual expr2tc do_simplify(bool second) const;

  static std::string field_names[esbmct::num_type_fields];
};

/** Division operation. Divides first operand by second operand. Must both be
 *  numeric types. Types of both operands and expr type should match.
 *  @extends arith_2ops */
class div2t : public div_expr_methods
{
public:
  /** Primary constructor.
   *  @param type Type of this expr.
   *  @param v1 First operand.
   *  @param v2 Second operand. */
  div2t(const type2tc &type, const expr2tc &v1, const expr2tc &v2)
    : div_expr_methods(type, div_id, v1, v2) {}
  div2t(const div2t &ref)
    : div_expr_methods(ref) {}

  virtual expr2tc do_simplify(bool second) const;

  static std::string field_names[esbmct::num_type_fields];
};

/** Modulus operation. Takes modulus of first operand divided by 2nd operand.
 *  Should both be integer types. Types of both operands and expr type should
 *  match. @extends arith_2ops */
class modulus2t : public modulus_expr_methods
{
public:
  /** Primary constructor.
   *  @param type Type of this expr.
   *  @param v1 First operand.
   *  @param v2 Second operand. */
  modulus2t(const type2tc &type, const expr2tc &v1, const expr2tc &v2)
    : modulus_expr_methods(type, modulus_id, v1, v2) {}
  modulus2t(const modulus2t &ref)
    : modulus_expr_methods(ref) {}

  virtual expr2tc do_simplify(bool second) const;

  static std::string field_names[esbmct::num_type_fields];
};

/** Shift left operation. Shifts contents of first operand left by number of
 *  bit positions indicated by the second operand. Both must be integers. Types
 *  of both operands and expr type should match. @extends arith_2ops */
class shl2t : public shl_expr_methods
{
public:
  /** Primary constructor.
   *  @param type Type of this expr.
   *  @param v1 Value to shift.
   *  @param v2 Number of bits to to shift by. */
  shl2t(const type2tc &type, const expr2tc &v1, const expr2tc &v2)
    : shl_expr_methods(type, shl_id, v1, v2) {}
  shl2t(const shl2t &ref)
    : shl_expr_methods(ref) {}

  virtual expr2tc do_simplify(bool second) const;

  static std::string field_names[esbmct::num_type_fields];
};

/** Arithmetic Shift right operation. Shifts contents of first operand right by
 *  number of bit positions indicated by the second operand, preserving sign of
 *  original number. Both must be integers. Types of both operands and expr type
 *  should match. @extends arith_2ops */
class ashr2t : public ashr_expr_methods
{
public:
  /** Primary constructor.
   *  @param type Type of this expr.
   *  @param v1 Value to shift.
   *  @param v2 Number of bits to to shift by. */
  ashr2t(const type2tc &type, const expr2tc &v1, const expr2tc &v2)
    : ashr_expr_methods(type, ashr_id, v1, v2) {}
  ashr2t(const ashr2t &ref)
    : ashr_expr_methods(ref) {}

  virtual expr2tc do_simplify(bool second) const;

  static std::string field_names[esbmct::num_type_fields];
};

/** Same-object operation. Checks whether two operands with pointer type have the
 *  same pointer object or not. Always has boolean result.
 *  @extends same_object_data */
class same_object2t : public same_object_expr_methods
{
public:
  /** Primary constructor. @param v1 First object. @param v2 Second object. */
  same_object2t(const expr2tc &v1, const expr2tc &v2)
    : same_object_expr_methods(type_pool.get_bool(), same_object_id, v1, v2) {}
  same_object2t(const same_object2t &ref)
    : same_object_expr_methods(ref) {}

  virtual expr2tc do_simplify(bool second) const;

  static std::string field_names[esbmct::num_type_fields];
};

/** Extract pointer offset. From an expression of pointer type, produce the
 *  number of bytes difference between where this pointer points to and the start
 *  of the object it points at. @extends pointer_ops */
class pointer_offset2t : public pointer_offset_expr_methods
{
public:
  /** Primary constructor.
   *  @param type Model basic integer type.
   *  @param ptrobj Pointer object to get offset from. */
  pointer_offset2t(const type2tc &type, const expr2tc &ptrobj)
    : pointer_offset_expr_methods(type, pointer_offset_id, ptrobj) {}
  pointer_offset2t(const pointer_offset2t &ref)
    : pointer_offset_expr_methods(ref) {}

  virtual expr2tc do_simplify(bool second) const;

  static std::string field_names[esbmct::num_type_fields];
};

/** Extract pointer object. From an expression of pointer type, produce the
 *  pointer object that this pointer points into. @extends pointer_ops */
class pointer_object2t : public pointer_object_expr_methods
{
public:
  /** Primary constructor.
   *  @param type Model basic integer type.
   *  @param ptrobj Pointer object to get object from. */
  pointer_object2t(const type2tc &type, const expr2tc &ptrobj)
    : pointer_object_expr_methods(type, pointer_object_id, ptrobj) {}
  pointer_object2t(const pointer_object2t &ref)
    : pointer_object_expr_methods(ref) {}

  static std::string field_names[esbmct::num_type_fields];
};

/** Address of operation. Takes some object as an argument - ideally a symbol
 *  renamed to level 1, unfortunately some string constants reach here. Produces
 *  pointer typed expression.
 *  @extends pointer_ops */
class address_of2t : public address_of_expr_methods
{
public:
  /** Primary constructor.
   *  @param subtype Subtype of pointer to generate. Crucially, the type of the
   *         expr is a pointer to this subtype. This is slightly unintuitive,
   *         might be changed in the future.
   *  @param ptrobj Item to take pointer to. */
  address_of2t(const type2tc &subtype, const expr2tc &ptrobj)
    : address_of_expr_methods(type2tc(new pointer_type2t(subtype)),
                              address_of_id, ptrobj) {}
  address_of2t(const address_of2t &ref)
    : address_of_expr_methods(ref) {}

  virtual expr2tc do_simplify(bool second) const;

  static std::string field_names[esbmct::num_type_fields];
};

/** Extract byte from data. From a particular data structure, extracts a single
 *  byte from its byte representation, at a particular offset into the data
 *  structure. Currently, Z3 backend throws its cookies if the offset isn't
 *  a constant value.
 *  @extends byte_extract_data */
class byte_extract2t : public byte_extract_expr_methods
{
public:
  /** Primary constructor.
   *  @param type Type of this expression. Presumably a 8 bit integer.
   *  @param is_big_endian Whether or not to use big endian byte representation
   *         of source object.
   *  @param source Object to extract data from. Any type.
   *  @param offset Offset into source data object to extract from. */
  byte_extract2t(const type2tc &type, const expr2tc &source,
                 const expr2tc &offset, bool is_big_endian)
    : byte_extract_expr_methods(type, byte_extract_id,
                               source, offset, is_big_endian) {}
  byte_extract2t(const byte_extract2t &ref)
    : byte_extract_expr_methods(ref) {}

  static std::string field_names[esbmct::num_type_fields];
};

/** Update byte. Takes a data object and updates the value of a particular
 *  byte in its byte representation, at a particular offset into the data object.
 *  Output of expression is a new copy of the source object, with the updated
 *  value. Currently, Z3 backend throws its cookies if the offset isn't a
 *  constant value. @extends byte_update_data */
class byte_update2t : public byte_update_expr_methods
{
public:
  /** Primary constructor
   *  @param type Type of resulting, updated, data object.
   *  @param is_big_endian Whether to use big endian byte representation.
   *  @param source Source object in which to update a byte.
   *  @param updateval Value of byte to  update source with. */
  byte_update2t(const type2tc &type, const expr2tc &source,
                 const expr2tc &offset, const expr2tc &updateval,
                 bool is_big_endian)
    : byte_update_expr_methods(type, byte_update_id, source, offset,
                               updateval, is_big_endian) {}
  byte_update2t(const byte_update2t &ref)
    : byte_update_expr_methods(ref) {}

  static std::string field_names[esbmct::num_type_fields];
};

/** With operation. Updates either an array or a struct/union with a new element
 *  or member. Expression value is the arary or struct/union with the updated
 *  value. Ideally in the future this will become two operations, one for arrays
 *  and one for structs/unions. @extends with_data */
class with2t : public with_expr_methods
{
public:
  /** Primary constructor.
   *  @param type Type of this expression; Same as source.
   *  @param source Data object to update.
   *  @param field Field to update - a constant string naming the field if source
   *         is a struct/union, or an integer index if source is an array. */
  with2t(const type2tc &type, const expr2tc &source, const expr2tc &field,
         const expr2tc &value)
    : with_expr_methods(type, with_id, source, field, value) {}
  with2t(const with2t &ref)
    : with_expr_methods(ref) {}

  virtual expr2tc do_simplify(bool second) const;

  static std::string field_names[esbmct::num_type_fields];
};

/** Member operation. Extracts a particular member out of a struct or union.
 *  @extends member_data */
class member2t : public member_expr_methods
{
public:
  /** Primary constructor.
   *  @param type Type of extracted member.
   *  @param source Data structure to extract from.
   *  @param memb ΩName of member to extract.  */
  member2t(const type2tc &type, const expr2tc &source, const irep_idt &memb)
    : member_expr_methods(type, member_id, source, memb) {}
  member2t(const member2t &ref)
    : member_expr_methods(ref) {}

  virtual expr2tc do_simplify(bool second) const;

  static std::string field_names[esbmct::num_type_fields];
};

/** Array index operation. Extracts an element from an array at a particular
 *  index. @extends index_data */
class index2t : public index_expr_methods
{
public:
  /** Primary constructor.
   *  @param type Type of element extracted.
   *  @param source Array to extract data from.
   *  @param index Element in source to extract from. */
  index2t(const type2tc &type, const expr2tc &source, const expr2tc &index)
    : index_expr_methods(type, index_id, source, index) {}
  index2t(const index2t &ref)
    : index_expr_methods(ref) {}

  virtual expr2tc do_simplify(bool second) const;

  static std::string field_names[esbmct::num_type_fields];
};

/** Is string zero operation. Checks to see whether string operand is zero or
 *  not? In reality I've no idea, this is something string-abstraction related.
 *  Boolean result. @extends string_ops */
class zero_string2t : public zero_string_expr_methods
{
public:
  /** Primary constructor. @param string String type operand to test. */
  zero_string2t(const expr2tc &string)
    : zero_string_expr_methods(type_pool.get_bool(), zero_string_id, string) {}
  zero_string2t(const zero_string2t &ref)
    : zero_string_expr_methods(ref) {}

  static std::string field_names[esbmct::num_type_fields];
};

/** Check for zero length string. No idea how this is different from zero_string,
 *  but it has a different irep in old stringy irep, so here we are. Boolean
 *  result. @extends string_ops */
class zero_length_string2t : public zero_length_string_expr_methods
{
public:
  /** Primary constructor. @param string String type operand to test. */
  zero_length_string2t(const expr2tc &string)
    : zero_length_string_expr_methods(type_pool.get_bool(),
                                      zero_length_string_id, string) {}
  zero_length_string2t(const zero_length_string2t &ref)
    : zero_length_string_expr_methods(ref) {}

  static std::string field_names[esbmct::num_type_fields];
};

/** Is operand not-a-number. Used to implement C library isnan function for
 *  float/double values. Boolean result. @extends isnan_data */
class isnan2t : public isnan_expr_methods
{
public:
  /** Primary constructor. @param value Number value to test for nan */
  isnan2t(const expr2tc &value)
    : isnan_expr_methods(type_pool.get_bool(), isnan_id, value) {}
  isnan2t(const isnan2t &ref)
    : isnan_expr_methods(ref) {}

  static std::string field_names[esbmct::num_type_fields];
};

/** Check whether operand overflows. Operand must be either add, subtract,
 *  or multiply, and have integer operands themselves. If the result of the
 *  operation doesn't fit in the bitwidth of the operands, this expr evaluates
 *  to true. XXXjmorse - in the future we should ensure the type of the
 *  operand is the expected type result of the operation. That way we can tell
 *  whether to do a signed or unsigned over/underflow test.
 *  @extends overflow_ops */
class overflow2t : public overflow_expr_methods
{
public:
  /** Primary constructor.
   *  @param operand Operation to test overflow on; either an add, subtract, or
   *         multiply. */
  overflow2t(const expr2tc &operand)
    : overflow_expr_methods(type_pool.get_bool(), overflow_id, operand) {}
  overflow2t(const overflow2t &ref)
    : overflow_expr_methods(ref) {}

  virtual expr2tc do_simplify(bool second) const;

  static std::string field_names[esbmct::num_type_fields];
};

/** Test if a cast overflows. Check to see whether casting the operand to a
 *  particular bitsize will cause an integer overflow. If it does, this expr
 *  evaluates to true. @extends overflow_cast_data */
class overflow_cast2t : public overflow_cast_expr_methods
{
public:
  /** Primary constructor.
   *  @param operand Value to test cast out on. Should have integer type.
   *  @param bits Number of integer bits to cast operand to.  */
  overflow_cast2t(const expr2tc &operand, unsigned int bits)
    : overflow_cast_expr_methods(type_pool.get_bool(), overflow_cast_id,
                                 operand, bits) {}
  overflow_cast2t(const overflow_cast2t &ref)
    : overflow_cast_expr_methods(ref) {}

  static std::string field_names[esbmct::num_type_fields];
};

/** Test for negation overflows. Check whether or not negating an operand would
 *  lead to an integer overflow - for example, there's no representation of
 *  -INT_MIN. Evaluates to true if overflow would occur. @extends overflow_ops */
class overflow_neg2t : public overflow_neg_expr_methods
{
public:
  /** Primary constructor. @param operand Integer to test negation of. */
  overflow_neg2t(const expr2tc &operand)
    : overflow_neg_expr_methods(type_pool.get_bool(), overflow_neg_id,
                                operand) {}
  overflow_neg2t(const overflow_neg2t &ref)
    : overflow_neg_expr_methods(ref) {}

  static std::string field_names[esbmct::num_type_fields];
};

/** Record unknown data value. Exclusively for use in pointer analysis to record
 *  the fact that we point at an unknown item of data. No idea why it has to be
 *  part of irep, but it was in the past, so it will be now. Ideally in the
 *  future this should change. @extends expr2t */
class unknown2t : public unknown_expr_methods
{
public:
  /** Primary constructor. @param type Type of unknown data item */
  unknown2t(const type2tc &type)
    : unknown_expr_methods(type, unknown_id) {}
  unknown2t(const unknown2t &ref)
    : unknown_expr_methods(ref) {}

  static std::string field_names[esbmct::num_type_fields];
};

/** Record invalid data value. Exclusively for use in pointer analysis to record
 *  the fact that what we point at is guarenteed to be invalid or nonexistant.
 *  Like unknown2t, ideally in the future shouldn't subclass expr2t.
 *  @extends expr2t */
class invalid2t : public invalid_expr_methods
{
public:
  invalid2t(const type2tc &type)
    : invalid_expr_methods(type, invalid_id) {}
  invalid2t(const invalid2t &ref)
    : invalid_expr_methods(ref) {}

  static std::string field_names[esbmct::num_type_fields];
};

/** Record null pointer value. Exclusively for use in pointer analysis to record
 *  the fact that a pointer can be NULL. Like unknown2t, should in the future
 *  become a non-expr2t subclass. @extends expr2t */
class null_object2t : public null_object_expr_methods
{
public:
  null_object2t(const type2tc &type)
    : null_object_expr_methods(type, null_object_id) {}
  null_object2t(const null_object2t &ref)
    : null_object_expr_methods(ref) {}

  static std::string field_names[esbmct::num_type_fields];
};

/** Record a dynamicly allocated object. Exclusively for use in pointer analysis.
 *  @extends dynamic_object_data */
class dynamic_object2t : public dynamic_object_expr_methods
{
public:
  dynamic_object2t(const type2tc &type, const expr2tc inst,
                   bool inv, bool uknown)
    : dynamic_object_expr_methods(type, dynamic_object_id, inst, inv, uknown) {}
  dynamic_object2t(const dynamic_object2t &ref)
    : dynamic_object_expr_methods(ref) {}

  static std::string field_names[esbmct::num_type_fields];
};

/** Dereference operation. Expanded by symbolic execution into an if-then-else
 *  set of cases that take the value set of what this pointer might point at,
 *  examines the pointer's pointer object, and constructs a huge if-then-else
 *  case to evaluate to the appropriate data object for this pointer.
 *  @extends dereference_data */
class dereference2t : public dereference_expr_methods
{
public:
  /** Primary constructor.
   *  @param type Type of dereferenced data.
   *  @param operand Pointer to dereference. */
  dereference2t(const type2tc &type, const expr2tc &operand)
    : dereference_expr_methods(type, dereference_id, operand) {}
  dereference2t(const dereference2t &ref)
    : dereference_expr_methods(ref) {}

  static std::string field_names[esbmct::num_type_fields];
};

/** Test whether ptr is valid. Expanded at symex time to look up whether or not
 *  the pointer operand is invalid (i.e., doesn't point at something and thus
 *  would be invalid to dereference). Boolean result. @extends object_ops */
class valid_object2t : public valid_object_expr_methods
{
public:
  /** Primary constructor. @param operand Pointer value to examine for validity*/
  valid_object2t(const expr2tc &operand)
    : valid_object_expr_methods(type_pool.get_bool(), valid_object_id, operand)
      {}
  valid_object2t(const valid_object2t &ref)
    : valid_object_expr_methods(ref) {}

  static std::string field_names[esbmct::num_type_fields];
};

/** Test pointer for deallocation. Check for use after free: this irep is
 *  expanded at symex time to look up whether or not the operand is a) an invalid
 *  object, and b) if it is, whether it's been marked as being deallocated.
 *  Evalutes to true if that's the case. @extends object_ops */
class deallocated_obj2t : public deallocated_obj_expr_methods
{
public:
  /** Primary constructor. @param operand Pointer to check for deallocation */
  deallocated_obj2t(const expr2tc &operand)
    : deallocated_obj_expr_methods(type_pool.get_bool(), deallocated_obj_id,
                                   operand) {}
  deallocated_obj2t(const deallocated_obj2t &ref)
    : deallocated_obj_expr_methods(ref) {}

  static std::string field_names[esbmct::num_type_fields];
};

/** Retrieve dynamic size of pointer obj. For a dynamically allocated pointer
 *  object, retrieves its potentially nondeterministic object size. Expanded at
 *  symex time to access a modelling array. Not sure what happens if you feed
 *  it a nondynamic pointer, it'll probably give you a free variable.
 *  @extends object_ops */
class dynamic_size2t : public dynamic_size_expr_methods
{
public:
  /** Primary constructor. @param operand Pointer object to fetch size for. */
  dynamic_size2t(const expr2tc &operand)
    : dynamic_size_expr_methods(type_pool.get_uint32(), dynamic_size_id,
        operand) {}
  dynamic_size2t(const dynamic_size2t &ref)
    : dynamic_size_expr_methods(ref) {}

  static std::string field_names[esbmct::num_type_fields];
};

/** Irep for various side effects. Stores data about various things that can
 *  cause side effects, such as memory allocations, nondeterministic value
 *  allocations (nondet_* funcs,), and for some reason function calls.
 *
 *  Function calls are the one thing that stand out here as being weird; it seems
 *  they get stored in expressions and then pulled out in GOTO conversion to be
 *  evaluated in front of the current expression. However, in one or two places
 *  they seem to escape and reach the solver, which is bad.
 *
 *  @extends sideeffect_data */
class sideeffect2t : public sideeffect_expr_methods
{
public:
  /** Primary constructor.
   *  @param t Type this side-effect evaluates to.
   *  @param operand Not really certain. Sometimes turns up in string-irep.
   *  @param sz Size of dynamic allocation to make.
   *  @param alloct Type of piece of data to allocate.
   *  @param a Vector of arguments to function call. */
  sideeffect2t(const type2tc &t, const expr2tc &oper, const expr2tc &sz,
               const std::vector<expr2tc> &a,
               const type2tc &alloct, allockind k)
    : sideeffect_expr_methods(t, sideeffect_id, oper, sz, a, alloct, k) {}
  sideeffect2t(const sideeffect2t &ref)
    : sideeffect_expr_methods(ref) {}

  static std::string field_names[esbmct::num_type_fields];
};

class code_block2t : public code_block_expr_methods
{
public:
  code_block2t(const std::vector<expr2tc> &operands)
    : code_block_expr_methods(type_pool.get_empty(), code_block_id, operands) {}
  code_block2t(const code_block2t &ref)
    : code_block_expr_methods(ref) {}

  static std::string field_names[esbmct::num_type_fields];
};

class code_assign2t : public code_assign_expr_methods
{
public:
  code_assign2t(const expr2tc &target, const expr2tc &source)
    : code_assign_expr_methods(type_pool.get_empty(), code_assign_id,
                               target, source) {}
  code_assign2t(const code_assign2t &ref)
    : code_assign_expr_methods(ref) {}

  static std::string field_names[esbmct::num_type_fields];
};

// NB: code_init2t is a specialization of code_assign2t
class code_init2t : public code_init_expr_methods
{
public:
  code_init2t(const expr2tc &target, const expr2tc &source)
    : code_init_expr_methods(type_pool.get_empty(), code_init_id,
                               target, source) {}
  code_init2t(const code_init2t &ref)
    : code_init_expr_methods(ref) {}

  static std::string field_names[esbmct::num_type_fields];
};

class code_decl2t : public code_decl_expr_methods
{
public:
  code_decl2t(const type2tc &t, const irep_idt &name)
    : code_decl_expr_methods(t, code_decl_id, name){}
  code_decl2t(const code_decl2t &ref)
    : code_decl_expr_methods(ref) {}

  static std::string field_names[esbmct::num_type_fields];
};

class code_printf2t : public code_printf_expr_methods
{
public:
  code_printf2t(const std::vector<expr2tc> &opers)
    : code_printf_expr_methods(type_pool.get_empty(), code_printf_id, opers) {}
  code_printf2t(const code_printf2t &ref)
    : code_printf_expr_methods(ref) {}

  static std::string field_names[esbmct::num_type_fields];
};

class code_expression2t : public code_expression_expr_methods
{
public:
  code_expression2t(const expr2tc &oper)
    : code_expression_expr_methods(type_pool.get_empty(), code_expression_id,
                                   oper) {}
  code_expression2t(const code_expression2t &ref)
    : code_expression_expr_methods(ref) {}

  static std::string field_names[esbmct::num_type_fields];
};

class code_return2t : public code_return_expr_methods
{
public:
  code_return2t(const expr2tc &oper)
    : code_return_expr_methods(type_pool.get_empty(), code_return_id, oper) {}
  code_return2t(const code_return2t &ref)
    : code_return_expr_methods(ref) {}

  static std::string field_names[esbmct::num_type_fields];
};

class code_skip2t : public code_skip_expr_methods
{
public:
  code_skip2t()
    : code_skip_expr_methods(type_pool.get_empty(), code_skip_id) {}
  code_skip2t(const code_skip2t &ref)
    : code_skip_expr_methods(ref) {}

  static std::string field_names[esbmct::num_type_fields];
};

class code_free2t : public code_free_expr_methods
{
public:
  code_free2t(const expr2tc &oper)
    : code_free_expr_methods(type_pool.get_empty(), code_free_id, oper) {}
  code_free2t(const code_free2t &ref)
    : code_free_expr_methods(ref) {}

  static std::string field_names[esbmct::num_type_fields];
};

class code_goto2t : public code_goto_expr_methods
{
public:
  code_goto2t(const irep_idt &targ)
    : code_goto_expr_methods(type_pool.get_empty(), code_goto_id, targ) {}
  code_goto2t(const code_goto2t &ref)
    : code_goto_expr_methods(ref) {}

  static std::string field_names[esbmct::num_type_fields];
};

class object_descriptor2t : public object_descriptor_expr_methods
{
public:
  object_descriptor2t(const type2tc &t, const expr2tc &root,const expr2tc &offs)
    : object_descriptor_expr_methods(t, object_descriptor_id, root, offs) {}
  object_descriptor2t(const object_descriptor2t &ref)
    : object_descriptor_expr_methods(ref) {}

  const expr2tc &get_root_object(void) const;

  static std::string field_names[esbmct::num_type_fields];
};

class code_function_call2t : public code_function_call_expr_methods
{
public:
  code_function_call2t(const expr2tc &r, const expr2tc &func,
                       const std::vector<expr2tc> args)
    : code_function_call_expr_methods(type_pool.get_empty(),
                                      code_function_call_id, r, func, args) {}
  code_function_call2t(const code_function_call2t &ref)
    : code_function_call_expr_methods(ref) { }

  static std::string field_names[esbmct::num_type_fields];
};

class code_comma2t : public code_comma_expr_methods
{
public:
  code_comma2t(const type2tc &t, const expr2tc &s1, const expr2tc &s2)
    : code_comma_expr_methods(t, code_comma_id, s1, s2) {}
  code_comma2t(const code_comma2t &ref)
    : code_comma_expr_methods(ref) { }

  static std::string field_names[esbmct::num_type_fields];
};

class invalid_pointer2t : public invalid_pointer_expr_methods
{
public:
  invalid_pointer2t(const expr2tc &obj)
    : invalid_pointer_expr_methods(type_pool.get_bool(), invalid_pointer_id,
                                   obj) {}
  invalid_pointer2t(const invalid_pointer2t &ref)
    : invalid_pointer_expr_methods(ref) { }

  static std::string field_names[esbmct::num_type_fields];
};

class buffer_size2t : public buffer_size_expr_methods
{
public:
  buffer_size2t(const type2tc &t, const expr2tc &obj)
    : buffer_size_expr_methods(t, buffer_size_id, obj) {}
  buffer_size2t(const buffer_size2t &ref)
    : buffer_size_expr_methods(ref) { }

  static std::string field_names[esbmct::num_type_fields];
};

class code_asm2t : public code_asm_expr_methods
{
public:
  code_asm2t(const type2tc &type, const irep_idt &stringref)
    : code_asm_expr_methods(type, code_asm_id, stringref) { }
  code_asm2t(const code_asm2t &ref)
    : code_asm_expr_methods(ref) { }

  static std::string field_names[esbmct::num_type_fields];
};

class code_cpp_del_array2t : public code_cpp_del_array_expr_methods
{
public:
  code_cpp_del_array2t(const expr2tc &v)
    : code_cpp_del_array_expr_methods(type_pool.get_empty(),
                                      code_cpp_del_array_id, v) { }
  code_cpp_del_array2t(const code_cpp_del_array2t &ref)
    : code_cpp_del_array_expr_methods(ref) { }

  static std::string field_names[esbmct::num_type_fields];
};

class code_cpp_delete2t : public code_cpp_delete_expr_methods
{
public:
  code_cpp_delete2t(const expr2tc &v)
    : code_cpp_delete_expr_methods(type_pool.get_empty(),
                                   code_cpp_delete_id, v) { }
  code_cpp_delete2t(const code_cpp_delete2t &ref)
    : code_cpp_delete_expr_methods(ref) { }

  static std::string field_names[esbmct::num_type_fields];
};

class code_cpp_catch2t : public code_cpp_catch_expr_methods
{
public:
  code_cpp_catch2t(const std::vector<irep_idt> &el)
    : code_cpp_catch_expr_methods(type_pool.get_empty(),
                                   code_cpp_catch_id, el) { }
  code_cpp_catch2t(const code_cpp_catch2t &ref)
    : code_cpp_catch_expr_methods(ref) { }

  static std::string field_names[esbmct::num_type_fields];
};

class code_cpp_throw2t : public code_cpp_throw_expr_methods
{
public:
  code_cpp_throw2t(const expr2tc &o, const std::vector<irep_idt> &l)
    : code_cpp_throw_expr_methods(type_pool.get_empty(), code_cpp_throw_id,
                                  o, l){}
  code_cpp_throw2t(const code_cpp_throw2t &ref)
    : code_cpp_throw_expr_methods(ref) { }

  static std::string field_names[esbmct::num_type_fields];
};

class code_cpp_throw_decl2t : public code_cpp_throw_decl_expr_methods
{
public:
  code_cpp_throw_decl2t(const std::vector<irep_idt> &l)
    : code_cpp_throw_decl_expr_methods(type_pool.get_empty(),
                                       code_cpp_throw_decl_id, l){}
  code_cpp_throw_decl2t(const code_cpp_throw_decl2t &ref)
    : code_cpp_throw_decl_expr_methods(ref) { }

  static std::string field_names[esbmct::num_type_fields];
};

class code_cpp_throw_decl_end2t : public code_cpp_throw_decl_end_expr_methods
{
public:
  code_cpp_throw_decl_end2t(const std::vector<irep_idt> &exl)
    : code_cpp_throw_decl_end_expr_methods(type_pool.get_empty(),
                                           code_cpp_throw_decl_end_id, exl) { }
  code_cpp_throw_decl_end2t(const code_cpp_throw_decl_end2t &ref)
    : code_cpp_throw_decl_end_expr_methods(ref) { }

  static std::string field_names[esbmct::num_type_fields];
};

class isinf2t : public isinf_expr_methods
{
public:
  isinf2t(const expr2tc &val)
    : isinf_expr_methods(type_pool.get_bool(), isinf_id, val) { }
  isinf2t(const isinf2t &ref)
    : isinf_expr_methods(ref) { }

  static std::string field_names[esbmct::num_type_fields];
};

class isnormal2t : public isnormal_expr_methods
{
public:
  isnormal2t(const expr2tc &val)
    : isnormal_expr_methods(type_pool.get_bool(), isnormal_id, val) { }
  isnormal2t(const isnormal2t &ref)
    : isnormal_expr_methods(ref) { }

  static std::string field_names[esbmct::num_type_fields];
};

class concat2t : public concat_expr_methods
{
public:
  concat2t(const type2tc &type, const std::vector<expr2tc> &vals)
    : concat_expr_methods(type, concat_id, vals) { }
  concat2t(const concat2t &ref)
    : concat_expr_methods(ref) { }
  virtual expr2tc do_simplify(bool second) const;

  static std::string field_names[esbmct::num_type_fields];
};

inline bool operator==(boost::shared_ptr<type2t> const & a, boost::shared_ptr<type2t> const & b)
{
  return (*a.get() == *b.get());
}

inline bool operator!=(boost::shared_ptr<type2t> const & a, boost::shared_ptr<type2t> const & b)
{
  return !(a == b);
}

inline bool operator<(boost::shared_ptr<type2t> const & a, boost::shared_ptr<type2t> const & b)
{
  return (*a.get() < *b.get());
}

inline bool operator>(boost::shared_ptr<type2t> const & a, boost::shared_ptr<type2t> const & b)
{
  return (*b.get() < *a.get());
}

inline bool operator==(const expr2tc& a, const expr2tc& b)
{
  return (*a.get() == *b.get());
}

inline bool operator!=(const expr2tc& a, const expr2tc& b)
{
  return (*a.get() != *b.get());
}

inline bool operator<(const expr2tc& a, const expr2tc& b)
{
  return (*a.get() < *b.get());
}

inline bool operator>(const expr2tc& a, const expr2tc& b)
{
  return (*b.get() < *a.get());
}

inline std::ostream& operator<<(std::ostream &out, const expr2tc& a)
{
  out << a->pretty(0);
  return out;
}

struct irep2_hash
{
  size_t operator()(const expr2tc &ref) const { return ref.crc(); }
};

struct type2_hash
{
  size_t operator()(const type2tc &ref) const { return ref->crc(); }
};

// Same deal as for "type_macros".
#ifdef NDEBUG
#define dynamic_cast static_cast
#endif
#define expr_macros(name) \
  inline bool is_##name##2t(const expr2tc &t) \
    { return t->expr_id == expr2t::name##_id; } \
  inline bool is_##name##2t(const expr2t &r) \
    { return r.expr_id == expr2t::name##_id; } \
  inline const name##2t & to_##name##2t(const expr2tc &t) \
    { return dynamic_cast<const name##2t &> (*t); } \
  inline name##2t & to_##name##2t(expr2tc &t) \
    { return dynamic_cast<name##2t &> (*t.get()); }

expr_macros(constant_int);
expr_macros(constant_fixedbv);
expr_macros(constant_bool);
expr_macros(constant_string);
expr_macros(constant_struct);
expr_macros(constant_union);
expr_macros(constant_array);
expr_macros(constant_array_of);
expr_macros(symbol);
expr_macros(typecast);
expr_macros(if);
expr_macros(equality);
expr_macros(notequal);
expr_macros(lessthan);
expr_macros(greaterthan);
expr_macros(lessthanequal);
expr_macros(greaterthanequal);
expr_macros(not);
expr_macros(and);
expr_macros(or);
expr_macros(xor);
expr_macros(implies);
expr_macros(bitand);
expr_macros(bitor);
expr_macros(bitxor);
expr_macros(bitnand);
expr_macros(bitnor);
expr_macros(bitnxor);
expr_macros(bitnot);
expr_macros(lshr);
expr_macros(neg);
expr_macros(abs);
expr_macros(add);
expr_macros(sub);
expr_macros(mul);
expr_macros(div);
expr_macros(modulus);
expr_macros(shl);
expr_macros(ashr);
expr_macros(same_object);
expr_macros(pointer_offset);
expr_macros(pointer_object);
expr_macros(address_of);
expr_macros(byte_extract);
expr_macros(byte_update);
expr_macros(with);
expr_macros(member);
expr_macros(index);
expr_macros(zero_string);
expr_macros(zero_length_string);
expr_macros(isnan);
expr_macros(overflow);
expr_macros(overflow_cast);
expr_macros(overflow_neg);
expr_macros(unknown);
expr_macros(invalid);
expr_macros(null_object);
expr_macros(dynamic_object);
expr_macros(dereference);
expr_macros(valid_object);
expr_macros(deallocated_obj);
expr_macros(dynamic_size);
expr_macros(sideeffect);
expr_macros(code_block);
expr_macros(code_assign);
expr_macros(code_init);
expr_macros(code_decl);
expr_macros(code_printf);
expr_macros(code_expression);
expr_macros(code_return);
expr_macros(code_skip);
expr_macros(code_free);
expr_macros(code_goto);
expr_macros(object_descriptor);
expr_macros(code_function_call);
expr_macros(code_comma);
expr_macros(invalid_pointer);
expr_macros(buffer_size);
expr_macros(code_asm);
expr_macros(code_cpp_del_array);
expr_macros(code_cpp_delete);
expr_macros(code_cpp_catch);
expr_macros(code_cpp_throw);
expr_macros(code_cpp_throw_decl);
expr_macros(code_cpp_throw_decl_end);
expr_macros(isinf);
expr_macros(isnormal);
expr_macros(concat);
#undef expr_macros
#ifdef dynamic_cast
#undef dynamic_cast
#endif

inline bool is_constant_expr(const expr2tc &t)
{
  return t->expr_id == expr2t::constant_int_id ||
         t->expr_id == expr2t::constant_fixedbv_id ||
         t->expr_id == expr2t::constant_bool_id ||
         t->expr_id == expr2t::constant_string_id ||
         t->expr_id == expr2t::constant_struct_id ||
         t->expr_id == expr2t::constant_union_id ||
         t->expr_id == expr2t::constant_array_id ||
         t->expr_id == expr2t::constant_array_of_id;
}

inline bool is_structure_type(const type2tc &t)
{
  return t->type_id == type2t::struct_id || t->type_id == type2t::union_id;
}

inline bool is_structure_type(const expr2tc &e)
{
  return is_structure_type(e->type);
}

inline bool is_nil_expr(const expr2tc &exp)
{
  if (exp.get() == NULL)
    return true;
  return false;
}

inline bool is_nil_type(const type2tc &t)
{
  if (t.get() == NULL)
    return true;
  return false;
}

/** Test if expr is true. First checks whether the expr is a constant bool, and
 *  then whether it's true-valued. If these are both true, return true,
 *  otherwise return false.
 *  @param expr Expression to check for true value.
 *  @return Whether or not expr is true-valued.
 */
inline bool
is_true(const expr2tc &expr)
{
  if (is_constant_bool2t(expr) && to_constant_bool2t(expr).constant_value)
    return true;
  else
    return false;
}

/** Test if expr is false. First checks whether the expr is a constant bool, and
 *  then whether it's false-valued. If these are both true, return true,
 *  otherwise return false.
 *  @param expr Expression to check for false value.
 *  @return Whether or not expr is true-valued.
 */
inline bool
is_false(const expr2tc &expr)
{
  if (is_constant_bool2t(expr) && !to_constant_bool2t(expr).constant_value)
    return true;
  else
    return false;
}

// To initialize the below at a defined time...
void init_expr_constants(void);

extern const expr2tc true_expr;
extern const expr2tc false_expr;
extern const constant_int2tc zero_uint;
extern const constant_int2tc one_uint;
extern const constant_int2tc zero_int;
extern const constant_int2tc one_int;

inline expr2tc
gen_uint(unsigned long val)
{
  constant_int2tc v(type_pool.get_uint(config.ansi_c.int_width), BigInt(val));
  return v;
}

inline const type2tc &
get_uint8_type(void)
{
  return type_pool.get_uint8();
}

inline const type2tc &
get_uint16_type(void)
{
  return type_pool.get_uint16();
}

inline const type2tc &
get_uint32_type(void)
{
  return type_pool.get_uint32();
}

inline const type2tc &
get_uint64_type(void)
{
  return type_pool.get_uint64();
}

inline const type2tc &
get_int8_type(void)
{
  return type_pool.get_int8();
}

inline const type2tc &
get_int16_type(void)
{
  return type_pool.get_int16();
}

inline const type2tc &
get_int32_type(void)
{
  return type_pool.get_int32();
}

inline const type2tc &
get_int64_type(void)
{
  return type_pool.get_int64();
}

inline const type2tc &
get_uint_type(unsigned int sz)
{
  return type_pool.get_uint(sz);
}

inline const type2tc &
get_int_type(unsigned int sz)
{
  return type_pool.get_int(sz);
}

inline const type2tc &
get_bool_type(void)
{
  return type_pool.get_bool();
}

inline const type2tc &
get_empty_type(void)
{
  return type_pool.get_empty();
}

inline const type2tc &
get_pointer_type(const typet &val)
{
  return type_pool.get_pointer(val);
}

#endif /* _UTIL_IREP2_H_ */<|MERGE_RESOLUTION|>--- conflicted
+++ resolved
@@ -851,12 +851,7 @@
    *  via overloading), and then inspecting the output of that.
    *
    *  In fact, we can make type generic implementations of all the following
-<<<<<<< HEAD
-   *  methods in expr2t: clone, tostring, cmp, lt, do_crc, list_operands.
-=======
-   *  methods in expr2t: convert_smt, clone, tostring, cmp, lt, do_crc,
-   *  list_operands, hash.
->>>>>>> 229238e0
+   *  methods in expr2t: clone, tostring, cmp, lt, do_crc, list_operands, hash.
    *
    *  So, that's what this template provides; an expr2t class can be made by
    *  inheriting from this template, telling it what class it'll end up with,
