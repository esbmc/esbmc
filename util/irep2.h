#ifndef _UTIL_IREP2_H_
#define _UTIL_IREP2_H_

/** @file irep2.h
 *  Classes and definitions for non-stringy internal representation.
 */

#include <stdarg.h>

#include <vector>

#include <boost/mpl/if.hpp>
#include <boost/shared_ptr.hpp>
#include <boost/crc.hpp>
#include <boost/utility/enable_if.hpp>
#include <boost/fusion/include/equal_to.hpp>

#include <config.h>
#include <irep.h>
#include <fixedbv.h>
#include <big-int/bigint.hh>
#include <dstring.h>

// XXXjmorse - abstract, access modifies, need consideration

/** Iterate over all expr2tc's in a vector.
 *  Deals only with constant vectors.
 *  @see Forall_exprs
 *  @param it Name to give iterator to be declared
 *  @param vect Reference to vector of expr2tc's.
 */
#define forall_exprs(it, vect) \
  for (std::vector<expr2tc>::const_iterator (it) = (vect).begin();\
       it != (vect).end(); it++)

/** Iterate over all expr2tc's in a vector.
 *  Deals only with non-constant vectors.
 *  @see forall_exprs
 *  @param it Name to give iterator to be declared
 *  @param vect Reference to vector of expr2tc's.
 */
#define Forall_exprs(it, vect) \
  for (std::vector<expr2tc>::iterator (it) = (vect).begin();\
       it != (vect).end(); it++)

/** Iterate over all type2tc's in a vector.
 *  Deals only with constant vectors
 *  @see Forall_types
 *  @param it Name to give iterator to be declared
 *  @param vect Reference to vector of type2tc's.
 */
#define forall_types(it, vect) \
  for (std::vector<type2tc>::const_iterator (it) = (vect).begin();\
       it != (vect).end(); it++)

/** Iterate over all type2tc's in a vector.
 *  Deals only with non-constant vectors
 *  @see forall_types
 *  @param it Name to give iterator to be declared
 *  @param vect Reference to vector of type2tc's.
 */
#define Forall_types(it, vect) \
  for (std::vector<type2tc>::iterator (it) = (vect).begin();\
       it != (vect).end(); it++)

/** Iterate over all irep_idt's in a vector.
 *  Deals only with constant vectors of string-pool IDs.
 *  @see Forall_names
 *  @param it Name to give iterator to be declared
 *  @param vect Reference to vector of irep_idts's.
 */
#define forall_names(it, vect) \
  for (std::vector<irep_idt>::const_iterator (it) = (vect).begin();\
       it != (vect).end(); it++)

/** Iterate over all irep_idt's in a vector.
 *  Deals only with non-constant vectors of string-pool IDs.
 *  @see forall_names
 *  @param it Name to give iterator to be declared
 *  @param vect Reference to vector of irep_idts's.
 */
#define Forall_names(it, vect) \
  for (std::vector<std::string>::iterator (it) = (vect).begin();\
       it != (vect).end(); it++)

/** Iterate over all expr-like operands in an irep.
 *  This macro automates iterating over sub-expressions in an irep. It takes the
 *  name of an irep container ptr to make, and an integer to track indexes with,
 *  and creates them in scope. A for loop then executes the next statement with
 *  the container ptr pointing at a sub-expr. Fixed-type operands (such as the
 *  member name in a member2t) are not part of the list.
 *
 *  NB: This iterates of expr2tc _pointers_. So, you need to dereference first
 *  the ptr, then the container.
 *
 *  @see Forall_operands2
 *  @param it Name to give iterator to be declared
 *  @param idx Name for index tracking integer.
 *  @param theexpr expr2tc to retrieve list of operands from.
 */
#define forall_operands2(ptr, idx, theexpr) \
  const expr2tc *ptr; \
  unsigned int idx; \
  for (idx = 0, ptr = theexpr->get_sub_expr(0); ptr != 0; \
       idx++, ptr = theexpr->get_sub_expr(idx))

/** Like forall_operands2, but for non-const exprs.
 *
 *  If you feel the need to replace the contents of an expression without
 *  knowing its concrete type (i.e., in simplification) you can assign an
 *  expr2tc into the expr using one of these operand pointers.
 *
 *  Ideally this method should stop existing in the future, and instead we
 *  should constly iterate over sub-exprs, and then call set_sub_expr or
 *  something. I don't think there are that many use cases where every sub expr
 *  gets rewritten, and in these circumstances we're needlessly duplicating
 *  exprs.
 *
 *  @see forall_operands2
 */
#define Forall_operands2(ptr, idx, theexpr) \
  expr2tc *ptr; \
  unsigned int idx; \
  for (idx = 0, ptr = theexpr.get()->get_sub_expr_nc(0); ptr != 0; \
       idx++, ptr = theexpr.get()->get_sub_expr_nc(idx))

/** Hash calculating class for irep2 data.
 *  This class takes lumps of data from irep2's internal types and munges them
 *  into a hash. This exists because the crc32 being used before was rather
 *  slow. The implementation behind this (just an xor and a roll) is very simple
 *  and probably doesn't have any nice distribution properties, but improved
 *  regression test speeds by a couple of seconds, and one test I was worried
 *  about by 25%.
 */
class hacky_hash
{
public:
  hacky_hash() : val(0), pos(0) { }

  void ingest(uint8_t b);
  void ingest(uint16_t b);
  void ingest(uint32_t b);
  void ingest(uint64_t b);
  void ingest(void *bs, unsigned int sz);

  uint16_t result(void) const;

  uint16_t val;
  unsigned int pos;
};

class type2t;
class expr2t;
class constant_array2t;

/** Reference counted container for expr2t based classes.
 *  This class extends boost shared_ptr's to contain anything that's a subclass
 *  of expr2t. It provides several ways of accessing the contained pointer;
 *  crucially it ensures that the only way to get a non-const reference or
 *  pointer is via the get() method, which call the detach() method.
 *
 *  This exists to ensure that we honour the model set forth by the old string
 *  based internal representation - specifically, that if you performed a const
 *  operation on an irept (fetching data) then the contained piece of data
 *  could continue to be shared between numerous data structures, for example
 *  a piece of code could exist in a contextt, a namespacet, and a goto_programt
 *  and all would share the same contained data structure, preventing additional
 *  memory consumption.
 *
 *  If anything copied an irept from one of these place it'd also share that
 *  contained data; but if it made a modifying operation (add, set, or just
 *  taking a non-const reference the contained data,) then the detach() method
 *  would be called, which duplicated the contained item and let the current
 *  piece of code modify the duplicate copy, while all the other storage
 *  locations continued to share the original.
 *
 *  So yeah, that's what this class attempts to implement, via the medium of
 *  boosts shared_ptr.
 */
template <class T>
class irep_container : public boost::shared_ptr<T>
{
public:
  irep_container() : boost::shared_ptr<T>() {}

  template<class Y>
  explicit irep_container(Y *p) : boost::shared_ptr<T>(p)
    { }

  template<class Y>
  explicit irep_container(const Y *p) : boost::shared_ptr<T>(const_cast<Y *>(p))
    { }

  irep_container(const irep_container &ref)
    : boost::shared_ptr<T>(ref) {}

  template <class Y>
  irep_container(const irep_container<Y> &ref)
    : boost::shared_ptr<T>(static_cast<const boost::shared_ptr<Y> &>(ref))
  {
    assert(dynamic_cast<const boost::shared_ptr<T> &>(ref) != NULL);
  }

  irep_container &operator=(irep_container const &ref)
  {
    boost::shared_ptr<T>::operator=(ref);
    return *this;
  }

  template<class Y>
  irep_container & operator=(boost::shared_ptr<Y> const & r)
  {
    boost::shared_ptr<T>::operator=(r);
    T *p = boost::shared_ptr<T>::operator->();
    return *this;
  }

  template <class Y>
  irep_container &operator=(const irep_container<Y> &ref)
  {
    assert(dynamic_cast<const boost::shared_ptr<T> &>(ref) != NULL);
    *this = boost::static_pointer_cast<T, Y>
            (static_cast<const boost::shared_ptr<Y> &>(ref));
    return *this;
  }

  const T &operator*() const
  {
    return *boost::shared_ptr<T>::get();
  }

  const T * operator-> () const // never throws
  {
    return boost::shared_ptr<T>::operator->();
  }

  const T * get() const // never throws
  {
    return boost::shared_ptr<T>::get();
  }

  T * get() // never throws
  {
    detach();
    T *tmp = boost::shared_ptr<T>::get();
    tmp->crc_val = 0;
    return tmp;
  }

  void detach(void)
  {
    if (this->use_count() == 1)
      return; // No point remunging oneself if we're the only user of the ptr.

    // Assign-operate ourself into containing a fresh copy of the data. This
    // creates a new reference counted object, and assigns it to ourself,
    // which causes the existing reference to be decremented.
    const T *foo = boost::shared_ptr<T>::get();
    *this = foo->clone();
    return;
  }

  uint32_t crc(void) const
  {
    const T *foo = boost::shared_ptr<T>::get();
    if (foo->crc_val != 0)
      return foo->crc_val;

    uint32_t crc = foo->crc();
    foo->crc_val = crc;
    return crc;
  }
};

typedef boost::shared_ptr<type2t> type2tc;
typedef irep_container<expr2t> expr2tc;

typedef std::pair<std::string,std::string> member_entryt;
typedef std::list<member_entryt> list_of_memberst;

/** Base class for all types.
 *  Contains only a type identifier enumeration - for some types (such as bool,
 *  or empty,) there's no need for any significant amount of data to be stored.
 */
class type2t
{
public:
  /** Enumeration identifying each sort of type.
   *  The idea being that we might (for whatever reason) at runtime need to fall
   *  back onto identifying a type through just one field, for some reason. It's
   *  also highly useful for debugging */
  enum type_ids {
    bool_id,
    empty_id,
    symbol_id,
    struct_id,
    union_id,
    code_id,
    array_id,
    pointer_id,
    unsignedbv_id,
    signedbv_id,
    fixedbv_id,
    string_id,
    cpp_name_id,
    end_type_id
  };

  /** Symbolic type exception class.
   *  To be thrown when attempting to fetch the width of a symbolic type, such
   *  as empty or code. Caller will have to worry about what to do about that.
   */
  class symbolic_type_excp {
  };

protected:
  /** Primary constructor.
   *  @param id Type ID of type being constructed
   */
  type2t(type_ids id);

  /** Copy constructor */
  type2t(const type2t &ref);

public:
<<<<<<< HEAD
=======
  virtual ~type2t() { };

  /** Despatcher for SMT conversion.
   *  Each subclass of type2t overrides this method, and provides a routine
   *  that will invoke a method in the class prop_convt that will convert it
   *  to SMT representation. This converted representation is assigned to the
   *  pointer arg, which is assumed to be an appropriate pointer type for the
   *  prop_convt object being passed down. Implemented in bulk by type_methods
   *  template.
   *  @see type_methods
   *  @param prop_convt Object to perform SMT conversion with.
   *  @param arg Pointer to assign output to.
   */
  virtual void convert_smt_type(prop_convt &obj, void *arg) const = 0;

>>>>>>> 9437d7c4
  /** Fetch bit width of this type.
   *  For a particular type, calculate its size in a bit representation of
   *  itself. May throw various exceptions depending on whether this operation
   *  is viable - for example, for symbol types, infinite sized or dynamically
   *  sized arrays.
   *  @throws symbolic_type_excp
   *  @throws array_type2t::inf_sized_array_excp
   *  @throws array_type2t::dyn_sized_array_excp
   *  @return Size of types byte representation, in bits
   */
  virtual unsigned int get_width(void) const = 0;

  /* These are all self explanatory */
  bool operator==(const type2t &ref) const;
  bool operator!=(const type2t &ref) const;
  bool operator<(const type2t &ref) const;

  /** Produce a string representation of type.
   *  Takes body of the current type and produces a human readable
   *  representation. Similar to the string-irept's pretty method, although a
   *  different format.
   *  @param indent Number of spaces to indent lines by in the output
   *  @return String obj containing representation of this object
   */
  std::string pretty(unsigned int indent = 0) const;

  /** Dump object string representation to stdout.
   *  This take the output of the pretty method, and dumps it to stdout. To be
   *  used for debugging and when single stepping in gdb.
   *  @see pretty
   */
  void dump(void) const;

  /** Produce a checksum/hash of the current object.
   *  Takes current object and produces a lossy digest of it. Originally used
   *  crc32, now uses a more hacky but faster hash function. For use in hash
   *  objects.
   *  @see do_crc
   *  @return Digest of the current type.
   */
  uint32_t crc(void) const;

  /** Perform checked invocation of cmp method.
   *  Takes reference to another type - if they have the same type id, invoke
   *  the cmp function and return its result. Otherwise, return false. Using
   *  this method ensures thatthe implementer of cmp knows the reference it
   *  operates on is on the same type as itself.
   *  @param ref Reference to type to compare this object against
   *  @return True if types are the same, false otherwise.
   */
  bool cmpchecked(const type2t &ref) const;

  /** Perform checked invocation of lt method.
   *  Identical to cmpchecked, except with the lt method.
   *  @see cmpchecked
   *  @param ref Reference to type to measure this against.
   *  @return 0 if types are the same, 1 if this > ref, -1 if ref > this.
   */
  int ltchecked(const type2t &ref) const;

  /** Virtual method to compare two types.
   *  To be overridden by an extending type; assumes that itself and the
   *  parameter are of the same extended type. Call via cmpchecked.
   *  @see cmpchecked
   *  @param ref Reference to (same class of) type to compare against
   *  @return True if types match, false otherwise
   */
  virtual bool cmp(const type2t &ref) const = 0;

  /** Virtual method to compare two types.
   *  To be overridden by an extending type; assumes that itself and the
   *  parameter are of the same extended type. Call via cmpchecked.
   *  @see cmpchecked
   *  @param ref Reference to (same class of) type to compare against
   *  @return 0 if types are the same, 1 if this > ref, -1 if ref > this.
   */
  virtual int lt(const type2t &ref) const;

  /** Extract a list of members from type as strings.
   *  Produces a list of pairs, mapping a member name to a string value. Used
   *  in the body of the pretty method.
   *  @see pretty
   *  @param indent Number of spaces to indent output strings with, if multiline
   *  @return list of name:value pairs.
   */
  virtual list_of_memberst tostring(unsigned int indent) const = 0;

  /** Perform crc operation accumulating into parameter.
   *  Performs the operation of the crc method, but overridden to be specific to
   *  a particular type. Accumulates data into the hash object parameter.
   *  @see cmp
   *  @param hash Object to accumulate hash data into.
   */
  virtual void do_crc(hacky_hash &hash) const;

  /** Instance of type_ids recording this types type. */
  type_ids type_id;

  mutable uint32_t crc_val;
};


/** Fetch identifying name for a type.
 *  I.E., this is the class of the type, what you'd get if you called type.id()
 *  with the old stringy irep. Ideally this should be a class method, but as it
 *  was added as a hack I haven't got round to it yet.
 *  @param type Type to fetch identifier for
 *  @return String containing name of type class.
 */
std::string get_type_id(const type2t &type);

/** Fetch identifying name for a type.
 *  Just passes through to type2t accepting function with the same name.
 *  @param type Type to fetch identifier for
 *  @return String containing name of type class.
 */
static inline std::string get_type_id(const type2tc &type)
{
  return get_type_id(*type);
}

/** Base class for all expressions.
 *  In this base, contains an expression id used for distinguishing different
 *  classes of expr, in addition we have a type as all exprs should have types.
 */
class expr2t
{
public:
  /** Enumeration identifying each sort of expr.
   *  The idea being to permit runtime identification of a type for debugging or
   *  otherwise.
   *  @see type2t::type_ids.
   */
  enum expr_ids {
    constant_int_id,
    constant_fixedbv_id,
    constant_bool_id,
    constant_string_id,
    constant_struct_id,
    constant_union_id,
    constant_array_id,
    constant_array_of_id,
    symbol_id,
    typecast_id,
    if_id,
    equality_id,
    notequal_id,
    lessthan_id,
    greaterthan_id,
    lessthanequal_id,
    greaterthanequal_id,
    not_id,
    and_id,
    or_id,
    xor_id,
    implies_id,
    bitand_id,
    bitor_id,
    bitxor_id,
    bitnand_id,
    bitnor_id,
    bitnxor_id,
    bitnot_id,
    lshr_id,
    neg_id,
    abs_id,
    add_id,
    sub_id,
    mul_id,
    div_id,
    modulus_id,
    shl_id,
    ashr_id,
    dynamic_object_id, // Not converted in Z3, only in goto-symex
    same_object_id,
    pointer_offset_id,
    pointer_object_id,
    address_of_id,
    byte_extract_id,
    byte_update_id,
    with_id,
    member_id,
    index_id,
    zero_string_id,
    zero_length_string_id,
    isnan_id,
    overflow_id,
    overflow_cast_id,
    overflow_neg_id,
    unknown_id,
    invalid_id,
    null_object_id,
    dereference_id,
    valid_object_id,
    deallocated_obj_id,
    dynamic_size_id,
    sideeffect_id,
    code_block_id,
    code_assign_id,
    code_init_id,
    code_decl_id,
    code_printf_id,
    code_expression_id,
    code_return_id,
    code_skip_id,
    code_free_id,
    code_goto_id,
    object_descriptor_id,
    code_function_call_id,
    code_comma_id,
    invalid_pointer_id,
    buffer_size_id,
    code_asm_id,
    code_cpp_del_array_id,
    code_cpp_delete_id,
    code_cpp_catch_id,
    code_cpp_throw_id,
    code_cpp_throw_decl_id,
    code_cpp_throw_decl_end_id,
    isinf_id,
    isnormal_id,
    concat_id,
    end_expr_id
  };

  /** Type for list of constant expr operands */
  typedef std::list<const expr2tc*> expr_operands;
  /** Type for list of non-constant expr operands */
  typedef std::list<expr2tc*> Expr_operands;

protected:
  /** Primary constructor.
   *  @param type Type of this new expr
   *  @param id Class identifier for this new expr
   */
  expr2t(const type2tc type, expr_ids id);
  /** Copy constructor */
  expr2t(const expr2t &ref);

public:
  virtual ~expr2t() { };

  /** Clone method. Self explanatory. */
  virtual expr2tc clone(void) const = 0;

  /* These are all self explanatory */
  bool operator==(const expr2t &ref) const;
  bool operator<(const expr2t &ref) const;
  bool operator!=(const expr2t &ref) const;

  /** Perform type-checked call to lt method.
   *  Checks that this object and the one we're comparing against have the same
   *  expr class, so that the lt method can assume it's working on objects of
   *  the same type.
   *  @see type2t::ltchecked
   *  @param ref Expression object we're comparing this object against.
   *  @return 0 If exprs are the same, 1 if this > ref, -1 if ref > this.
   */
  int ltchecked(const expr2t &ref) const;

  /** Produce textual representation of this expr.
   *  Like the stringy-irep's pretty method, this takes the current object and
   *  produces a textual representation that can be read by a human to
   *  understand what's going on.
   *  @param indent Number of spaces to indent the output string lines by
   *  @return String object containing textual expr representation.
   */
  std::string pretty(unsigned int indent = 0) const;

  /** Calculate number of exprs descending from this one.
   *  For statistics collection - calculates the number of expressions that
   *  make up this particular expression (i.e., count however many expr2tc's you
   *  can reach from this expr).
   *  @return Number of expr2tc's reachable from this node.
   */
  unsigned long num_nodes(void) const;

  /** Calculate max depth of exprs from this point.
   *  Looks at all sub-exprs of this expr, and calculates the longest chain one
   *  can descend before there are no more. Useful for statistics about the
   *  exprs we're dealing with.
   *  @return Number of expr2tc's reachable from this node.
   */
  unsigned long depth(void) const;

  /** Write textual representation of this object to stdout.
   *  For use in debugging - dumps the output of the pretty method to stdout.
   *  Can either be used in portion of code, or more commonly called from gdb.
   */
  void dump(void) const;

  /** Calculate a hash/digest of the current expr.
   *  For use in hash data structures; used to be a crc32, but is now a 16 bit
   *  hash function generated by myself to be fast. May not have nice
   *  distribution properties, but is at least fast.
   *  @return Hash value of this expr
   */
  uint32_t crc(void) const;

  /** Perform comparison operation between this and another expr.
   *  Overridden by subclasses of expr2t to compare different members of this
   *  and the passed in object. Assumes that the passed in object is the same
   *  class type as this; Should be called via operator==, which will do that
   *  check automagically.
   *  @see type2t::cmp
   *  @param ref Expr object to compare this against
   *  @return True if objects are the same; false otherwise.
   */
  virtual bool cmp(const expr2t &ref) const;

  /** Compare two expr objects.
   *  Overridden by subclasses - takes two expr objects (this and ref) of the
   *  same type, and compares them, in the same manner as memcmp. The assumption
   *  that the objects are of the same type means lt should be called via
   *  ltchecked to check for different expr types.
   *  @see type2t::lt
   *  @param ref Expr object to compare this against
   *  @return 0 If exprs are the same, 1 if this > ref, -1 if ref > this.
   */
  virtual int lt(const expr2t &ref) const;

  /** Convert fields of subclasses to a string representation.
   *  Used internally by the pretty method - creates a list of pairs
   *  representing the fields in the subclass. Each pair is a pair of strings
   *  of the form fieldname : value. The value may be multiline, in which case
   *  the new line will have at least indent number of indenting spaces.
   *  @param indent Number of spaces to indent multiline output by
   *  @return list of string pairs, of form fieldname:value
   */
  virtual list_of_memberst tostring(unsigned int indent) const = 0;

  /** Perform digest/hash function on expr object.
   *  Takes all fields in this exprs and adds them to the passed in hash object
   *  to compute an expression-hash. Overridden by subclasses.
   *  @param hash Hash object to accumulate expression data into.
   */
  virtual void do_crc(hacky_hash &hash) const;

  /** Generate a list of expr operands.
   *  Use forall_operands2 instead; this method is overridden by subclasses and
   *  when invoked fills the inp list with pointers to any exprs that make up
   *  this expr. Any fields that aren't expr-based (i.e., the field name in
   *  a member2t expr) are not entered into this list.
   *
   *  Comes in a const and non-const flavour. When using the non-const flavour,
   *  one can overwrite field-exprs within another expr without knowing the
   *  exprs concrete type. In this case, it's immensely important to preserve
   *  type correctness.
   *
   *  @see forall_operands2
   *  @see Forall_operands2
   *  @param inp List of pointers to exprs that are in fields of this expr.
   */
  virtual void list_operands(std::list<const expr2tc*> &inp) const = 0;

  /** Generate a list of expr operands.
   *  See the other const version of this method
   */
  virtual void list_operands(std::list<expr2tc*> &inp) = 0;

  /** Fetch a sub-operand.
   *  These can come out of any field that is an expr2tc, or contains them.
   *  No particular numbering order is promised.
   */
  virtual const expr2tc *get_sub_expr(unsigned int idx) const = 0 ;

  /** Fetch a sub-operand. Non-const version.
   *  These can come out of any field that is an expr2tc, or contains them.
   *  No particular numbering order is promised.
   */
  virtual expr2tc *get_sub_expr_nc(unsigned int idx) = 0;

  /** Count the number of sub-exprs there are.
   */
  virtual unsigned int get_num_sub_exprs(void) const = 0 ;

  /** Self explanatory. Like clone, but without being wrapped in an expr2tc */
  virtual expr2t * clone_raw(void) const = 0;

  /** Simplify an expression.
   *  Similar to simplification in the string-based irep, this generates an
   *  expression with any calculations or operations that can be simplified,
   *  simplified. In contrast to the old form though, this creates a new expr
   *  if something gets simplified, just to make it clear exactly what's
   *  going on.
   *  @return Either a nil expr (null pointer contents) if nothing could be
   *          simplified or a simplified expression.
   */
  expr2tc simplify(void) const;

  /** expr-specific simplification methods.
   *  By default, an expression can't be simplified, and this method returns
   *  a nil expression to show that. However if simplification is possible, the
   *  subclass overrides this and if it can simplify its operands, returns a
   *  new simplified expression. It should attempt to modify itself (it's
   *  const).
   *
   *  If simplification failed the first time around, the simplify method will
   *  simplify this expressions operands for it via the medium of list_operands,
   *  and will then call an expr with the simplified operands to see if it's now
   *  become simplifiable. This call occurs whether or not any operands were
   *  actually simplified, see below.
   *
   *  The 'second' parameter can be used to avoid invoking expensive attempts
   *  to simplify an expression more than once - on the first call to
   *  do_simplify this parameter will be false, then on the second it's be true,
   *  allowing method implementation to save the expensive stuff until all of
   *  its operands have certainly been simplified.
   *
   *  Currently simplification does some things that it shouldn't: pointer
   *  arithmetic for example. I'm not sure where this can be relocated to
   *  though.
   *  @param second Whether this is the second call to do_simplify on this obj
   *  @return expr2tc A nil expression if no simplifcation could occur, or a new
   *          simplified object if it can.
   */
  virtual expr2tc do_simplify(bool second = false) const;

  /** Instance of expr_ids recording tihs exprs type. */
  const expr_ids expr_id;

  /** Type of this expr. All exprs have a type. */
  type2tc type;

  mutable uint32_t crc_val;
};

// For boost multi-index hashing,
inline std::size_t
hash_value(const expr2tc &expr)
{
  return expr.crc();
}

/** Fetch string identifier for an expression.
 *  Returns the class name of the expr passed in - this is equivalent to the
 *  result of expr.id() in old stringy irep. Should ideally be a method of
 *  expr2t, but haven't got around to moving it yet.
 *  @param expr Expression to operate upon
 *  @return String containing class name of expression.
 */
std::string get_expr_id(const expr2t &expr);

/** Fetch string identifier for an expression.
 *  Like the expr2t equivalent with the same name, but de-ensapculates an
 *  expr2tc.
 */
static inline std::string get_expr_id(const expr2tc &expr)
{
  return get_expr_id(*expr);
}

// Forward dec for some subsequent constructor hacks.
class symbol2t;

/** A namespace for "ESBMC templates".
 *  This means anything designed to mess with expressions or types declared in
 *  this header, via the medium of templates. */
namespace esbmct {

  class blank_method_operand {
  };

  /** Maximum number of fields to support in expr2t subclasses. This value
   *  controls the types of any arrays that need to consider the number of
   *  fields. Unfortunately it can't control template parameters, because
   *  vardic templates are C++11. */
  const unsigned int num_type_fields = 6;

  // Dummy type tag - exists to be an arbitary, local class, for use in some
  // templates. See below.
  class dummy_type_tag {
  public:
    typedef int type;
  };

  // Syntactic sugar for some type munging, see below.
  #define enable_if_eq(arbitary, c1, c2) typename boost::lazy_enable_if<boost::fusion::result_of::equal_to<c1,c2>, arbitary>::type* = NULL
  #define enable_if_not_eq(arbitary, c1, c2) typename boost::lazy_enable_if<boost::mpl::not_<boost::fusion::result_of::equal_to<c1,c2> >, arbitary>::type* = NULL
  #define disable_if_eq(arbitary, c1, c2) typename boost::lazy_disable_if<boost::fusion::result_of::equal_to<c1,c2>, arbitary>::type* = NULL
  #define disable_if_not_eq(arbitary, c1, c2) typename boost::lazy_disable_if<boost::mpl::not_<boost::fusion::result_of::equal_to<c1,c2> >, arbitary>::type* = NULL

  /** Template for providing templated methods to expr2t classes.
   *
   *  What this does: we give expr_methods a set of template parameters that
   *  describe the structure of an expr2t subclass. For each field, we give
   *  the template:
   *
   *    - The type of the field
   *    - The class that field is part of
   *    - A pointer offset to that field.
   *
   *  What this means, is that we can @a type @a generically access a member
   *  of a class from within the template, without knowing what type it is,
   *  what its name is, or even what type contains it.
   *
   *  We can then use that to make all the boring methods of expr2t type
   *  generic too. For example: we can make the comparision method by accessing
   *  each field in the class we're dealing with, passing them to another
   *  function to do the comparison (with the type resolved by templates or
   *  via overloading), and then inspecting the output of that.
   *
   *  In fact, we can make type generic implementations of all the following
   *  methods in expr2t: clone, tostring, cmp, lt, do_crc, list_operands.
   *
   *  So, that's what this template provides; an expr2t class can be made by
   *  inheriting from this template, telling it what class it'll end up with,
   *  and what to subclass from, and what the fields in the class being derived
   *  from look like. This means we can construct a type hierarchy with whatever
   *  inheretence we like and whatever fields we like, then latch expr_methods
   *  on top of that to implement all the anoying boring boilerplate code.
   *
   *  ----
   *
   *  The constructors also need come documentation - We want to be able to
   *  pass constructor arguments down to the class we're deriving from
   *  without any additional boilerplate. However, unfortunately, we can't
   *  make a vardic constructor, nor generate a bunch of explicit constructors
   *  because they'll attempt to link against subclass constructors that don't
   *  exist.
   *
   *  The solution to this is a series of explicit constructors that get
   *  disabled by some boost magic depending on what the template parameters
   *  are. The upshot is that however many number of template arguments are
   *  provided, a constructor with that many arguments (plus expr id and type)
   *  is enabled. For more information on how this is made possible, first
   *  consult a doctor, then mail jmorse.
   *
   *  ----
   *
   *  @tparam derived Type of class that'll derive from this template.
   *  @tparam subclass Type of class for this template to derive from.
   *  @tparam field1_type Type of 1st field in subclass.
   *  @tparam field1_class Class that 1st field belongs to.
   *  @tparam field1_ptr Class pointer to first field.
   *  @tparam field2_type Type of 2st field in subclass.
   *  @tparam field2_class Class that 2st field belongs to.
   *  @tparam field2_ptr Class pointer to first field.
   *  @tparam field3_type Type of 3st field in subclass.
   *  @tparam field3_class Class that 3st field belongs to.
   *  @tparam field3_ptr Class pointer to first field.
   *  @tparam field4_type Type of 4st field in subclass.
   *  @tparam field4_class Class that 4st field belongs to.
   *  @tparam field4_ptr Class pointer to first field.
   *  @tparam field5_type Type of 5st field in subclass.
   *  @tparam field5_class Class that 5st field belongs to.
   *  @tparam field5_ptr Class pointer to first field.
   */
  template <class derived, class subclass,
     typename field1_type = const expr2t::expr_ids, class field1_class = expr2t,
     field1_type field1_class::*field1_ptr = &field1_class::expr_id,
     typename field2_type = const expr2t::expr_ids, class field2_class = expr2t,
     field2_type field2_class::*field2_ptr = &field2_class::expr_id,
     typename field3_type = const expr2t::expr_ids, class field3_class = expr2t,
     field3_type field3_class::*field3_ptr = &field3_class::expr_id,
     typename field4_type = const expr2t::expr_ids, class field4_class = expr2t,
     field4_type field4_class::*field4_ptr = &field4_class::expr_id,
     typename field5_type = const expr2t::expr_ids, class field5_class = expr2t,
     field5_type field5_class::*field5_ptr = &field5_class::expr_id,
     typename field6_type = const expr2t::expr_ids, class field6_class = expr2t,
     field6_type field6_class::*field6_ptr = &field6_class::expr_id>
  class expr_methods : public subclass
  {
  public:

    // So to make constructor disabling work, we have to turn it into a
    // template. Do this by adding a template parameter that has a default and
    // isn't used.
    //
    // Then, we add a dummy end argument with a default - this never actually
    // gets an argument from the user. However, the type for it is calculated
    // via the boost::lazy_enable_if template, which causes an error if the
    // condition given to it is false. That error stops this template from
    // being instanciated anywhere, so the constructor never exists.
    //
    // The condition given to the boost template just checks something against
    // the types in the overall template parameters. In this case, we only want
    // this constructor if we're subclassing the expr2t class directly.
    template <class arbitary = ::esbmct::dummy_type_tag>
    expr_methods(const type2tc &t, expr2t::expr_ids id,
                 enable_if_eq(arbitary,subclass,expr2t))
      : subclass(t, id) { }

    template <class arbitary = ::esbmct::dummy_type_tag>
    expr_methods(const type2tc &t, expr2t::expr_ids id,
                 const field1_type &arg1,
                 disable_if_eq(arbitary,field1_type,expr2t::expr_ids),
                 disable_if_not_eq(arbitary,field2_type,expr2t::expr_ids))
      : subclass(t, id, arg1) { }

    template <class arbitary = ::esbmct::dummy_type_tag>
    expr_methods(const type2tc &t, expr2t::expr_ids id, const field1_type &arg1,
                 const field2_type &arg2,
                 disable_if_eq(arbitary,field2_type,expr2t::expr_ids),
                 disable_if_not_eq(arbitary,field3_type,expr2t::expr_ids))
      : subclass(t, id, arg1, arg2) { }

    template <class arbitary = ::esbmct::dummy_type_tag>
    expr_methods(const type2tc &t, expr2t::expr_ids id, const field1_type &arg1,
                 const field2_type &arg2, const field3_type &arg3,
                 disable_if_eq(arbitary,field3_type,expr2t::expr_ids),
                 disable_if_not_eq(arbitary,field4_type,expr2t::expr_ids))
      : subclass(t, id, arg1, arg2, arg3) { }

    template <class arbitary = ::esbmct::dummy_type_tag>
    expr_methods(const type2tc &t, expr2t::expr_ids id, const field1_type &arg1,
                 const field2_type &arg2, const field3_type &arg3,
                 const field4_type &arg4,
                 disable_if_eq(arbitary,field4_type,expr2t::expr_ids),
                 disable_if_not_eq(arbitary,field5_type,expr2t::expr_ids))
      : subclass(t, id, arg1, arg2, arg3, arg4) { }

    template <class arbitary = ::esbmct::dummy_type_tag>
    expr_methods(const type2tc &t, expr2t::expr_ids id, const field1_type &arg1,
                 const field2_type &arg2, const field3_type &arg3,
                 const field4_type &arg4, const field5_type &arg5,
                 disable_if_eq(arbitary,field5_type,expr2t::expr_ids),
                 disable_if_not_eq(arbitary,field6_type,expr2t::expr_ids))
      : subclass(t, id, arg1, arg2, arg3, arg4, arg5) { }

    template <class arbitary = ::esbmct::dummy_type_tag>
    expr_methods(const type2tc &t, expr2t::expr_ids id, const field1_type &arg1,
                 const field2_type &arg2, const field3_type &arg3,
                 const field4_type &arg4, const field5_type &arg5,
                 const field6_type &arg6,
                 disable_if_eq(arbitary,field6_type,expr2t::expr_ids))
      : subclass(t, id, arg1, arg2, arg3, arg4, arg5, arg6) { }

    expr_methods(const expr_methods<derived, subclass,
                                    field1_type, field1_class, field1_ptr,
                                    field2_type, field2_class, field2_ptr,
                                    field3_type, field3_class, field3_ptr,
                                    field4_type, field4_class, field4_ptr,
                                    field5_type, field5_class, field5_ptr,
                                    field6_type, field6_class, field6_ptr> &ref)
      : subclass(ref) { }

    // Override expr2t methods that we're going to be generating automagically

    virtual expr2tc clone(void) const;
    virtual list_of_memberst tostring(unsigned int indent) const;
    virtual bool cmp(const expr2t &ref) const;
    virtual int lt(const expr2t &ref) const;
    virtual void do_crc(hacky_hash &hash) const;
    virtual void list_operands(std::list<const expr2tc*> &inp) const;
    virtual const expr2tc *get_sub_expr(unsigned int i) const;
    virtual expr2tc *get_sub_expr_nc(unsigned int i);
    virtual unsigned int get_num_sub_exprs(void) const;
  protected:
    virtual void list_operands(std::list<expr2tc*> &inp);
    virtual expr2t *clone_raw(void) const;
  };

  /** Template for generating type2t boilerplate methods.
   *  Take a look at expr_methods for how this works, in an identical fashion.
   *  @see expr_methods
   */
  template <class derived, class subclass,
          typename field1_type = type2t::type_ids, class field1_class = type2t,
          field1_type field1_class::*field1_ptr = &field1_class::type_id,
          typename field2_type = type2t::type_ids, class field2_class = type2t,
          field2_type field2_class::*field2_ptr = &field2_class::type_id,
          typename field3_type = type2t::type_ids, class field3_class = type2t,
          field3_type field3_class::*field3_ptr = &field3_class::type_id,
          typename field4_type = type2t::type_ids, class field4_class = type2t,
          field4_type field4_class::*field4_ptr = &field4_class::type_id,
          typename field5_type = type2t::type_ids, class field5_class = type2t,
          field5_type field5_class::*field5_ptr = &field5_class::type_id,
          typename field6_type = type2t::type_ids, class field6_class = type2t,
          field6_type field6_class::*field6_ptr = &field6_class::type_id>
  class type_methods : public subclass
  {
  public:

    template <class arbitary = ::esbmct::dummy_type_tag>
    type_methods(type2t::type_ids id,
                 enable_if_eq(arbitary,subclass,type2t))
      : subclass(id) { }

    template <class arbitary = ::esbmct::dummy_type_tag>
    type_methods(type2t::type_ids id,
                 const field1_type &arg1,
                 disable_if_eq(arbitary,field1_type,type2t::type_ids),
                 disable_if_not_eq(arbitary,field2_type,type2t::type_ids))
      : subclass(id, arg1) { }

    template <class arbitary = ::esbmct::dummy_type_tag>
    type_methods(type2t::type_ids id, const field1_type &arg1,
                 const field2_type &arg2,
                 disable_if_eq(arbitary,field2_type,type2t::type_ids),
                 disable_if_not_eq(arbitary,field3_type,type2t::type_ids))
      : subclass(id, arg1, arg2) { }

    template <class arbitary = ::esbmct::dummy_type_tag>
    type_methods(type2t::type_ids id, const field1_type &arg1,
                 const field2_type &arg2, const field3_type &arg3,
                 disable_if_eq(arbitary,field3_type,type2t::type_ids),
                 disable_if_not_eq(arbitary,field4_type,type2t::type_ids))
      : subclass(id, arg1, arg2, arg3) { }

    template <class arbitary = ::esbmct::dummy_type_tag>
    type_methods(type2t::type_ids id, const field1_type &arg1,
                 const field2_type &arg2, const field3_type &arg3,
                 const field4_type &arg4,
                 disable_if_eq(arbitary,field4_type,type2t::type_ids),
                 disable_if_not_eq(arbitary,field5_type,type2t::type_ids))
      : subclass(id, arg1, arg2, arg3, arg4) { }

    template <class arbitary = ::esbmct::dummy_type_tag>
    type_methods(type2t::type_ids id, const field1_type &arg1,
                 const field2_type &arg2, const field3_type &arg3,
                 const field4_type &arg4, const field5_type &arg5,
                 disable_if_eq(arbitary,field5_type,type2t::type_ids),
                 disable_if_not_eq(arbitary,field6_type,type2t::type_ids))
      : subclass(id, arg1, arg2, arg3, arg4, arg5) { }

    template <class arbitary = ::esbmct::dummy_type_tag>
    type_methods(type2t::type_ids id, const field1_type &arg1,
                 const field2_type &arg2, const field3_type &arg3,
                 const field4_type &arg4, const field5_type &arg5,
                 const field6_type &arg6,
                 disable_if_eq(arbitary,field6_type,type2t::type_ids))
      : subclass(id, arg1, arg2, arg3, arg4, arg5, arg6) { }

    type_methods(const type_methods<derived, subclass,
                                    field1_type, field1_class, field1_ptr,
                                    field2_type, field2_class, field2_ptr,
                                    field3_type, field3_class, field3_ptr,
                                    field4_type, field4_class, field4_ptr,
                                    field5_type, field5_class, field5_ptr,
                                    field6_type, field6_class, field6_ptr> &ref)
      : subclass(ref) { }

    virtual type2tc clone(void) const;
    virtual list_of_memberst tostring(unsigned int indent) const;
    virtual bool cmp(const type2t &ref) const;
    virtual int lt(const type2t &ref) const;
    virtual void do_crc(hacky_hash &hash) const;
  };

  // Meta goo
  class takestype;
  class notype;

  // So that we can write such things as:
  //
  //   constant_int2tc bees(type, val);
  //
  // We need a class derived from expr2tc that takes the correct set of
  // constructor arguments, which means yet more template goo.
  template <class contained, unsigned int expid, class superclass,class hastype,
     typename field1_type = const expr2t::expr_ids, class field1_class = expr2t,
     field1_type field1_class::*field1_ptr = &field1_class::expr_id,
     typename field2_type = const expr2t::expr_ids, class field2_class = expr2t,
     field2_type field2_class::*field2_ptr = &field2_class::expr_id,
     typename field3_type = const expr2t::expr_ids, class field3_class = expr2t,
     field3_type field3_class::*field3_ptr = &field3_class::expr_id,
     typename field4_type = const expr2t::expr_ids, class field4_class = expr2t,
     field4_type field4_class::*field4_ptr = &field4_class::expr_id,
     typename field5_type = const expr2t::expr_ids, class field5_class = expr2t,
     field5_type field5_class::*field5_ptr = &field5_class::expr_id,
     typename field6_type = const expr2t::expr_ids, class field6_class = expr2t,
     field6_type field6_class::*field6_ptr = &field6_class::expr_id>
  class something2tc : public expr2tc {
    public:
    // Blank initialization of a container class -> store NULL
    something2tc() : expr2tc() { }

    // Initialize container from a non-type-committed container. Encode an
    // assertion that the type is what we expect.
    //
    // Don't do this though if this'll conflict with a later consructor though.
    // For example if we have not2tc, not2tc(expr) could be copying it or
    // constructing a new not2t irep. In the face of this ambiguity, pick the
    // latter, and the end user can worry about how to cast up to a not2tc.
    template <class arbitary = ::esbmct::dummy_type_tag>
    something2tc(const expr2tc &init,
                 typename boost::lazy_disable_if<boost::mpl::and_<boost::fusion::result_of::equal_to<field1_type,expr2tc>,boost::fusion::result_of::equal_to<field2_type,expr2t::expr_ids> >, arbitary>::type* = NULL
                 ) : expr2tc(init)
    {
      assert(init->expr_id == expid);
    }

    // Quick hack for symbol2t: it has a form of constructor where it only takes
    // the type and the (name-munged) symbol name, and extracts the correct
    // pieces of info from the name. However that requries the container
    // constructor to support this.
    template <class arbitary = ::esbmct::dummy_type_tag>
    something2tc(const type2tc &t,
                 const irep_idt &arg1,
                 typename boost::lazy_enable_if<boost::fusion::result_of::equal_to<contained,symbol2t>, arbitary >::type* = NULL)
          : expr2tc(new contained(t, arg1)) { }

    const contained &operator*() const
    {
      return static_cast<const contained&>(*expr2tc::get());
    }

    const contained * operator-> () const // never throws
    {
      return static_cast<const contained*>(expr2tc::operator->());
    }

    const contained * get() const // never throws
    {
      return static_cast<const contained*>(expr2tc::get());
    }

    contained * get() // never throws
    {
      detach();
      return static_cast<contained*>(expr2tc::get());
    }

    template <class arbitary = ::esbmct::dummy_type_tag>
    something2tc(const type2tc &t,
                 disable_if_eq(arbitary,hastype,notype),
                 disable_if_not_eq(arbitary,field1_type,expr2t::expr_ids))
      : expr2tc(new contained(t)) { }

    template <class arbitary = ::esbmct::dummy_type_tag>
    something2tc(const type2tc &t,
                 const field1_type &arg1,
                 disable_if_eq(arbitary,hastype,notype),
                 disable_if_eq(arbitary,field1_type,expr2t::expr_ids),
                 disable_if_not_eq(arbitary,field2_type,expr2t::expr_ids))
      : expr2tc(new contained(t, arg1)) { }

    template <class arbitary = ::esbmct::dummy_type_tag>
    something2tc(const type2tc &t,
                 const field1_type &arg1,
                 const field2_type &arg2,
                 disable_if_eq(arbitary,hastype,notype),
                 disable_if_eq(arbitary,field2_type,expr2t::expr_ids),
                 disable_if_not_eq(arbitary,field3_type,expr2t::expr_ids))
      : expr2tc(new contained(t, arg1, arg2)) { }

    template <class arbitary = ::esbmct::dummy_type_tag>
    something2tc(const type2tc &t,
                 const field1_type &arg1,
                 const field2_type &arg2,
                 const field3_type &arg3,
                 disable_if_eq(arbitary,hastype,notype),
                 disable_if_eq(arbitary,field3_type,expr2t::expr_ids),
                 disable_if_not_eq(arbitary,field4_type,expr2t::expr_ids))
      : expr2tc(new contained(t, arg1, arg2, arg3)) { }

    template <class arbitary = ::esbmct::dummy_type_tag>
    something2tc(const type2tc &t,
                 const field1_type &arg1,
                 const field2_type &arg2,
                 const field3_type &arg3,
                 const field4_type &arg4,
                 disable_if_eq(arbitary,hastype,notype),
                 disable_if_eq(arbitary,field4_type,expr2t::expr_ids),
                 disable_if_not_eq(arbitary,field5_type,expr2t::expr_ids))
      : expr2tc(new contained(t, arg1, arg2, arg3, arg4)) { }

    template <class arbitary = ::esbmct::dummy_type_tag>
    something2tc(const type2tc &t,
                 const field1_type &arg1,
                 const field2_type &arg2,
                 const field3_type &arg3,
                 const field4_type &arg4,
                 const field5_type &arg5,
                 disable_if_eq(arbitary,hastype,notype),
                 disable_if_eq(arbitary,field5_type,expr2t::expr_ids),
                 disable_if_not_eq(arbitary,field6_type,expr2t::expr_ids))
      : expr2tc(new contained(t, arg1, arg2, arg3, arg4, arg5)) { }

    template <class arbitary = ::esbmct::dummy_type_tag>
    something2tc(const type2tc &t,
                 const field1_type &arg1,
                 const field2_type &arg2,
                 const field3_type &arg3,
                 const field4_type &arg4,
                 const field5_type &arg5,
                 const field6_type &arg6,
                 disable_if_eq(arbitary,hastype,notype),
                 disable_if_eq(arbitary,field6_type,expr2t::expr_ids))
      : expr2tc(new contained(t, arg1, arg2, arg3, arg4, arg5, arg6)) { }

    // Duplicate set of constructors, but without the type argument.

    template <class arbitary = ::esbmct::dummy_type_tag>
    something2tc(const field1_type &arg1,
                 enable_if_eq(arbitary,hastype,notype),
                 disable_if_eq(arbitary,field1_type,expr2t::expr_ids),
                 disable_if_not_eq(arbitary,field2_type,expr2t::expr_ids))
      : expr2tc(new contained(arg1)) { }

    template <class arbitary = ::esbmct::dummy_type_tag>
    something2tc(const field1_type &arg1,
                 const field2_type &arg2,
                 enable_if_eq(arbitary,hastype,notype),
                 disable_if_eq(arbitary,field2_type,expr2t::expr_ids),
                 disable_if_not_eq(arbitary,field3_type,expr2t::expr_ids))
      : expr2tc(new contained(arg1, arg2)) { }

    template <class arbitary = ::esbmct::dummy_type_tag>
    something2tc(const field1_type &arg1,
                 const field2_type &arg2,
                 const field3_type &arg3,
                 enable_if_eq(arbitary,hastype,notype),
                 disable_if_eq(arbitary,field3_type,expr2t::expr_ids),
                 disable_if_not_eq(arbitary,field4_type,expr2t::expr_ids))
      : expr2tc(new contained(arg1, arg2, arg3)) { }

    template <class arbitary = ::esbmct::dummy_type_tag>
    something2tc(const field1_type &arg1,
                 const field2_type &arg2,
                 const field3_type &arg3,
                 const field4_type &arg4,
                 enable_if_eq(arbitary,hastype,notype),
                 disable_if_eq(arbitary,field4_type,expr2t::expr_ids),
                 disable_if_not_eq(arbitary,field5_type,expr2t::expr_ids))
      : expr2tc(new contained(arg1, arg2, arg3, arg4)) { }

    template <class arbitary = ::esbmct::dummy_type_tag>
    something2tc(const field1_type &arg1,
                 const field2_type &arg2,
                 const field3_type &arg3,
                 const field4_type &arg4,
                 const field5_type &arg5,
                 enable_if_eq(arbitary,hastype,notype),
                 disable_if_eq(arbitary,field5_type,expr2t::expr_ids),
                 disable_if_not_eq(arbitary,field6_type,expr2t::expr_ids))
      : expr2tc(new contained(arg1, arg2, arg3, arg4, arg5)) { }

    template <class arbitary = ::esbmct::dummy_type_tag>
    something2tc(const field1_type &arg1,
                 const field2_type &arg2,
                 const field3_type &arg3,
                 const field4_type &arg4,
                 const field5_type &arg5,
                 const field6_type &arg6,
                 enable_if_eq(arbitary,hastype,notype),
                 disable_if_eq(arbitary,field6_type,expr2t::expr_ids))
      : expr2tc(new contained(arg1, arg2, arg3, arg4, arg5, arg6)) { }

    something2tc(const something2tc<contained, expid, superclass, hastype,
                                    field1_type, field1_class, field1_ptr,
                                    field2_type, field2_class, field2_ptr,
                                    field3_type, field3_class, field3_ptr,
                                    field4_type, field4_class, field4_ptr,
                                    field5_type, field5_class, field5_ptr,
                                    field6_type, field6_class, field6_ptr> &ref)
      : expr2tc(ref) { }
  };
}; // esbmct

// So - make some type definitions for the different types we're going to be
// working with. This is to avoid the repeated use of template names in later
// definitions. If you'd like to add another type - don't. Vast tracts of code
// only expect the types below, it's be extremely difficult to hack new ones in.

// Start with forward class definitions

class bool_type2t;
class empty_type2t;
class symbol_type2t;
class struct_type2t;
class union_type2t;
class bv_type2t;
class unsignedbv_type2t;
class signedbv_type2t;
class code_type2t;
class array_type2t;
class pointer_type2t;
class fixedbv_type2t;
class string_type2t;
class cpp_name_type2t;

// We also require in advance, the actual classes that store type data.

class symbol_type_data : public type2t
{
public:
  symbol_type_data(type2t::type_ids id, const dstring sym_name) :
    type2t (id), symbol_name(sym_name) {}
  symbol_type_data(const symbol_type_data &ref) :
    type2t (ref), symbol_name(ref.symbol_name) { }

  irep_idt symbol_name;
};

class struct_union_data : public type2t
{
public:
  struct_union_data(type2t::type_ids id, const std::vector<type2tc> &membs,
                     const std::vector<irep_idt> &names, const irep_idt &n)
    : type2t(id), members(membs), member_names(names), name(n) { }
  struct_union_data(const struct_union_data &ref)
    : type2t(ref), members(ref.members), member_names(ref.member_names),
      name(ref.name) { }

  /** Fetch index number of member. Given a textual name of a member of a
   *  struct or union, this method will look up what index it is into the
   *  vector of types that make up this struct/union. Always returns the correct
   *  index, if you give it a name that isn't part of this struct/union it'll
   *  abort.
   *  @param name Name of member of this struct/union to look up.
   *  @return Index into members/member_names vectors */
  unsigned int get_component_number(const irep_idt &name) const;

  const std::vector<type2tc> & get_structure_members(void) const;
  const std::vector<irep_idt> & get_structure_member_names(void) const;
  const irep_idt & get_structure_name(void) const;

  std::vector<type2tc> members;
  std::vector<irep_idt> member_names;
  irep_idt name;
};

class bv_data : public type2t
{
public:
  bv_data(type2t::type_ids id, unsigned int w) : type2t(id), width(w)
  {
    assert(w != 0 && "Must have nonzero width for integer type");
  }
  bv_data(const bv_data &ref) : type2t(ref), width(ref.width) { }

  virtual unsigned int get_width(void) const;

  unsigned int width;
};

class code_data : public type2t
{
public:
  code_data(type2t::type_ids id, const std::vector<type2tc> &args,
            const type2tc &ret, const std::vector<irep_idt> &names, bool e)
    : type2t(id), arguments(args), ret_type(ret), argument_names(names),
      ellipsis(e) { }
  code_data(const code_data &ref)
    : type2t(ref), arguments(ref.arguments), ret_type(ref.ret_type),
      argument_names(ref.argument_names), ellipsis(ref.ellipsis) { }

  virtual unsigned int get_width(void) const;

  std::vector<type2tc> arguments;
  type2tc ret_type;
  std::vector<irep_idt> argument_names;
  bool ellipsis;
};

class array_data : public type2t
{
public:
  array_data(type2t::type_ids id, const type2tc &st, const expr2tc &sz, bool i)
    : type2t(id), subtype(st), array_size(sz), size_is_infinite(i) { }
  array_data(const array_data &ref)
    : type2t(ref), subtype(ref.subtype), array_size(ref.array_size),
      size_is_infinite(ref.size_is_infinite) { }

  type2tc subtype;
  expr2tc array_size;
  bool size_is_infinite;
};

class pointer_data : public type2t
{
public:
  pointer_data(type2t::type_ids id, const type2tc &st)
    : type2t(id), subtype(st) { }
  pointer_data(const pointer_data &ref)
    : type2t(ref), subtype(ref.subtype) { }

  type2tc subtype;
};

class fixedbv_data : public type2t
{
public:
  fixedbv_data(type2t::type_ids id, unsigned int w, unsigned int ib)
    : type2t(id), width(w), integer_bits(ib) { }
  fixedbv_data(const fixedbv_data &ref)
    : type2t(ref), width(ref.width), integer_bits(ref.integer_bits) { }

  unsigned int width;
  unsigned int integer_bits;
};

class string_data : public type2t
{
public:
  string_data(type2t::type_ids id, unsigned int w)
    : type2t(id), width(w) { }
  string_data(const string_data &ref)
    : type2t(ref), width(ref.width) { }

  unsigned int width;
};

class cpp_name_data : public type2t
{
public:
  cpp_name_data(type2t::type_ids id, const irep_idt &n,
                const std::vector<type2tc> &templ_args)
    : type2t(id), name(n), template_args(templ_args) { }
  cpp_name_data(const cpp_name_data &ref)
    : type2t(ref), name(ref.name), template_args(ref.template_args) { }

  irep_idt name;
  std::vector<type2tc> template_args;
};

// Then give them a typedef name

typedef esbmct::type_methods<bool_type2t, type2t> bool_type_methods;
typedef esbmct::type_methods<empty_type2t, type2t> empty_type_methods;
typedef esbmct::type_methods<symbol_type2t, symbol_type_data, irep_idt,
        symbol_type_data, &symbol_type_data::symbol_name> symbol_type_methods;
typedef esbmct::type_methods<struct_type2t, struct_union_data,
    std::vector<type2tc>, struct_union_data, &struct_union_data::members,
    std::vector<irep_idt>, struct_union_data, &struct_union_data::member_names,
    irep_idt, struct_union_data, &struct_union_data::name>
    struct_type_methods;
typedef esbmct::type_methods<union_type2t, struct_union_data,
    std::vector<type2tc>, struct_union_data, &struct_union_data::members,
    std::vector<irep_idt>, struct_union_data, &struct_union_data::member_names,
    irep_idt, struct_union_data, &struct_union_data::name>
    union_type_methods;
typedef esbmct::type_methods<unsignedbv_type2t, bv_data, unsigned int, bv_data,
    &bv_data::width> unsignedbv_type_methods;
typedef esbmct::type_methods<signedbv_type2t, bv_data, unsigned int, bv_data,
    &bv_data::width> signedbv_type_methods;
typedef esbmct::type_methods<code_type2t, code_data,
    std::vector<type2tc>, code_data, &code_data::arguments,
    type2tc, code_data, &code_data::ret_type,
    std::vector<irep_idt>, code_data, &code_data::argument_names,
    bool, code_data, &code_data::ellipsis>
    code_type_methods;
typedef esbmct::type_methods<array_type2t, array_data,
    type2tc, array_data, &array_data::subtype,
    expr2tc, array_data, &array_data::array_size,
    bool, array_data, &array_data::size_is_infinite>
    array_type_methods;
typedef esbmct::type_methods<pointer_type2t, pointer_data,
    type2tc, pointer_data, &pointer_data::subtype>
    pointer_type_methods;
typedef esbmct::type_methods<fixedbv_type2t, fixedbv_data,
    unsigned int, fixedbv_data, &fixedbv_data::width,
    unsigned int, fixedbv_data, &fixedbv_data::integer_bits>
    fixedbv_type_methods;
typedef esbmct::type_methods<string_type2t, string_data,
    unsigned int, string_data, &string_data::width>
    string_type_methods;
typedef esbmct::type_methods<cpp_name_type2t, cpp_name_data,
        irep_idt, cpp_name_data, &cpp_name_data::name,
        std::vector<type2tc>, cpp_name_data, &cpp_name_data::template_args>
        cpp_name_type_methods;

/** Boolean type.
 *  Identifies a boolean type. Contains no additional data.
 *  @extends typet
 */
class bool_type2t : public bool_type_methods
{
public:
  bool_type2t(void) : bool_type_methods (bool_id) {}
  bool_type2t(const bool_type2t &ref) : bool_type_methods(ref) {}
  virtual unsigned int get_width(void) const;

  static std::string field_names[esbmct::num_type_fields];
};

/** Empty type.
 *  For void pointers and the like, with no type. No extra data.
 *  @extends type2t
 */
class empty_type2t : public empty_type_methods
{
public:
  empty_type2t(void) : empty_type_methods(empty_id) {}
  empty_type2t(const empty_type2t &ref) : empty_type_methods(ref) { }
  virtual unsigned int get_width(void) const;

  static std::string field_names[esbmct::num_type_fields];
};

/** Symbolic type.
 *  Temporary, prior to linking up types after parsing, or when a struct/array
 *  contains a recursive pointer to its own type.
 *  @extends symbol_type_data
 */
class symbol_type2t : public symbol_type_methods
{
public:
  /** Primary constructor. @param sym_name Name of symbolic type. */
  symbol_type2t(const dstring sym_name) :
    symbol_type_methods(symbol_id, sym_name) { }
  symbol_type2t(const symbol_type2t &ref) :
    symbol_type_methods(ref) { }
  virtual unsigned int get_width(void) const;

  static std::string field_names[esbmct::num_type_fields];
};

/** Struct type.
 *  Represents both C structs and the data in C++ classes. Contains a vector
 *  of types recording what type each member is, a vector of names recording
 *  what the member names are, and a name for the struct.
 *  @extends struct_union_data
 */
class struct_type2t : public struct_type_methods
{
public:
  /** Primary constructor.
   *  @param members Vector of types for the members in this struct.
   *  @param memb_names Vector of names for the members in this struct.
   *  @param name Name of this struct.
   */
  struct_type2t(std::vector<type2tc> &members, std::vector<irep_idt> memb_names,
                irep_idt name)
    : struct_type_methods(struct_id, members, memb_names, name) {}
  struct_type2t(const struct_type2t &ref) : struct_type_methods(ref) {}
  virtual unsigned int get_width(void) const;

  static std::string field_names[esbmct::num_type_fields];
};

/** Union type.
 *  Represents a union type - in a similar vein to struct_type2t, this contains
 *  a vector of types and vector of names, each element of which corresponds to
 *  a member in the union. There's also a name for the union.
 *  @extends struct_union_data
 */
class union_type2t : public union_type_methods
{
public:
  /** Primary constructor.
   *  @param members Vector of types corresponding to each member of union.
   *  @param memb_names Vector of names corresponding to each member of union.
   *  @param name Name of this union
   */
  union_type2t(std::vector<type2tc> &members, std::vector<irep_idt> memb_names,
                irep_idt name)
    : union_type_methods(union_id, members, memb_names, name) {}
  union_type2t(const union_type2t &ref) : union_type_methods(ref) {}
  virtual unsigned int get_width(void) const;

  static std::string field_names[esbmct::num_type_fields];
};

/** Unsigned integer type.
 *  Represents any form of unsigned integer; the size of this integer is
 *  recorded in the width field.
 *  @extends bv_data
 */
class unsignedbv_type2t : public unsignedbv_type_methods
{
public:
  /** Primary constructor. @param width Width of represented integer */
  unsignedbv_type2t(unsigned int width)
    : unsignedbv_type_methods(unsignedbv_id, width) { }
  unsignedbv_type2t(const unsignedbv_type2t &ref)
    : unsignedbv_type_methods(ref) { }

  static std::string field_names[esbmct::num_type_fields];
};

/** Signed integer type.
 *  Represents any form of signed integer; the size of this integer is
 *  recorded in the width field.
 *  @extends bv_data
 */
class signedbv_type2t : public signedbv_type_methods
{
public:
  /** Primary constructor. @param width Width of represented integer */
  signedbv_type2t(signed int width)
    : signedbv_type_methods(signedbv_id, width) { }
  signedbv_type2t(const signedbv_type2t &ref)
    : signedbv_type_methods(ref) { }

  static std::string field_names[esbmct::num_type_fields];
};

/** Empty type. For void pointers and the like, with no type. No extra data */
class code_type2t : public code_type_methods
{
public:
  code_type2t(const std::vector<type2tc> &args, const type2tc &ret_type,
              const std::vector<irep_idt> &names, bool e)
    : code_type_methods(code_id, args, ret_type, names, e)
  { assert(args.size() == names.size()); }
  code_type2t(const code_type2t &ref) : code_type_methods(ref) { }

  static std::string field_names[esbmct::num_type_fields];
};

/** Array type.
 *  Comes with a subtype of the array and a size that might be constant, might
 *  be nondeterministic, might be infinite. These facts are recorded in the
 *  array_size and size_is_infinite fields.
 *
 *  If size_is_infinite is true, array_size will be null. If array_size is
 *  not a constant number, then it's a dynamically sized array.
 *  @extends array_data
 */
class array_type2t : public array_type_methods
{
public:
  /** Primary constructor.
   *  @param subtype Type of elements in this array.
   *  @param size Size of this array.
   *  @param inf Whether or not this array is infinitely sized
   */
  array_type2t(const type2tc subtype, const expr2tc size, bool inf)
    : array_type_methods (array_id, subtype, size, inf) { }
  array_type2t(const array_type2t &ref)
    : array_type_methods(ref) { }

  virtual unsigned int get_width(void) const;

  /** Exception for invalid manipulations of an infinitely sized array. No
   *  actual data stored. */
  class inf_sized_array_excp {
  };

  /** Exception for invalid manipultions of dynamically sized arrays.
   *  Stores the size of the array in the exception; this way the catcher
   *  has it immediately to hand. */
  class dyn_sized_array_excp {
  public:
    dyn_sized_array_excp(const expr2tc _size) : size(_size) {}
    expr2tc size;
  };

  static std::string field_names[esbmct::num_type_fields];
};

/** Pointer type.
 *  Simply has a subtype, of what it points to. No other attributes.
 *  @extends pointer_data
 */
class pointer_type2t : public pointer_type_methods
{
public:
  /** Primary constructor. @param subtype Subtype of this pointer */
  pointer_type2t(const type2tc subtype)
    : pointer_type_methods(pointer_id, subtype) { }
  pointer_type2t(const pointer_type2t &ref)
    : pointer_type_methods(ref) { }
  virtual unsigned int get_width(void) const;

  static std::string field_names[esbmct::num_type_fields];
};

/** Fixed bitvector type.
 *  Contains a spec for a fixed bitwidth number -- this is the equivalent of a
 *  fixedbv_spect in the old irep situation. Stores how bits are distributed
 *  over integer bits and fraction bits.
 *  @extend fixedbv_data
 */
class fixedbv_type2t : public fixedbv_type_methods
{
public:
  /** Primary constructor.
   *  @param width Total number of bits in this type of fixedbv
   *  @param integer Number of integer bits in this type of fixedbv
   */
  fixedbv_type2t(unsigned int width, unsigned int integer)
    : fixedbv_type_methods(fixedbv_id, width, integer) { }
  fixedbv_type2t(const fixedbv_type2t &ref)
    : fixedbv_type_methods(ref) { }
  virtual unsigned int get_width(void) const;

  static std::string field_names[esbmct::num_type_fields];
};

/** String type class.
 *  Slightly artificial as original irep had no type for this; Represents the
 *  type of a string constant. Because it needs a bit width, we also store the
 *  size of the constant string in elements.
 *  @extends string_data
 */
class string_type2t : public string_type_methods
{
public:
  /** Primary constructor.
   *  @param elements Number of 8-bit characters in string constant.
   */
  string_type2t(unsigned int elements)
    : string_type_methods(string_id, elements) { }
  string_type2t(const string_type2t &ref)
    : string_type_methods(ref) { }
  virtual unsigned int get_width(void) const;

  static std::string field_names[esbmct::num_type_fields];
};

/** C++ Name type.
 *  Contains a type name, but also a vector of template parameters.
 *  I assume something in the C++ frontend uses this.
 *  @extends cpp_name_data
 */
class cpp_name_type2t : public cpp_name_type_methods
{
public:
  /** Primary constructor.
   *  @param n Name of this type.
   *  @param ta Vector of template arguments (types).
   */
  cpp_name_type2t(const irep_idt &n, const std::vector<type2tc> &ta)
    : cpp_name_type_methods(cpp_name_id, n, ta){}
  cpp_name_type2t(const cpp_name_type2t &ref)
    : cpp_name_type_methods(ref) { }

  virtual unsigned int get_width(void) const;

  static std::string field_names[esbmct::num_type_fields];
};

// Generate some "is-this-a-blah" macros, and type conversion macros. This is
// fine in terms of using/ keywords in syntax, because the preprocessor
// preprocesses everything out. One more used to C++ templates might raise their
// eyebrows at using the preprocessor; nuts to you, this works.
#ifdef NDEBUG
#define dynamic_cast static_cast
#endif
#define type_macros(name) \
  inline bool is_##name##_type(const expr2tc &e) \
    { return e->type->type_id == type2t::name##_id; } \
  inline bool is_##name##_type(const type2tc &t) \
    { return t->type_id == type2t::name##_id; } \
  inline const name##_type2t & to_##name##_type(const type2tc &t) \
    { return dynamic_cast<const name##_type2t &> (*t.get()); } \
  inline name##_type2t & to_##name##_type(type2tc &t) \
    { return dynamic_cast<name##_type2t &> (*t.get()); }

type_macros(bool);
type_macros(empty);
type_macros(symbol);
type_macros(struct);
type_macros(union);
type_macros(code);
type_macros(array);
type_macros(pointer);
type_macros(unsignedbv);
type_macros(signedbv);
type_macros(fixedbv);
type_macros(string);
type_macros(cpp_name);
#undef type_macros
#ifdef dynamic_cast
#undef dynamic_cast
#endif

/** Test whether type is an integer. */
inline bool is_bv_type(const type2tc &t) \
{ return (t->type_id == type2t::unsignedbv_id ||
          t->type_id == type2t::signedbv_id); }
inline bool is_bv_type(const expr2tc &e)
{ return is_bv_type(e->type); }

/** Test whether type is a number type - bv or fixedbv. */
inline bool is_number_type(const type2tc &t) \
{ return (t->type_id == type2t::unsignedbv_id ||
          t->type_id == type2t::signedbv_id ||
          t->type_id == type2t::fixedbv_id); }
inline bool is_number_type(const expr2tc &e)
{ return is_number_type(e->type); }

/** Pool for caching converted types.
 *  Various common types (bool, empty for example) needn't be reallocated
 *  every time we need a new one; it's better to have some global constants
 *  of them, which is what this class provides. There are global bool and empty
 *  types to be used; in addition, there are helper methods to create integer
 *  types with common bit widths, and methods to enter a used type into a cache
 *  of them, allowing migration of typet <=> type2t to be faster.
 */
class type_poolt {
public:
  type_poolt(void);
  type_poolt(bool yolo);

  type2tc bool_type;
  type2tc empty_type;

  const type2tc &get_bool() const { return bool_type; }
  const type2tc &get_empty() const { return empty_type; }

  // For other types, have a pool of them for quick lookup.
  std::map<const typet, type2tc> struct_map;
  std::map<const typet, type2tc> union_map;
  std::map<const typet, type2tc> array_map;
  std::map<const typet, type2tc> pointer_map;
  std::map<const typet, type2tc> unsignedbv_map;
  std::map<const typet, type2tc> signedbv_map;
  std::map<const typet, type2tc> fixedbv_map;
  std::map<const typet, type2tc> string_map;
  std::map<const typet, type2tc> symbol_map;
  std::map<const typet, type2tc> code_map;

  // And refs to some of those for /really/ quick lookup;
  const type2tc *uint8;
  const type2tc *uint16;
  const type2tc *uint32;
  const type2tc *uint64;
  const type2tc *int8;
  const type2tc *int16;
  const type2tc *int32;
  const type2tc *int64;

  // Some accessors.
  const type2tc &get_struct(const typet &val);
  const type2tc &get_union(const typet &val);
  const type2tc &get_array(const typet &val);
  const type2tc &get_pointer(const typet &val);
  const type2tc &get_unsignedbv(const typet &val);
  const type2tc &get_signedbv(const typet &val);
  const type2tc &get_fixedbv(const typet &val);
  const type2tc &get_string(const typet &val);
  const type2tc &get_symbol(const typet &val);
  const type2tc &get_code(const typet &val);

  const type2tc &get_uint(unsigned int size);
  const type2tc &get_int(unsigned int size);

  const type2tc &get_uint8() const { return *uint8; }
  const type2tc &get_uint16() const { return *uint16; }
  const type2tc &get_uint32() const { return *uint32; }
  const type2tc &get_uint64() const { return *uint64; }
  const type2tc &get_int8() const { return *int8; }
  const type2tc &get_int16() const { return *int16; }
  const type2tc &get_int32() const { return *int32; }
  const type2tc &get_int64() const { return *int64; }
};

extern type_poolt type_pool;

// Start of definitions for expressions. Forward decs,

class constant2t;
class constant_int2t;
class constant_fixedbv2t;
class constant_bool2t;
class constant_string2t;
class constant_datatype2t;
class constant_struct2t;
class constant_union2t;
class constant_array2t;
class constant_array_of2t;
class symbol2t;
class typecast2t;
class if2t;
class equality2t;
class notequal2t;
class lessthan2t;
class greaterthan2t;
class lessthanequal2t;
class greaterthanequal2t;
class not2t;
class and2t;
class or2t;
class xor2t;
class implies2t;
class bitand2t;
class bitor2t;
class bitxor2t;
class bitnand2t;
class bitnor2t;
class bitnxor2t;
class lshr2t;
class bitnot2t;
class neg2t;
class abs2t;
class add2t;
class sub2t;
class mul2t;
class div2t;
class modulus2t;
class shl2t;
class ashr2t;
class same_object2t;
class pointer_offset2t;
class pointer_object2t;
class address_of2t;
class byte_extract2t;
class byte_update2t;
class with2t;
class member2t;
class index2t;
class zero_string2t;
class zero_length_string2t;
class isnan2t;
class overflow2t;
class overflow_cast2t;
class overflow_neg2t;
class unknown2t;
class invalid2t;
class null_object2t;
class dynamic_object2t;
class dereference2t;
class valid_object2t;
class deallocated_obj2t;
class dynamic_size2t;
class sideeffect2t;
class code_block2t;
class code_assign2t;
class code_init2t;
class code_decl2t;
class code_printf2t;
class code_expression2t;
class code_return2t;
class code_skip2t;
class code_free2t;
class code_goto2t;
class object_descriptor2t;
class code_function_call2t;
class code_comma2t;
class invalid_pointer2t;
class buffer_size2t;
class code_asm2t;
class code_cpp_del_array2t;
class code_cpp_delete2t;
class code_cpp_catch2t;
class code_cpp_throw2t;
class code_cpp_throw_decl2t;
class code_cpp_throw_decl_end2t;
class isinf2t;
class isnormal2t;
class concat2t;

// Data definitions.

class constant2t : public expr2t
{
public:
  constant2t(const type2tc &t, expr2t::expr_ids id) : expr2t(t, id) { }
  constant2t(const constant2t &ref) : expr2t(ref) { }
};

class constant_int_data : public constant2t
{
public:
  constant_int_data(const type2tc &t, expr2t::expr_ids id, const BigInt &bint)
    : constant2t(t, id), constant_value(bint) { }
  constant_int_data(const constant_int_data &ref)
    : constant2t(ref), constant_value(ref.constant_value) { }

  BigInt constant_value;
};

class constant_fixedbv_data : public constant2t
{
public:
  constant_fixedbv_data(const type2tc &t, expr2t::expr_ids id,
                        const fixedbvt &fbv)
    : constant2t(t, id), value(fbv) { }
  constant_fixedbv_data(const constant_fixedbv_data &ref)
    : constant2t(ref), value(ref.value) { }

  fixedbvt value;
};

class constant_datatype_data : public constant2t
{
public:
  constant_datatype_data(const type2tc &t, expr2t::expr_ids id,
                         const std::vector<expr2tc> &m)
    : constant2t(t, id), datatype_members(m) { }
  constant_datatype_data(const constant_datatype_data &ref)
    : constant2t(ref), datatype_members(ref.datatype_members) { }

  std::vector<expr2tc> datatype_members;
};

class constant_bool_data : public constant2t
{
public:
  constant_bool_data(const type2tc &t, expr2t::expr_ids id, bool value)
    : constant2t(t, id), constant_value(value) { }
  constant_bool_data(const constant_bool_data &ref)
    : constant2t(ref), constant_value(ref.constant_value) { }

  bool constant_value;
};

class constant_array_of_data : public constant2t
{
public:
  constant_array_of_data(const type2tc &t, expr2t::expr_ids id, expr2tc value)
    : constant2t(t, id), initializer(value) { }
  constant_array_of_data(const constant_array_of_data &ref)
    : constant2t(ref), initializer(ref.initializer) { }

  expr2tc initializer;
};

class constant_string_data : public constant2t
{
public:
  constant_string_data(const type2tc &t, expr2t::expr_ids id, const irep_idt &v)
    : constant2t(t, id), value(v) { }
  constant_string_data(const constant_string_data &ref)
    : constant2t(ref), value(ref.value) { }

  irep_idt value;
};

class symbol_data : public expr2t
{
public:
  enum renaming_level {
    level0,
    level1,
    level2,
    level1_global,
    level2_global
  };

  symbol_data(const type2tc &t, expr2t::expr_ids id, const irep_idt &v,
              renaming_level lev, unsigned int l1, unsigned int l2,
              unsigned int tr, unsigned int node)
    : expr2t(t, id), thename(v), rlevel(lev), level1_num(l1), level2_num(l2),
      thread_num(tr), node_num(node) { }
  symbol_data(const symbol_data &ref)
    : expr2t(ref), thename(ref.thename), rlevel(ref.rlevel),
      level1_num(ref.level1_num), level2_num(ref.level2_num),
      thread_num(ref.thread_num), node_num(ref.node_num) { }

  virtual std::string get_symbol_name(void) const;

  // So: I want to make this private, however then all the templates accessing
  // it can't access it; and the typedef for symbol_expr_methods further down
  // can't access it too, no matter how many friends I add.
  //
  // So, let's pretend that this is private, even though it can't be enforced.
  irep_idt thename;
  renaming_level rlevel;
  unsigned int level1_num; // Function activation record
  unsigned int level2_num; // SSA variable number
  unsigned int thread_num;
  unsigned int node_num;
};

class typecast_data : public expr2t
{
public:
  typecast_data(const type2tc &t, expr2t::expr_ids id, const expr2tc &v)
    : expr2t(t, id), from(v) { }
  typecast_data(const typecast_data &ref)
    : expr2t(ref), from(ref.from) { }

  expr2tc from;
};

class if_data : public expr2t
{
public:
  if_data(const type2tc &t, expr2t::expr_ids id, const expr2tc &c,
                const expr2tc &tv, const expr2tc &fv)
    : expr2t(t, id), cond(c), true_value(tv), false_value(fv) { }
  if_data(const if_data &ref)
    : expr2t(ref), cond(ref.cond), true_value(ref.true_value),
      false_value(ref.false_value) { }

  expr2tc cond;
  expr2tc true_value;
  expr2tc false_value;
};

class relation_data : public expr2t
{
  public:
  relation_data(const type2tc &t, expr2t::expr_ids id, const expr2tc &s1,
                const expr2tc &s2)
    : expr2t(t, id), side_1(s1), side_2(s2) { }
  relation_data(const relation_data &ref)
    : expr2t(ref), side_1(ref.side_1), side_2(ref.side_2) { }

  expr2tc side_1;
  expr2tc side_2;
};

class logical_ops : public expr2t
{
public:
  logical_ops(const type2tc &t, expr2t::expr_ids id)
    : expr2t(t, id) { }
  logical_ops(const logical_ops &ref)
    : expr2t(ref) { }
};

class not_data : public logical_ops
{
public:
  not_data(const type2tc &t, expr2t::expr_ids id, const expr2tc &v)
    : logical_ops(t, id), value(v) { }
  not_data(const not_data &ref)
    : logical_ops(ref), value(ref.value) { }

  expr2tc value;
};

class logic_2ops : public logical_ops
{
public:
  logic_2ops(const type2tc &t, expr2t::expr_ids id, const expr2tc &s1,
             const expr2tc &s2)
    : logical_ops(t, id), side_1(s1), side_2(s2) { }
  logic_2ops(const logic_2ops &ref)
    : logical_ops(ref), side_1(ref.side_1), side_2(ref.side_2) { }

  expr2tc side_1;
  expr2tc side_2;
};

class bitops : public expr2t
{
public:
  bitops(const type2tc &t, expr2t::expr_ids id)
    : expr2t(t, id) { }
  bitops(const bitops &ref)
    : expr2t(ref) { }
};

class bitnot_data : public bitops
{
public:
  bitnot_data(const type2tc &t, expr2t::expr_ids id, const expr2tc &v)
    : bitops(t, id), value(v) { }
  bitnot_data(const bitnot_data &ref)
    : bitops(ref), value(ref.value) { }

  expr2tc value;
};

class bit_2ops : public bitops
{
public:
  bit_2ops(const type2tc &t, expr2t::expr_ids id, const expr2tc &s1,
           const expr2tc &s2)
    : bitops(t, id), side_1(s1), side_2(s2) { }
  bit_2ops(const bit_2ops &ref)
    : bitops(ref), side_1(ref.side_1), side_2(ref.side_2) { }

  expr2tc side_1;
  expr2tc side_2;
};

class arith_ops : public expr2t
{
public:
  arith_ops(const type2tc &t, expr2t::expr_ids id)
    : expr2t(t, id) { }
  arith_ops(const arith_ops &ref)
    : expr2t(ref) { }
};

class arith_1op : public arith_ops
{
public:
  arith_1op(const type2tc &t, arith_ops::expr_ids id, const expr2tc &v)
    : arith_ops(t, id), value(v) { }
  arith_1op(const arith_1op &ref)
    : arith_ops(ref), value(ref.value) { }

  expr2tc value;
};

class arith_2ops : public arith_ops
{
public:
  arith_2ops(const type2tc &t, arith_ops::expr_ids id, const expr2tc &v1,
             const expr2tc &v2)
    : arith_ops(t, id), side_1(v1), side_2(v2) { }
  arith_2ops(const arith_2ops &ref)
    : arith_ops(ref), side_1(ref.side_1), side_2(ref.side_2) { }

  expr2tc side_1;
  expr2tc side_2;
};

class same_object_data : public expr2t
{
public:
  same_object_data(const type2tc &t, expr2t::expr_ids id, const expr2tc &v1,
                   const expr2tc &v2)
    : expr2t(t, id), side_1(v1), side_2(v2) { }
  same_object_data(const same_object_data &ref)
    : expr2t(ref), side_1(ref.side_1), side_2(ref.side_2) { }

  expr2tc side_1;
  expr2tc side_2;
};

class pointer_ops : public expr2t
{
public:
  pointer_ops(const type2tc &t, expr2t::expr_ids id, const expr2tc &p)
    : expr2t(t, id), ptr_obj(p) { }
  pointer_ops(const pointer_ops &ref)
    : expr2t(ref), ptr_obj(ref.ptr_obj) { }

  expr2tc ptr_obj;
};

class byte_ops : public expr2t
{
public:
  byte_ops(const type2tc &t, expr2t::expr_ids id)
    : expr2t(t, id){ }
  byte_ops(const byte_ops &ref)
    : expr2t(ref) { }
};

class byte_extract_data : public byte_ops
{
public:
  byte_extract_data(const type2tc &t, expr2t::expr_ids id,
                    const expr2tc &s, const expr2tc &o, bool be)
    : byte_ops(t, id), source_value(s), source_offset(o), big_endian(be) { }
  byte_extract_data(const byte_extract_data &ref)
    : byte_ops(ref), source_value(ref.source_value),
      source_offset(ref.source_offset), big_endian(ref.big_endian) { }

  expr2tc source_value;
  expr2tc source_offset;
  bool big_endian;
};

class byte_update_data : public byte_ops
{
public:
  byte_update_data(const type2tc &t, expr2t::expr_ids id, const expr2tc &s,
                   const expr2tc &o, const expr2tc &v, bool be)
    : byte_ops(t, id), source_value(s), source_offset(o), update_value(v),
      big_endian(be) { }
  byte_update_data(const byte_update_data &ref)
    : byte_ops(ref), source_value(ref.source_value),
      source_offset(ref.source_offset), update_value(ref.update_value),
      big_endian(ref.big_endian) { }

  expr2tc source_value;
  expr2tc source_offset;
  expr2tc update_value;
  bool big_endian;
};

class datatype_ops : public expr2t
{
public:
  datatype_ops(const type2tc &t, expr2t::expr_ids id)
    : expr2t(t, id) { }
  datatype_ops(const datatype_ops &ref)
    : expr2t(ref) { }
};

class with_data : public datatype_ops
{
public:
  with_data(const type2tc &t, datatype_ops::expr_ids id, const expr2tc &sv,
            const expr2tc &uf, const expr2tc &uv)
    : datatype_ops(t, id), source_value(sv), update_field(uf), update_value(uv)
      { }
  with_data(const with_data &ref)
    : datatype_ops(ref), source_value(ref.source_value),
      update_field(ref.update_field), update_value(ref.update_value)
      { }

  expr2tc source_value;
  expr2tc update_field;
  expr2tc update_value;
};

class member_data : public datatype_ops
{
public:
  member_data(const type2tc &t, datatype_ops::expr_ids id, const expr2tc &sv,
              const irep_idt &m)
    : datatype_ops(t, id), source_value(sv), member(m) { }
  member_data(const member_data &ref)
    : datatype_ops(ref), source_value(ref.source_value), member(ref.member) { }

  expr2tc source_value;
  irep_idt member;
};

class index_data : public datatype_ops
{
public:
  index_data(const type2tc &t, datatype_ops::expr_ids id, const expr2tc &sv,
              const expr2tc &i)
    : datatype_ops(t, id), source_value(sv), index(i) { }
  index_data(const index_data &ref)
    : datatype_ops(ref), source_value(ref.source_value), index(ref.index) { }

  expr2tc source_value;
  expr2tc index;
};

class string_ops : public expr2t
{
public:
  string_ops(const type2tc &t, datatype_ops::expr_ids id, const expr2tc &s)
    : expr2t(t, id), string(s) { }
  string_ops(const string_ops &ref)
    : expr2t(ref), string(ref.string) { }

  expr2tc string;
};

class isnan_data : public expr2t
{
public:
  isnan_data(const type2tc &t, datatype_ops::expr_ids id, const expr2tc &in)
    : expr2t(t, id), value(in) { }
  isnan_data(const isnan_data &ref)
    : expr2t(ref), value(ref.value) { }

  expr2tc value;
};

class overflow_ops : public expr2t
{
public:
  overflow_ops(const type2tc &t, datatype_ops::expr_ids id, const expr2tc &v)
    : expr2t(t, id), operand(v) { }
  overflow_ops(const overflow_ops &ref)
    : expr2t(ref), operand(ref.operand) { }

  expr2tc operand;
};

class overflow_cast_data : public overflow_ops
{
public:
  overflow_cast_data(const type2tc &t, datatype_ops::expr_ids id,
                     const expr2tc &v, unsigned int b)
    : overflow_ops(t, id, v), bits(b) { }
  overflow_cast_data(const overflow_cast_data &ref)
    : overflow_ops(ref), bits(ref.bits) { }

  unsigned int bits;
};

class dynamic_object_data : public expr2t
{
public:
  dynamic_object_data(const type2tc &t, expr2t::expr_ids id, const expr2tc &i,
                      bool inv, bool unk)
    : expr2t(t, id), instance(i), invalid(inv), unknown(unk) { }
  dynamic_object_data(const dynamic_object_data &ref)
    : expr2t(ref), instance(ref.instance), invalid(ref.invalid),
      unknown(ref.unknown) { }

  expr2tc instance;
  bool invalid;
  bool unknown;
};

class dereference_data : public expr2t
{
public:
  dereference_data(const type2tc &t, expr2t::expr_ids id, const expr2tc &v)
    : expr2t(t, id), value(v) { }
  dereference_data(const dereference_data &ref)
    : expr2t(ref), value(ref.value) { }

  expr2tc value;
};

class object_ops : public expr2t
{
public:
  object_ops(const type2tc &t, expr2t::expr_ids id, const expr2tc &v)
    : expr2t(t, id), value(v) { }
  object_ops(const object_ops &ref)
    : expr2t(ref), value(ref.value) { }

  expr2tc value;
};

class sideeffect_data : public expr2t
{
public:
  /** Enumeration identifying each particular kind of side effect. The values
   *  themselves are entirely self explanatory. */
  enum allockind {
    malloc,
    cpp_new,
    cpp_new_arr,
    nondet,
    function_call
  };

  sideeffect_data(const type2tc &t, expr2t::expr_ids id, const expr2tc &op,
                  const expr2tc &sz, const std::vector<expr2tc> &args,
                  const type2tc &tp, allockind k)
    : expr2t(t, id), operand(op), size(sz), arguments(args), alloctype(tp),
                     kind(k) { }
  sideeffect_data(const sideeffect_data &ref)
    : expr2t(ref), operand(ref.operand), size(ref.size),
      arguments(ref.arguments), alloctype(ref.alloctype), kind(ref.kind) { }

  expr2tc operand;
  expr2tc size;
  std::vector<expr2tc> arguments;
  type2tc alloctype;
  allockind kind;
};

class code_base : public expr2t
{
public:
  code_base(const type2tc &t, expr2t::expr_ids id)
    : expr2t(t, id) { }
  code_base(const code_base &ref)
    : expr2t(ref) { }
};

class code_block_data : public code_base
{
public:
  code_block_data(const type2tc &t, expr2t::expr_ids id,
                  const std::vector<expr2tc> &v)
    : code_base(t, id), operands(v) { }
  code_block_data(const code_block_data &ref)
    : code_base(ref), operands(ref.operands) { }

  std::vector<expr2tc> operands;
};

class code_assign_data : public code_base
{
public:
  code_assign_data(const type2tc &t, expr2t::expr_ids id, const expr2tc &ta,
                   const expr2tc &s)
    : code_base(t, id), target(ta), source(s) { }
  code_assign_data(const code_assign_data &ref)
    : code_base(ref), target(ref.target), source(ref.source) { }

  expr2tc target;
  expr2tc source;
};

class code_decl_data : public code_base
{
public:
  code_decl_data(const type2tc &t, expr2t::expr_ids id, const irep_idt &v)
    : code_base(t, id), value(v) { }
  code_decl_data(const code_decl_data &ref)
    : code_base(ref), value(ref.value) { }

  irep_idt value;
};

class code_printf_data : public code_base
{
public:
  code_printf_data(const type2tc &t, expr2t::expr_ids id,
                   const std::vector<expr2tc> &v)
    : code_base(t, id), operands(v) { }
  code_printf_data(const code_printf_data &ref)
    : code_base(ref), operands(ref.operands) { }

  std::vector<expr2tc> operands;
};

class code_expression_data : public code_base
{
public:
  code_expression_data(const type2tc &t, expr2t::expr_ids id, const expr2tc &o)
    : code_base(t, id), operand(o) { }
  code_expression_data(const code_expression_data &ref)
    : code_base(ref), operand(ref.operand) { }

  expr2tc operand;
};

class code_goto_data : public code_base
{
public:
  code_goto_data(const type2tc &t, expr2t::expr_ids id, const irep_idt &tg)
    : code_base(t, id), target(tg) { }
  code_goto_data(const code_goto_data &ref)
    : code_base(ref), target(ref.target) { }

  irep_idt target;
};

class object_desc_data : public expr2t
{
  public:
    object_desc_data(const type2tc &t, expr2t::expr_ids id, const expr2tc &o,
                     const expr2tc &offs)
      : expr2t(t, id), object(o), offset(offs) { }
    object_desc_data(const object_desc_data &ref)
      : expr2t(ref), object(ref.object), offset(ref.offset) { }

    expr2tc object;
    expr2tc offset;
};

class code_funccall_data : public code_base
{
public:
  code_funccall_data(const type2tc &t, expr2t::expr_ids id, const expr2tc &r,
                     const expr2tc &func, const std::vector<expr2tc> &ops)
    : code_base(t, id), ret(r), function(func), operands(ops) { }
  code_funccall_data(const code_funccall_data &ref)
    : code_base(ref), ret(ref.ret), function(ref.function),
      operands(ref.operands) { }

  expr2tc ret;
  expr2tc function;
  std::vector<expr2tc> operands;
};

class code_comma_data : public code_base
{
public:
  code_comma_data(const type2tc &t, expr2t::expr_ids id, const expr2tc &s1,
                  const expr2tc &s2)
    : code_base(t, id), side_1(s1), side_2(s2) { }
  code_comma_data(const code_comma_data &ref)
    : code_base(ref), side_1(ref.side_1), side_2(ref.side_2) { }

  expr2tc side_1;
  expr2tc side_2;
};

class buffer_size_data : public expr2t
{
public:
  buffer_size_data(const type2tc &t, expr2t::expr_ids id, const expr2tc &v)
    : expr2t(t, id), value(v) { }
  buffer_size_data(const buffer_size_data &ref)
    : expr2t(ref), value(ref.value) { }

  expr2tc value;
};

class code_asm_data : public code_base
{
public:
  code_asm_data(const type2tc &t, expr2t::expr_ids id, const irep_idt &v)
    : code_base(t, id), value(v) { }
  code_asm_data(const code_asm_data &ref)
    : code_base(ref), value(ref.value) { }

  irep_idt value;
};

class code_cpp_catch_data : public code_base
{
public:
  code_cpp_catch_data(const type2tc &t, expr2t::expr_ids id,
                      const std::vector<irep_idt> &el)
    : code_base(t, id), exception_list(el) { }
  code_cpp_catch_data(const code_cpp_catch_data &ref)
    : code_base(ref), exception_list(ref.exception_list) { }

  std::vector<irep_idt> exception_list;
};

class code_cpp_throw_data : public code_base
{
public:
  code_cpp_throw_data(const type2tc &t, expr2t::expr_ids id, const expr2tc &o,
                      const std::vector<irep_idt> &l)
    : code_base(t, id), operand(o), exception_list(l) { }
  code_cpp_throw_data(const code_cpp_throw_data &ref)
    : code_base(ref), operand(ref.operand), exception_list(ref.exception_list)
      { }

  expr2tc operand;
  std::vector<irep_idt> exception_list;
};

class code_cpp_throw_decl_data : public code_base
{
public:
  code_cpp_throw_decl_data(const type2tc &t, expr2t::expr_ids id,
                           const std::vector<irep_idt> &l)
    : code_base(t, id), exception_list(l) { }
  code_cpp_throw_decl_data(const code_cpp_throw_decl_data &ref)
    : code_base(ref), exception_list(ref.exception_list)
      { }

  std::vector<irep_idt> exception_list;
};

class concat_data : public expr2t
{
public:
  concat_data(const type2tc &t, expr2t::expr_ids id,
              const std::vector<expr2tc> &d)
    : expr2t(t, id), data_items(d) { }
  concat_data(const concat_data &ref)
    : expr2t(ref), data_items(ref.data_items)
      { }

  std::vector<expr2tc> data_items;
};

// Give everything a typedef name. Use this to construct both the templated
// expression methods, but also the container class which needs the template
// parameters too.
// Given how otherwise this means typing a large amount of template arguments
// again and again, this gets macro'd. I have no problem with this given how
// it's essentially the same lexical goo being repeated. It's, as far as I know,
// exactly the kind of thing that macros are for.

#define irep_typedefs(basename, superclass, type, ...) \
  typedef esbmct::something2tc<basename##2t, expr2t::basename##_id, superclass,\
                               type, __VA_ARGS__> basename##2tc; \
  typedef esbmct::expr_methods<basename##2t, superclass, \
                               __VA_ARGS__ \
                               > basename##_expr_methods;

// Special case for some empty ireps,

#define irep_typedefs_empty(basename, superclass, type) \
  typedef esbmct::something2tc<basename##2t, expr2t::basename##_id, superclass,\
                               type> basename##2tc; \
  typedef esbmct::expr_methods<basename##2t, superclass \
                               > basename##_expr_methods;

// New rule: anything containing an expr2tc must be first in the template list,
// everything else afterwards. This is to simplify iterating over subexprs.
irep_typedefs(constant_int, constant_int_data, esbmct::takestype,
              BigInt, constant_int_data, &constant_int_data::constant_value);
irep_typedefs(constant_fixedbv, constant_fixedbv_data, esbmct::takestype,
              fixedbvt, constant_fixedbv_data, &constant_fixedbv_data::value);
irep_typedefs(constant_struct, constant_datatype_data, esbmct::takestype,
              std::vector<expr2tc>, constant_datatype_data,
              &constant_datatype_data::datatype_members);
irep_typedefs(constant_union, constant_datatype_data, esbmct::takestype,
              std::vector<expr2tc>, constant_datatype_data,
              &constant_datatype_data::datatype_members);
irep_typedefs(constant_array, constant_datatype_data, esbmct::takestype,
              std::vector<expr2tc>, constant_datatype_data,
              &constant_datatype_data::datatype_members);
irep_typedefs(constant_bool, constant_bool_data, esbmct::notype,
              bool, constant_bool_data, &constant_bool_data::constant_value);
irep_typedefs(constant_array_of, constant_array_of_data, esbmct::takestype,
              expr2tc, constant_array_of_data,
              &constant_array_of_data::initializer);
irep_typedefs(constant_string, constant_string_data, esbmct::takestype,
              irep_idt, constant_string_data, &constant_string_data::value);
irep_typedefs(symbol, symbol_data, esbmct::takestype,
              irep_idt, symbol_data, &symbol_data::thename,
              symbol_data::renaming_level, symbol_data, &symbol_data::rlevel,
              unsigned int, symbol_data, &symbol_data::level1_num,
              unsigned int, symbol_data, &symbol_data::level2_num,
              unsigned int, symbol_data, &symbol_data::thread_num,
              unsigned int, symbol_data, &symbol_data::node_num);
irep_typedefs(typecast,typecast_data, esbmct::takestype,
              expr2tc, typecast_data, &typecast_data::from);
irep_typedefs(if, if_data, esbmct::takestype,
              expr2tc, if_data, &if_data::cond,
              expr2tc, if_data, &if_data::true_value,
              expr2tc, if_data, &if_data::false_value);
irep_typedefs(equality, relation_data, esbmct::notype,
              expr2tc, relation_data, &relation_data::side_1,
              expr2tc, relation_data, &relation_data::side_2);
irep_typedefs(notequal, relation_data, esbmct::notype,
              expr2tc, relation_data, &relation_data::side_1,
              expr2tc, relation_data, &relation_data::side_2);
irep_typedefs(lessthan, relation_data, esbmct::notype,
              expr2tc, relation_data, &relation_data::side_1,
              expr2tc, relation_data, &relation_data::side_2);
irep_typedefs(greaterthan, relation_data, esbmct::notype,
              expr2tc, relation_data, &relation_data::side_1,
              expr2tc, relation_data, &relation_data::side_2);
irep_typedefs(lessthanequal, relation_data, esbmct::notype,
              expr2tc, relation_data, &relation_data::side_1,
              expr2tc, relation_data, &relation_data::side_2);
irep_typedefs(greaterthanequal, relation_data, esbmct::notype,
              expr2tc, relation_data, &relation_data::side_1,
              expr2tc, relation_data, &relation_data::side_2);
irep_typedefs(not, not_data, esbmct::notype,
              expr2tc, not_data, &not_data::value);
irep_typedefs(and, logic_2ops, esbmct::notype,
              expr2tc, logic_2ops, &logic_2ops::side_1,
              expr2tc, logic_2ops, &logic_2ops::side_2);
irep_typedefs(or, logic_2ops, esbmct::notype,
              expr2tc, logic_2ops, &logic_2ops::side_1,
              expr2tc, logic_2ops, &logic_2ops::side_2);
irep_typedefs(xor, logic_2ops, esbmct::notype,
              expr2tc, logic_2ops, &logic_2ops::side_1,
              expr2tc, logic_2ops, &logic_2ops::side_2);
irep_typedefs(implies, logic_2ops, esbmct::notype,
              expr2tc, logic_2ops, &logic_2ops::side_1,
              expr2tc, logic_2ops, &logic_2ops::side_2);
irep_typedefs(bitand, bit_2ops, esbmct::takestype,
              expr2tc, bit_2ops, &bit_2ops::side_1,
              expr2tc, bit_2ops, &bit_2ops::side_2);
irep_typedefs(bitor, bit_2ops, esbmct::takestype,
              expr2tc, bit_2ops, &bit_2ops::side_1,
              expr2tc, bit_2ops, &bit_2ops::side_2);
irep_typedefs(bitxor, bit_2ops, esbmct::takestype,
              expr2tc, bit_2ops, &bit_2ops::side_1,
              expr2tc, bit_2ops, &bit_2ops::side_2);
irep_typedefs(bitnand, bit_2ops, esbmct::takestype,
              expr2tc, bit_2ops, &bit_2ops::side_1,
              expr2tc, bit_2ops, &bit_2ops::side_2);
irep_typedefs(bitnor, bit_2ops, esbmct::takestype,
              expr2tc, bit_2ops, &bit_2ops::side_1,
              expr2tc, bit_2ops, &bit_2ops::side_2);
irep_typedefs(bitnxor, bit_2ops, esbmct::takestype,
              expr2tc, bit_2ops, &bit_2ops::side_1,
              expr2tc, bit_2ops, &bit_2ops::side_2);
irep_typedefs(lshr, bit_2ops, esbmct::takestype,
              expr2tc, bit_2ops, &bit_2ops::side_1,
              expr2tc, bit_2ops, &bit_2ops::side_2);
irep_typedefs(bitnot, bitnot_data, esbmct::takestype,
              expr2tc, bitnot_data, &bitnot_data::value);
irep_typedefs(neg, arith_1op, esbmct::takestype,
              expr2tc, arith_1op, &arith_1op::value);
irep_typedefs(abs, arith_1op, esbmct::takestype,
              expr2tc, arith_1op, &arith_1op::value);
irep_typedefs(add, arith_2ops, esbmct::takestype,
              expr2tc, arith_2ops, &arith_2ops::side_1,
              expr2tc, arith_2ops, &arith_2ops::side_2);
irep_typedefs(sub, arith_2ops, esbmct::takestype,
              expr2tc, arith_2ops, &arith_2ops::side_1,
              expr2tc, arith_2ops, &arith_2ops::side_2);
irep_typedefs(mul, arith_2ops, esbmct::takestype,
              expr2tc, arith_2ops, &arith_2ops::side_1,
              expr2tc, arith_2ops, &arith_2ops::side_2);
irep_typedefs(div, arith_2ops, esbmct::takestype,
              expr2tc, arith_2ops, &arith_2ops::side_1,
              expr2tc, arith_2ops, &arith_2ops::side_2);
irep_typedefs(modulus, arith_2ops, esbmct::takestype,
              expr2tc, arith_2ops, &arith_2ops::side_1,
              expr2tc, arith_2ops, &arith_2ops::side_2);
irep_typedefs(shl, arith_2ops, esbmct::takestype,
              expr2tc, arith_2ops, &arith_2ops::side_1,
              expr2tc, arith_2ops, &arith_2ops::side_2);
irep_typedefs(ashr, arith_2ops, esbmct::takestype,
              expr2tc, arith_2ops, &arith_2ops::side_1,
              expr2tc, arith_2ops, &arith_2ops::side_2);
irep_typedefs(same_object, same_object_data, esbmct::notype,
              expr2tc, same_object_data, &same_object_data::side_1,
              expr2tc, same_object_data, &same_object_data::side_2);
irep_typedefs(pointer_offset, pointer_ops, esbmct::takestype,
              expr2tc, pointer_ops, &pointer_ops::ptr_obj);
irep_typedefs(pointer_object, pointer_ops, esbmct::takestype,
              expr2tc, pointer_ops, &pointer_ops::ptr_obj);
irep_typedefs(address_of, pointer_ops, esbmct::takestype,
              expr2tc, pointer_ops, &pointer_ops::ptr_obj);
irep_typedefs(byte_extract, byte_extract_data, esbmct::takestype,
              expr2tc, byte_extract_data, &byte_extract_data::source_value,
              expr2tc, byte_extract_data, &byte_extract_data::source_offset,
              bool, byte_extract_data, &byte_extract_data::big_endian);
irep_typedefs(byte_update, byte_update_data, esbmct::takestype,
              expr2tc, byte_update_data, &byte_update_data::source_value,
              expr2tc, byte_update_data, &byte_update_data::source_offset,
              expr2tc, byte_update_data, &byte_update_data::update_value,
              bool, byte_update_data, &byte_update_data::big_endian);
irep_typedefs(with, with_data, esbmct::takestype,
              expr2tc, with_data, &with_data::source_value,
              expr2tc, with_data, &with_data::update_field,
              expr2tc, with_data, &with_data::update_value);
irep_typedefs(member, member_data, esbmct::takestype,
              expr2tc, member_data, &member_data::source_value,
              irep_idt, member_data, &member_data::member);
irep_typedefs(index, index_data, esbmct::takestype,
              expr2tc, index_data, &index_data::source_value,
              expr2tc, index_data, &index_data::index);
irep_typedefs(zero_string, string_ops, esbmct::notype,
              expr2tc, string_ops, &string_ops::string);
irep_typedefs(zero_length_string, string_ops, esbmct::notype,
              expr2tc, string_ops, &string_ops::string);
irep_typedefs(isnan, isnan_data, esbmct::takestype,
              expr2tc, isnan_data, &isnan_data::value);
irep_typedefs(overflow, overflow_ops, esbmct::takestype,
              expr2tc, overflow_ops, &overflow_ops::operand);
irep_typedefs(overflow_cast, overflow_cast_data, esbmct::takestype,
              expr2tc, overflow_ops, &overflow_ops::operand,
              unsigned int, overflow_cast_data, &overflow_cast_data::bits);
irep_typedefs(overflow_neg, overflow_ops, esbmct::takestype,
              expr2tc, overflow_ops, &overflow_ops::operand);
irep_typedefs_empty(unknown, expr2t, esbmct::takestype);
irep_typedefs_empty(invalid, expr2t, esbmct::takestype);
irep_typedefs_empty(null_object, expr2t, esbmct::takestype);
irep_typedefs(dynamic_object, dynamic_object_data, esbmct::takestype,
              expr2tc, dynamic_object_data, &dynamic_object_data::instance,
              bool, dynamic_object_data, &dynamic_object_data::invalid,
              bool, dynamic_object_data, &dynamic_object_data::unknown);
irep_typedefs(dereference, dereference_data, esbmct::takestype,
              expr2tc, dereference_data, &dereference_data::value);
irep_typedefs(valid_object, object_ops, esbmct::notype,
              expr2tc, object_ops, &object_ops::value);
irep_typedefs(deallocated_obj, object_ops, esbmct::notype,
              expr2tc, object_ops, &object_ops::value);
irep_typedefs(dynamic_size, object_ops, esbmct::notype,
              expr2tc, object_ops, &object_ops::value);
irep_typedefs(sideeffect, sideeffect_data, esbmct::takestype,
              expr2tc, sideeffect_data, &sideeffect_data::operand,
              expr2tc, sideeffect_data, &sideeffect_data::size,
              std::vector<expr2tc>, sideeffect_data,
              &sideeffect_data::arguments,
              type2tc, sideeffect_data, &sideeffect_data::alloctype,
              sideeffect_data::allockind, sideeffect_data,
              &sideeffect_data::kind);
irep_typedefs(code_block, code_block_data, esbmct::notype,
              std::vector<expr2tc>, code_block_data,
              &code_block_data::operands);
irep_typedefs(code_assign, code_assign_data, esbmct::notype,
              expr2tc, code_assign_data, &code_assign_data::target,
              expr2tc, code_assign_data, &code_assign_data::source);
irep_typedefs(code_init, code_assign_data, esbmct::notype,
              expr2tc, code_assign_data, &code_assign_data::target,
              expr2tc, code_assign_data, &code_assign_data::source);
irep_typedefs(code_decl, code_decl_data, esbmct::takestype,
              irep_idt, code_decl_data, &code_decl_data::value);
irep_typedefs(code_printf, code_printf_data, esbmct::notype,
              std::vector<expr2tc>, code_printf_data,
              &code_printf_data::operands);
irep_typedefs(code_expression, code_expression_data, esbmct::notype,
              expr2tc, code_expression_data, &code_expression_data::operand);
irep_typedefs(code_return, code_expression_data, esbmct::notype,
              expr2tc, code_expression_data, &code_expression_data::operand);
irep_typedefs_empty(code_skip, expr2t, esbmct::notype);
irep_typedefs(code_free, code_expression_data, esbmct::notype,
              expr2tc, code_expression_data, &code_expression_data::operand);
irep_typedefs(code_goto, code_goto_data, esbmct::notype,
              irep_idt, code_goto_data, &code_goto_data::target);
irep_typedefs(object_descriptor, object_desc_data, esbmct::takestype,
              expr2tc, object_desc_data, &object_desc_data::object,
              expr2tc, object_desc_data, &object_desc_data::offset);
irep_typedefs(code_function_call, code_funccall_data, esbmct::notype,
              expr2tc, code_funccall_data, &code_funccall_data::ret,
              expr2tc, code_funccall_data, &code_funccall_data::function,
              std::vector<expr2tc>, code_funccall_data,
              &code_funccall_data::operands);
irep_typedefs(code_comma, code_comma_data, esbmct::takestype,
              expr2tc, code_comma_data, &code_comma_data::side_1,
              expr2tc, code_comma_data, &code_comma_data::side_2);
irep_typedefs(invalid_pointer, pointer_ops, esbmct::notype,
              expr2tc, pointer_ops, &pointer_ops::ptr_obj);
irep_typedefs(buffer_size, buffer_size_data, esbmct::takestype,
              expr2tc, buffer_size_data, &buffer_size_data::value);
irep_typedefs(code_asm, code_asm_data, esbmct::notype,
              irep_idt, code_asm_data, &code_asm_data::value);
irep_typedefs(code_cpp_del_array, code_expression_data, esbmct::notype,
              expr2tc, code_expression_data, &code_expression_data::operand);
irep_typedefs(code_cpp_delete, code_expression_data, esbmct::notype,
              expr2tc, code_expression_data, &code_expression_data::operand);
irep_typedefs(code_cpp_catch, code_cpp_catch_data, esbmct::notype,
              std::vector<irep_idt>, code_cpp_catch_data,
              &code_cpp_catch_data::exception_list);
irep_typedefs(code_cpp_throw, code_cpp_throw_data, esbmct::notype,
              expr2tc, code_cpp_throw_data, &code_cpp_throw_data::operand,
              std::vector<irep_idt>, code_cpp_throw_data,
              &code_cpp_throw_data::exception_list);
irep_typedefs(code_cpp_throw_decl, code_cpp_throw_decl_data, esbmct::notype,
              std::vector<irep_idt>, code_cpp_throw_decl_data,
              &code_cpp_throw_decl_data::exception_list);
irep_typedefs(code_cpp_throw_decl_end, code_cpp_throw_decl_data, esbmct::notype,
              std::vector<irep_idt>, code_cpp_throw_decl_data,
              &code_cpp_throw_decl_data::exception_list);
irep_typedefs(isinf, arith_1op, esbmct::notype,
              expr2tc, arith_1op, &arith_1op::value);
irep_typedefs(isnormal, arith_1op, esbmct::notype,
              expr2tc, arith_1op, &arith_1op::value);
irep_typedefs(concat, concat_data, esbmct::takestype,
              std::vector<expr2tc>, concat_data, &concat_data::data_items);

/** Constant integer class.
 *  Records a constant integer of an arbitary precision, signed or unsigned.
 *  Simplification operations will cause the integer to be clipped to whatever
 *  bit size is in expr type.
 *  @extends constant_int_data
 */
class constant_int2t : public constant_int_expr_methods
{
public:
  /** Primary constructor.
   *  @param type Type of this integer.
   *  @param input BigInt object containing the integer we're dealing with
   */
  constant_int2t(const type2tc &type, const BigInt &input)
    : constant_int_expr_methods(type, constant_int_id, input) { }
  constant_int2t(const constant_int2t &ref)
    : constant_int_expr_methods(ref) { }

  /** Accessor for fetching machine-word unsigned integer of this constant */
  unsigned long as_ulong(void) const;
  /** Accessor for fetching machine-word integer of this constant */
  long as_long(void) const;

  static std::string field_names[esbmct::num_type_fields];
};

/** Constant fixedbv class. Records a fixed-width number in what I assume
 *  to be mantissa/exponent form, but which is described throughout CBMC code
 *  as fraction/integer parts. Stored in a fixedbvt.
 *  @extends constant_fixedbv_data
 */
class constant_fixedbv2t : public constant_fixedbv_expr_methods
{
public:
  /** Primary constructor.
   *  @param type Type of this expression.
   *  @param value fixedbvt object containing number we'll be operating on
   */
  constant_fixedbv2t(const type2tc &type, const fixedbvt &value)
    : constant_fixedbv_expr_methods(type, constant_fixedbv_id, value) { }
  constant_fixedbv2t(const constant_fixedbv2t &ref)
    : constant_fixedbv_expr_methods(ref) { }

  static std::string field_names[esbmct::num_type_fields];
};

/** Constant boolean value.
 *  Contains a constant bool; rather self explanatory.
 *  @extends constant_bool_data
 */
class constant_bool2t : public constant_bool_expr_methods
{
public:
  /** Primary constructor. @param value True or false */
  constant_bool2t(bool value)
    : constant_bool_expr_methods(type_pool.get_bool(), constant_bool_id, value)
      { }
  constant_bool2t(const constant_bool2t &ref)
    : constant_bool_expr_methods(ref) { }

  /** Return whether contained boolean is true. */
  bool is_true(void) const;
  /** Return whether contained boolean is false. */
  bool is_false(void) const;

  static std::string field_names[esbmct::num_type_fields];
};

/** Constant class for string constants.
 *  Contains an irep_idt representing the constant string.
 *  @extends constant_string_data
 */
class constant_string2t : public constant_string_expr_methods
{
public:
  /** Primary constructor.
   *  @param type Type of this string; presumably a string_type2t.
   *  @param stringref String pool'd string we're dealing with
   */
  constant_string2t(const type2tc &type, const irep_idt &stringref)
    : constant_string_expr_methods(type, constant_string_id, stringref) { }
  constant_string2t(const constant_string2t &ref)
    : constant_string_expr_methods(ref) { }

  /** Convert string to a constant length array of characters */
  expr2tc to_array(void) const;

  static std::string field_names[esbmct::num_type_fields];
};

/** Constant structure.
 *  Contains a vector of expressions containing each member of the struct
 *  we're dealing with, corresponding to the types and field names in the
 *  struct_type2t type.
 *  @extends constant_datatype_data
 */
class constant_struct2t : public constant_struct_expr_methods
{
public:
  /** Primary constructor.
   *  @param type Type of this structure, presumably a struct_type2t
   *  @param membrs Vector of member values that make up this struct.
   */
  constant_struct2t(const type2tc &type, const std::vector<expr2tc> &members)
    : constant_struct_expr_methods (type, constant_struct_id, members) { }
  constant_struct2t(const constant_struct2t &ref)
    : constant_struct_expr_methods(ref) { }

  static std::string field_names[esbmct::num_type_fields];
};

/** Constant union expression.
 *  Almost the same as constant_struct2t - a vector of members corresponding
 *  to the members described in the type. However, it seems the values pumped
 *  at us by CBMC only ever have one member (at position 0) representing the
 *  most recent value written to the union.
 *  @extend constant_datatype_data
 */
class constant_union2t : public constant_union_expr_methods
{
public:
  /** Primary constructor.
   *  @param type Type of this structure, presumably a union_type2t
   *  @param membrs Vector of member values that make up this union.
   */
  constant_union2t(const type2tc &type, const std::vector<expr2tc> &members)
    : constant_union_expr_methods (type, constant_union_id, members) { }
  constant_union2t(const constant_union2t &ref)
    : constant_union_expr_methods(ref) { }

  static std::string field_names[esbmct::num_type_fields];
};

/** Constant array.
 *  Contains a vector of array elements, pretty self explanatory. Only valid if
 *  its type has a constant sized array, can't have constant arrays of dynamic
 *  or infinitely sized arrays.
 *  @extends constant_datatype_data
 */
class constant_array2t : public constant_array_expr_methods
{
public:
  /** Primary constructor.
   *  @param type Type of this array, must be a constant sized array
   *  @param membrs Vector of elements in this array
   */
  constant_array2t(const type2tc &type, const std::vector<expr2tc> &members)
    : constant_array_expr_methods(type, constant_array_id, members) { }
  constant_array2t(const constant_array2t &ref)
    : constant_array_expr_methods(ref){}

  static std::string field_names[esbmct::num_type_fields];
};

/** Constant array of one particular value.
 *  Expression with array type, possibly dynamic or infinitely sized, with
 *  all elements initialized to a single value.
 *  @extends constant_array_of_data
 */
class constant_array_of2t : public constant_array_of_expr_methods
{
public:
  /** Primary constructor.
   *  @param type Type of this expression, must be an array.
   *  @param init Initializer for each element in this array
   */
  constant_array_of2t(const type2tc &type, const expr2tc &init)
    : constant_array_of_expr_methods(type, constant_array_of_id, init) { }
  constant_array_of2t(const constant_array_of2t &ref)
    : constant_array_of_expr_methods(ref){}

  static std::string field_names[esbmct::num_type_fields];
};

/** Symbol type.
 *  Contains the name of some variable. Various levels of renaming.
 *  @extends symbol_data
 */
class symbol2t : public symbol_expr_methods
{
public:
  /** Primary constructor
   *  @param type Type that this symbol has
   *  @param init Name of this symbol
   */

  symbol2t(const type2tc &type, const irep_idt &init,
           renaming_level lev = level0, unsigned int l1 = 0,
           unsigned int l2 = 0, unsigned int trd = 0, unsigned int node = 0)
    : symbol_expr_methods(type, symbol_id, init, lev, l1, l2, trd, node) { }

  symbol2t(const symbol2t &ref)
    : symbol_expr_methods(ref){}

  static std::string field_names[esbmct::num_type_fields];
};

/** Typecast expression.
 *  Represents cast from contained expression 'from' to the type of this
 *  typecast.
 *  @extends typecast_data
 */
class typecast2t : public typecast_expr_methods
{
public:
  /** Primary constructor.
   *  @param type Type to typecast to
   *  @param from Expression to cast from.
   */
  typecast2t(const type2tc &type, const expr2tc &from)
    : typecast_expr_methods(type, typecast_id, from) { }
  typecast2t(const typecast2t &ref)
    : typecast_expr_methods(ref){}
  virtual expr2tc do_simplify(bool second) const;

  static std::string field_names[esbmct::num_type_fields];
};

/** If-then-else expression.
 *  Represents a ternary operation, (cond) ? truevalue : falsevalue.
 *  @extends if_data
 */
class if2t : public if_expr_methods
{
public:
  /** Primary constructor
   *  @param type Type this expression evaluates to.
   *  @param cond Condition to evaulate which side of ternary operator is used.
   *  @param trueval Value to use if cond evaluates to true.
   *  @param falseval Value to use if cond evaluates to false.
   */
  if2t(const type2tc &type, const expr2tc &cond, const expr2tc &trueval,
       const expr2tc &falseval)
    : if_expr_methods(type, if_id, cond, trueval, falseval) {}
  if2t(const if2t &ref)
    : if_expr_methods(ref) {}

  virtual expr2tc do_simplify(bool second) const;

  static std::string field_names[esbmct::num_type_fields];
};

/** Equality expression. Evaluate whether two exprs are the same. Always has
 *  boolean type. @extends relation_data */
class equality2t : public equality_expr_methods
{
public:
  equality2t(const expr2tc &v1, const expr2tc &v2)
    : equality_expr_methods(type_pool.get_bool(), equality_id, v1, v2) {}
  equality2t(const equality2t &ref)
    : equality_expr_methods(ref) {}

  virtual expr2tc do_simplify(bool second) const;

  static std::string field_names[esbmct::num_type_fields];
};

/** Inequality expression. Evaluate whether two exprs are different. Always has
 *  boolean type. @extends relation_data */
class notequal2t : public notequal_expr_methods
{
public:
  notequal2t(const expr2tc &v1, const expr2tc &v2)
    : notequal_expr_methods(type_pool.get_bool(), notequal_id, v1, v2) {}
  notequal2t(const notequal2t &ref)
    : notequal_expr_methods(ref) {}

  virtual expr2tc do_simplify(bool second) const;

  static std::string field_names[esbmct::num_type_fields];
};

/** Lessthan relation. Evaluate whether expression is less than another. Always
 *  has boolean type. @extends relation_data */
class lessthan2t : public lessthan_expr_methods
{
public:
  lessthan2t(const expr2tc &v1, const expr2tc &v2)
    : lessthan_expr_methods(type_pool.get_bool(), lessthan_id, v1, v2) {}
  lessthan2t(const lessthan2t &ref)
    : lessthan_expr_methods(ref) {}

  virtual expr2tc do_simplify(bool second) const;

  static std::string field_names[esbmct::num_type_fields];
};

/** Greaterthan relation. Evaluate whether expression is greater than another.
 * Always has boolean type. @extends relation_data */
class greaterthan2t : public greaterthan_expr_methods
{
public:
  greaterthan2t(const expr2tc &v1, const expr2tc &v2)
    : greaterthan_expr_methods(type_pool.get_bool(), greaterthan_id, v1, v2) {}
  greaterthan2t(const greaterthan2t &ref)
    : greaterthan_expr_methods(ref) {}

  virtual expr2tc do_simplify(bool second) const;

  static std::string field_names[esbmct::num_type_fields];
};

/** Lessthanequal relation. Evaluate whether expression is less-than or
 * equal to another. Always has boolean type. @extends relation_data */
class lessthanequal2t : public lessthanequal_expr_methods
{
public:
  lessthanequal2t(const expr2tc &v1, const expr2tc &v2)
  : lessthanequal_expr_methods(type_pool.get_bool(), lessthanequal_id, v1, v2){}
  lessthanequal2t(const lessthanequal2t &ref)
  : lessthanequal_expr_methods(ref) {}

  virtual expr2tc do_simplify(bool second) const;

  static std::string field_names[esbmct::num_type_fields];
};

/** Greaterthanequal relation. Evaluate whether expression is greater-than or
 * equal to another. Always has boolean type. @extends relation_data */
class greaterthanequal2t : public greaterthanequal_expr_methods
{
public:
  greaterthanequal2t(const expr2tc &v1, const expr2tc &v2)
    : greaterthanequal_expr_methods(type_pool.get_bool(), greaterthanequal_id,
                                    v1, v2) {}
  greaterthanequal2t(const greaterthanequal2t &ref)
    : greaterthanequal_expr_methods(ref) {}

  virtual expr2tc do_simplify(bool second) const;

  static std::string field_names[esbmct::num_type_fields];
};

/** Not operation. Inverts boolean operand. Always has boolean type.
 *  @extends not_data */
class not2t : public not_expr_methods
{
public:
  /** Primary constructor. @param val Boolean typed operand to invert. */
  not2t(const expr2tc &val)
  : not_expr_methods(type_pool.get_bool(), not_id, val) {}
  not2t(const not2t &ref)
  : not_expr_methods(ref) {}

  virtual expr2tc do_simplify(bool second) const;

  static std::string field_names[esbmct::num_type_fields];
};

/** And operation. Computes boolean value of (side_1 & side_2). Always results
 *  in boolean type. @extends logic_2ops */
class and2t : public and_expr_methods
{
public:
  /** Primary constructor. @param s1 Operand 1. @param s2 Operand 2. */
  and2t(const expr2tc &s1, const expr2tc &s2)
  : and_expr_methods(type_pool.get_bool(), and_id, s1, s2) {}
  and2t(const and2t &ref)
  : and_expr_methods(ref) {}

  virtual expr2tc do_simplify(bool second) const;

  static std::string field_names[esbmct::num_type_fields];
};

/** Or operation. Computes boolean value of (side_1 | side_2). Always results
 *  in boolean type. @extends logic_2ops */
class or2t : public or_expr_methods
{
public:
  /** Primary constructor. @param s1 Operand 1. @param s2 Operand 2. */
  or2t(const expr2tc &s1, const expr2tc &s2)
  : or_expr_methods(type_pool.get_bool(), or_id, s1, s2) {}
  or2t(const or2t &ref)
  : or_expr_methods(ref) {}

  virtual expr2tc do_simplify(bool second) const;

  static std::string field_names[esbmct::num_type_fields];
};

/** Xor operation. Computes boolean value of (side_1 ^ side_2). Always results
 *  in boolean type. @extends logic_2ops */
class xor2t : public xor_expr_methods
{
public:
  /** Primary constructor. @param s1 Operand 1. @param s2 Operand 2. */
  xor2t(const expr2tc &s1, const expr2tc &s2)
  : xor_expr_methods(type_pool.get_bool(), xor_id, s1, s2) {}
  xor2t(const xor2t &ref)
  : xor_expr_methods(ref) {}

  virtual expr2tc do_simplify(bool second) const;

  static std::string field_names[esbmct::num_type_fields];
};

/** Implies operation. Computes boolean value of (side_1 -> side_2). Always
 *  results in boolean type. @extends logic_2ops */
class implies2t : public implies_expr_methods
{
public:
  /** Primary constructor. @param s1 Operand 1. @param s2 Operand 2. */
  implies2t(const expr2tc &s1, const expr2tc &s2)
  : implies_expr_methods(type_pool.get_bool(), implies_id, s1, s2) {}
  implies2t(const implies2t &ref)
  : implies_expr_methods(ref) {}

  virtual expr2tc do_simplify(bool second) const;

  static std::string field_names[esbmct::num_type_fields];
};

/** Bit and operation. Perform bit and between two bitvector operands. Types of
 *  this expr and both operands must match. @extends bit_2ops */
class bitand2t : public bitand_expr_methods
{
public:
  /** Primary constructor.
   *  @param t Type of this expr.
   *  @param s1 Operand 1.
   *  @param s2 Operand 2. */
  bitand2t(const type2tc &t, const expr2tc &s1, const expr2tc &s2)
  : bitand_expr_methods(t, bitand_id, s1, s2) {}
  bitand2t(const bitand2t &ref)
  : bitand_expr_methods(ref) {}

  virtual expr2tc do_simplify(bool second) const;

  static std::string field_names[esbmct::num_type_fields];
};

/** Bit or operation. Perform bit or between two bitvector operands. Types of
 *  this expr and both operands must match. @extends bit_2ops */
class bitor2t : public bitor_expr_methods
{
public:
  /** Primary constructor.
   *  @param t Type of this expr.
   *  @param s1 Operand 1.
   *  @param s2 Operand 2. */
  bitor2t(const type2tc &t, const expr2tc &s1, const expr2tc &s2)
  : bitor_expr_methods(t, bitor_id, s1, s2) {}
  bitor2t(const bitor2t &ref)
  : bitor_expr_methods(ref) {}

  virtual expr2tc do_simplify(bool second) const;

  static std::string field_names[esbmct::num_type_fields];
};

/** Bit xor operation. Perform bit xor between two bitvector operands. Types of
 *  this expr and both operands must match. @extends bit_2ops */
class bitxor2t : public bitxor_expr_methods
{
public:
  /** Primary constructor.
   *  @param t Type of this expr.
   *  @param s1 Operand 1.
   *  @param s2 Operand 2. */
  bitxor2t(const type2tc &t, const expr2tc &s1, const expr2tc &s2)
  : bitxor_expr_methods(t, bitxor_id, s1, s2) {}
  bitxor2t(const bitxor2t &ref)
  : bitxor_expr_methods(ref) {}

  virtual expr2tc do_simplify(bool second) const;

  static std::string field_names[esbmct::num_type_fields];
};

/** Bit nand operation. Perform bit nand between two bitvector operands. Types of
 *  this expr and both operands must match. @extends bit_2ops */
class bitnand2t : public bitnand_expr_methods
{
public:
  /** Primary constructor.
   *  @param t Type of this expr.
   *  @param s1 Operand 1.
   *  @param s2 Operand 2. */
  bitnand2t(const type2tc &t, const expr2tc &s1, const expr2tc &s2)
  : bitnand_expr_methods(t, bitnand_id, s1, s2) {}
  bitnand2t(const bitnand2t &ref)
  : bitnand_expr_methods(ref) {}

  virtual expr2tc do_simplify(bool second) const;

  static std::string field_names[esbmct::num_type_fields];
};

/** Bit nor operation. Perform bit nor between two bitvector operands. Types of
 *  this expr and both operands must match. @extends bit_2ops */
class bitnor2t : public bitnor_expr_methods
{
public:
  /** Primary constructor.
   *  @param t Type of this expr.
   *  @param s1 Operand 1.
   *  @param s2 Operand 2. */
  bitnor2t(const type2tc &t, const expr2tc &s1, const expr2tc &s2)
  : bitnor_expr_methods(t, bitnor_id, s1, s2) {}
  bitnor2t(const bitnor2t &ref)
  : bitnor_expr_methods(ref) {}

  virtual expr2tc do_simplify(bool second) const;

  static std::string field_names[esbmct::num_type_fields];
};

/** Bit nxor operation. Perform bit nxor between two bitvector operands. Types of
 *  this expr and both operands must match. @extends bit_2ops */
class bitnxor2t : public bitnxor_expr_methods
{
public:
  /** Primary constructor.
   *  @param t Type of this expr.
   *  @param s1 Operand 1.
   *  @param s2 Operand 2. */
  bitnxor2t(const type2tc &t, const expr2tc &s1, const expr2tc &s2)
  : bitnxor_expr_methods(t, bitnxor_id, s1, s2) {}
  bitnxor2t(const bitnxor2t &ref)
  : bitnxor_expr_methods(ref) {}

  virtual expr2tc do_simplify(bool second) const;

  static std::string field_names[esbmct::num_type_fields];
};

/** Bit nxor operation. Invert bits in bitvector operand. Operand must have the
 *  same type as this expr. @extends bitnot_data */
class bitnot2t : public bitnot_expr_methods
{
public:
  /** Primary constructor.
   *  @param type Type of this expr.
   *  @param v Value to invert */
  bitnot2t(const type2tc &type, const expr2tc &v)
    : bitnot_expr_methods(type, bitnot_id, v) {}
  bitnot2t(const bitnot2t &ref)
    : bitnot_expr_methods(ref) {}

  virtual expr2tc do_simplify(bool second) const;

  static std::string field_names[esbmct::num_type_fields];
};

/** Logical shift right. Shifts operand 1 to the right by the number of bits in
 *  operand 2, with zeros shifted into empty spaces. All types must be integers,
 *  will probably find that the shifted value type must match the expr type.
 *  @extends bit_2ops */
class lshr2t : public lshr_expr_methods
{
public:
  /** Primary constructor.
   *  @param t Type of this expression.
   *  @param s1 Value to be shifted.
   *  @param s2 Number of bits to shift by, potentially nondeterministic. */
  lshr2t(const type2tc &t, const expr2tc &s1, const expr2tc &s2)
  : lshr_expr_methods(t, lshr_id, s1, s2) {}
  lshr2t(const lshr2t &ref)
  : lshr_expr_methods(ref) {}

  virtual expr2tc do_simplify(bool second) const;

  static std::string field_names[esbmct::num_type_fields];
};

/** Arithmetic negation. Negate the operand, which must be a number type. Operand
 *  type must match expr type. @extends arith_1op */
class neg2t : public neg_expr_methods
{
public:
  /** Primary constructor.
   *  @param type Type of this expr.
   *  @param val Value to negate. */
  neg2t(const type2tc &type, const expr2tc &val)
    : neg_expr_methods(type, neg_id, val) {}
  neg2t(const neg2t &ref)
    : neg_expr_methods(ref) {}

  virtual expr2tc do_simplify(bool second) const;

  static std::string field_names[esbmct::num_type_fields];
};

/** Arithmetic abs. Take absolute value of the operand, which must be a number
 *  type. Operand type must match expr type. @extends arith_1op */
class abs2t : public abs_expr_methods
{
public:
  /** Primary constructor.
   *  @param type Type of this expr.
   *  @param val Value to abs. */
  abs2t(const type2tc &type, const expr2tc &val)
    : abs_expr_methods(type, abs_id, val) {}
  abs2t(const abs2t &ref)
    : abs_expr_methods(ref) {}

  static std::string field_names[esbmct::num_type_fields];
};

/** Addition operation. Adds two operands together. Must both be numeric types.
 *  Types of both operands and expr type should match. @extends arith_2ops */
class add2t : public add_expr_methods
{
public:
  /** Primary constructor.
   *  @param type Type of this expr.
   *  @param v1 First operand.
   *  @param v2 Second operand. */
  add2t(const type2tc &type, const expr2tc &v1, const expr2tc &v2)
    : add_expr_methods(type, add_id, v1, v2) {}
  add2t(const add2t &ref)
    : add_expr_methods(ref) {}

  virtual expr2tc do_simplify(bool second) const;

  static std::string field_names[esbmct::num_type_fields];
};

/** Subtraction operation. Subtracts second operand from first operand. Must both
 *  be numeric types. Types of both operands and expr type should match.
 *  @extends arith_2ops */
class sub2t : public sub_expr_methods
{
public:
  /** Primary constructor.
   *  @param type Type of this expr.
   *  @param v1 First operand.
   *  @param v2 Second operand. */
  sub2t(const type2tc &type, const expr2tc &v1, const expr2tc &v2)
    : sub_expr_methods(type, sub_id, v1, v2) {}
  sub2t(const sub2t &ref)
    : sub_expr_methods(ref) {}

  virtual expr2tc do_simplify(bool second) const;

  static std::string field_names[esbmct::num_type_fields];
};

/** Multiplication operation. Multiplies the two operands. Must both be numeric
 *  types. Types of both operands and expr type should match.
 *  @extends arith_2ops */
class mul2t : public mul_expr_methods
{
public:
  /** Primary constructor.
   *  @param type Type of this expr.
   *  @param v1 First operand.
   *  @param v2 Second operand. */
  mul2t(const type2tc &type, const expr2tc &v1, const expr2tc &v2)
    : mul_expr_methods(type, mul_id, v1, v2) {}
  mul2t(const mul2t &ref)
    : mul_expr_methods(ref) {}

  virtual expr2tc do_simplify(bool second) const;

  static std::string field_names[esbmct::num_type_fields];
};

/** Division operation. Divides first operand by second operand. Must both be
 *  numeric types. Types of both operands and expr type should match.
 *  @extends arith_2ops */
class div2t : public div_expr_methods
{
public:
  /** Primary constructor.
   *  @param type Type of this expr.
   *  @param v1 First operand.
   *  @param v2 Second operand. */
  div2t(const type2tc &type, const expr2tc &v1, const expr2tc &v2)
    : div_expr_methods(type, div_id, v1, v2) {}
  div2t(const div2t &ref)
    : div_expr_methods(ref) {}

  virtual expr2tc do_simplify(bool second) const;

  static std::string field_names[esbmct::num_type_fields];
};

/** Modulus operation. Takes modulus of first operand divided by 2nd operand.
 *  Should both be integer types. Types of both operands and expr type should
 *  match. @extends arith_2ops */
class modulus2t : public modulus_expr_methods
{
public:
  /** Primary constructor.
   *  @param type Type of this expr.
   *  @param v1 First operand.
   *  @param v2 Second operand. */
  modulus2t(const type2tc &type, const expr2tc &v1, const expr2tc &v2)
    : modulus_expr_methods(type, modulus_id, v1, v2) {}
  modulus2t(const modulus2t &ref)
    : modulus_expr_methods(ref) {}

  virtual expr2tc do_simplify(bool second) const;

  static std::string field_names[esbmct::num_type_fields];
};

/** Shift left operation. Shifts contents of first operand left by number of
 *  bit positions indicated by the second operand. Both must be integers. Types
 *  of both operands and expr type should match. @extends arith_2ops */
class shl2t : public shl_expr_methods
{
public:
  /** Primary constructor.
   *  @param type Type of this expr.
   *  @param v1 Value to shift.
   *  @param v2 Number of bits to to shift by. */
  shl2t(const type2tc &type, const expr2tc &v1, const expr2tc &v2)
    : shl_expr_methods(type, shl_id, v1, v2) {}
  shl2t(const shl2t &ref)
    : shl_expr_methods(ref) {}

  virtual expr2tc do_simplify(bool second) const;

  static std::string field_names[esbmct::num_type_fields];
};

/** Arithmetic Shift right operation. Shifts contents of first operand right by
 *  number of bit positions indicated by the second operand, preserving sign of
 *  original number. Both must be integers. Types of both operands and expr type
 *  should match. @extends arith_2ops */
class ashr2t : public ashr_expr_methods
{
public:
  /** Primary constructor.
   *  @param type Type of this expr.
   *  @param v1 Value to shift.
   *  @param v2 Number of bits to to shift by. */
  ashr2t(const type2tc &type, const expr2tc &v1, const expr2tc &v2)
    : ashr_expr_methods(type, ashr_id, v1, v2) {}
  ashr2t(const ashr2t &ref)
    : ashr_expr_methods(ref) {}

  virtual expr2tc do_simplify(bool second) const;

  static std::string field_names[esbmct::num_type_fields];
};

/** Same-object operation. Checks whether two operands with pointer type have the
 *  same pointer object or not. Always has boolean result.
 *  @extends same_object_data */
class same_object2t : public same_object_expr_methods
{
public:
  /** Primary constructor. @param v1 First object. @param v2 Second object. */
  same_object2t(const expr2tc &v1, const expr2tc &v2)
    : same_object_expr_methods(type_pool.get_bool(), same_object_id, v1, v2) {}
  same_object2t(const same_object2t &ref)
    : same_object_expr_methods(ref) {}

  virtual expr2tc do_simplify(bool second) const;

  static std::string field_names[esbmct::num_type_fields];
};

/** Extract pointer offset. From an expression of pointer type, produce the
 *  number of bytes difference between where this pointer points to and the start
 *  of the object it points at. @extends pointer_ops */
class pointer_offset2t : public pointer_offset_expr_methods
{
public:
  /** Primary constructor.
   *  @param type Model basic integer type.
   *  @param ptrobj Pointer object to get offset from. */
  pointer_offset2t(const type2tc &type, const expr2tc &ptrobj)
    : pointer_offset_expr_methods(type, pointer_offset_id, ptrobj) {}
  pointer_offset2t(const pointer_offset2t &ref)
    : pointer_offset_expr_methods(ref) {}

  virtual expr2tc do_simplify(bool second) const;

  static std::string field_names[esbmct::num_type_fields];
};

/** Extract pointer object. From an expression of pointer type, produce the
 *  pointer object that this pointer points into. @extends pointer_ops */
class pointer_object2t : public pointer_object_expr_methods
{
public:
  /** Primary constructor.
   *  @param type Model basic integer type.
   *  @param ptrobj Pointer object to get object from. */
  pointer_object2t(const type2tc &type, const expr2tc &ptrobj)
    : pointer_object_expr_methods(type, pointer_object_id, ptrobj) {}
  pointer_object2t(const pointer_object2t &ref)
    : pointer_object_expr_methods(ref) {}

  static std::string field_names[esbmct::num_type_fields];
};

/** Address of operation. Takes some object as an argument - ideally a symbol
 *  renamed to level 1, unfortunately some string constants reach here. Produces
 *  pointer typed expression.
 *  @extends pointer_ops */
class address_of2t : public address_of_expr_methods
{
public:
  /** Primary constructor.
   *  @param subtype Subtype of pointer to generate. Crucially, the type of the
   *         expr is a pointer to this subtype. This is slightly unintuitive,
   *         might be changed in the future.
   *  @param ptrobj Item to take pointer to. */
  address_of2t(const type2tc &subtype, const expr2tc &ptrobj)
    : address_of_expr_methods(type2tc(new pointer_type2t(subtype)),
                              address_of_id, ptrobj) {}
  address_of2t(const address_of2t &ref)
    : address_of_expr_methods(ref) {}

  virtual expr2tc do_simplify(bool second) const;

  static std::string field_names[esbmct::num_type_fields];
};

/** Extract byte from data. From a particular data structure, extracts a single
 *  byte from its byte representation, at a particular offset into the data
 *  structure. Currently, Z3 backend throws its cookies if the offset isn't
 *  a constant value.
 *  @extends byte_extract_data */
class byte_extract2t : public byte_extract_expr_methods
{
public:
  /** Primary constructor.
   *  @param type Type of this expression. Presumably a 8 bit integer.
   *  @param is_big_endian Whether or not to use big endian byte representation
   *         of source object.
   *  @param source Object to extract data from. Any type.
   *  @param offset Offset into source data object to extract from. */
  byte_extract2t(const type2tc &type, const expr2tc &source,
                 const expr2tc &offset, bool is_big_endian)
    : byte_extract_expr_methods(type, byte_extract_id,
                               source, offset, is_big_endian) {}
  byte_extract2t(const byte_extract2t &ref)
    : byte_extract_expr_methods(ref) {}

  static std::string field_names[esbmct::num_type_fields];
};

/** Update byte. Takes a data object and updates the value of a particular
 *  byte in its byte representation, at a particular offset into the data object.
 *  Output of expression is a new copy of the source object, with the updated
 *  value. Currently, Z3 backend throws its cookies if the offset isn't a
 *  constant value. @extends byte_update_data */
class byte_update2t : public byte_update_expr_methods
{
public:
  /** Primary constructor
   *  @param type Type of resulting, updated, data object.
   *  @param is_big_endian Whether to use big endian byte representation.
   *  @param source Source object in which to update a byte.
   *  @param updateval Value of byte to  update source with. */
  byte_update2t(const type2tc &type, const expr2tc &source,
                 const expr2tc &offset, const expr2tc &updateval,
                 bool is_big_endian)
    : byte_update_expr_methods(type, byte_update_id, source, offset,
                               updateval, is_big_endian) {}
  byte_update2t(const byte_update2t &ref)
    : byte_update_expr_methods(ref) {}

  static std::string field_names[esbmct::num_type_fields];
};

/** With operation. Updates either an array or a struct/union with a new element
 *  or member. Expression value is the arary or struct/union with the updated
 *  value. Ideally in the future this will become two operations, one for arrays
 *  and one for structs/unions. @extends with_data */
class with2t : public with_expr_methods
{
public:
  /** Primary constructor.
   *  @param type Type of this expression; Same as source.
   *  @param source Data object to update.
   *  @param field Field to update - a constant string naming the field if source
   *         is a struct/union, or an integer index if source is an array. */
  with2t(const type2tc &type, const expr2tc &source, const expr2tc &field,
         const expr2tc &value)
    : with_expr_methods(type, with_id, source, field, value) {}
  with2t(const with2t &ref)
    : with_expr_methods(ref) {}

  virtual expr2tc do_simplify(bool second) const;

  static std::string field_names[esbmct::num_type_fields];
};

/** Member operation. Extracts a particular member out of a struct or union.
 *  @extends member_data */
class member2t : public member_expr_methods
{
public:
  /** Primary constructor.
   *  @param type Type of extracted member.
   *  @param source Data structure to extract from.
   *  @param memb ΩName of member to extract.  */
  member2t(const type2tc &type, const expr2tc &source, const irep_idt &memb)
    : member_expr_methods(type, member_id, source, memb) {}
  member2t(const member2t &ref)
    : member_expr_methods(ref) {}

  virtual expr2tc do_simplify(bool second) const;

  static std::string field_names[esbmct::num_type_fields];
};

/** Array index operation. Extracts an element from an array at a particular
 *  index. @extends index_data */
class index2t : public index_expr_methods
{
public:
  /** Primary constructor.
   *  @param type Type of element extracted.
   *  @param source Array to extract data from.
   *  @param index Element in source to extract from. */
  index2t(const type2tc &type, const expr2tc &source, const expr2tc &index)
    : index_expr_methods(type, index_id, source, index) {}
  index2t(const index2t &ref)
    : index_expr_methods(ref) {}

  virtual expr2tc do_simplify(bool second) const;

  static std::string field_names[esbmct::num_type_fields];
};

/** Is string zero operation. Checks to see whether string operand is zero or
 *  not? In reality I've no idea, this is something string-abstraction related.
 *  Boolean result. @extends string_ops */
class zero_string2t : public zero_string_expr_methods
{
public:
  /** Primary constructor. @param string String type operand to test. */
  zero_string2t(const expr2tc &string)
    : zero_string_expr_methods(type_pool.get_bool(), zero_string_id, string) {}
  zero_string2t(const zero_string2t &ref)
    : zero_string_expr_methods(ref) {}

  static std::string field_names[esbmct::num_type_fields];
};

/** Check for zero length string. No idea how this is different from zero_string,
 *  but it has a different irep in old stringy irep, so here we are. Boolean
 *  result. @extends string_ops */
class zero_length_string2t : public zero_length_string_expr_methods
{
public:
  /** Primary constructor. @param string String type operand to test. */
  zero_length_string2t(const expr2tc &string)
    : zero_length_string_expr_methods(type_pool.get_bool(),
                                      zero_length_string_id, string) {}
  zero_length_string2t(const zero_length_string2t &ref)
    : zero_length_string_expr_methods(ref) {}

  static std::string field_names[esbmct::num_type_fields];
};

/** Is operand not-a-number. Used to implement C library isnan function for
 *  float/double values. Boolean result. @extends isnan_data */
class isnan2t : public isnan_expr_methods
{
public:
  /** Primary constructor. @param value Number value to test for nan */
  isnan2t(const expr2tc &value)
    : isnan_expr_methods(type_pool.get_bool(), isnan_id, value) {}
  isnan2t(const isnan2t &ref)
    : isnan_expr_methods(ref) {}

  static std::string field_names[esbmct::num_type_fields];
};

/** Check whether operand overflows. Operand must be either add, subtract,
 *  or multiply, and have integer operands themselves. If the result of the
 *  operation doesn't fit in the bitwidth of the operands, this expr evaluates
 *  to true. XXXjmorse - in the future we should ensure the type of the
 *  operand is the expected type result of the operation. That way we can tell
 *  whether to do a signed or unsigned over/underflow test.
 *  @extends overflow_ops */
class overflow2t : public overflow_expr_methods
{
public:
  /** Primary constructor.
   *  @param operand Operation to test overflow on; either an add, subtract, or
   *         multiply. */
  overflow2t(const expr2tc &operand)
    : overflow_expr_methods(type_pool.get_bool(), overflow_id, operand) {}
  overflow2t(const overflow2t &ref)
    : overflow_expr_methods(ref) {}

  virtual expr2tc do_simplify(bool second) const;

  static std::string field_names[esbmct::num_type_fields];
};

/** Test if a cast overflows. Check to see whether casting the operand to a
 *  particular bitsize will cause an integer overflow. If it does, this expr
 *  evaluates to true. @extends overflow_cast_data */
class overflow_cast2t : public overflow_cast_expr_methods
{
public:
  /** Primary constructor.
   *  @param operand Value to test cast out on. Should have integer type.
   *  @param bits Number of integer bits to cast operand to.  */
  overflow_cast2t(const expr2tc &operand, unsigned int bits)
    : overflow_cast_expr_methods(type_pool.get_bool(), overflow_cast_id,
                                 operand, bits) {}
  overflow_cast2t(const overflow_cast2t &ref)
    : overflow_cast_expr_methods(ref) {}

  static std::string field_names[esbmct::num_type_fields];
};

/** Test for negation overflows. Check whether or not negating an operand would
 *  lead to an integer overflow - for example, there's no representation of
 *  -INT_MIN. Evaluates to true if overflow would occur. @extends overflow_ops */
class overflow_neg2t : public overflow_neg_expr_methods
{
public:
  /** Primary constructor. @param operand Integer to test negation of. */
  overflow_neg2t(const expr2tc &operand)
    : overflow_neg_expr_methods(type_pool.get_bool(), overflow_neg_id,
                                operand) {}
  overflow_neg2t(const overflow_neg2t &ref)
    : overflow_neg_expr_methods(ref) {}

  static std::string field_names[esbmct::num_type_fields];
};

/** Record unknown data value. Exclusively for use in pointer analysis to record
 *  the fact that we point at an unknown item of data. No idea why it has to be
 *  part of irep, but it was in the past, so it will be now. Ideally in the
 *  future this should change. @extends expr2t */
class unknown2t : public unknown_expr_methods
{
public:
  /** Primary constructor. @param type Type of unknown data item */
  unknown2t(const type2tc &type)
    : unknown_expr_methods(type, unknown_id) {}
  unknown2t(const unknown2t &ref)
    : unknown_expr_methods(ref) {}

  static std::string field_names[esbmct::num_type_fields];
};

/** Record invalid data value. Exclusively for use in pointer analysis to record
 *  the fact that what we point at is guarenteed to be invalid or nonexistant.
 *  Like unknown2t, ideally in the future shouldn't subclass expr2t.
 *  @extends expr2t */
class invalid2t : public invalid_expr_methods
{
public:
  invalid2t(const type2tc &type)
    : invalid_expr_methods(type, invalid_id) {}
  invalid2t(const invalid2t &ref)
    : invalid_expr_methods(ref) {}

  static std::string field_names[esbmct::num_type_fields];
};

/** Record null pointer value. Exclusively for use in pointer analysis to record
 *  the fact that a pointer can be NULL. Like unknown2t, should in the future
 *  become a non-expr2t subclass. @extends expr2t */
class null_object2t : public null_object_expr_methods
{
public:
  null_object2t(const type2tc &type)
    : null_object_expr_methods(type, null_object_id) {}
  null_object2t(const null_object2t &ref)
    : null_object_expr_methods(ref) {}

  static std::string field_names[esbmct::num_type_fields];
};

/** Record a dynamicly allocated object. Exclusively for use in pointer analysis.
 *  @extends dynamic_object_data */
class dynamic_object2t : public dynamic_object_expr_methods
{
public:
  dynamic_object2t(const type2tc &type, const expr2tc inst,
                   bool inv, bool uknown)
    : dynamic_object_expr_methods(type, dynamic_object_id, inst, inv, uknown) {}
  dynamic_object2t(const dynamic_object2t &ref)
    : dynamic_object_expr_methods(ref) {}

  static std::string field_names[esbmct::num_type_fields];
};

/** Dereference operation. Expanded by symbolic execution into an if-then-else
 *  set of cases that take the value set of what this pointer might point at,
 *  examines the pointer's pointer object, and constructs a huge if-then-else
 *  case to evaluate to the appropriate data object for this pointer.
 *  @extends dereference_data */
class dereference2t : public dereference_expr_methods
{
public:
  /** Primary constructor.
   *  @param type Type of dereferenced data.
   *  @param operand Pointer to dereference. */
  dereference2t(const type2tc &type, const expr2tc &operand)
    : dereference_expr_methods(type, dereference_id, operand) {}
  dereference2t(const dereference2t &ref)
    : dereference_expr_methods(ref) {}

  static std::string field_names[esbmct::num_type_fields];
};

/** Test whether ptr is valid. Expanded at symex time to look up whether or not
 *  the pointer operand is invalid (i.e., doesn't point at something and thus
 *  would be invalid to dereference). Boolean result. @extends object_ops */
class valid_object2t : public valid_object_expr_methods
{
public:
  /** Primary constructor. @param operand Pointer value to examine for validity*/
  valid_object2t(const expr2tc &operand)
    : valid_object_expr_methods(type_pool.get_bool(), valid_object_id, operand)
      {}
  valid_object2t(const valid_object2t &ref)
    : valid_object_expr_methods(ref) {}

  static std::string field_names[esbmct::num_type_fields];
};

/** Test pointer for deallocation. Check for use after free: this irep is
 *  expanded at symex time to look up whether or not the operand is a) an invalid
 *  object, and b) if it is, whether it's been marked as being deallocated.
 *  Evalutes to true if that's the case. @extends object_ops */
class deallocated_obj2t : public deallocated_obj_expr_methods
{
public:
  /** Primary constructor. @param operand Pointer to check for deallocation */
  deallocated_obj2t(const expr2tc &operand)
    : deallocated_obj_expr_methods(type_pool.get_bool(), deallocated_obj_id,
                                   operand) {}
  deallocated_obj2t(const deallocated_obj2t &ref)
    : deallocated_obj_expr_methods(ref) {}

  static std::string field_names[esbmct::num_type_fields];
};

/** Retrieve dynamic size of pointer obj. For a dynamically allocated pointer
 *  object, retrieves its potentially nondeterministic object size. Expanded at
 *  symex time to access a modelling array. Not sure what happens if you feed
 *  it a nondynamic pointer, it'll probably give you a free variable.
 *  @extends object_ops */
class dynamic_size2t : public dynamic_size_expr_methods
{
public:
  /** Primary constructor. @param operand Pointer object to fetch size for. */
  dynamic_size2t(const expr2tc &operand)
    : dynamic_size_expr_methods(type_pool.get_uint32(), dynamic_size_id,
        operand) {}
  dynamic_size2t(const dynamic_size2t &ref)
    : dynamic_size_expr_methods(ref) {}

  static std::string field_names[esbmct::num_type_fields];
};

/** Irep for various side effects. Stores data about various things that can
 *  cause side effects, such as memory allocations, nondeterministic value
 *  allocations (nondet_* funcs,), and for some reason function calls.
 *
 *  Function calls are the one thing that stand out here as being weird; it seems
 *  they get stored in expressions and then pulled out in GOTO conversion to be
 *  evaluated in front of the current expression. However, in one or two places
 *  they seem to escape and reach the solver, which is bad.
 *
 *  @extends sideeffect_data */
class sideeffect2t : public sideeffect_expr_methods
{
public:
  /** Primary constructor.
   *  @param t Type this side-effect evaluates to.
   *  @param operand Not really certain. Sometimes turns up in string-irep.
   *  @param sz Size of dynamic allocation to make.
   *  @param alloct Type of piece of data to allocate.
   *  @param a Vector of arguments to function call. */
  sideeffect2t(const type2tc &t, const expr2tc &oper, const expr2tc &sz,
               const std::vector<expr2tc> &a,
               const type2tc &alloct, allockind k)
    : sideeffect_expr_methods(t, sideeffect_id, oper, sz, a, alloct, k) {}
  sideeffect2t(const sideeffect2t &ref)
    : sideeffect_expr_methods(ref) {}

  static std::string field_names[esbmct::num_type_fields];
};

class code_block2t : public code_block_expr_methods
{
public:
  code_block2t(const std::vector<expr2tc> &operands)
    : code_block_expr_methods(type_pool.get_empty(), code_block_id, operands) {}
  code_block2t(const code_block2t &ref)
    : code_block_expr_methods(ref) {}

  static std::string field_names[esbmct::num_type_fields];
};

class code_assign2t : public code_assign_expr_methods
{
public:
  code_assign2t(const expr2tc &target, const expr2tc &source)
    : code_assign_expr_methods(type_pool.get_empty(), code_assign_id,
                               target, source) {}
  code_assign2t(const code_assign2t &ref)
    : code_assign_expr_methods(ref) {}

  static std::string field_names[esbmct::num_type_fields];
};

// NB: code_init2t is a specialization of code_assign2t
class code_init2t : public code_init_expr_methods
{
public:
  code_init2t(const expr2tc &target, const expr2tc &source)
    : code_init_expr_methods(type_pool.get_empty(), code_init_id,
                               target, source) {}
  code_init2t(const code_init2t &ref)
    : code_init_expr_methods(ref) {}

  static std::string field_names[esbmct::num_type_fields];
};

class code_decl2t : public code_decl_expr_methods
{
public:
  code_decl2t(const type2tc &t, const irep_idt &name)
    : code_decl_expr_methods(t, code_decl_id, name){}
  code_decl2t(const code_decl2t &ref)
    : code_decl_expr_methods(ref) {}

  static std::string field_names[esbmct::num_type_fields];
};

class code_printf2t : public code_printf_expr_methods
{
public:
  code_printf2t(const std::vector<expr2tc> &opers)
    : code_printf_expr_methods(type_pool.get_empty(), code_printf_id, opers) {}
  code_printf2t(const code_printf2t &ref)
    : code_printf_expr_methods(ref) {}

  static std::string field_names[esbmct::num_type_fields];
};

class code_expression2t : public code_expression_expr_methods
{
public:
  code_expression2t(const expr2tc &oper)
    : code_expression_expr_methods(type_pool.get_empty(), code_expression_id,
                                   oper) {}
  code_expression2t(const code_expression2t &ref)
    : code_expression_expr_methods(ref) {}

  static std::string field_names[esbmct::num_type_fields];
};

class code_return2t : public code_return_expr_methods
{
public:
  code_return2t(const expr2tc &oper)
    : code_return_expr_methods(type_pool.get_empty(), code_return_id, oper) {}
  code_return2t(const code_return2t &ref)
    : code_return_expr_methods(ref) {}

  static std::string field_names[esbmct::num_type_fields];
};

class code_skip2t : public code_skip_expr_methods
{
public:
  code_skip2t()
    : code_skip_expr_methods(type_pool.get_empty(), code_skip_id) {}
  code_skip2t(const code_skip2t &ref)
    : code_skip_expr_methods(ref) {}

  static std::string field_names[esbmct::num_type_fields];
};

class code_free2t : public code_free_expr_methods
{
public:
  code_free2t(const expr2tc &oper)
    : code_free_expr_methods(type_pool.get_empty(), code_free_id, oper) {}
  code_free2t(const code_free2t &ref)
    : code_free_expr_methods(ref) {}

  static std::string field_names[esbmct::num_type_fields];
};

class code_goto2t : public code_goto_expr_methods
{
public:
  code_goto2t(const irep_idt &targ)
    : code_goto_expr_methods(type_pool.get_empty(), code_goto_id, targ) {}
  code_goto2t(const code_goto2t &ref)
    : code_goto_expr_methods(ref) {}

  static std::string field_names[esbmct::num_type_fields];
};

class object_descriptor2t : public object_descriptor_expr_methods
{
public:
  object_descriptor2t(const type2tc &t, const expr2tc &root,const expr2tc &offs)
    : object_descriptor_expr_methods(t, object_descriptor_id, root, offs) {}
  object_descriptor2t(const object_descriptor2t &ref)
    : object_descriptor_expr_methods(ref) {}

  const expr2tc &get_root_object(void) const;

  static std::string field_names[esbmct::num_type_fields];
};

class code_function_call2t : public code_function_call_expr_methods
{
public:
  code_function_call2t(const expr2tc &r, const expr2tc &func,
                       const std::vector<expr2tc> args)
    : code_function_call_expr_methods(type_pool.get_empty(),
                                      code_function_call_id, r, func, args) {}
  code_function_call2t(const code_function_call2t &ref)
    : code_function_call_expr_methods(ref) { }

  static std::string field_names[esbmct::num_type_fields];
};

class code_comma2t : public code_comma_expr_methods
{
public:
  code_comma2t(const type2tc &t, const expr2tc &s1, const expr2tc &s2)
    : code_comma_expr_methods(t, code_comma_id, s1, s2) {}
  code_comma2t(const code_comma2t &ref)
    : code_comma_expr_methods(ref) { }

  static std::string field_names[esbmct::num_type_fields];
};

class invalid_pointer2t : public invalid_pointer_expr_methods
{
public:
  invalid_pointer2t(const expr2tc &obj)
    : invalid_pointer_expr_methods(type_pool.get_bool(), invalid_pointer_id,
                                   obj) {}
  invalid_pointer2t(const invalid_pointer2t &ref)
    : invalid_pointer_expr_methods(ref) { }

  static std::string field_names[esbmct::num_type_fields];
};

class buffer_size2t : public buffer_size_expr_methods
{
public:
  buffer_size2t(const type2tc &t, const expr2tc &obj)
    : buffer_size_expr_methods(t, buffer_size_id, obj) {}
  buffer_size2t(const buffer_size2t &ref)
    : buffer_size_expr_methods(ref) { }

  static std::string field_names[esbmct::num_type_fields];
};

class code_asm2t : public code_asm_expr_methods
{
public:
  code_asm2t(const type2tc &type, const irep_idt &stringref)
    : code_asm_expr_methods(type, code_asm_id, stringref) { }
  code_asm2t(const code_asm2t &ref)
    : code_asm_expr_methods(ref) { }

  static std::string field_names[esbmct::num_type_fields];
};

class code_cpp_del_array2t : public code_cpp_del_array_expr_methods
{
public:
  code_cpp_del_array2t(const expr2tc &v)
    : code_cpp_del_array_expr_methods(type_pool.get_empty(),
                                      code_cpp_del_array_id, v) { }
  code_cpp_del_array2t(const code_cpp_del_array2t &ref)
    : code_cpp_del_array_expr_methods(ref) { }

  static std::string field_names[esbmct::num_type_fields];
};

class code_cpp_delete2t : public code_cpp_delete_expr_methods
{
public:
  code_cpp_delete2t(const expr2tc &v)
    : code_cpp_delete_expr_methods(type_pool.get_empty(),
                                   code_cpp_delete_id, v) { }
  code_cpp_delete2t(const code_cpp_delete2t &ref)
    : code_cpp_delete_expr_methods(ref) { }

  static std::string field_names[esbmct::num_type_fields];
};

class code_cpp_catch2t : public code_cpp_catch_expr_methods
{
public:
  code_cpp_catch2t(const std::vector<irep_idt> &el)
    : code_cpp_catch_expr_methods(type_pool.get_empty(),
                                   code_cpp_catch_id, el) { }
  code_cpp_catch2t(const code_cpp_catch2t &ref)
    : code_cpp_catch_expr_methods(ref) { }

  static std::string field_names[esbmct::num_type_fields];
};

class code_cpp_throw2t : public code_cpp_throw_expr_methods
{
public:
  code_cpp_throw2t(const expr2tc &o, const std::vector<irep_idt> &l)
    : code_cpp_throw_expr_methods(type_pool.get_empty(), code_cpp_throw_id,
                                  o, l){}
  code_cpp_throw2t(const code_cpp_throw2t &ref)
    : code_cpp_throw_expr_methods(ref) { }

  static std::string field_names[esbmct::num_type_fields];
};

class code_cpp_throw_decl2t : public code_cpp_throw_decl_expr_methods
{
public:
  code_cpp_throw_decl2t(const std::vector<irep_idt> &l)
    : code_cpp_throw_decl_expr_methods(type_pool.get_empty(),
                                       code_cpp_throw_decl_id, l){}
  code_cpp_throw_decl2t(const code_cpp_throw_decl2t &ref)
    : code_cpp_throw_decl_expr_methods(ref) { }

  static std::string field_names[esbmct::num_type_fields];
};

class code_cpp_throw_decl_end2t : public code_cpp_throw_decl_end_expr_methods
{
public:
  code_cpp_throw_decl_end2t(const std::vector<irep_idt> &exl)
    : code_cpp_throw_decl_end_expr_methods(type_pool.get_empty(),
                                           code_cpp_throw_decl_end_id, exl) { }
  code_cpp_throw_decl_end2t(const code_cpp_throw_decl_end2t &ref)
    : code_cpp_throw_decl_end_expr_methods(ref) { }

  static std::string field_names[esbmct::num_type_fields];
};

class isinf2t : public isinf_expr_methods
{
public:
  isinf2t(const expr2tc &val)
    : isinf_expr_methods(type_pool.get_bool(), isinf_id, val) { }
  isinf2t(const isinf2t &ref)
    : isinf_expr_methods(ref) { }

  static std::string field_names[esbmct::num_type_fields];
};

class isnormal2t : public isnormal_expr_methods
{
public:
  isnormal2t(const expr2tc &val)
    : isnormal_expr_methods(type_pool.get_bool(), isnormal_id, val) { }
  isnormal2t(const isnormal2t &ref)
    : isnormal_expr_methods(ref) { }

  static std::string field_names[esbmct::num_type_fields];
};

class concat2t : public concat_expr_methods
{
public:
  concat2t(const type2tc &type, const std::vector<expr2tc> &vals)
    : concat_expr_methods(type, concat_id, vals) { }
  concat2t(const concat2t &ref)
    : concat_expr_methods(ref) { }
  virtual expr2tc do_simplify(bool second) const;

  static std::string field_names[esbmct::num_type_fields];
};

inline bool operator==(boost::shared_ptr<type2t> const & a, boost::shared_ptr<type2t> const & b)
{
  return (*a.get() == *b.get());
}

inline bool operator!=(boost::shared_ptr<type2t> const & a, boost::shared_ptr<type2t> const & b)
{
  return !(a == b);
}

inline bool operator<(boost::shared_ptr<type2t> const & a, boost::shared_ptr<type2t> const & b)
{
  return (*a.get() < *b.get());
}

inline bool operator>(boost::shared_ptr<type2t> const & a, boost::shared_ptr<type2t> const & b)
{
  return (*b.get() < *a.get());
}

inline bool operator==(const expr2tc& a, const expr2tc& b)
{
  return (*a.get() == *b.get());
}

inline bool operator!=(const expr2tc& a, const expr2tc& b)
{
  return (*a.get() != *b.get());
}

inline bool operator<(const expr2tc& a, const expr2tc& b)
{
  return (*a.get() < *b.get());
}

inline bool operator>(const expr2tc& a, const expr2tc& b)
{
  return (*b.get() < *a.get());
}

inline std::ostream& operator<<(std::ostream &out, const expr2tc& a)
{
  out << a->pretty(0);
  return out;
}

struct irep2_hash
{
  size_t operator()(const expr2tc &ref) const { return ref.crc(); }
};

struct type2_hash
{
  size_t operator()(const type2tc &ref) const { return ref->crc(); }
};

// Same deal as for "type_macros".
#ifdef NDEBUG
#define dynamic_cast static_cast
#endif
#define expr_macros(name) \
  inline bool is_##name##2t(const expr2tc &t) \
    { return t->expr_id == expr2t::name##_id; } \
  inline bool is_##name##2t(const expr2t &r) \
    { return r.expr_id == expr2t::name##_id; } \
  inline const name##2t & to_##name##2t(const expr2tc &t) \
    { return dynamic_cast<const name##2t &> (*t); } \
  inline name##2t & to_##name##2t(expr2tc &t) \
    { return dynamic_cast<name##2t &> (*t.get()); }

expr_macros(constant_int);
expr_macros(constant_fixedbv);
expr_macros(constant_bool);
expr_macros(constant_string);
expr_macros(constant_struct);
expr_macros(constant_union);
expr_macros(constant_array);
expr_macros(constant_array_of);
expr_macros(symbol);
expr_macros(typecast);
expr_macros(if);
expr_macros(equality);
expr_macros(notequal);
expr_macros(lessthan);
expr_macros(greaterthan);
expr_macros(lessthanequal);
expr_macros(greaterthanequal);
expr_macros(not);
expr_macros(and);
expr_macros(or);
expr_macros(xor);
expr_macros(implies);
expr_macros(bitand);
expr_macros(bitor);
expr_macros(bitxor);
expr_macros(bitnand);
expr_macros(bitnor);
expr_macros(bitnxor);
expr_macros(bitnot);
expr_macros(lshr);
expr_macros(neg);
expr_macros(abs);
expr_macros(add);
expr_macros(sub);
expr_macros(mul);
expr_macros(div);
expr_macros(modulus);
expr_macros(shl);
expr_macros(ashr);
expr_macros(same_object);
expr_macros(pointer_offset);
expr_macros(pointer_object);
expr_macros(address_of);
expr_macros(byte_extract);
expr_macros(byte_update);
expr_macros(with);
expr_macros(member);
expr_macros(index);
expr_macros(zero_string);
expr_macros(zero_length_string);
expr_macros(isnan);
expr_macros(overflow);
expr_macros(overflow_cast);
expr_macros(overflow_neg);
expr_macros(unknown);
expr_macros(invalid);
expr_macros(null_object);
expr_macros(dynamic_object);
expr_macros(dereference);
expr_macros(valid_object);
expr_macros(deallocated_obj);
expr_macros(dynamic_size);
expr_macros(sideeffect);
expr_macros(code_block);
expr_macros(code_assign);
expr_macros(code_init);
expr_macros(code_decl);
expr_macros(code_printf);
expr_macros(code_expression);
expr_macros(code_return);
expr_macros(code_skip);
expr_macros(code_free);
expr_macros(code_goto);
expr_macros(object_descriptor);
expr_macros(code_function_call);
expr_macros(code_comma);
expr_macros(invalid_pointer);
expr_macros(buffer_size);
expr_macros(code_asm);
expr_macros(code_cpp_del_array);
expr_macros(code_cpp_delete);
expr_macros(code_cpp_catch);
expr_macros(code_cpp_throw);
expr_macros(code_cpp_throw_decl);
expr_macros(code_cpp_throw_decl_end);
expr_macros(isinf);
expr_macros(isnormal);
expr_macros(concat);
#undef expr_macros
#ifdef dynamic_cast
#undef dynamic_cast
#endif

inline bool is_constant_expr(const expr2tc &t)
{
  return t->expr_id == expr2t::constant_int_id ||
         t->expr_id == expr2t::constant_fixedbv_id ||
         t->expr_id == expr2t::constant_bool_id ||
         t->expr_id == expr2t::constant_string_id ||
         t->expr_id == expr2t::constant_struct_id ||
         t->expr_id == expr2t::constant_union_id ||
         t->expr_id == expr2t::constant_array_id ||
         t->expr_id == expr2t::constant_array_of_id;
}

inline bool is_structure_type(const type2tc &t)
{
  return t->type_id == type2t::struct_id || t->type_id == type2t::union_id;
}

inline bool is_structure_type(const expr2tc &e)
{
  return is_structure_type(e->type);
}

inline bool is_nil_expr(const expr2tc &exp)
{
  if (exp.get() == NULL)
    return true;
  return false;
}

inline bool is_nil_type(const type2tc &t)
{
  if (t.get() == NULL)
    return true;
  return false;
}

/** Test if expr is true. First checks whether the expr is a constant bool, and
 *  then whether it's true-valued. If these are both true, return true,
 *  otherwise return false.
 *  @param expr Expression to check for true value.
 *  @return Whether or not expr is true-valued.
 */
inline bool
is_true(const expr2tc &expr)
{
  if (is_constant_bool2t(expr) && to_constant_bool2t(expr).constant_value)
    return true;
  else
    return false;
}

/** Test if expr is false. First checks whether the expr is a constant bool, and
 *  then whether it's false-valued. If these are both true, return true,
 *  otherwise return false.
 *  @param expr Expression to check for false value.
 *  @return Whether or not expr is true-valued.
 */
inline bool
is_false(const expr2tc &expr)
{
  if (is_constant_bool2t(expr) && !to_constant_bool2t(expr).constant_value)
    return true;
  else
    return false;
}

// To initialize the below at a defined time...
void init_expr_constants(void);

extern const expr2tc true_expr;
extern const expr2tc false_expr;
extern const constant_int2tc zero_uint;
extern const constant_int2tc one_uint;
extern const constant_int2tc zero_int;
extern const constant_int2tc one_int;

inline expr2tc
gen_uint(unsigned long val)
{
  constant_int2tc v(type_pool.get_uint(config.ansi_c.int_width), BigInt(val));
  return v;
}

inline const type2tc &
get_uint8_type(void)
{
  return type_pool.get_uint8();
}

inline const type2tc &
get_uint16_type(void)
{
  return type_pool.get_uint16();
}

inline const type2tc &
get_uint32_type(void)
{
  return type_pool.get_uint32();
}

inline const type2tc &
get_uint64_type(void)
{
  return type_pool.get_uint64();
}

inline const type2tc &
get_int8_type(void)
{
  return type_pool.get_int8();
}

inline const type2tc &
get_int16_type(void)
{
  return type_pool.get_int16();
}

inline const type2tc &
get_int32_type(void)
{
  return type_pool.get_int32();
}

inline const type2tc &
get_int64_type(void)
{
  return type_pool.get_int64();
}

inline const type2tc &
get_uint_type(unsigned int sz)
{
  return type_pool.get_uint(sz);
}

inline const type2tc &
get_int_type(unsigned int sz)
{
  return type_pool.get_int(sz);
}

inline const type2tc &
get_bool_type(void)
{
  return type_pool.get_bool();
}

inline const type2tc &
get_empty_type(void)
{
  return type_pool.get_empty();
}

inline const type2tc &
get_pointer_type(const typet &val)
{
  return type_pool.get_pointer(val);
}

#endif /* _UTIL_IREP2_H_ */<|MERGE_RESOLUTION|>--- conflicted
+++ resolved
@@ -323,24 +323,8 @@
   type2t(const type2t &ref);
 
 public:
-<<<<<<< HEAD
-=======
   virtual ~type2t() { };
 
-  /** Despatcher for SMT conversion.
-   *  Each subclass of type2t overrides this method, and provides a routine
-   *  that will invoke a method in the class prop_convt that will convert it
-   *  to SMT representation. This converted representation is assigned to the
-   *  pointer arg, which is assumed to be an appropriate pointer type for the
-   *  prop_convt object being passed down. Implemented in bulk by type_methods
-   *  template.
-   *  @see type_methods
-   *  @param prop_convt Object to perform SMT conversion with.
-   *  @param arg Pointer to assign output to.
-   */
-  virtual void convert_smt_type(prop_convt &obj, void *arg) const = 0;
-
->>>>>>> 9437d7c4
   /** Fetch bit width of this type.
    *  For a particular type, calculate its size in a bit representation of
    *  itself. May throw various exceptions depending on whether this operation
