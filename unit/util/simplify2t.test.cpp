--- conflicted
+++ resolved
@@ -1165,7 +1165,6 @@
   REQUIRE(to_not2t(result).value == cond);
 }
 
-<<<<<<< HEAD
 TEST_CASE("uint_32_t v = 10; (uint64_t) v ==> 10", "[typecast][if]")
 {
   const expr2tc ten_32 = constant_int2tc(get_uint_type(32), BigInt(10));
@@ -1175,8 +1174,6 @@
   REQUIRE(to_constant_int2t(result).value == 10);
 }
 
-=======
->>>>>>> 6c506294
 TEST_CASE("object_size regression", "[pointer_object]")
 {
   // x: char[50]
@@ -1189,11 +1186,6 @@
   const expr2tc zero_index =
     index2tc(get_int_type(8), x, gen_zero(get_int_type(64)));
 
-<<<<<<< HEAD
-  // const expr2tc obj =  pointer_object2tc(pointer_type2tc(get_int_type(8)), zero_index);
-
-=======
->>>>>>> 6c506294
   const expr2tc side_1 = address_of2tc(get_int_type(8), zero_index);
 
   const expr2tc side_2 = constant_int2tc(get_int_type(32), BigInt(10));
@@ -1210,7 +1202,6 @@
   REQUIRE(to_constant_int2t(result).value == 10);
 }
 
-<<<<<<< HEAD
 TEST_CASE("object_size regression 2", "[pointer_object]")
 {
   // x: char[50]
@@ -1224,8 +1215,6 @@
   REQUIRE(is_constant_int2t(result));
   REQUIRE(to_constant_int2t(result).value == 0);
 }
-=======
->>>>>>> 6c506294
 // TODO: Tests that should be valid but... not yet!
 
 #if 0
