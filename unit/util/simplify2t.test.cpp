--- conflicted
+++ resolved
@@ -1165,13 +1165,16 @@
   REQUIRE(to_not2t(result).value == cond);
 }
 
-<<<<<<< HEAD
+
 TEST_CASE("uint_32_t v = 10; (uint64_t) v ==> 10", "[typecast][if]")
 {
   const expr2tc ten_32 = constant_int2tc(get_uint_type(32), BigInt(10));
   const expr2tc typecast = typecast2tc(get_uint_type(64), ten_32);
   const expr2tc result = typecast->simplify();
-=======
+  REQUIRE(is_constant_int2t(result));
+  REQUIRE(to_constant_int2t(result).value == 10);
+}
+
 TEST_CASE("object_size regression", "[pointer_object]")
 {
   // x: char[50]
@@ -1198,11 +1201,23 @@
   const expr2tc result = pointer_offset->simplify();
 
   REQUIRE(!is_nil_expr(result));
->>>>>>> d81c8cbb
   REQUIRE(is_constant_int2t(result));
   REQUIRE(to_constant_int2t(result).value == 10);
 }
 
+TEST_CASE("object_size regression 2", "[pointer_object]")
+{
+  // x: char[50]
+  // OFFSET_OF(&x[0] + 10) = 10
+
+  expr2tc zero = constant_int2tc(get_uint_type(67), BigInt(0));
+  expr2tc add = add2tc(get_uint_type(67), zero, zero);
+
+  expr2tc result = add->simplify();
+  REQUIRE(!is_nil_expr(result));
+  REQUIRE(is_constant_int2t(result));
+  REQUIRE(to_constant_int2t(result).value == 0);
+}
 // TODO: Tests that should be valid but... not yet!
 
 #if 0
