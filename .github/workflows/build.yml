--- conflicted
+++ resolved
@@ -19,16 +19,6 @@
       run: wget http://releases.llvm.org/7.0.1/clang+llvm-7.0.1-x86_64-linux-gnu-ubuntu-18.04.tar.xz
     - name: Extract Clang 7
       run: tar xf clang+llvm-7.0.1-x86_64-linux-gnu-ubuntu-18.04.tar.xz && mv clang+llvm-7.0.1-x86_64-linux-gnu-ubuntu-18.04 clang7
-<<<<<<< HEAD
-    - name: Setup Yices 2 (GMP)
-      run: wget https://gmplib.org/download/gmp/gmp-6.1.2.tar.xz && tar xf gmp-6.1.2.tar.xz && rm gmp-6.1.2.tar.xz && cd gmp-6.1.2 && ./configure --prefix $PWD/../gmp --disable-shared ABI=64 CFLAGS=-fPIC CPPFLAGS=-DPIC && make -j4 && make install
-    - name: Setup Yices 2
-      run: wget http://yices.csl.sri.com/releases/2.6.1/yices-2.6.1-src.tar.gz && tar xf yices-2.6.1-src.tar.gz && cd yices-2.6.1 && ./configure --prefix $PWD/../yices --with-pic-gmp=$PWD/../gmp/lib/libgmp.a --with-pic-gmp-include-dir=$PWD/../gmp/include && make -j9 && make static-lib && make install && cp ./build/x86_64-pc-linux-gnu-release/static_lib/libyices.a ../yices/lib
-    - name: Get current folder and files
-      run: pwd && ls
-    - name: Configure CMake
-      run: mkdir build && cd build && cmake .. -GNinja -DLLVM_DIR=../clang7 -DBUILD_STATIC=On -DYICES_DIR=$PWD/../yices -DGMP_DIR=$PWD/../gmp
-=======
     - name: Setup Boolector
       run: git clone https://github.com/boolector/boolector && cd boolector && ./contrib/setup-lingeling.sh && ./contrib/setup-btor2tools.sh && ./configure.sh && cd build && make -j9
     - name: Setup Z3
@@ -52,7 +42,6 @@
       run: pwd && ls
     - name: Configure CMake
       run: mkdir build && cd build && cmake .. -GNinja -DLLVM_DIR=../clang7 -DBUILD_STATIC=On -DBTOR_DIR=$PWD/../boolector -DZ3_DIR=$PWD/../z3 -DMSAT_DIR=$PWD/../mathsat -DYICES_DIR=$PWD/../yices -DCVC4_DIR=$PWD/../cvc4 -DGMP_DIR=$PWD/../gmp -DCMAKE_INSTALL_PREFIX:PATH=$PWD/../release
->>>>>>> 5418fa94
     - name: Build ESBMC
       run: cd build && cmake --build . && ninja install
     - uses: actions/upload-artifact@v1
@@ -77,21 +66,14 @@
       - name: Setup MathSAT
         run: wget http://mathsat.fbk.eu/download.php?file=mathsat-5.5.4-darwin-libcxx-x86_64.tar.gz -O mathsat.tar.gz && tar xf mathsat.tar.gz && mv mathsat-5.5.4-darwin-libcxx-x86_64 mathsat
       - name: MathSAT brew hack
-<<<<<<< HEAD
-=======
         # This is needed because CMake does not include /usr/local/include when trying to compile mathsat
->>>>>>> 5418fa94
         run: ln -s /usr/local/include/gmp.h mathsat/include/gmp.h
       - name: Setup Yices 2
         run: wget http://yices.csl.sri.com/releases/2.6.1/yices-2.6.1-src.tar.gz && tar xf yices-2.6.1-src.tar.gz && cd yices-2.6.1 && ./configure --prefix $PWD/../yices && make -j9 && make static-lib && make install && cp ./build/x86_64-apple-darwin*release/static_lib/libyices.a ../yices/lib 
       - name: Get current folder and files
         run: pwd && ls
       - name: Configure CMake
-<<<<<<< HEAD
-        run: mkdir build && cd build && cmake .. -GNinja -DBUILD_STATIC=On -DLLVM_DIR=../clang7 -DBTOR_DIR=$PWD/../boolector -DZ3_DIR=$PWD/../z3 -DMSAT_DIR=$PWD/../mathsat -DYICES_DIR=$PWD/../yices -DC2GOTO_INCLUDE_DIR=/Applications/Xcode.app/Contents/Developer/Platforms/MacOSX.platform/Developer/SDKs/MacOSX.sdk/usr/include/
-=======
         run: mkdir build && cd build && cmake .. -GNinja -DBUILD_STATIC=On -DLLVM_DIR=../clang7 -DBTOR_DIR=$PWD/../boolector -DZ3_DIR=$PWD/../z3 -DMSAT_DIR=$PWD/../mathsat -DYICES_DIR=$PWD/../yices -DC2GOTO_INCLUDE_DIR=/Applications/Xcode.app/Contents/Developer/Platforms/MacOSX.platform/Developer/SDKs/MacOSX.sdk/usr/include/ -DCMAKE_INSTALL_PREFIX:PATH=$PWD/../release
->>>>>>> 5418fa94
       - name: Build ESBMC
         run: cd build && cmake --build . && cmake --install .
       - uses: actions/upload-artifact@v1
