--- conflicted
+++ resolved
@@ -23,8 +23,7 @@
     - name: Setup boolector
       run: git clone --depth=1 --branch=3.2.1 https://github.com/boolector/boolector && cd boolector && ./contrib/setup-lingeling.sh && ./contrib/setup-btor2tools.sh && ./configure.sh --prefix $PWD/../boolector-release && cd build && make -j4 && make install
     - name: Setup Z3
-<<<<<<< HEAD
-      run: wget https://github.com/Z3Prover/z3/releases/download/z3-4.8.9/z3-4.8.9-x64-ubuntu-16.04.zip && unzip z3-4.8.9-x64-ubuntu-16.04.zip && mv z3-4.8.9-x64-ubuntu-16.04/ z3
+     run: wget https://github.com/Z3Prover/z3/releases/download/z3-4.8.9/z3-4.8.9-x64-ubuntu-16.04.zip && unzip z3-4.8.9-x64-ubuntu-16.04.zip && mv z3-4.8.9-x64-ubuntu-16.04/ z3
     - name: Setup Yices 2 (GMP)
       run: wget https://gmplib.org/download/gmp/gmp-6.1.2.tar.xz && tar xf gmp-6.1.2.tar.xz && rm gmp-6.1.2.tar.xz && cd gmp-6.1.2 && ./configure --prefix $PWD/../gmp --disable-shared ABI=64 CFLAGS=-fPIC CPPFLAGS=-DPIC && make -j4 && make install
     - name: Setup Yices 2
@@ -35,20 +34,13 @@
       run: pwd && ls
     - name: Configure CMake
       run: mkdir build && cd build && cmake .. -GNinja -DENABLE_WERROR=On -DENABLE_CSMITH=On -DBUILD_TESTING=On -DENABLE_REGRESSION=On -DClang_DIR=$PWD/../clang -DLLVM_DIR=$PWD/../clang -DBUILD_STATIC=On -DBoolector_DIR=$PWD/../boolector-release -DZ3_DIR=$PWD/../z3 -DENABLE_YICES=On -DYices_DIR=$PWD/../yices -DCVC4_DIR=$PWD/../cvc4 -DGMP_DIR=$PWD/../gmp -DCMAKE_INSTALL_PREFIX:PATH=$PWD/../release -DCMAKE_BUILD_TYPE=Debug
-=======
-      run: wget https://github.com/Z3Prover/z3/releases/download/z3-4.8.4/z3-4.8.4.d6df51951f4c-x64-ubuntu-16.04.zip && unzip z3-4.8.4.d6df51951f4c-x64-ubuntu-16.04.zip && mv z3-4.8.4.d6df51951f4c-x64-ubuntu-16.04 z3
-    - name: Get current folder and files
-      run: pwd && ls
-    - name: Configure CMake
-      run: mkdir build && cd build && cmake .. -GNinja -DENABLE_WERROR=On -DENABLE_CSMITH=Off -DBUILD_TESTING=Off -DENABLE_REGRESSION=Off -DClang_DIR=$PWD/../clang9 -DLLVM_DIR=$PWD/../clang9 -DBUILD_STATIC=On -DBoolector_DIR=$PWD/../boolector-release -DZ3_DIR=$PWD/../z3  -DCMAKE_INSTALL_PREFIX:PATH=$PWD/../release -DCMAKE_BUILD_TYPE=Release
->>>>>>> 21d36f84
     - name: Build ESBMC
       run: cd build && cmake --build . && ninja install
     - uses: actions/upload-artifact@v1
       with:
         name: release-linux
-<<<<<<< HEAD
         path: ./release
+
     - name: Run tests
       run: cd build/ && ctest -j4 --output-on-failure --progress . 
     - uses: actions/upload-artifact@v2 # We shouldn't throw errors for now
@@ -95,7 +87,4 @@
         with:
           name: csmith-macos
           path: ./build/csmith-error
-          if-no-files-found: ignore
-=======
-        path: ./release
->>>>>>> 21d36f84
+          if-no-files-found: ignore