--- conflicted
+++ resolved
@@ -21,14 +21,10 @@
     runs-on: ${{ inputs.operating-system }}
     steps:
     - uses: actions/checkout@v4
-<<<<<<< HEAD
     - name: Install system Dependencies
       run: |
         sudo apt-get update
         sudo apt-get install -y libgmp-dev pkg-config    
-=======
-
->>>>>>> ef5bdcbf
     - name: Build ESBMC
       run: ./scripts/build.sh ${{ inputs.build-flags }}
     - uses: actions/upload-artifact@v4
