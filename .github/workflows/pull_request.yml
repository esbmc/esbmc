name: PR

on: [pull_request]

jobs:

  # Check testing tool suite
  testing-tool:
    runs-on: ubuntu-22.04
    steps:
    - uses: actions/checkout@v4
    - name: Runs testing tool unit test
      run: cd regression && python3 testing_tool_test.py
 
  # Build developer doc
  build-developer-doc:
    runs-on: ubuntu-latest
    steps:
    - name: Set up Git repository
      uses: actions/checkout@v4
    - name: Compile LaTeX document
      uses: xu-cheng/latex-action@v2
      with:
        root_file: docs/manual.tex
    - name: Upload PDF file
      uses: actions/upload-artifact@v4
      with:
        name: Developer-Manual
        path: manual.pdf    

  build-ubuntu:
    uses: ./.github/workflows/build-unix.yml
    name: static llvm-16 DebugOpt
    with:
      operating-system: ubuntu-22.04
      build-flags: '-b DebugOpt -e On'
      testing: true

  build-windows:
    uses: ./.github/workflows/build-windows.yml
    name: static llvm-16 DebugOpt
    with:
      operating-system: windows-latest
      build-flags: '-b DebugOpt -e On'
      testing: true

  build-arm:
    uses: ./.github/workflows/build-unix.yml
    name: ARM64 linux build
    with:
      operating-system: ARM64
      build-flags: '-b DebugOpt -S OFF -B OFF -c 13'
      testing: false

  build-macos-arm:
    uses: ./.github/workflows/build-unix.yml
    name: arm64 darwin build
    with:
      operating-system: macos-latest
      build-flags: '-c 15'
      testing: false

  build-cheri:
    uses: ./.github/workflows/build-unix.yml
<<<<<<< HEAD
<<<<<<< HEAD
    name: static CHERI llvm-17 build
    with:
      operating-system: ubuntu-22.04
      build-flags: '-b DebugOpt -x'
=======
    name: CHERI llvm-17 build
    with:
      operating-system: ubuntu-22.04
      build-flags: '-b DebugOpt -x -S ON'
>>>>>>> 1326b3385 ([CI] add static CHERI llvm17 build (#2432))
=======
    name: static CHERI llvm-17 build
    with:
      operating-system: ubuntu-22.04
      build-flags: '-b DebugOpt -x'
>>>>>>> f6046659a ([CI] Integrate cheribsd-riscv64 system root (#2447))
      testing: false

    # Check project with clang-format
  code-style:
    name: Check C/C++ code-style
    runs-on: ubuntu-22.04
    permissions:
      # Give the default GITHUB_TOKEN write permission to commit and push the
      # added or changed files to the repository.
      contents: write
    steps:
    - uses: actions/checkout@v4
    - name: Install Dependencies
      run: sudo apt-get update && sudo apt-get install libtinfo-dev
    - name: Download Clang 11
      run: wget https://github.com/llvm/llvm-project/releases/download/llvmorg-11.0.0/clang+llvm-11.0.0-x86_64-linux-gnu-ubuntu-20.04.tar.xz
    - name: Extract Clang 11
      run: tar xf clang+llvm-11.0.0-x86_64-linux-gnu-ubuntu-20.04.tar.xz && mv clang+llvm-11.0.0-x86_64-linux-gnu-ubuntu-20.04 clang
    - name: Run clang-format (src)
      run: find src -iname *.h -o -iname *.c -o -iname *.cpp -o -iname *.hpp -iname *.hh | grep -v src/ansi-c/cpp | grep -v src/clang-c-frontend/headers/ | grep -v src/c2goto/library/libm/musl | xargs ./clang/bin/clang-format -style=file -i -fallback-style=none
    - name: Run clang-format (tests)
      run: find unit -iname *.h -o -iname *.c -o -iname *.cpp -o -iname *.hpp -iname *.hh  | xargs ./clang/bin/clang-format -style=file -i -fallback-style=none
    - name: Delete downloaded Clang 11
      run: rm -rf clang*
    # Commit all changed files back to the repository
    - uses: stefanzweifel/git-auto-commit-action@v5
      if: ${{ github.event.pull_request.head.repo.full_name == github.repository }}
    - name: Throws error if changes were made
      run: git diff --exit-code --ignore-cr-at-eol
      if: ${{ github.event.pull_request.head.repo.full_name != github.repository }}

  cmake-lint:
    name: Check CMake modules
    runs-on: ubuntu-22.04
    continue-on-error: true # TODO: Eventually this will be removed
    steps:
    - uses: actions/checkout@v4
    - name: Set up Python 3.9
      uses: actions/setup-python@v5
      with:
        python-version: 3.9
    - name: Install cmakelint
      run: pip install cmakelint
    - name: Run CMake Lint
      run: find . -iname *.cmake -o -iname CMakeLists.txt | grep -v build | xargs cmakelint || echo "failure"
<|MERGE_RESOLUTION|>--- conflicted
+++ resolved
@@ -62,24 +62,10 @@
 
   build-cheri:
     uses: ./.github/workflows/build-unix.yml
-<<<<<<< HEAD
-<<<<<<< HEAD
     name: static CHERI llvm-17 build
     with:
       operating-system: ubuntu-22.04
       build-flags: '-b DebugOpt -x'
-=======
-    name: CHERI llvm-17 build
-    with:
-      operating-system: ubuntu-22.04
-      build-flags: '-b DebugOpt -x -S ON'
->>>>>>> 1326b3385 ([CI] add static CHERI llvm17 build (#2432))
-=======
-    name: static CHERI llvm-17 build
-    with:
-      operating-system: ubuntu-22.04
-      build-flags: '-b DebugOpt -x'
->>>>>>> f6046659a ([CI] Integrate cheribsd-riscv64 system root (#2447))
       testing: false
 
     # Check project with clang-format
@@ -124,4 +110,4 @@
     - name: Install cmakelint
       run: pip install cmakelint
     - name: Run CMake Lint
-      run: find . -iname *.cmake -o -iname CMakeLists.txt | grep -v build | xargs cmakelint || echo "failure"
+      run: find . -iname *.cmake -o -iname CMakeLists.txt | grep -v build | xargs cmakelint || echo "failure"