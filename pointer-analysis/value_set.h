/*******************************************************************\

Module: Value Set

Author: Daniel Kroening, kroening@kroening.com

\*******************************************************************/

#ifndef CPROVER_POINTER_ANALYSIS_VALUE_SET_H
#define CPROVER_POINTER_ANALYSIS_VALUE_SET_H

#include <irep2.h>

#include <set>

#include <mp_arith.h>
#include <namespace.h>
#include <reference_counting.h>

#include "object_numbering.h"
#include "value_sets.h"

class value_sett
{
public:
  value_sett():location_number(0)
  {
  }

//*********************************** Types ************************************

  typedef std::set<expr2tc> expr_sett;

  class objectt
  {
  public:
    objectt():offset_is_set(false)
    {
    }

    explicit objectt(const mp_integer &_offset):
      offset(_offset),
      offset_is_set(true)
    {
    }

    mp_integer offset;
    bool offset_is_set;
    bool offset_is_zero() const
    { return offset_is_set && offset.is_zero(); }
  };

  class object_map_dt:public std::map<unsigned, objectt>
  {
  public:
    const static object_map_dt empty;
  };

<<<<<<< HEAD
  expr2tc to_expr(object_map_dt::const_iterator it) const;

=======
>>>>>>> a8f1b265
  typedef reference_counting<object_map_dt> object_mapt;

  struct entryt
  {
    object_mapt object_map;
    std::string identifier;
    std::string suffix;

    entryt()
    {
    }

    entryt(const std::string &_identifier, const std::string _suffix):
      identifier(_identifier),
      suffix(_suffix)
    {
    }
  };

  typedef hash_map_cont<string_wrapper, entryt, string_wrap_hash> valuest;

//********************************** Methods ***********************************

  expr2tc to_expr(object_map_dt::const_iterator it) const;

  void set(object_mapt &dest, object_map_dt::const_iterator it) const
  {
    dest.write()[it->first]=it->second;
  }

  bool insert(object_mapt &dest, object_map_dt::const_iterator it) const
  {
    return insert(dest, it->first, it->second);
  }

  bool insert(object_mapt &dest, const expr2tc &src) const
  {
    return insert(dest, object_numbering.number(src), objectt());
  }

  bool insert(object_mapt &dest, const expr2tc &src, const mp_integer &offset) const
  {
    return insert(dest, object_numbering.number(src), objectt(offset));
  }

  bool insert(object_mapt &dest, unsigned n, const objectt &object) const
  {
    if(dest.read().find(n)==dest.read().end())
    {
      // new
      dest.write()[n]=object;
      return true;
    }
    else
    {
      objectt &old=dest.write()[n];

      if(old.offset_is_set && object.offset_is_set)
      {
        if(old.offset==object.offset)
          return false;
        else
        {
          old.offset_is_set=false;
          return true;
        }
      }
      else if(!old.offset_is_set)
        return false;
      else
      {
        old.offset_is_set=false;
        return true;
      }
    }
  }

  bool insert(object_mapt &dest, const expr2tc &expr, const objectt &object) const
  {
    return insert(dest, object_numbering.number(expr), object);
  }

  bool erase(const std::string &name)
  {
    return (values.erase(string_wrapper(name)) == 1);
  }

<<<<<<< HEAD
  struct entryt
  {
    object_mapt object_map;
    idt identifier;
    std::string suffix;

    entryt()
    {
    }

    entryt(const idt &_identifier, const std::string _suffix):
      identifier(_identifier),
      suffix(_suffix)
    {
    }
  };

  typedef std::set<expr2tc> expr_sett;

  static void add_objects(const entryt &src, expr_sett &dest);

  #ifdef USE_DSTRING
  typedef std::map<idt, entryt> valuest;
  #else
  typedef hash_map_cont<idt, entryt, string_hash> valuest;
  #endif

=======
>>>>>>> a8f1b265
  void get_value_set(
    const expr2tc &expr,
    value_setst::valuest &dest,
    const namespacet &ns) const;

  void clear()
  {
    values.clear();
  }

  void add_var(const std::string &id, const std::string &suffix)
  {
    get_entry(id, suffix);
  }

  void add_var(const entryt &e)
  {
    get_entry(e.identifier, e.suffix);
  }

  entryt &get_entry(const std::string &id, const std::string &suffix)
  {
    return get_entry(entryt(id, suffix));
  }

  entryt &get_entry(const entryt &e)
  {
    std::string index=id2string(e.identifier)+e.suffix;

    std::pair<valuest::iterator, bool> r=
      values.insert(std::pair<string_wrapper, entryt>
                             (string_wrapper(index), e));

    return r.first->second;
  }

  void add_vars(const std::list<entryt> &vars)
  {
    for(std::list<entryt>::const_iterator
        it=vars.begin();
        it!=vars.end();
        it++)
      add_var(*it);
  }

  void output(
    const namespacet &ns,
    std::ostream &out) const;

  void dump(const namespacet &ns) const;

  // true = added s.th. new
  bool make_union(object_mapt &dest, const object_mapt &src) const;

  // true = added s.th. new
  bool make_union(const valuest &new_values);

  // true = added s.th. new
  bool make_union(const value_sett &new_values)
  {
    return make_union(new_values.values);
  }

  void apply_code(
    const expr2tc &code,
    const namespacet &ns);

  void assign(
    const expr2tc &lhs,
    const expr2tc &rhs,
    const namespacet &ns,
    bool add_to_sets=false);

  void do_function_call(
    const irep_idt &function,
    const std::vector<expr2tc> &arguments,
    const namespacet &ns);

  // edge back to call site
  void do_end_function(
    const expr2tc &lhs,
    const namespacet &ns);

  void get_reference_set(
    const expr2tc &expr,
    value_setst::valuest &dest,
    const namespacet &ns) const;

protected:
  void get_value_set_rec(
    const expr2tc &expr,
    object_mapt &dest,
    const std::string &suffix,
    const type2tc &original_type,
    const namespacet &ns) const;

  void get_value_set(
    const expr2tc &expr,
    object_mapt &dest,
    const namespacet &ns) const;

  void get_reference_set(
    const expr2tc &expr,
    object_mapt &dest,
    const namespacet &ns) const
  {
    get_reference_set_rec(expr, dest, ns);
  }

  void get_reference_set_rec(
    const expr2tc &expr,
    object_mapt &dest,
    const namespacet &ns) const;

  void assign_rec(
    const expr2tc &lhs,
    const object_mapt &values_rhs,
    const std::string &suffix,
    const namespacet &ns,
    bool add_to_sets);

  void do_free(
    const expr2tc &op,
    const namespacet &ns);

  expr2tc make_member(
    const expr2tc &src,
    const irep_idt &component_name,
    const namespacet &ns);

public:
//********************************** Members ***********************************
  unsigned location_number;
  static object_numberingt object_numbering;

  valuest values;
};

#endif<|MERGE_RESOLUTION|>--- conflicted
+++ resolved
@@ -56,11 +56,6 @@
     const static object_map_dt empty;
   };
 
-<<<<<<< HEAD
-  expr2tc to_expr(object_map_dt::const_iterator it) const;
-
-=======
->>>>>>> a8f1b265
   typedef reference_counting<object_map_dt> object_mapt;
 
   struct entryt
@@ -148,36 +143,6 @@
     return (values.erase(string_wrapper(name)) == 1);
   }
 
-<<<<<<< HEAD
-  struct entryt
-  {
-    object_mapt object_map;
-    idt identifier;
-    std::string suffix;
-
-    entryt()
-    {
-    }
-
-    entryt(const idt &_identifier, const std::string _suffix):
-      identifier(_identifier),
-      suffix(_suffix)
-    {
-    }
-  };
-
-  typedef std::set<expr2tc> expr_sett;
-
-  static void add_objects(const entryt &src, expr_sett &dest);
-
-  #ifdef USE_DSTRING
-  typedef std::map<idt, entryt> valuest;
-  #else
-  typedef hash_map_cont<idt, entryt, string_hash> valuest;
-  #endif
-
-=======
->>>>>>> a8f1b265
   void get_value_set(
     const expr2tc &expr,
     value_setst::valuest &dest,
