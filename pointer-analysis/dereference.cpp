--- conflicted
+++ resolved
@@ -619,44 +619,6 @@
   guardt tmp_guard(guard);
   tmp_guard.add(pointer_guard);
 
-<<<<<<< HEAD
-#if 1
-      if (!options.get_bool_option("no-bounds-check") &&
-              (!is_constant_int2t(o.offset) ||
-               !to_constant_int2t(o.offset).constant_value.is_zero()))
-      {
-        {
-          // check lower bound
-          pointer_offset2tc obj_offset(pointer_type2(), deref_expr);
-          lessthan2tc lt(obj_offset, zero_int);
-
-          guardt tmp_guard(guard);
-          tmp_guard.add(is_dyn_obj);
-          tmp_guard.move(lt);
-          dereference_callback.dereference_failure(
-            "pointer dereference",
-            "dynamic object lower bound", tmp_guard);
-        }
-
-        {
-          // check upper bound
-          //nec: ex37.c
-          dynamic_size2tc size_expr(deref_expr);
-
-          expr2tc obj_offs = pointer_offset2tc(pointer_type2(), deref_expr);
-          obj_offs = typecast2tc(int_type2(), obj_offs);
-          lessthanequal2tc lte(size_expr, obj_offs);
-
-          guardt tmp_guard(guard);
-          tmp_guard.add(is_dyn_obj);
-          tmp_guard.move(lte);
-
-          dereference_callback.dereference_failure(
-            "pointer dereference",
-            "dynamic object upper bound", tmp_guard);
-        }
-      }
-=======
   // Check that the object we're accessing is actually alive and valid for this
   // mode.
   valid_check(object, tmp_guard, mode);
@@ -673,7 +635,6 @@
 #if 0
   // FIXME: benchmark this, on tacas.
   dereference_callback.rename(add);
->>>>>>> 1de2e050
 #endif
   expr2tc final_offset = add->simplify();
   if (is_nil_expr(final_offset))
@@ -715,18 +676,6 @@
 {
   bool is_const_offs = is_constant_int2t(offset);
 
-<<<<<<< HEAD
-    if (is_constant_expr(o.offset))
-      offset = o.offset;
-    else
-    {
-      pointer_offset2tc ptr_offs(pointer_type2(), deref_expr);
-      pointer_offset2tc base(pointer_type2(), obj_ptr);
-
-      // need to subtract base address
-      offset = sub2tc(pointer_type2(), ptr_offs, base);
-    }
-=======
   // All accesses to code need no further construction
   if (is_code_type(value) || is_code_type(type)) {
     return;
@@ -753,7 +702,6 @@
 #if 0
         dereference_callback.rename(offset_the_third);
 #endif
->>>>>>> 1de2e050
 
         add2tc add2(offset->type, offset, offset_the_third);
         expr2tc new_offset = add2->simplify();
@@ -769,42 +717,7 @@
 
       return;
     }
-<<<<<<< HEAD
-    else
-    {
-      // The dereference types match closely enough; make some bounds checks
-      // on the base object, not the possibly typecasted object.
-      if (is_index2t(orig_value))
-      {
-        // So; we're working on an index, which might be wrapped in a typecast.
-        // Update the offset; then encode a bounds check.
-
-        // Type police: that offset will be 64 bits on a 64 bit system, but the
-        // array domain is going to be 32 bits (alas, I can't coerce it to be
-        // anything else right now). So cast it down in that case.
-        if (config.ansi_c.pointer_width != config.ansi_c.int_width)
-          offset = typecast2tc(index_type2(), offset);
-
-        if (is_typecast2t(value)) {
-          typecast2t &cast = to_typecast2t(value);
-          index2t &idx = to_index2t(cast.from);
-          idx.index = offset;
-          bounds_check(idx, tmp_guard);
-        } else {
-          index2t &idx = to_index2t(value);
-          idx.index = offset;
-          bounds_check(idx, tmp_guard);
-        }
-      }
-      else if (!is_constant_int2t(offset) ||
-               !to_constant_int2t(offset).constant_value.is_zero())
-      {
-        if(!options.get_bool_option("no-pointer-check"))
-        {
-          notequal2tc offs_is_not_zero(offset, zero_int);
-=======
-  }
->>>>>>> 1de2e050
+  }
 
   // All struct references to be built should be filtered out immediately
   if (is_structure_type(type)) {
