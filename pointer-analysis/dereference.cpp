--- conflicted
+++ resolved
@@ -211,16 +211,8 @@
   expr2tc &pointer_guard,
   const guardt &guard)
 {
-<<<<<<< HEAD
   value = expr2tc();
   pointer_guard = false_expr;
-=======
-  const typet &dereference_type=
-    ns.follow(deref_expr.type()).subtype();
-
-  value.make_nil();
-  pointer_guard.make_false();
->>>>>>> 88f6db01
 
   if (is_unknown2t(what) || is_invalid2t(what))
   {
@@ -280,29 +272,15 @@
     {
       // constraint that it actually is a dynamic object
 
-<<<<<<< HEAD
       type2tc arr_type = type2tc(new array_type2t(type_pool.get_bool(),
                                                   expr2tc(), true));
-      expr2tc sym = expr2tc(new symbol2t(arr_type, "c::__ESBMC_is_dynamic"));
+      const symbolt *sp;
+      irep_idt dyn_name = (!ns.lookup(irep_idt("c::__ESBMC_alloc"), sp))
+        ? "c::__ESBMC_is_dynamic" : "cpp::__ESBMC_is_dynamic";
+      expr2tc sym = expr2tc(new symbol2t(arr_type, dyn_name));
       expr2tc ptr_obj = expr2tc(new pointer_object2t(int_type2(), deref_expr));
       expr2tc is_dyn_obj = expr2tc(new index2t(type_pool.get_bool(), sym,
                                                ptr_obj));
-=======
-      exprt sym("symbol", array_typet());
-      sym.type().subtype() = bool_typet();
-
-      const symbolt *sp;
-      if(!ns.lookup(irep_idt("c::__ESBMC_alloc"), sp)) {
-        sym.set("identifier", "c::__ESBMC_is_dynamic");
-      } else {
-        sym.set("identifier", "cpp::__ESBMC_is_dynamic");
-      }
-
-      exprt pointerobj("pointer_object", signedbv_typet());
-      pointerobj.copy_to_operands(deref_expr);
-      exprt is_dynamic_object_expr("index", bool_typet());
-      is_dynamic_object_expr.copy_to_operands(sym, pointerobj);
->>>>>>> 88f6db01
 
       if (dyn_obj.invalid || dyn_obj.unknown)
       {
@@ -365,138 +343,7 @@
   }
   else
   {
-<<<<<<< HEAD
     value = object;
-=======
-#if 0
-    // something generic -- really has to be a symbol
-    address_of_exprt object_pointer(object);
-
-    if(o.offset().is_zero())
-    {
-      equality_exprt equality(deref_expr, object_pointer);
-
-      if(ns.follow(equality.lhs().type())!=ns.follow(equality.rhs().type()))
-        equality.lhs().make_typecast(equality.rhs().type());
-
-      pointer_guard=equality;
-    }
-    else
-    {
-      pointer_guard=exprt("same-object", bool_typet());
-      pointer_guard.copy_to_operands(deref_expr, object_pointer);
-    }
-
-    value=object;
-
-    guardt tmp_guard(guard);
-    tmp_guard.add(pointer_guard);
-
-    valid_check(object, tmp_guard, mode);
-
-    exprt offset;
-
-
-    const typet &object_type=ns.follow(object.type());
-    exprt root_object=o.root_object();
-    const typet &root_object_type=ns.follow(root_object.type());
-
-    if(dereference_type_compare(value, dereference_type) &&
-       o.offset().is_zero())
-    {
-      // The simplest case: types match, and offset is zero!
-      // This is great, we are almost done.
-      value=object;
-
-      if(object_type!=ns.follow(dereference_type))
-        value.make_typecast(dereference_type);
-      return ;
-    }
-    else if(root_object_type.id()=="array" &&
-            dereference_type_compare(root_object, dereference_type))
-    {
-      // We have an array with a subtype that matches
-      // the dereferencing type.
-      // We will require well-alignedness!
-
-      exprt offset;
-
-      // this should work as the object is essentially the root object
-      if(o.offset().is_constant())
-        offset=o.offset();
-      else
-        offset=unary_exprt("pointer_offset", deref_expr, index_type());
-
-      exprt adjusted_offset;
-
-      // are we doing a byte?
-      mp_integer element_size=
-        pointer_offset_size(dereference_type);
-
-      if(element_size==1)
-      {
-        // no need to adjust offset
-        adjusted_offset=offset;
-      }
-      else
-      {
-        exprt element_size_expr=
-          from_integer(element_size, offset.type());
-
-        adjusted_offset=binary_exprt(
-          offset, exprt::div, element_size_expr, offset.type());
-
-        // TODO: need to assert well-alignedness
-      }
-
-      index_exprt index_expr=
-        index_exprt(root_object, adjusted_offset, root_object_type.subtype());
-
-      bounds_check(index_expr, guard);
-
-      value=index_expr;
-
-      if(ns.follow(value.type())!=ns.follow(dereference_type))
-        value.make_typecast(dereference_type);
-
-      return ;
-    }
-    else
-    {
-      // we extract something from the root object
-      value=o.root_object();
-
-      // this is relative to the root object
-      exprt offset=
-        unary_exprt("pointer_offset", deref_expr, index_type());
-
-      if(memory_model(value, dereference_type, tmp_guard, offset))
-      {
-        // ok, done
-      }
-      else
-      {
-        if(!options.get_bool_option("no-pointer-check"))
-        {
-          std::string msg="memory model not applicable (got `";
-          msg+=from_type(ns, "", value.type());
-          msg+="', expected `";
-          msg+=from_type(ns, "", dereference_type);
-          msg+="')";
-
-          dereference_callback.dereference_failure(
-            "pointer dereference",
-            msg, tmp_guard);
-        }
-
-        return ; // give up, no way that this is ok
-      }
-    }
-#endif
-
-#if 1
-    value=object;
->>>>>>> 88f6db01
 
     type2tc ptr_type = type2tc(new pointer_type2t(object->type));
     expr2tc obj_ptr = expr2tc(new address_of2t(ptr_type, object));
@@ -788,18 +635,8 @@
   const guardt &guard,
   expr2tc &new_offset)
 {
-<<<<<<< HEAD
   const expr2tc orig_value = value;
   const type2tc from_type = value->type;
-=======
-#if 1
-  //std::cout << "value.pretty(): " << value.pretty() << std::endl;
-  //std::cout << "new_offset.pretty(): " << new_offset.pretty() << std::endl;
-  //std::cout << "to_type.id(): " << to_type.id() << std::endl;
-
-  const typet from_type=value.type();
-  exprt result;
->>>>>>> 88f6db01
 
   // we won't try to convert to/from code
   if (is_code_type(from_type) || is_code_type(to_type))
@@ -922,33 +759,4 @@
   }
 
   return false;
-#endif
-}
-
-
-/*******************************************************************\
-
-Function: dereferencet::byte_extract_id
-
-  Inputs:
-
- Outputs:
-
- Purpose:
-
-\*******************************************************************/
-
-irep_idt dereferencet::byte_extract_id()
-{
-  switch(config.ansi_c.endianess)
-  {
-  case configt::ansi_ct::IS_LITTLE_ENDIAN:
-    return "byte_extract_little_endian";
-
-  case configt::ansi_ct::IS_BIG_ENDIAN:
-    return "byte_extract_big_endian";
-
-  default:
-    assert(false);
-  }
 }