/*******************************************************************\

Module: Symbolic Execution of ANSI-C

Author: Daniel Kroening, kroening@kroening.com

\*******************************************************************/

#include <irep2.h>
#include <migrate.h>
#include <assert.h>
#include <sstream>
#include <prefix.h>
#include <expr_util.h>
#include <c_misc.h>
#include <base_type.h>
#include <arith_tools.h>
#include <rename.h>
#include <i2string.h>
#include <array_name.h>
#include <config.h>
#include <std_expr.h>
#include <cprover_prefix.h>
#include <pointer_offset_size.h>

#include <ansi-c/c_types.h>
#include <ansi-c/c_typecast.h>
#include <pointer-analysis/value_set.h>
#include <langapi/language_util.h>

#include "dereference.h"

// global data, horrible
unsigned int dereferencet::invalid_counter=0;

bool dereferencet::has_dereference(const expr2tc &expr) const
{
  if (is_nil_expr(expr))
    return false;

  forall_operands2(it, expr_list, expr)
    if(has_dereference(**it))
      return true;

  if (is_dereference2t(expr) ||
     (is_index2t(expr) && is_pointer_type(to_index2t(expr).source_value->type)))
    return true;

  return false;
}

const expr2tc& dereferencet::get_symbol(const expr2tc &expr)
{
  if (is_member2t(expr))
    return get_symbol(to_member2t(expr).source_value);
  else if (is_index2t(expr))
    return get_symbol(to_index2t(expr).source_value);

  return expr;
}

void dereferencet::dereference(
  expr2tc &dest,
  const guardt &guard,
  const modet mode)
{
  assert(is_pointer_type(dest->type));

  // Pointers type won't have been resolved; do that now.
  pointer_type2t &dest_type = to_pointer_type(dest.get()->type);
  typet tmp_ptr_subtype = migrate_type_back(dest_type.subtype);
  const typet dereftype = ns.follow(tmp_ptr_subtype);

  migrate_type(dereftype, dest_type.subtype);

  // save the dest for later, dest might be destroyed
  const expr2tc deref_expr(dest);

  // type of the object
  const type2tc &type = dest_type.subtype;

  // collect objects dest may point to
  value_setst::valuest points_to_set;

  dereference_callback.get_value_set(dest, points_to_set);

  // now build big case split
  // only "good" objects

  expr2tc value;

  // if it's empty, we have a problem
  //lucas: nec: ex33.c
#if 0
  if(points_to_set.empty())
  {
    if(!options.get_bool_option("no-pointer-check"))
    {
      dereference_callback.dereference_failure(
        "pointer dereference",
        "invalid pointer", guard);
    }
  }
#endif
  for(value_setst::valuest::const_iterator
      it=points_to_set.begin();
      it!=points_to_set.end();
      it++)
  {
    expr2tc new_value, pointer_guard;

    build_reference_to(*it, mode, dest, type, new_value, pointer_guard, guard);

    if (!is_nil_expr(new_value))
    {
      if (is_nil_expr(value)) {
        value = new_value;
      } else {
        // Chain a big if-then-else case.
        value = expr2tc(new if2t(type, pointer_guard, new_value, value));
      }
    }
  }

  if (is_nil_expr(value))
  {
    // first see if we have a "failed object" for this pointer

    const symbolt *failed_symbol;

    if (dereference_callback.has_failed_symbol(deref_expr, failed_symbol))
    {
      // yes!
      exprt tmp_val = symbol_expr(*failed_symbol);
      migrate_expr(tmp_val, value);
    }
    else
    {
      // else, do new symbol

      symbolt symbol;
      symbol.name="symex::invalid_object"+i2string(invalid_counter++);
      symbol.base_name="invalid_object";
      symbol.type=migrate_type_back(type);

      // make it a lvalue, so we can assign to it
      symbol.lvalue=true;

      get_new_name(symbol, ns);

      exprt tmp_sym_expr = symbol_expr(symbol);
      migrate_expr(tmp_sym_expr, value);

      new_context.move(symbol);
    }
  }

  dest = value;
}

bool dereferencet::dereference_type_compare(
  expr2tc &object, const type2tc &dereference_type) const
{
  const type2tc object_type = object->type;

  if (is_empty_type(dereference_type))
    return true; // always ok

  if (base_type_eq(object_type, dereference_type, ns)) {
    // Ok, they just match. However, the SMT solver that receives this formula
    // in the end may object to taking an equivalent type and instead demand
    // that the types are exactly the same. So, slip in a typecast.
    object = expr2tc(new typecast2t(dereference_type, object));
    return true;
  }

  // check for struct prefixes

  type2tc ot_base(object_type), dt_base(dereference_type);

  base_type(ot_base, ns);
  base_type(dt_base, ns);

  if (is_struct_type(ot_base) && is_struct_type(dt_base))
  {
    typet tmp_ot_base = migrate_type_back(ot_base);
    typet tmp_dt_base = migrate_type_back(dt_base);
    if (to_struct_type(tmp_dt_base).is_prefix_of(
         to_struct_type(tmp_ot_base)))
    {
      object = expr2tc(new typecast2t(dereference_type, object));
      return true; // ok, dt is a prefix of ot
    }
  }

  // we are generous about code pointers
  if (is_code_type(dereference_type) && is_code_type(object_type))
    return true;

  // really different

  return false;
}

void dereferencet::build_reference_to(
  const expr2tc &what,
  const modet mode,
  const expr2tc &deref_expr,
  const type2tc &type,
  expr2tc &value,
  expr2tc &pointer_guard,
  const guardt &guard)
{
  value = expr2tc();
  pointer_guard = false_expr;

  if (is_unknown2t(what) || is_invalid2t(what))
  {
    if(!options.get_bool_option("no-pointer-check"))
    {
      // constraint that it actually is an invalid pointer

      expr2tc invalid_pointer_expr = expr2tc(new invalid_pointer2t(deref_expr));

      // produce new guard

      guardt tmp_guard(guard);
      tmp_guard.move(invalid_pointer_expr);
      dereference_callback.dereference_failure(
        "pointer dereference",
        "invalid pointer",
        tmp_guard);
    }

    return;
  }

  if (!is_object_descriptor2t(what)) {
    std::cerr << "unknown points-to: " << get_expr_id(what);
    abort();
  }

  const object_descriptor2t &o = to_object_descriptor2t(what);

  const expr2tc &root_object = o.get_root_object();
  const expr2tc &object = o.object;

  if (is_null_object2t(root_object))
  {
    if(!options.get_bool_option("no-pointer-check"))
    {
      type2tc nullptrtype = type2tc(new pointer_type2t(type));
      expr2tc null_ptr = expr2tc(new symbol2t(nullptrtype, "NULL"));

      expr2tc pointer_guard = expr2tc(new same_object2t(deref_expr, null_ptr));

      guardt tmp_guard(guard);
      tmp_guard.add(pointer_guard);

      dereference_callback.dereference_failure(
        "pointer dereference",
        "NULL pointer", tmp_guard);
    }
  }
  else if (is_dynamic_object2t(root_object))
  {
    const dynamic_object2t &dyn_obj = to_dynamic_object2t(root_object);

    value = expr2tc(new dereference2t(type, deref_expr));

    if(!options.get_bool_option("no-pointer-check"))
    {
      // constraint that it actually is a dynamic object

      type2tc arr_type = type2tc(new array_type2t(type_pool.get_bool(),
                                                  expr2tc(), true));
      expr2tc sym = expr2tc(new symbol2t(arr_type, "c::__ESBMC_is_dynamic"));
      expr2tc ptr_obj = expr2tc(new pointer_object2t(int_type2(), deref_expr));
      expr2tc is_dyn_obj = expr2tc(new index2t(type_pool.get_bool(), sym,
                                               ptr_obj));

      if (dyn_obj.invalid || dyn_obj.unknown)
      {
        // check if it is still alive
        expr2tc valid_expr = expr2tc(new valid_object2t(deref_expr));
        expr2tc not_valid_expr = expr2tc(new not2t(valid_expr));

        guardt tmp_guard(guard);
        tmp_guard.add(is_dyn_obj);
        tmp_guard.move(not_valid_expr);
        dereference_callback.dereference_failure(
          "pointer dereference",
          "invalidated dynamic object",
          tmp_guard);
      }

#if 1
      if (!options.get_bool_option("no-bounds-check") &&
              (!is_constant_int2t(o.offset) ||
               !to_constant_int2t(o.offset).constant_value.is_zero()))
      {
        {
          // check lower bound
          expr2tc zero = expr2tc(new constant_int2t(index_type2(), 0));
          expr2tc obj_offset = expr2tc(new pointer_offset2t(index_type2(),
                                                            deref_expr));

          expr2tc lt = expr2tc(new lessthan2t(obj_offset, zero));

          guardt tmp_guard(guard);
          tmp_guard.add(is_dyn_obj);
          tmp_guard.move(lt);
          dereference_callback.dereference_failure(
            "pointer dereference",
            "dynamic object lower bound", tmp_guard);
        }

        {
          // check upper bound
          //nec: ex37.c
          expr2tc size_expr = expr2tc(new dynamic_size2t(deref_expr));

          expr2tc obj_offs = expr2tc(new pointer_offset2t(index_type2(),
                                                          deref_expr));
          obj_offs = expr2tc(new typecast2t(int_type2(), obj_offs));

          expr2tc lte = expr2tc(new lessthanequal2t(size_expr, obj_offs));

          guardt tmp_guard(guard);
          tmp_guard.add(is_dyn_obj);
          tmp_guard.move(lte);

          dereference_callback.dereference_failure(
            "pointer dereference",
            "dynamic object upper bound", tmp_guard);
        }
      }
#endif
    }
  }
  else
  {
    value = object;

    type2tc ptr_type = type2tc(new pointer_type2t(object->type));
    expr2tc obj_ptr = expr2tc(new address_of2t(ptr_type, object));

    pointer_guard = expr2tc(new same_object2t(deref_expr, obj_ptr));

    guardt tmp_guard(guard);
    tmp_guard.add(pointer_guard);

    valid_check(object, tmp_guard, mode);

    expr2tc offset;

    if (is_constant_expr(o.offset))
      offset = o.offset;
    else
    {
      expr2tc ptr_offs = expr2tc(new pointer_offset2t(index_type2(),
                                                      deref_expr));
      expr2tc base = expr2tc(new pointer_offset2t(index_type2(), obj_ptr));

      // need to subtract base address
      offset = expr2tc(new sub2t(index_type2(), ptr_offs, base));
    }

    // See whether or not we need to munge the object into the desired type;
    // this will return false if we need to juggle the type in a significant
    // way, true if they're either the same type or extremely similar. value
    // may be replaced with a typecast.
    expr2tc orig_value = value;
    if (!dereference_type_compare(value, type))
    {
      if (memory_model(value, type, tmp_guard, offset))
      {
        // ok
      }
      else
      {
        if(!options.get_bool_option("no-pointer-check"))
        {
          //nec: ex29
          if (    (is_pointer_type(type) &&
                   is_empty_type(to_pointer_type(type).subtype))
              ||
                  (is_pointer_type(value->type) &&
                   is_empty_type(to_pointer_type(value->type).subtype)))
            return;

          std::string msg="memory model not applicable (got `";
          msg+=from_type(ns, "", value->type);
          msg+="', expected `";
          msg+=from_type(ns, "", type);
          msg+="')";

          dereference_callback.dereference_failure(
            "pointer dereference",
            msg, tmp_guard);
        }

        value = expr2tc();
        return; // give up, no way that this is ok
      }
    }
    else
    {
      // The dereference types match closely enough; make some bounds checks
      // on the base object, not the possibly typecasted object.
      if (is_index2t(orig_value))
      {
        // So; we're working on an index, which might be wrapped in a typecast.
        // Update the offset; then encode a bounds check.
        if (is_typecast2t(value)) {
          typecast2t &cast = to_typecast2t(value);
          index2t &idx = to_index2t(cast.from);
          idx.index = offset;
          bounds_check(idx, tmp_guard);
        } else {
          index2t &idx = to_index2t(value);
          idx.index = offset;
          bounds_check(idx, tmp_guard);
        }
      }
      else if (!is_constant_int2t(offset) ||
               !to_constant_int2t(offset).constant_value.is_zero())
      {
        if(!options.get_bool_option("no-pointer-check"))
        {
          expr2tc zero = expr2tc(new constant_int2t(offset->type, BigInt(0)));
          expr2tc offs_is_not_zero = expr2tc(new notequal2t(offset, zero));

          guardt tmp_guard2(guard);
          tmp_guard2.move(offs_is_not_zero);

          dereference_callback.dereference_failure(
            "pointer dereference",
            "offset not zero (non-array-object)", tmp_guard2);
        }
      }
    }
  }
}

void dereferencet::valid_check(
  const expr2tc &object,
  const guardt &guard,
  const modet mode)
{
  if(options.get_bool_option("no-pointer-check"))
    return;

  if(mode==FREE)
  {
    dereference_callback.dereference_failure(
      "pointer dereference",
      "free() of non-dynamic memory",
      guard);
    return;
  }

  const expr2tc &symbol = get_symbol(object);

  if (is_constant_string2t(symbol))
  {
    // always valid, but can't write

    if(mode==WRITE)
    {
      dereference_callback.dereference_failure(
        "pointer dereference",
        "write access to string constant",
        guard);
    }
  }
  else if (is_nil_expr(symbol))
  {
    // always "valid", shut up
    return;
  }
  else if (is_symbol2t(symbol))
  {
    // Hacks, but as dereferencet object isn't persistent, necessary. Fix by
    // making dereferencet persistent.
<<<<<<< HEAD
    if (has_prefix(to_symbol2t(symbol).name.as_string(),
                   "symex::invalid_object"))
      return;

    if (dereference_callback.is_valid_object(to_symbol2t(symbol).name))
=======
    if (has_prefix(to_symbol2t(symbol).thename.as_string(), "symex::invalid_object"))
      return;

    if (dereference_callback.is_valid_object(to_symbol2t(symbol).thename))
>>>>>>> a8f1b265
      return; // always ok
  }
}

void dereferencet::bounds_check(
  const index2t &expr,
  const guardt &guard)
{
  if(options.get_bool_option("no-bounds-check"))
    return;

  assert(is_array_type(expr.source_value->type) ||
         is_string_type(expr.source_value->type));

  std::string name = array_name(ns, expr.source_value);

  {
    if (is_constant_int2t(expr.index) &&
        !to_constant_int2t(expr.index).constant_value.is_negative())
    {
      ;
    }
    else
    {
      expr2tc zero = expr2tc(new constant_int2t(index_type2(), BigInt(0)));
      expr2tc lt = expr2tc(new lessthan2t(expr.index, zero));

      guardt tmp_guard(guard);
      tmp_guard.move(lt);
      dereference_callback.dereference_failure(
        "array bounds",
        "`"+name+"' lower bound", tmp_guard);
    }
  }

  expr2tc arr_size;
  if (is_array_type(expr.source_value->type)) {
    if (to_array_type(expr.source_value->type).size_is_infinite)
      // Can't overflow an infinitely sized array
      return;

    arr_size = to_array_type(expr.source_value->type).array_size;
  } else {
    expr2tc tmp_str_arr = to_constant_string2t(expr.source_value).to_array();
    arr_size = to_array_type(tmp_str_arr->type).array_size;
  }

  if (is_index2t(expr.source_value))
  {
    const index2t &index = to_index2t(expr.source_value);
    const array_type2t &arr_type_2 = to_array_type(index.source_value->type);

    assert(!arr_type_2.size_is_infinite);
    arr_size = expr2tc(new mul2t(index_type2(), arr_size,
                                 arr_type_2.array_size));
  }

  // Irritating - I don't know what c_implicit_typecast does, and it modifies
  // tmp_op0 it appears.
  exprt tmp_op0 = migrate_expr_back(expr.index);
  exprt tmp_op1 = migrate_expr_back(arr_size);
  if (c_implicit_typecast(tmp_op0, tmp_op1.type(), ns)) {
    std::cerr << "index address of wrong type in bounds_check" << std::endl;
    abort();
  }

  expr2tc new_index;
  migrate_expr(tmp_op0, new_index);
  expr2tc gte = expr2tc(new greaterthanequal2t(new_index, arr_size));

  guardt tmp_guard(guard);
  tmp_guard.move(gte);

  dereference_callback.dereference_failure(
    "array bounds",
    "`"+name+"' upper bound", tmp_guard);
}

bool dereferencet::memory_model(
  expr2tc &value,
  const type2tc &to_type,
  const guardt &guard,
  expr2tc &new_offset)
{
  // we will allow more or less arbitrary pointer type cast

  const type2tc &from_type = value->type;

  // first, check if it's really just a conversion

  if (is_number_type(from_type) && is_number_type(to_type) &&
      from_type->get_width() == to_type->get_width())
    return memory_model_conversion(value, to_type, guard, new_offset);

  // otherwise, we will stich it together from bytes

  bool ret = memory_model_bytes(value, to_type, guard, new_offset);
  return ret;
}

bool dereferencet::memory_model_conversion(
  expr2tc &value,
  const type2tc &to_type,
  const guardt &guard,
  expr2tc &new_offset)
{
  const type2tc from_type = value->type;

  // avoid semantic conversion in case of
  // cast to float
  if (is_fixedbv_type(to_type))
  {
    value = expr2tc(new to_bv_typecast2t(to_type, value));
  }
  else
  {
    // only doing type conversion
    // just do the typecast
    value = expr2tc(new typecast2t(to_type, value));
  }

  // also assert that offset is zero

  if(!options.get_bool_option("no-pointer-check"))
  {
    expr2tc zero = expr2tc(new constant_int2t(new_offset->type, BigInt(0)));
    expr2tc offs_not_zero = expr2tc(new notequal2t(new_offset, zero));

    guardt tmp_guard(guard);
    tmp_guard.move(offs_not_zero);
    dereference_callback.dereference_failure(
      "word bounds",
      "offset not zero", tmp_guard);
  }

  return true;
}

bool dereferencet::memory_model_bytes(
  expr2tc &value,
  const type2tc &to_type,
  const guardt &guard,
  expr2tc &new_offset)
{
  const expr2tc orig_value = value;
  const type2tc from_type = value->type;

  // we won't try to convert to/from code
  if (is_code_type(from_type) || is_code_type(to_type))
    return false;

  // won't do this without a committment to an endianess
  if(config.ansi_c.endianess==configt::ansi_ct::NO_ENDIANESS)
    return false;

  // But anything else we will try!

  // We allow reading more or less anything as bit-vector.
  if (is_bv_type(to_type))
  {
    bool is_big_endian =
      (config.ansi_c.endianess == configt::ansi_ct::IS_BIG_ENDIAN);

    // Byte extract currently produced one byte, regardless of given type.
    value = expr2tc(new byte_extract2t(type_pool.get_uint(8), is_big_endian,
                                       value, new_offset));

    // XXX jmorse - upcast the extracted byte to whatever type we're supposed to
    // have. In a correct world, we'd be stitching together the type from a
    // series of extracted bytes.
    if (to_type->get_width() != 8)
      value = expr2tc(new typecast2t(to_type, value));

    if (!is_constant_int2t(new_offset) ||
        !to_constant_int2t(new_offset).constant_value.is_zero())
    {
      if(!options.get_bool_option("no-pointer-check"))
      {
        unsigned long width = orig_value->type->get_width();
        expr2tc const_val =
          expr2tc(new constant_int2t(new_offset->type, BigInt(width)));
        expr2tc offs_upper_bound =
          expr2tc(new greaterthanequal2t(new_offset, const_val));

        guardt tmp_guard(guard);
        tmp_guard.move(offs_upper_bound);
        dereference_callback.dereference_failure(
          "word bounds",
          "word offset upper bound", tmp_guard);
      }

      if(!options.get_bool_option("no-pointer-check"))
      {
        expr2tc zero = expr2tc(new constant_int2t(new_offset->type, BigInt(0)));
        expr2tc offs_lower_bound = expr2tc(new lessthan2t(new_offset, zero));

        guardt tmp_guard(guard);
        tmp_guard.move(offs_lower_bound);
        dereference_callback.dereference_failure(
          "word bounds",
          "word offset lower bound", tmp_guard);
      }
    }

    return true;
  }

  return false;
}
<|MERGE_RESOLUTION|>--- conflicted
+++ resolved
@@ -483,18 +483,10 @@
   {
     // Hacks, but as dereferencet object isn't persistent, necessary. Fix by
     // making dereferencet persistent.
-<<<<<<< HEAD
-    if (has_prefix(to_symbol2t(symbol).name.as_string(),
-                   "symex::invalid_object"))
-      return;
-
-    if (dereference_callback.is_valid_object(to_symbol2t(symbol).name))
-=======
     if (has_prefix(to_symbol2t(symbol).thename.as_string(), "symex::invalid_object"))
       return;
 
     if (dereference_callback.is_valid_object(to_symbol2t(symbol).thename))
->>>>>>> a8f1b265
       return; // always ok
   }
 }
