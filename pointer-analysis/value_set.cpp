/*******************************************************************\

Module: Value Set

Author: Daniel Kroening, kroening@kroening.com

\*******************************************************************/

// XXXjmorse - consider whether or not many more of the type assertions below
// need to take consideration of the data they're working on being an dynamic
// object type, which should match all types.

#include <irep2.h>
#include <migrate.h>

#include <assert.h>

#include <config.h>
#include <context.h>
#include <simplify_expr.h>
#include <expr_util.h>
#include <base_type.h>
#include <std_expr.h>
#include <i2string.h>
#include <prefix.h>
#include <std_code.h>
#include <arith_tools.h>

#include <langapi/language_util.h>
#include <ansi-c/c_types.h>

#include "value_set.h"

const value_sett::object_map_dt value_sett::object_map_dt::empty;
object_numberingt value_sett::object_numbering;

void value_sett::output(
  const namespacet &ns,
  std::ostream &out) const
{
  for(valuest::const_iterator
      v_it=values.begin();
      v_it!=values.end();
      v_it++)
  {
    std::string identifier, display_name;
    
    const entryt &e=v_it->second;
  
    if(has_prefix(e.identifier, "value_set::dynamic_object"))
    {
      display_name=e.identifier + e.suffix;
      identifier="";
    }
    else if(e.identifier=="value_set::return_value")
    {
      display_name="RETURN_VALUE"+e.suffix;
      identifier="";
    }
    else
    {
      #if 0
      const symbolt &symbol=ns.lookup(e.identifier);
      display_name=symbol.display_name()+e.suffix;
      identifier=symbol.name;
      #else
      identifier = e.identifier;
      display_name = identifier + e.suffix;
      #endif
    }
    
    out << display_name;

    out << " = { ";

    const object_map_dt &object_map=e.object_map.read();
    
    unsigned width=0;
    
    for(object_map_dt::const_iterator
        o_it=object_map.begin();
        o_it!=object_map.end();
        o_it++)
    {
      const expr2tc &o = object_numbering[o_it->first];
    
      std::string result;

      if (is_invalid2t(o) || is_unknown2t(o))
        result=from_expr(ns, identifier, o);
      else
      {
        result="<"+from_expr(ns, identifier, o)+", ";
      
        if(o_it->second.offset_is_set)
          result+=integer2string(o_it->second.offset)+"";
        else
          result+="*";
        
        result += ", "+from_type(ns, identifier, o->type);
      
        result+=">";
      }

      out << result;

      width+=result.size();
    
      object_map_dt::const_iterator next(o_it);
      next++;

      if(next!=object_map.end())
      {
        out << ", ";
        if(width>=40) out << "\n      ";
      }
    }

    out << " } " << std::endl;
  }
}

expr2tc
value_sett::to_expr(object_map_dt::const_iterator it) const
{
  const expr2tc &object = object_numbering[it->first];
  
  if (is_invalid2t(object) || is_unknown2t(object))
    return object;

  expr2tc offs;
  if (it->second.offset_is_set)
    offs = expr2tc(new constant_int2t(index_type2(), it->second.offset));
  else
    offs = expr2tc(new unknown2t(index_type2()));

  expr2tc obj = expr2tc(new object_descriptor2t(object->type, object, offs));
  return obj;
}

bool value_sett::make_union(const value_sett::valuest &new_values)
{
  bool result=false;
  
  for(valuest::const_iterator
      it=new_values.begin();
      it!=new_values.end();
      it++)
  {
    valuest::iterator it2=values.find(it->first);

    if(it2==values.end())
    {
      // we always track these
      if(has_prefix(id2string(it->second.identifier),
           "value_set::dynamic_object") ||
         it->second.identifier=="value_set::return_value")
      {
        values.insert(*it);
        result=true;
      }

      continue;
    }
      
    entryt &e=it2->second;
    const entryt &new_e=it->second;
    
    if(make_union(e.object_map, new_e.object_map))
      result=true;
  }
  
  return result;
}

bool value_sett::make_union(object_mapt &dest, const object_mapt &src) const
{
  bool result=false;
  
  for(object_map_dt::const_iterator it=src.read().begin();
      it!=src.read().end();
      it++)
  {
    if(insert(dest, it))
      result=true;
  }
  
  return result;
}

void value_sett::get_value_set(
  const expr2tc &expr,
  value_setst::valuest &dest,
  const namespacet &ns) const
{
  object_mapt object_map;
  get_value_set(expr, object_map, ns);
  
  for(object_map_dt::const_iterator
      it=object_map.read().begin();
      it!=object_map.read().end();
      it++)
    dest.push_back(to_expr(it));
}

void value_sett::get_value_set(
  const expr2tc &expr,
  object_mapt &dest,
  const namespacet &ns) const
{
  expr2tc new_expr = expr->simplify();
  if (is_nil_expr(new_expr))
    new_expr = expr;

  // Otherwise, continue on as normal.
  get_value_set_rec(new_expr, dest, "", new_expr->type, ns);
}

void value_sett::get_value_set_rec(
  const expr2tc &expr,
  object_mapt &dest,
  const std::string &suffix,
  const type2tc &original_type,
  const namespacet &ns) const
{

  if (is_unknown2t(expr) || is_invalid2t(expr))
  {
    insert(dest, expr2tc(new unknown2t(original_type)));
    return;
  }
  else if (is_index2t(expr))
  {
    const index2t &idx = to_index2t(expr);
    const type2tc &source_type = idx.source_value->type;

    assert(is_array_type(source_type) || is_string_type(source_type));
           
    get_value_set_rec(idx.source_value, dest, "[]"+suffix, original_type, ns);
    
    return;
  }
  else if (is_member2t(expr))
  {
    const member2t &memb = to_member2t(expr);
    const type2tc &source_type = memb.source_value->type;

    assert(is_struct_type(source_type) || is_union_type(source_type));
           
    get_value_set_rec(memb.source_value, dest,
                      "." + memb.member.as_string() + suffix,
                      original_type, ns);
    return;
  }
  else if (is_symbol2t(expr))
  {
    const symbol2t &sym = to_symbol2t(expr);

<<<<<<< HEAD
    if (sym.name.as_string() == "NULL" && is_pointer_type(expr->type))
=======
    if (sym.thename == "NULL" && is_pointer_type(expr->type))
>>>>>>> a8f1b265
    {
      // XXXjmorse - looks like there's no easy way to avoid this ns.follow
      // for getting the null objects type, without an internal pointer
      // repr reshuffle.
      const pointer_type2t &ptr_ref = to_pointer_type(expr->type);
      typet subtype = migrate_type_back(ptr_ref.subtype);
      if (subtype.id() == "symbol")
        subtype = ns.follow(subtype);

      expr2tc tmp = expr2tc(new null_object2t(ptr_ref.subtype));
      insert(dest, tmp, 0);
      return;
    }

    // look it up
<<<<<<< HEAD
    valuest::const_iterator v_it = values.find(sym.name.as_string() + suffix);
=======
    valuest::const_iterator v_it = values.find(string_wrapper(sym.get_symbol_name() + suffix));
>>>>>>> a8f1b265
      
    if(v_it!=values.end())
    {
      make_union(dest, v_it->second.object_map);
      return;
    }
  }
  else if (is_if2t(expr))
  {
    const if2t &ifval = to_if2t(expr);

    get_value_set_rec(ifval.true_value, dest, suffix, original_type, ns);
    get_value_set_rec(ifval.false_value, dest, suffix, original_type, ns);

    return;
  }
  else if (is_address_of2t(expr))
  {
    const address_of2t &addrof = to_address_of2t(expr);
    get_reference_set(addrof.ptr_obj, dest, ns);
    return;
  }
  else if (is_dereference2t(expr))
  {
    object_mapt reference_set;
    get_reference_set(expr, reference_set, ns);
    const object_map_dt &object_map=reference_set.read();
    
    if(object_map.begin()!=object_map.end())
    {
      for(object_map_dt::const_iterator
          it1=object_map.begin();
          it1!=object_map.end();
          it1++)
      {
        const expr2tc &object = object_numbering[it1->first];
        get_value_set_rec(object, dest, suffix, original_type, ns);
      }

      return;
    }
  }
  else if(is_constant_expr(expr))
  {
    // Check for null moved to symbol2t.
    return;
  }
  else if (is_typecast2t(expr))
  {
    const typecast2t &cast = to_typecast2t(expr);
    get_value_set_rec(cast.from, dest, suffix, original_type, ns);
    return;
  }
  else if (is_add2t(expr) || is_sub2t(expr))
  {
    if (is_pointer_type(expr->type))
    {
      // find the pointer operand
      // XXXjmorse - polymorphism.
      const expr2tc &op0 = (is_add2t(expr))
                           ? to_add2t(expr).side_1
                           : to_sub2t(expr).side_1;
      const expr2tc &op1 = (is_add2t(expr))
                           ? to_add2t(expr).side_2
                           : to_sub2t(expr).side_2;

      assert(!(is_pointer_type(op0->type) && is_pointer_type(op1->type)) &&
              "Cannot have pointer arithmatic with two pointers as operands");

      const expr2tc &ptr_op= (is_pointer_type(op0->type)) ? op0 : op1;
      const expr2tc &non_ptr_op= (is_pointer_type(op0->type)) ? op1 : op0;

      object_mapt pointer_expr_set;
      get_value_set_rec(ptr_op, pointer_expr_set, "", ptr_op->type, ns);

      for(object_map_dt::const_iterator
          it=pointer_expr_set.read().begin();
          it!=pointer_expr_set.read().end();
          it++)
      {
        objectt object=it->second;

        if (object.offset_is_zero()) {
          if (is_constant_int2t(non_ptr_op)) {
            object.offset = to_constant_int2t(non_ptr_op).constant_value;
          } else {
            object.offset_is_set = false;
          }
        } else {
          object.offset_is_set=false;
        }
          
        insert(dest, it->first, object);
      }

      return;
    }
  }
  else if (is_sideeffect2t(expr))
  {
    const sideeffect2t &side = to_sideeffect2t(expr);
    switch (side.kind) {
    case sideeffect2t::malloc:
      {
      assert(suffix=="");
      const type2tc &dynamic_type = side.alloctype;

<<<<<<< HEAD

      expr2tc locnum = expr2tc(new constant_int2t(type_pool.get_uint(config.ansi_c.int_width), BigInt(location_number)));

      expr2tc dynobj = expr2tc(new dynamic_object2t(dynamic_type,
                                                    locnum, false, false));

=======

      expr2tc locnum = expr2tc(new constant_int2t(type_pool.get_uint(config.ansi_c.int_width), BigInt(location_number)));

      expr2tc dynobj = expr2tc(new dynamic_object2t(dynamic_type,
                                                    locnum, false, false));

>>>>>>> a8f1b265
      insert(dest, dynobj, 0);
      }
      return;          
 
    case sideeffect2t::cpp_new:
    case sideeffect2t::cpp_new_arr:
      {
      assert(suffix=="");
      assert(is_pointer_type(side.type));
<<<<<<< HEAD

      expr2tc locnum = expr2tc(new constant_int2t(type_pool.get_uint(config.ansi_c.int_width), BigInt(location_number)));

      const pointer_type2t &ptr = to_pointer_type(side.type);

=======

      expr2tc locnum = expr2tc(new constant_int2t(type_pool.get_uint(config.ansi_c.int_width), BigInt(location_number)));

      const pointer_type2t &ptr = to_pointer_type(side.type);

>>>>>>> a8f1b265
      expr2tc dynobj = expr2tc(new dynamic_object2t(ptr.subtype, locnum,
                                                  false, false));

      insert(dest, dynobj, 0);
      }
<<<<<<< HEAD
      return;
    case sideeffect2t::nondet:
      // XXXjmorse - don't know what to do here, previously wasn't handled,
      // so I won't try to handle it now.
      return;
=======
      return;
    case sideeffect2t::nondet:
      // XXXjmorse - don't know what to do here, previously wasn't handled,
      // so I won't try to handle it now.
      return;
>>>>>>> a8f1b265
    default:
      std::cerr << "Unexpected side-effect: " << expr->pretty(0) << std::endl;
      abort();
    }
  }
  else if (is_constant_struct2t(expr))
  {
    // this is like a static struct object
    expr2tc tmp = expr2tc(new address_of2t(expr->type, expr));
    insert(dest, tmp, 0);
    return;
  }
  else if (is_with2t(expr))
  {
    const with2t &with = to_with2t(expr);

    // this is the array/struct
    object_mapt tmp_map0;
    get_value_set_rec(with.source_value, tmp_map0, suffix, original_type, ns);

    // this is the update value -- note NO SUFFIX
    object_mapt tmp_map2;
    get_value_set_rec(with.update_value, tmp_map2, "", original_type, ns);

    make_union(dest, tmp_map0);
    make_union(dest, tmp_map2);
  }
  else if (is_constant_array_of2t(expr) || is_constant_array2t(expr))
  {
    // these are supposed to be done by assign()
    assert(0 && "Encountered array irep in get_value_set_rec");
  }
  else if (is_dynamic_object2t(expr))
  {
    const dynamic_object2t &dyn = to_dynamic_object2t(expr);
  
    // XXXjmorse, could become a uint.
    assert(is_constant_int2t(dyn.instance));
    const constant_int2t &intref = to_constant_int2t(dyn.instance);
    std::string idnum = integer2string(intref.constant_value);
    const std::string name = "value_set::dynamic_object" + idnum + suffix;
  
    // look it up
    valuest::const_iterator v_it=values.find(string_wrapper(name));

    if(v_it!=values.end())
    {
      make_union(dest, v_it->second.object_map);
      return;
    }
  }

  expr2tc tmp = expr2tc(new unknown2t(original_type));
  insert(dest, tmp);
}

void value_sett::get_reference_set(
  const expr2tc &expr,
  value_setst::valuest &dest,
  const namespacet &ns) const
{
  object_mapt object_map;
  get_reference_set(expr, object_map, ns);
  
  for(object_map_dt::const_iterator
      it=object_map.read().begin();
      it!=object_map.read().end();
      it++)
    dest.push_back(to_expr(it));
}

void value_sett::get_reference_set_rec(
  const expr2tc &expr,
  object_mapt &dest,
  const namespacet &ns) const
{

  if (is_symbol2t(expr) || is_dynamic_object2t(expr) ||
      is_constant_string2t(expr))
  {
    if (is_array_type(expr->type) &&
        is_array_type(to_array_type(expr->type).subtype))
      insert(dest, expr);
    else    
      insert(dest, expr, 0);

    return;
  }
  else if (is_dereference2t(expr))
  {
    const dereference2t &deref = to_dereference2t(expr);
    get_value_set_rec(deref.value, dest, "", deref.type, ns);
    return;
  }
  else if (is_index2t(expr))
  {
    const index2t &index = to_index2t(expr);
    
    assert(is_array_type(index.source_value->type) ||
           is_string_type(index.source_value->type));
    
    object_mapt array_references;
    get_reference_set(index.source_value, array_references, ns);
        
    const object_map_dt &object_map=array_references.read();
    
    for(object_map_dt::const_iterator
        a_it=object_map.begin();
        a_it!=object_map.end();
        a_it++)
    {
      expr2tc object = object_numbering[a_it->first];

      if (is_unknown2t(object)) {
        expr2tc unknown = expr2tc(new unknown2t(expr->type));
        insert(dest, unknown);
      } else if (is_array_type(object->type) || is_string_type(object->type)) {
        type2tc zero_type = type_pool.get_uint(config.ansi_c.int_width);
        expr2tc const_zero = expr2tc(new constant_int2t(zero_type, BigInt(0)));
        expr2tc new_index = expr2tc(new index2t(index.type, object,const_zero));
        
        // adjust type?
        if (object->type != index.source_value->type) {
          object = expr2tc(new typecast2t(index.source_value->type, object));
          new_index = expr2tc(new index2t(index.type, object, const_zero));
        }

        objectt o = a_it->second;

        if (is_constant_int2t(index.index) &&
            to_constant_int2t(index.index).constant_value.is_zero())
          ;
        else if (is_constant_int2t(index.index) && o.offset_is_zero())
          o.offset = to_constant_int2t(index.index).constant_value;
        else
          o.offset_is_set = false;
          
        insert(dest, new_index, o);
      } else {
        std::cerr << "Unexpected type id " << get_type_id(object->type)
                  << " in get_reference_set index handler" << std::endl;
        abort();
      }
    }
    
    return;
  }
  else if (is_member2t(expr))
  {
    const member2t &memb = to_member2t(expr);

    object_mapt struct_references;
    get_reference_set(memb.source_value, struct_references, ns);
    
    const object_map_dt &object_map=struct_references.read();

    for(object_map_dt::const_iterator
        it=object_map.begin();
        it!=object_map.end();
        it++)
    {
      expr2tc object = object_numbering[it->first];
      
      if (is_unknown2t(object)) {
        expr2tc unknown = expr2tc(new unknown2t(memb.type));
        insert(dest, unknown);
      } else {
        objectt o=it->second;

        expr2tc new_memb = expr2tc(new member2t(memb.type, object,memb.member));
        
        // adjust type?
        if (memb.source_value->type != object->type) {
          object = expr2tc(new typecast2t(memb.source_value->type, object));
          new_memb = expr2tc(new member2t(memb.type, object, memb.member));
        }
        
        insert(dest, new_memb, o);
      }
    }

    return;
  }
  else if (is_if2t(expr))
  {
    const if2t &anif = to_if2t(expr);
    get_reference_set_rec(anif.true_value, dest, ns);
    get_reference_set_rec(anif.false_value, dest, ns);
    return;
  }
  else if (is_typecast2t(expr))
  {
    const typecast2t &cast = to_typecast2t(expr);
    get_reference_set_rec(cast.from, dest, ns);
    return;
  }

  expr2tc unknown = expr2tc(new unknown2t(expr->type));
  insert(dest, unknown);
}

void value_sett::assign(
  const expr2tc &lhs,
  const expr2tc &rhs,
  const namespacet &ns,
  bool add_to_sets)
{

  if (is_if2t(rhs))
  {
    const if2t &ifref = to_if2t(rhs);
    assign(lhs, ifref.true_value, ns, add_to_sets);
    assign(lhs, ifref.false_value, ns, true);
    return;
  }

  assert(!is_symbol_type(lhs->type));
  const type2tc &lhs_type = lhs->type;
  
  if (is_struct_type(lhs_type) || is_union_type(lhs_type))
  {
    const std::vector<type2tc> &members = (is_struct_type(lhs_type))
      ? to_struct_type(lhs_type).members : to_union_type(lhs_type).members;
    const std::vector<irep_idt> &member_names = (is_struct_type(lhs_type))
      ? to_struct_type(lhs_type).member_names
      : to_union_type(lhs_type).member_names;
    
    unsigned int i = 0;
    for (std::vector<type2tc>::const_iterator c_it = members.begin();
        c_it != members.end(); c_it++, i++)
    {
      const type2tc &subtype = *c_it;
      const irep_idt &name = member_names[i];

      // ignore methods
      if (is_code_type(subtype))
        continue;
    
      expr2tc lhs_member = expr2tc(new member2t(subtype, lhs, name));

      expr2tc rhs_member;
      if (is_unknown2t(rhs))
      {
        rhs_member = expr2tc(new unknown2t(subtype));
      }
      else if (is_invalid2t(rhs))
      {
        rhs_member = expr2tc(new invalid2t(subtype));
      }
      else
      {
        if (is_index2t(rhs)) {
          if (is_symbol2t(lhs)) {
            assign(lhs_member, to_index2t(rhs).source_value, ns, add_to_sets);
            return;
    	  }
    	}

        assert(base_type_eq(rhs->type, lhs_type, ns));
        expr2tc rhs_member = make_member(rhs, name, ns);
        assign(lhs_member, rhs_member, ns, add_to_sets);
      }
    }
  }
  else if (is_array_type(lhs_type))
  {
    const array_type2t &arr_type = to_array_type(lhs_type);
    expr2tc unknown = expr2tc(new unknown2t(index_type2()));
    expr2tc lhs_index = expr2tc(new index2t(arr_type.subtype, lhs, unknown));

    if (is_unknown2t(rhs) || is_invalid2t(rhs))
    {
      // XXXjmorse - was passing rhs as exprt(rhs.id(), type.subtype()),
      // Which discards much data and is probably invalid.
      assign(lhs_index, rhs, ns, add_to_sets);
    }
    else
    {
      assert(base_type_eq(rhs->type, lhs_type, ns));
        
      if (is_constant_array_of2t(rhs))
      {
        assign(lhs_index, to_constant_array_of2t(rhs).initializer,
               ns, add_to_sets);
      }
      else if (is_constant_array2t(rhs) || is_constant_expr(rhs))
      {
        // ...whattt
#if 0
        forall_operands(o_it, rhs)
        {
          assign(lhs_index, *o_it, ns, add_to_sets);
          add_to_sets=true;
        }
#endif
        forall_operands2(it, expr_list, rhs) {
          assign(lhs_index, **it, ns, add_to_sets);
          add_to_sets = true;
        }
      }
      else if (is_with2t(rhs))
      {
        const with2t &with = to_with2t(rhs);

        expr2tc unknown = expr2tc(new unknown2t(index_type2()));
        expr2tc idx = expr2tc(new index2t(arr_type.subtype, with.source_value,
                                          unknown));

        assign(lhs_index, idx, ns, add_to_sets);
        assign(lhs_index, with.update_value, ns, true);
      }
      else
      {
        expr2tc unknown = expr2tc(new unknown2t(index_type2()));
        expr2tc rhs_idx = expr2tc(new index2t(arr_type.subtype, rhs, unknown));
        assign(lhs_index, rhs_idx, ns, true);
      }
    }
  }
  else
  {
    // basic type
    object_mapt values_rhs;
    
    get_value_set(rhs, values_rhs, ns);
    
    assign_rec(lhs, values_rhs, "", ns, add_to_sets);
  }
}

void value_sett::do_free(
  const expr2tc &op,
  const namespacet &ns)
{
  // op must be a pointer
  assert(is_pointer_type(op->type));

  // find out what it points to    
  object_mapt value_set;
  get_value_set(op, value_set, ns);
  
  const object_map_dt &object_map=value_set.read();
  
  // find out which *instances* interest us
  expr_sett to_mark;
  
  for(object_map_dt::const_iterator
      it=object_map.begin();
      it!=object_map.end();
      it++)
  {
    const expr2tc &object = object_numbering[it->first];

    if (is_dynamic_object2t(object))
    {
      const dynamic_object2t &dynamic_object = to_dynamic_object2t(object);
      
      if (!dynamic_object.invalid) {
        to_mark.insert(dynamic_object.instance);
      }
    }
  }
  
  // mark these as 'may be invalid'
  // this, unfortunately, destroys the sharing
  for(valuest::iterator v_it=values.begin();
      v_it!=values.end();
      v_it++)
  {
    object_mapt new_object_map;

    const object_map_dt &old_object_map=
      v_it->second.object_map.read();
      
    bool changed=false;
    
    for(object_map_dt::const_iterator
        o_it=old_object_map.begin();
        o_it!=old_object_map.end();
        o_it++)
    {
      const expr2tc &object = object_numbering[o_it->first];

      if (is_dynamic_object2t(object))
      {
        const expr2tc &instance = to_dynamic_object2t(object).instance;

        if (to_mark.count(instance) == 0)
          set(new_object_map, o_it);
        else
        {
          // adjust
          objectt o=o_it->second;
          dynamic_object2tc new_dyn(object);
          new_dyn.get()->invalid = false;
          new_dyn.get()->unknown = true;
          insert(new_object_map, new_dyn, o);
          changed=true;
        }
      }
      else
        set(new_object_map, o_it);
    }
    
    if(changed)
      v_it->second.object_map=new_object_map;
  }
}

void value_sett::assign_rec(
  const expr2tc &lhs,
  const object_mapt &values_rhs,
  const std::string &suffix,
  const namespacet &ns,
  bool add_to_sets)
{

  if (is_symbol2t(lhs))
  {
<<<<<<< HEAD
    const irep_idt &identifier = to_symbol2t(lhs).name;
=======
    std::string identifier = to_symbol2t(lhs).get_symbol_name();
>>>>>>> a8f1b265
    
    if(add_to_sets)
      make_union(get_entry(identifier, suffix).object_map, values_rhs);
    else
      get_entry(identifier, suffix).object_map=values_rhs;
  }
  else if (is_dynamic_object2t(lhs))
  {
    const dynamic_object2t &dynamic_object = to_dynamic_object2t(lhs);
  
    if (is_unknown2t(dynamic_object.instance))
      return; // XXXjmorse - we're assigning to something unknown.
              // Not much we can do about it.
    assert(is_constant_int2t(dynamic_object.instance));
    unsigned int idnum =
      to_constant_int2t(dynamic_object.instance).constant_value.to_long();
    const std::string name = "value_set::dynamic_object" + i2string(idnum);

    make_union(get_entry(name, suffix).object_map, values_rhs);
  }
  else if (is_dereference2t(lhs))
  {
    object_mapt reference_set;
    get_reference_set(lhs, reference_set, ns);

    if(reference_set.read().size()!=1)
      add_to_sets=true;
      
    for(object_map_dt::const_iterator
        it=reference_set.read().begin();
        it!=reference_set.read().end();
        it++)
    {
      // XXXjmorse - some horrible type safety is about to fail
      const expr2tc obj = object_numbering[it->first];

      if (!is_unknown2t(obj))
        assign_rec(obj, values_rhs, suffix, ns, add_to_sets);
    }
  }
  else if (is_index2t(lhs))
  {
    assert(is_array_type(to_index2t(lhs).source_value->type) ||
           is_string_type(to_index2t(lhs).source_value->type) ||
           is_dynamic_object2t(to_index2t(lhs).source_value));

    assign_rec(to_index2t(lhs).source_value, values_rhs, "[]"+suffix, ns, true);
  }
  else if (is_member2t(lhs))
  {
    const member2t &member = to_member2t(lhs);
    const std::string &component_name = member.member.as_string();

    assert(is_struct_type(member.source_value->type) ||
           is_union_type(member.source_value->type) ||
           is_dynamic_object2t(member.source_value));
           
    assign_rec(to_member2t(lhs).source_value, values_rhs,
               "."+component_name+suffix, ns, add_to_sets);
  }
  else if (is_zero_string2t(lhs) || is_zero_length_string2t(lhs) ||
           is_constant_string2t(lhs) || is_null_object2t(lhs) ||
           is_valid_object2t(lhs) || is_deallocated_obj2t(lhs) ||
           is_dynamic_size2t(lhs))
  {
    // Ignored
  }
  else if (is_typecast2t(lhs))
  {
    assign_rec(to_typecast2t(lhs).from, values_rhs, suffix, ns, add_to_sets);
  }
  else if (is_byte_extract2t(lhs))
  {
    assign_rec(to_byte_extract2t(lhs).source_value, values_rhs, suffix,
               ns, true);
  }
  else
    throw "assign NYI: `" + get_expr_id(lhs)+ "'";
}

void value_sett::do_function_call(
  const irep_idt &function,
  const std::vector<expr2tc> &arguments,
  const namespacet &ns)
{
  const symbolt &symbol=ns.lookup(function);

  const code_typet &type=to_code_type(symbol.type);

  type2tc tmp_migrated_type;
  migrate_type(type, tmp_migrated_type);
  const code_type2t &migrated_type =
    dynamic_cast<const code_type2t &>(*tmp_migrated_type.get());

  const std::vector<type2tc> &argument_types = migrated_type.arguments;
  const std::vector<irep_idt> &argument_names = migrated_type.argument_names;

  // these first need to be assigned to dummy, temporary arguments
  // and only thereafter to the actuals, in order
  // to avoid overwriting actuals that are needed for recursive
  // calls

  for(unsigned i=0; i<arguments.size(); i++)
  {
    const std::string identifier="value_set::dummy_arg_"+i2string(i);
    add_var(identifier, "");

    expr2tc dummy_lhs;
    expr2tc tmp_arg = arguments[i];
    if (is_nil_expr(tmp_arg)) {
      // As a workaround for the "--function" option, which feeds "nil"
      // arguments in here, take the expected function argument type rather
      // than the type from the argument.
      tmp_arg = expr2tc(new unknown2t(argument_types[i]));
      dummy_lhs = expr2tc(new symbol2t(argument_types[i], identifier));
    } else {
      dummy_lhs = expr2tc(new symbol2t(arguments[i]->type, identifier));
    }

    assign(dummy_lhs, tmp_arg, ns, true);
  }

  // now assign to 'actual actuals'

  unsigned i=0;

  std::vector<type2tc>::const_iterator it2 = argument_types.begin();
  for (std::vector<irep_idt>::const_iterator it = argument_names.begin();
      it != argument_names.end(); it++, it2++)
  {
<<<<<<< HEAD
    const irep_idt &identifier = *it;
=======
    const std::string &identifier = it->as_string();
>>>>>>> a8f1b265
    if(identifier=="") continue;

    add_var(identifier, "");
  
    expr2tc v_expr = expr2tc(new symbol2t(*it2,
                                          "value_set::dummy_arg_"+i2string(i)));

    expr2tc actual_lhs = expr2tc(new symbol2t(*it2, identifier));
    assign(actual_lhs, v_expr, ns, true);
    i++;
  }
}

void value_sett::do_end_function(
  const expr2tc &lhs,
  const namespacet &ns)
{
  if (is_nil_expr(lhs))
    return;

  expr2tc rhs = expr2tc(new symbol2t(lhs->type,
                                     irep_idt("value_set::return_value")));

  assign(lhs, rhs, ns);
}

void value_sett::apply_code(
  const expr2tc &code,
  const namespacet &ns)
{

  if (is_code_block2t(code))
  {
    const code_block2t &ref = to_code_block2t(code);
    forall_exprs(it, ref.operands)
      apply_code(*it, ns);
  }
  else if (is_code_assign2t(code))
  {
    const code_assign2t &ref = to_code_assign2t(code);
    assign(ref.target, ref.source, ns);
  }
  else if (is_code_init2t(code))
  {
    const code_init2t &ref = to_code_init2t(code);
    assign(ref.target, ref.source, ns);
  }
  else if (is_code_decl2t(code))
  {
    const code_decl2t &ref = to_code_decl2t(code);
    expr2tc sym = expr2tc(new symbol2t(ref.type, ref.value));
    expr2tc invalid = expr2tc(new invalid2t(ref.type));
    assign(sym, invalid, ns);
  }
  else if (is_code_expression2t(code))
  {
    // can be ignored, we don't expect sideeffects here
  }
  else if (is_code_free2t(code))
  {
    // this may kill a valid bit
    const code_free2t &ref = to_code_free2t(code);
    do_free(ref.operand, ns);
  }
  else if (is_code_printf2t(code))
  {
    // doesn't do anything
  }
  else if (is_code_return2t(code))
  {
    // this is turned into an assignment
    const code_return2t &ref = to_code_return2t(code);
    if (!is_nil_expr(ref.operand))
    {
      expr2tc sym = expr2tc(new symbol2t(ref.operand->type,
                                         "value_set::return_value"));
      assign(sym, ref.operand, ns);
    }
  }
  else if (is_code_asm2t(code))
  {
    // Ignore assembly. No idea why it isn't preprocessed out anyway.
  }
  else if (is_code_cpp_delete2t(code) || is_code_cpp_del_array2t(code))
  {
    // Ignore these too
  }
  else
  {
    std::cerr << code->pretty() << std::endl;
    std::cerr << "value_sett: unexpected statement" << std::endl;
    abort();
  }
}

expr2tc value_sett::make_member(
  const expr2tc &src,
  const irep_idt &component_name,
  const namespacet &ns)
{
  const type2tc &type = src->type;
  assert(is_struct_type(type) || is_union_type(type));
<<<<<<< HEAD

  // Work around for the current lack of type inheretance
  const std::vector<type2tc> &members = (is_struct_type(type))
    ? to_struct_type(type).members : to_union_type(type).members;

=======

  // Work around for the current lack of type inheretance
  const std::vector<type2tc> &members = (is_struct_type(type))
    ? to_struct_type(type).members : to_union_type(type).members;

>>>>>>> a8f1b265
  if (is_constant_struct2t(src))
  {
    unsigned no = to_struct_type(type).get_component_number(component_name);
    return to_constant_struct2t(src).datatype_members[no];
  }
  else if (is_with2t(src))
  {
    const with2t &with = to_with2t(src);
    assert(is_constant_string2t(with.update_field));
    const constant_string2t &memb_name =to_constant_string2t(with.update_field);

    if (component_name == memb_name.value)
      // yes! just take op2
      return with.update_value;
    else
      // no! do this recursively
      return make_member(with.source_value, component_name, ns);
  }
  else if (is_typecast2t(src))
  {
    // push through typecast
    return make_member(to_typecast2t(src).from, component_name, ns);
  }

  // give up
  unsigned no = static_cast<const struct_union_data&>(*type.get())
                .get_component_number(component_name);
  const type2tc &subtype = members[no];
  expr2tc memb = expr2tc(new member2t(subtype, src, component_name));
  return memb;
<<<<<<< HEAD
=======
}

void
value_sett::dump(const namespacet &ns) const
{
  output(ns, std::cout);
>>>>>>> a8f1b265
}<|MERGE_RESOLUTION|>--- conflicted
+++ resolved
@@ -256,11 +256,7 @@
   {
     const symbol2t &sym = to_symbol2t(expr);
 
-<<<<<<< HEAD
-    if (sym.name.as_string() == "NULL" && is_pointer_type(expr->type))
-=======
     if (sym.thename == "NULL" && is_pointer_type(expr->type))
->>>>>>> a8f1b265
     {
       // XXXjmorse - looks like there's no easy way to avoid this ns.follow
       // for getting the null objects type, without an internal pointer
@@ -276,11 +272,7 @@
     }
 
     // look it up
-<<<<<<< HEAD
-    valuest::const_iterator v_it = values.find(sym.name.as_string() + suffix);
-=======
     valuest::const_iterator v_it = values.find(string_wrapper(sym.get_symbol_name() + suffix));
->>>>>>> a8f1b265
       
     if(v_it!=values.end())
     {
@@ -388,21 +380,12 @@
       assert(suffix=="");
       const type2tc &dynamic_type = side.alloctype;
 
-<<<<<<< HEAD
 
       expr2tc locnum = expr2tc(new constant_int2t(type_pool.get_uint(config.ansi_c.int_width), BigInt(location_number)));
 
       expr2tc dynobj = expr2tc(new dynamic_object2t(dynamic_type,
                                                     locnum, false, false));
 
-=======
-
-      expr2tc locnum = expr2tc(new constant_int2t(type_pool.get_uint(config.ansi_c.int_width), BigInt(location_number)));
-
-      expr2tc dynobj = expr2tc(new dynamic_object2t(dynamic_type,
-                                                    locnum, false, false));
-
->>>>>>> a8f1b265
       insert(dest, dynobj, 0);
       }
       return;          
@@ -412,37 +395,21 @@
       {
       assert(suffix=="");
       assert(is_pointer_type(side.type));
-<<<<<<< HEAD
 
       expr2tc locnum = expr2tc(new constant_int2t(type_pool.get_uint(config.ansi_c.int_width), BigInt(location_number)));
 
       const pointer_type2t &ptr = to_pointer_type(side.type);
 
-=======
-
-      expr2tc locnum = expr2tc(new constant_int2t(type_pool.get_uint(config.ansi_c.int_width), BigInt(location_number)));
-
-      const pointer_type2t &ptr = to_pointer_type(side.type);
-
->>>>>>> a8f1b265
       expr2tc dynobj = expr2tc(new dynamic_object2t(ptr.subtype, locnum,
                                                   false, false));
 
       insert(dest, dynobj, 0);
       }
-<<<<<<< HEAD
       return;
     case sideeffect2t::nondet:
       // XXXjmorse - don't know what to do here, previously wasn't handled,
       // so I won't try to handle it now.
       return;
-=======
-      return;
-    case sideeffect2t::nondet:
-      // XXXjmorse - don't know what to do here, previously wasn't handled,
-      // so I won't try to handle it now.
-      return;
->>>>>>> a8f1b265
     default:
       std::cerr << "Unexpected side-effect: " << expr->pretty(0) << std::endl;
       abort();
@@ -862,11 +829,7 @@
 
   if (is_symbol2t(lhs))
   {
-<<<<<<< HEAD
-    const irep_idt &identifier = to_symbol2t(lhs).name;
-=======
     std::string identifier = to_symbol2t(lhs).get_symbol_name();
->>>>>>> a8f1b265
     
     if(add_to_sets)
       make_union(get_entry(identifier, suffix).object_map, values_rhs);
@@ -997,11 +960,7 @@
   for (std::vector<irep_idt>::const_iterator it = argument_names.begin();
       it != argument_names.end(); it++, it2++)
   {
-<<<<<<< HEAD
-    const irep_idt &identifier = *it;
-=======
     const std::string &identifier = it->as_string();
->>>>>>> a8f1b265
     if(identifier=="") continue;
 
     add_var(identifier, "");
@@ -1104,19 +1063,11 @@
 {
   const type2tc &type = src->type;
   assert(is_struct_type(type) || is_union_type(type));
-<<<<<<< HEAD
 
   // Work around for the current lack of type inheretance
   const std::vector<type2tc> &members = (is_struct_type(type))
     ? to_struct_type(type).members : to_union_type(type).members;
 
-=======
-
-  // Work around for the current lack of type inheretance
-  const std::vector<type2tc> &members = (is_struct_type(type))
-    ? to_struct_type(type).members : to_union_type(type).members;
-
->>>>>>> a8f1b265
   if (is_constant_struct2t(src))
   {
     unsigned no = to_struct_type(type).get_component_number(component_name);
@@ -1147,13 +1098,10 @@
   const type2tc &subtype = members[no];
   expr2tc memb = expr2tc(new member2t(subtype, src, component_name));
   return memb;
-<<<<<<< HEAD
-=======
 }
 
 void
 value_sett::dump(const namespacet &ns) const
 {
   output(ns, std::cout);
->>>>>>> a8f1b265
 }