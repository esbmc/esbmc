/*******************************************************************\

Module: Value Set

Author: Daniel Kroening, kroening@kroening.com

\*******************************************************************/

// XXXjmorse - consider whether or not many more of the type assertions below
// need to take consideration of the data they're working on being an dynamic
// object type, which should match all types.

#include <irep2.h>
#include <migrate.h>

#include <assert.h>

#include <config.h>
#include <context.h>
#include <simplify_expr.h>
#include <expr_util.h>
#include <base_type.h>
#include <std_expr.h>
#include <i2string.h>
#include <prefix.h>
#include <std_code.h>
#include <arith_tools.h>
#include <pointer_offset_size.h>

#include <langapi/language_util.h>
#include <ansi-c/c_types.h>

#include "value_set.h"

const value_sett::object_map_dt value_sett::object_map_dt::empty = { };
object_numberingt value_sett::object_numbering;

void value_sett::output(std::ostream &out) const
{
  // Iterate over all tracked variables, dumping a list of all the things it
  // might point at.
  for(valuest::const_iterator
      v_it=values.begin();
      v_it!=values.end();
      v_it++)
  {
    std::string identifier, display_name;
    
    const entryt &e=v_it->second;
  
    if(has_prefix(e.identifier, "value_set::dynamic_object"))
    {
      display_name=e.identifier + e.suffix;
      identifier="";
    }
    else if(e.identifier=="value_set::return_value")
    {
      display_name="RETURN_VALUE"+e.suffix;
      identifier="";
    }
    else
    {
      #if 0
      const symbolt &symbol=ns.lookup(e.identifier);
      display_name=symbol.display_name()+e.suffix;
      identifier=symbol.name;
      #else
      identifier = e.identifier;
      display_name = identifier + e.suffix;
      #endif
    }
    
    out << display_name;

    out << " = { ";

    const object_map_dt &object_map=e.object_map.read();
    
    unsigned width=0;
    
    for(object_map_dt::const_iterator
        o_it=object_map.begin();
        o_it!=object_map.end();
        o_it++)
    {
      const expr2tc &o = object_numbering[o_it->first];
    
      std::string result;

      // Display invalid / unknown objects as just that,
      if (is_invalid2t(o) || is_unknown2t(o))
        result=from_expr(ns, identifier, o);
      else
      {
        // Everything else, display as a triple of <object, offset, type>.
        result="<"+from_expr(ns, identifier, o)+", ";
      
        if(o_it->second.offset_is_set)
          result+=integer2string(o_it->second.offset)+"";
        else
          result+="*";
        
        result += ", "+from_type(ns, identifier, o->type);
      
        result+=">";
      }

      // Actually print.
      out << result;

      width+=result.size();
    
      object_map_dt::const_iterator next(o_it);
      next++;

      if(next!=object_map.end())
      {
        out << ", ";
        if(width>=40) out << "\n      ";
      }
    }

    out << " } " << std::endl;
  }
}

expr2tc
value_sett::to_expr(object_map_dt::const_iterator it) const
{
  const expr2tc &object = object_numbering[it->first];
  
  if (is_invalid2t(object) || is_unknown2t(object))
    return object;

  expr2tc offs;
  if (it->second.offset_is_set)
    offs = constant_int2tc(index_type2(), it->second.offset);
  else
    offs = unknown2tc(index_type2());

  expr2tc obj = object_descriptor2tc(object->type, object, offs);
  return obj;
}

bool value_sett::make_union(const value_sett::valuest &new_values, bool keepnew)
{
  bool result=false;
  
  // Iterate over all new values; if they're in the current value set, merge
  // them. If not, only merge it in if keepnew is true.
  for(valuest::const_iterator
      it=new_values.begin();
      it!=new_values.end();
      it++)
  {
    valuest::iterator it2=values.find(it->first);

    // If the new variable isnt in this' set,
    if(it2==values.end())
    {
      // We always track these when merging value sets, as these store data
      // that's transfered back and forth between function calls. So, the
      // variables not existing in the state we're merging into is irrelevant.
      if(has_prefix(id2string(it->second.identifier),
           "value_set::dynamic_object") ||
         it->second.identifier=="value_set::return_value" ||
         keepnew)
      {
        values.insert(*it);
        result=true;
      }

      continue;
    }
      
    // The variable was in this' set, merge the values.
    entryt &e=it2->second;
    const entryt &new_e=it->second;
    
    if(make_union(e.object_map, new_e.object_map))
      result=true;
  }
  
  return result;
}

bool value_sett::make_union(object_mapt &dest, const object_mapt &src) const
{
  bool result=false;
  
  // Merge the pointed at objects in src into dest.
  for(object_map_dt::const_iterator it=src.read().begin();
      it!=src.read().end();
      it++)
  {
    if(insert(dest, it))
      result=true;
  }
  
  return result;
}

void value_sett::get_value_set(
  const expr2tc &expr,
  value_setst::valuest &dest) const
{
  object_mapt object_map;
  // Fetch all values into object_map,
  get_value_set(expr, object_map);
  
  // Convert values into expressions to return.
  for(object_map_dt::const_iterator
      it=object_map.read().begin();
      it!=object_map.read().end();
      it++)
    dest.push_back(to_expr(it));
}

void value_sett::get_value_set(const expr2tc &expr, object_mapt &dest) const
{
  // Simplify expr if possible,
  expr2tc new_expr = expr->simplify();
  if (is_nil_expr(new_expr))
    new_expr = expr;

  // Then, start fetching values.
  get_value_set_rec(new_expr, dest, "", new_expr->type);
}

void value_sett::get_value_set_rec(
  const expr2tc &expr,
  object_mapt &dest,
  const std::string &suffix,
  const type2tc &original_type) const
{

  if (is_unknown2t(expr) || is_invalid2t(expr))
  {
    // Unknown / invalid exprs mean we just point at something unknown (and
    // potentially invalid).
    insert(dest, unknown2tc(original_type));
    return;
  }
  else if (is_index2t(expr))
  {
    // This is an index, fetch values from the array being indexed.
    const index2t &idx = to_index2t(expr);
    const type2tc &source_type = idx.source_value->type;

    assert(is_array_type(source_type) || is_string_type(source_type));

    // Attach '[]' to the suffix, identifying the variable tracking all the
    // pointers in this array.
    get_value_set_rec(idx.source_value, dest, "[]"+suffix, original_type);
    
    return;
  }
  else if (is_member2t(expr))
  {
    // We're selecting a member variable of a structure: fetch the values it
    // might point at.
    const member2t &memb = to_member2t(expr);
    const type2tc &source_type = memb.source_value->type;

    assert(is_struct_type(source_type) || is_union_type(source_type));
           
    // Add '.$field' to the suffix, identifying the member from the other
    // members of the struct's variable.
    get_value_set_rec(memb.source_value, dest,
                      "." + memb.member.as_string() + suffix,
                      original_type);
    return;
  }
  else if (is_symbol2t(expr))
  {
    // This is a symbol, and if it's a pointer then this expression might
    // evalutate to what it points at. So, return this symbols value set.
    const symbol2t &sym = to_symbol2t(expr);

    // If it's null however, create a null_object2t with the appropriate type.
    if (sym.thename == "NULL" && is_pointer_type(expr))
    {
      // XXXjmorse - looks like there's no easy way to avoid this ns.follow
      // for getting the null objects type, without an internal pointer
      // repr reshuffle.
      const pointer_type2t &ptr_ref = to_pointer_type(expr->type);
      typet subtype = migrate_type_back(ptr_ref.subtype);
      if (subtype.id() == "symbol")
        subtype = ns.follow(subtype);

      expr2tc tmp = null_object2tc(ptr_ref.subtype);
      insert(dest, tmp, 0);
      return;
    }

    // Look up this symbol, with the given suffix to distinguish any arrays or
    // members we've picked out of it at a higher level.
    valuest::const_iterator v_it = values.find(string_wrapper(sym.get_symbol_name() + suffix));
      
    // If it points at things, put those things into the destination object map.
    if(v_it!=values.end())
    {
      make_union(dest, v_it->second.object_map);
      return;
    }
  }
  else if (is_if2t(expr))
  {
    // This expression might evaluate to either side of this if (assuming that
    // the simplifier couldn't simplify it away. Grab the value set from either
    // side.
    const if2t &ifval = to_if2t(expr);

    get_value_set_rec(ifval.true_value, dest, suffix, original_type);
    get_value_set_rec(ifval.false_value, dest, suffix, original_type);

    return;
  }
  else if (is_address_of2t(expr))
  {
    // The set of things this expression might point at is the set of things
    // that might be the operand to this address-of. So, get the reference set
    // of things it refers to, rather than the value set (of things it points
    // to).
    const address_of2t &addrof = to_address_of2t(expr);
    get_reference_set(addrof.ptr_obj, dest);
    return;
  }
  else if (is_dereference2t(expr))
  {
    // Fetch the set of things that this dereference might point at... That
    // means if we have the code:
    //   int *a = NULL;
    //   int **b = &a;
    //   *b;
    // Then we're evaluating the final line, what does *b point at? To do this,
    // take all the things that (*b) refers to, which performs the actual
    // dereference itself. We then have a list of things that b might point at
    // (in this case just a); so we then compute the value set of all those
    // things.
    object_mapt reference_set;
    // Get reference set of dereference; this evaluates the dereference itself.
    get_reference_set(expr, reference_set);
    const object_map_dt &object_map=reference_set.read();
    
    // Then get the value set of all the pointers we might dereference to.
    if(object_map.begin()!=object_map.end())
    {
      for(object_map_dt::const_iterator
          it1=object_map.begin();
          it1!=object_map.end();
          it1++)
      {
        const expr2tc &object = object_numbering[it1->first];
        get_value_set_rec(object, dest, suffix, original_type);
      }

      return;
    }
  }
  else if(is_constant_expr(expr))
  {
    // Constant numbers aren't pointers. Null check is in the value set code
    // for symbols.
    return;
  }
  else if (is_typecast2t(expr))
  {
    // Push straight through typecasts.
    const typecast2t &cast = to_typecast2t(expr);
    get_value_set_rec(cast.from, dest, suffix, original_type);
    return;
  }
  else if (is_add2t(expr) || is_sub2t(expr))
  {
    // Consider pointer arithmetic. This takes takes the form of finding the
    // value sets of the operands, then speculating on how the addition /
    // subtraction affects the offset.
    if (is_pointer_type(expr))
    {
      // find the pointer operand
      // XXXjmorse - polymorphism.
      const expr2tc &op0 = (is_add2t(expr))
                           ? to_add2t(expr).side_1
                           : to_sub2t(expr).side_1;
      const expr2tc &op1 = (is_add2t(expr))
                           ? to_add2t(expr).side_2
                           : to_sub2t(expr).side_2;

      assert(!(is_pointer_type(op0) && is_pointer_type(op1)) &&
              "Cannot have pointer arithmatic with two pointers as operands");

      const expr2tc &ptr_op= (is_pointer_type(op0)) ? op0 : op1;
      const expr2tc &non_ptr_op= (is_pointer_type(op0)) ? op1 : op0;

      // Find out what the pointer operand points at, and suck that data into
      // a new object map.
      object_mapt pointer_expr_set;
      get_value_set_rec(ptr_op, pointer_expr_set, "", ptr_op->type);

<<<<<<< HEAD
      // Calculate the offset caused by this addition, in _bytes_. Involves
      // pointer arithmetic. We also use the _perceived_ type of what we're
      // adding or subtracting from/to, it might be being typecasted.
      const type2tc &subtype = to_pointer_type(ptr_op->type).subtype;
      mp_integer total_offs(0);
      bool is_const = false;
      try {
        if (is_constant_int2t(non_ptr_op)) {
          if (to_constant_int2t(non_ptr_op).constant_value.is_zero()) {
            total_offs = 0;
          } else {
            // Potentially rename,
            const type2tc renamed = ns.follow(subtype);
            mp_integer elem_size = pointer_offset_size(*renamed);
            const mp_integer &val =to_constant_int2t(non_ptr_op).constant_value;
            total_offs = val * elem_size;
            if (is_sub2t(expr))
              total_offs.negate();
          }
          is_const = true;
        } else {
          is_const = false;
        }
      } catch (array_type2t::dyn_sized_array_excp *e) { // Nondet'ly sized.
      } catch (array_type2t::inf_sized_array_excp *e) {
      } catch (type2t::symbolic_type_excp *e) {
        // This vastly annoying piece of code is making operations on void
        // pointers, or worse. If a void pointer, treat the multiplier of the
        // addition as being one. If not void pointer, throw cookies.
        if (is_empty_type(subtype)) {
          total_offs = to_constant_int2t(non_ptr_op).constant_value;
          is_const = true;
        } else {
          std::cerr << "Pointer arithmetic on type where we can't determine ";
          std::cerr << "size:" << std::endl;
          std::cerr << subtype->pretty(0) << std::endl;
          abort();
        }
      }

=======
      // For each object, update its offset data according to the integer
      // operand to this expr. Potential outcomes are keeping it nondet, making
      // it nondet, or calculating a new static offset.
>>>>>>> 229238e0
      for(object_map_dt::const_iterator
          it=pointer_expr_set.read().begin();
          it!=pointer_expr_set.read().end();
          it++)
      {
        objectt object=it->second;

        if (is_const && object.offset_is_set) {
          // Both are const; we can accumulate offsets;
          object.offset += total_offs;
        } else {
          object.offset_is_set=false;
        }

<<<<<<< HEAD
=======
        // Once updated, store object reference into destination map.
>>>>>>> 229238e0
        insert(dest, it->first, object);
      }

      return;
    }
  }
  else if (is_sideeffect2t(expr))
  {
    // Consider a (potentially memory allocating) side effect. Perform crazy
    // black (and possibly broken) magic to track said memory during static
    // analysis.
    // During symbolic execution, the only assignments handed to value_sett
    // have all the sideeffects taken out of them (as they're SSA assignments),
    // so this is never triggered.
    const sideeffect2t &side = to_sideeffect2t(expr);
    switch (side.kind) {
    case sideeffect2t::malloc:
      {
      assert(suffix=="");
      const type2tc &dynamic_type = side.alloctype;


      expr2tc locnum = gen_uint(location_number);
      dynamic_object2tc dynobj(dynamic_type, locnum, false, false);

      insert(dest, dynobj, 0);
      }
      return;          
 
    case sideeffect2t::cpp_new:
    case sideeffect2t::cpp_new_arr:
      {
      assert(suffix=="");
      assert(is_pointer_type(side.type));

      expr2tc locnum = gen_uint(location_number);

      const pointer_type2t &ptr = to_pointer_type(side.type);

      dynamic_object2tc dynobj(ptr.subtype, locnum, false, false);

      insert(dest, dynobj, 0);
      }
      return;
    case sideeffect2t::nondet:
      // XXXjmorse - don't know what to do here, previously wasn't handled,
      // so I won't try to handle it now.
      return;
    default:
      std::cerr << "Unexpected side-effect: " << expr->pretty(0) << std::endl;
      abort();
    }
  }
  else if (is_constant_struct2t(expr))
  {
    // The use of an explicit constant struct value evaluates to it's address.
    address_of2tc tmp(expr->type, expr);
    insert(dest, tmp, 0);
    return;
  }
  else if (is_with2t(expr))
  {
    // Consider an array/struct update: the pointer we evaluate to may be in
    // the base array/struct, or depending on the index may be the update value.
    // So, consider both.
    // XXX jmorse -- this could be improved. What if source_value is a constant
    // array or something?
    const with2t &with = to_with2t(expr);

    // this is the array/struct
    object_mapt tmp_map0;
    get_value_set_rec(with.source_value, tmp_map0, suffix, original_type);

    // this is the update value -- note NO SUFFIX
    object_mapt tmp_map2;
    get_value_set_rec(with.update_value, tmp_map2, "", original_type);

    make_union(dest, tmp_map0);
    make_union(dest, tmp_map2);
  }
  else if (is_constant_array_of2t(expr) || is_constant_array2t(expr))
  {
    // these are supposed to be done by assign()
    assert(0 && "Encountered array irep in get_value_set_rec");
  }
  else if (is_dynamic_object2t(expr))
  {
    // No idea what this does. Black magic.
    const dynamic_object2t &dyn = to_dynamic_object2t(expr);
  
    // XXXjmorse, could become a uint.
    assert(is_constant_int2t(dyn.instance));
    const constant_int2t &intref = to_constant_int2t(dyn.instance);
    std::string idnum = integer2string(intref.constant_value);
    const std::string name = "value_set::dynamic_object" + idnum + suffix;
  
    // look it up
    valuest::const_iterator v_it=values.find(string_wrapper(name));

    if(v_it!=values.end())
    {
      make_union(dest, v_it->second.object_map);
      return;
    }
  }

  // If none of those expressions matched, then we don't really know what this
  // expression evaluates to. So just record it as being unknown.
  unknown2tc tmp(original_type);
  insert(dest, tmp);
}

void value_sett::get_reference_set(
  const expr2tc &expr,
  value_setst::valuest &dest) const
{
  // Fetch all the symbols expr refers to into this object map.
  object_mapt object_map;
  get_reference_set(expr, object_map);
  
  // Then convert to expressions into the destination list.
  for(object_map_dt::const_iterator
      it=object_map.read().begin();
      it!=object_map.read().end();
      it++)
    dest.push_back(to_expr(it));
}

void value_sett::get_reference_set_rec(
  const expr2tc &expr,
  object_mapt &dest) const
{

  if (is_symbol2t(expr) || is_dynamic_object2t(expr) ||
      is_constant_string2t(expr))
  {
    // Any symbol we refer to, store into the destination object map.
    if (is_array_type(expr) &&
        is_array_type(to_array_type(expr->type).subtype))
      insert(dest, expr);
    else    
      insert(dest, expr, 0);

    return;
  }
  else if (is_dereference2t(expr))
  {
    // The set of variables referred to here are the set of things the operand
    // may point at. So, find its value set, and return that.
    const dereference2t &deref = to_dereference2t(expr);
    get_value_set_rec(deref.value, dest, "", deref.type);
    return;
  }
  else if (is_index2t(expr))
  {
    // This index may be dereferencing a pointer. So, get the reference set of
    // the source value, and store a reference to all those things.
    // XXX - does this /actually/ dereference anything?
    const index2t &index = to_index2t(expr);
    
    assert(is_array_type(index.source_value) ||
           is_string_type(index.source_value));
    
    object_mapt array_references;
    get_reference_set(index.source_value, array_references);
        
    const object_map_dt &object_map=array_references.read();
    
    for(object_map_dt::const_iterator
        a_it=object_map.begin();
        a_it!=object_map.end();
        a_it++)
    {
      expr2tc object = object_numbering[a_it->first];

      if (is_unknown2t(object)) {
        unknown2tc unknown(expr->type);
        insert(dest, unknown);
      } else if (is_array_type(object) || is_string_type(object)) {
        index2tc new_index(index.type, object, zero_uint);
        
        // adjust type?
        if (object->type != index.source_value->type) {
          object = typecast2tc(index.source_value->type, object);
          new_index = index2tc(index.type, object, zero_uint);
        }

        objectt o = a_it->second;

        if (is_constant_int2t(index.index) &&
            to_constant_int2t(index.index).constant_value.is_zero())
          ;
        else if (is_constant_int2t(index.index) && o.offset_is_zero())
          o.offset = to_constant_int2t(index.index).constant_value;
        else
          o.offset_is_set = false;
          
        insert(dest, new_index, o);
      } else {
        std::cerr << "Unexpected type id " << get_type_id(object->type)
                  << " in get_reference_set index handler" << std::endl;
        abort();
      }
    }
    
    return;
  }
  else if (is_member2t(expr))
  {
    // The set of things referred to here are all the things the struct source
    // value may refer to, plus an additional member operation. So, fetc that
    // reference set, then wrap each object in a member2t.
    const member2t &memb = to_member2t(expr);

    object_mapt struct_references;
    get_reference_set(memb.source_value, struct_references);
    
    const object_map_dt &object_map=struct_references.read();

    for(object_map_dt::const_iterator
        it=object_map.begin();
        it!=object_map.end();
        it++)
    {
      expr2tc object = object_numbering[it->first];
      
      // Don't allow a member operation to be applied to either unknown,
      // a null object, or any typecast thereof. It can propagate all around
      // the value set, and will cause mayhem when being converted to SMT.
      if (is_unknown2t(object) || is_null_object2t(object) ||
          (is_typecast2t(object) &&
           is_null_object2t(to_typecast2t(object).from))) {
        unknown2tc unknown(memb.type);
        insert(dest, unknown);
      } else {
        objectt o=it->second;

        member2tc new_memb(memb.type, object,memb.member);
        
        // adjust type?
        if (memb.source_value->type != object->type) {
          object = typecast2tc(memb.source_value->type, object);
          new_memb = member2tc(memb.type, object, memb.member);
        }
        
        insert(dest, new_memb, o);
      }
    }

    return;
  }
  else if (is_if2t(expr))
  {
    // This if expr couldn't be simplified out; take the reference set of each
    // side.
    const if2t &anif = to_if2t(expr);
    get_reference_set_rec(anif.true_value, dest);
    get_reference_set_rec(anif.false_value, dest);
    return;
  }
  else if (is_typecast2t(expr))
  {
    // Blast straight through typecasts.
    const typecast2t &cast = to_typecast2t(expr);
    get_reference_set_rec(cast.from, dest);
    return;
  }
  else if (is_byte_extract2t(expr))
  {
    // Address of byte extracts can refer to the object that is being extracted
    // from.
    const byte_extract2t &extract = to_byte_extract2t(expr);

    // This may or may not have a constant offset
    objectt o;
    if (is_constant_int2t(extract.source_offset)) {
      o.offset = to_constant_int2t(extract.source_offset).constant_value;
      o.offset_is_set = true;
    } else {
      o.offset_is_set = false;
    }

    insert(dest, extract.source_value, o);
    return;
  }

  // If we didn't recognize the expression, then we have no idea what this
  // refers to, so store an unknown expr.
  unknown2tc unknown(expr->type);
  insert(dest, unknown);
}

void value_sett::assign(
  const expr2tc &lhs,
  const expr2tc &rhs,
  bool add_to_sets)
{
  // Assignment interpretation.

  if (is_if2t(rhs))
  {
    // If the rhs could be either side of this if, perform the assigment of
    // either side.
    const if2t &ifref = to_if2t(rhs);
    assign(lhs, ifref.true_value, add_to_sets);
    assign(lhs, ifref.false_value, true);
    return;
  }

  // Must have concrete type.
  assert(!is_symbol_type(lhs));
  const type2tc &lhs_type = lhs->type;
  
  if (is_struct_type(lhs_type) || is_union_type(lhs_type))
  {
    // Assign the values of all members of the rhs thing to the lhs. It's
    // sort-of-valid for the right hand side to be a superclass of the subclass,
    // in which case there are some fields not common between them, so we
    // iterate over the superclasses members.
    const std::vector<type2tc> &members = (is_struct_type(rhs->type))
      ? to_struct_type(rhs->type).members : to_union_type(rhs->type).members;
    const std::vector<irep_idt> &member_names = (is_struct_type(rhs->type))
      ? to_struct_type(rhs->type).member_names
      : to_union_type(rhs->type).member_names;
    
    unsigned int i = 0;
    for (std::vector<type2tc>::const_iterator c_it = members.begin();
        c_it != members.end(); c_it++, i++)
    {
      const type2tc &subtype = *c_it;
      const irep_idt &name = member_names[i];

      // ignore methods
      if (is_code_type(subtype))
        continue;
    
      member2tc lhs_member(subtype, lhs, name);

      expr2tc rhs_member;
      if (is_unknown2t(rhs))
      {
        rhs_member = unknown2tc(subtype);
      }
      else if (is_invalid2t(rhs))
      {
        rhs_member = invalid2tc(subtype);
      }
      else
      {
        assert(base_type_eq(rhs->type, lhs_type, ns) || is_subclass_of(lhs_type, rhs->type, ns));
        expr2tc rhs_member = make_member(rhs, name);

        // XXX -- shouldn't this be one level of indentation up?
        assign(lhs_member, rhs_member, add_to_sets);
      }
    }
  }
  else if (is_array_type(lhs_type))
  {
    const array_type2t &arr_type = to_array_type(lhs_type);
    unknown2tc unknown(index_type2());
    index2tc lhs_index(arr_type.subtype, lhs, unknown);

    if (is_unknown2t(rhs) || is_invalid2t(rhs))
    {
      // Assign an uknown subtype value to the array's (unknown) index.
      unknown2tc unknown_field(arr_type.subtype);
      assign(lhs_index, unknown_field, add_to_sets);
    }
    else
    {
      assert(base_type_eq(rhs->type, lhs_type, ns));
        
      if (is_constant_array_of2t(rhs))
      {
        assign(lhs_index, to_constant_array_of2t(rhs).initializer,
               add_to_sets);
      }
      else if (is_constant_array2t(rhs) || is_constant_expr(rhs))
      {
        // ...whattt
#if 0
        forall_operands(o_it, rhs)
        {
          assign(lhs_index, *o_it, add_to_sets);
          add_to_sets=true;
        }
#endif
        forall_operands2(it, idx, rhs) {
          assign(lhs_index, *it, add_to_sets);
          add_to_sets = true;
        }
      }
      else if (is_with2t(rhs))
      {
        const with2t &with = to_with2t(rhs);

        unknown2tc unknown(index_type2());
        index2tc idx(arr_type.subtype, with.source_value, unknown);

        assign(lhs_index, idx, add_to_sets);
        assign(lhs_index, with.update_value, true);
      }
      else
      {
        unknown2tc unknown(index_type2());
        index2tc rhs_idx(arr_type.subtype, rhs, unknown);
        assign(lhs_index, rhs_idx, true);
      }
    }
  }
  else
  {
    // basic type
    object_mapt values_rhs;
    
    get_value_set(rhs, values_rhs);
    
    assign_rec(lhs, values_rhs, "", add_to_sets);
  }
}

void value_sett::do_free(const expr2tc &op)
{
  // op must be a pointer
  assert(is_pointer_type(op));

  // find out what it points to    
  object_mapt value_set;
  get_value_set(op, value_set);
  
  const object_map_dt &object_map=value_set.read();
  
  // find out which *instances* interest us
  expr_sett to_mark;
  
  for(object_map_dt::const_iterator
      it=object_map.begin();
      it!=object_map.end();
      it++)
  {
    const expr2tc &object = object_numbering[it->first];

    if (is_dynamic_object2t(object))
    {
      const dynamic_object2t &dynamic_object = to_dynamic_object2t(object);
      
      if (!dynamic_object.invalid) {
        to_mark.insert(dynamic_object.instance);
      }
    }
  }
  
  // mark these as 'may be invalid'
  // this, unfortunately, destroys the sharing
  for(valuest::iterator v_it=values.begin();
      v_it!=values.end();
      v_it++)
  {
    object_mapt new_object_map;

    const object_map_dt &old_object_map=
      v_it->second.object_map.read();
      
    bool changed=false;
    
    for(object_map_dt::const_iterator
        o_it=old_object_map.begin();
        o_it!=old_object_map.end();
        o_it++)
    {
      const expr2tc &object = object_numbering[o_it->first];

      if (is_dynamic_object2t(object))
      {
        const expr2tc &instance = to_dynamic_object2t(object).instance;

        if (to_mark.count(instance) == 0)
          set(new_object_map, o_it);
        else
        {
          // adjust
          objectt o=o_it->second;
          dynamic_object2tc new_dyn(object);
          new_dyn.get()->invalid = false;
          new_dyn.get()->unknown = true;
          insert(new_object_map, new_dyn, o);
          changed=true;
        }
      }
      else
        set(new_object_map, o_it);
    }
    
    if(changed)
      v_it->second.object_map=new_object_map;
  }
}

void value_sett::assign_rec(
  const expr2tc &lhs,
  const object_mapt &values_rhs,
  const std::string &suffix,
  bool add_to_sets)
{

  if (is_symbol2t(lhs))
  {
    std::string identifier = to_symbol2t(lhs).get_symbol_name();
    
    if(add_to_sets)
      make_union(get_entry(identifier, suffix).object_map, values_rhs);
    else
      get_entry(identifier, suffix).object_map=values_rhs;
  }
  else if (is_dynamic_object2t(lhs))
  {
    const dynamic_object2t &dynamic_object = to_dynamic_object2t(lhs);
  
    if (is_unknown2t(dynamic_object.instance))
      return; // XXXjmorse - we're assigning to something unknown.
              // Not much we can do about it.
    assert(is_constant_int2t(dynamic_object.instance));
    unsigned int idnum =
      to_constant_int2t(dynamic_object.instance).constant_value.to_long();
    const std::string name = "value_set::dynamic_object" + i2string(idnum);

    make_union(get_entry(name, suffix).object_map, values_rhs);
  }
  else if (is_dereference2t(lhs))
  {
    object_mapt reference_set;
    get_reference_set(lhs, reference_set);

    if(reference_set.read().size()!=1)
      add_to_sets=true;
      
    for(object_map_dt::const_iterator
        it=reference_set.read().begin();
        it!=reference_set.read().end();
        it++)
    {
      // XXXjmorse - some horrible type safety is about to fail
      const expr2tc obj = object_numbering[it->first];

      if (!is_unknown2t(obj))
        assign_rec(obj, values_rhs, suffix, add_to_sets);
    }
  }
  else if (is_index2t(lhs))
  {
    assert(is_array_type(to_index2t(lhs).source_value) ||
           is_string_type(to_index2t(lhs).source_value) ||
           is_dynamic_object2t(to_index2t(lhs).source_value));

    assign_rec(to_index2t(lhs).source_value, values_rhs, "[]"+suffix, true);
  }
  else if (is_member2t(lhs))
  {
    type2tc tmp;
    const member2t &member = to_member2t(lhs);
    const std::string &component_name = member.member.as_string();

    // Might travel through a dereference, in which case type resolving is
    // required
    const type2tc *ourtype = &member.source_value->type;
    if (is_symbol_type(*ourtype)) {
      tmp = ns.follow(*ourtype);
      ourtype = &tmp;
    }

    assert(is_struct_type(*ourtype) || is_union_type(*ourtype) ||
           is_dynamic_object2t(member.source_value));
           
    assign_rec(to_member2t(lhs).source_value, values_rhs,
               "."+component_name+suffix, add_to_sets);
  }
  else if (is_zero_string2t(lhs) || is_zero_length_string2t(lhs) ||
           is_constant_string2t(lhs) || is_null_object2t(lhs) ||
           is_valid_object2t(lhs) || is_deallocated_obj2t(lhs) ||
           is_dynamic_size2t(lhs))
  {
    // Ignored
  }
  else if (is_typecast2t(lhs))
  {
    assign_rec(to_typecast2t(lhs).from, values_rhs, suffix, add_to_sets);
  }
  else if (is_byte_extract2t(lhs))
  {
    assign_rec(to_byte_extract2t(lhs).source_value, values_rhs, suffix, true);
  }
  else
    throw "assign NYI: `" + get_expr_id(lhs)+ "'";
}

void value_sett::do_function_call(
  const symbolt &symbol,
  const std::vector<expr2tc> &arguments)
{

  const code_typet &type=to_code_type(symbol.type);

  type2tc tmp_migrated_type;
  migrate_type(type, tmp_migrated_type);
  const code_type2t &migrated_type =
    dynamic_cast<const code_type2t &>(*tmp_migrated_type.get());

  const std::vector<type2tc> &argument_types = migrated_type.arguments;
  const std::vector<irep_idt> &argument_names = migrated_type.argument_names;

  // these first need to be assigned to dummy, temporary arguments
  // and only thereafter to the actuals, in order
  // to avoid overwriting actuals that are needed for recursive
  // calls

  for(unsigned i=0; i<arguments.size(); i++)
  {
    const std::string identifier="value_set::dummy_arg_"+i2string(i);
    add_var(identifier, "");

    expr2tc dummy_lhs;
    expr2tc tmp_arg = arguments[i];
    if (is_nil_expr(tmp_arg)) {
      // As a workaround for the "--function" option, which feeds "nil"
      // arguments in here, take the expected function argument type rather
      // than the type from the argument.
      tmp_arg = unknown2tc(argument_types[i]);
      dummy_lhs = symbol2tc(argument_types[i], identifier);
    } else {
      dummy_lhs = symbol2tc(arguments[i]->type, identifier);
    }

    assign(dummy_lhs, tmp_arg, true);
  }

  // now assign to 'actual actuals'

  unsigned i=0;

  std::vector<type2tc>::const_iterator it2 = argument_types.begin();
  for (std::vector<irep_idt>::const_iterator it = argument_names.begin();
      it != argument_names.end(); it++, it2++)
  {
    const std::string &identifier = it->as_string();
    if(identifier=="") continue;

    add_var(identifier, "");
  
    symbol2tc v_expr(*it2, "value_set::dummy_arg_"+i2string(i));

    symbol2tc actual_lhs(*it2, identifier);
    assign(actual_lhs, v_expr, true);
    i++;
  }

  // And now delete the value set dummy args. They're going to end up
  // accumulating values from each function call that is made, which is a
  // bad plan. (This as a result of commit f91e3d83, didn't used to do this).
  for(unsigned i=0; i<arguments.size(); i++) {
    del_var("value_set::dummy_arg_"+i2string(i), "");
  }
}

void value_sett::do_end_function(const expr2tc &lhs)
{
  if (is_nil_expr(lhs))
    return;

  symbol2tc rhs(lhs->type, irep_idt("value_set::return_value"));

  assign(lhs, rhs);
}

void value_sett::apply_code(const expr2tc &code)
{

  if (is_code_block2t(code))
  {
    const code_block2t &ref = to_code_block2t(code);
    forall_exprs(it, ref.operands)
      apply_code(*it);
  }
  else if (is_code_assign2t(code))
  {
    const code_assign2t &ref = to_code_assign2t(code);
    assign(ref.target, ref.source);
  }
  else if (is_code_init2t(code))
  {
    const code_init2t &ref = to_code_init2t(code);
    assign(ref.target, ref.source);
  }
  else if (is_code_decl2t(code))
  {
    const code_decl2t &ref = to_code_decl2t(code);
    symbol2tc sym(ref.type, ref.value);
    invalid2tc invalid(ref.type);
    assign(sym, invalid);
  }
  else if (is_code_expression2t(code))
  {
    // can be ignored, we don't expect sideeffects here
  }
  else if (is_code_free2t(code))
  {
    // this may kill a valid bit
    const code_free2t &ref = to_code_free2t(code);
    do_free(ref.operand);
  }
  else if (is_code_printf2t(code))
  {
    // doesn't do anything
  }
  else if (is_code_return2t(code))
  {
    // this is turned into an assignment
    const code_return2t &ref = to_code_return2t(code);
    if (!is_nil_expr(ref.operand))
    {
      symbol2tc sym(ref.operand->type, "value_set::return_value");
      assign(sym, ref.operand);
    }
  }
  else if (is_code_asm2t(code))
  {
    // Ignore assembly. No idea why it isn't preprocessed out anyway.
  }
  else if (is_code_cpp_delete2t(code) || is_code_cpp_del_array2t(code))
  {
    // Ignore these too
  }
  else
  {
    std::cerr << code->pretty() << std::endl;
    std::cerr << "value_sett: unexpected statement" << std::endl;
    abort();
  }
}

expr2tc value_sett::make_member(
  const expr2tc &src,
  const irep_idt &component_name)
{
  const type2tc &type = src->type;
  assert(is_struct_type(type) || is_union_type(type));

  // Work around for the current lack of type inheretance
  const std::vector<type2tc> &members = (is_struct_type(type))
    ? to_struct_type(type).members : to_union_type(type).members;

  if (is_constant_struct2t(src))
  {
    unsigned no = to_struct_type(type).get_component_number(component_name);
    return to_constant_struct2t(src).datatype_members[no];
  }
  else if (is_with2t(src))
  {
    const with2t &with = to_with2t(src);
    assert(is_constant_string2t(with.update_field));
    const constant_string2t &memb_name =to_constant_string2t(with.update_field);

    if (component_name == memb_name.value)
      // yes! just take op2
      return with.update_value;
    else
      // no! do this recursively
      return make_member(with.source_value, component_name);
  }
  else if (is_typecast2t(src))
  {
    // push through typecast
    return make_member(to_typecast2t(src).from, component_name);
  }

  // give up
  unsigned no = static_cast<const struct_union_data&>(*type.get())
                .get_component_number(component_name);
  const type2tc &subtype = members[no];
  member2tc memb(subtype, src, component_name);
  return memb;
}

void
value_sett::dump(void) const
{
  output(std::cout);
}<|MERGE_RESOLUTION|>--- conflicted
+++ resolved
@@ -398,7 +398,6 @@
       object_mapt pointer_expr_set;
       get_value_set_rec(ptr_op, pointer_expr_set, "", ptr_op->type);
 
-<<<<<<< HEAD
       // Calculate the offset caused by this addition, in _bytes_. Involves
       // pointer arithmetic. We also use the _perceived_ type of what we're
       // adding or subtracting from/to, it might be being typecasted.
@@ -439,11 +438,9 @@
         }
       }
 
-=======
       // For each object, update its offset data according to the integer
       // operand to this expr. Potential outcomes are keeping it nondet, making
       // it nondet, or calculating a new static offset.
->>>>>>> 229238e0
       for(object_map_dt::const_iterator
           it=pointer_expr_set.read().begin();
           it!=pointer_expr_set.read().end();
@@ -458,10 +455,7 @@
           object.offset_is_set=false;
         }
 
-<<<<<<< HEAD
-=======
         // Once updated, store object reference into destination map.
->>>>>>> 229238e0
         insert(dest, it->first, object);
       }
 
