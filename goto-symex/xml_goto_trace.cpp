--- conflicted
+++ resolved
@@ -63,15 +63,9 @@
         irep_idt identifier;
 
         if (!is_nil_expr(it->original_lhs))
-<<<<<<< HEAD
-          identifier = to_symbol2t(it->original_lhs).name;
-        else
-          identifier = to_symbol2t(it->lhs).name;
-=======
           identifier = to_symbol2t(it->original_lhs).get_symbol_name();
         else
           identifier = to_symbol2t(it->lhs).get_symbol_name();
->>>>>>> a8f1b265
           
         xmlt &xml_assignment=xml.new_element("assignment");
 
