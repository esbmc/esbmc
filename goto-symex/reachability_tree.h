--- conflicted
+++ resolved
@@ -406,13 +406,9 @@
   /** Set of state hashes we've discovered */
   std::set<crypto_hash>hit_hashes;
   /** Options that are enabled */
-<<<<<<< HEAD
   optionst options;
   /** Message handler reference. */
   message_handlert &message_handler;
-=======
-  const optionst &options;
->>>>>>> 817fc740
 
   friend class execution_statet;
 };
