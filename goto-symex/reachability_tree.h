/*******************************************************************\

Module:

Author: Lucas Cordeiro, lcc08r@ecs.soton.ac.uk

\*******************************************************************/

#ifndef REACHABILITY_TREE_H_
#define REACHABILITY_TREE_H_

#include <iostream>
#include <deque>
#include <set>
#include <map>
#include <options.h>
#include <message.h>
#include "goto_symex.h"
#include "execution_state.h"
#include "symex_target_equation.h"
#include "renaming.h"
#include "crypto_hash.h"
#include <goto-programs/goto_program.h>

/**
 *  Class to explore states reachable through threading.
 *  Runs an execution_statet that explores code containing threading functions,
 *  and when notified of context-switch generating operations, attempts to
 *  interleave threads in all possible ways.
 *
 *  To do this, the primary piece of information stored is a stack of
 *  execution_statets, with each ex_state representing a context switch point
 *  reached. A vector<bool> in each ex_state represents which context switches
 *  from this path have been explored already.
 *
 *  The algorithm is to run until the program completes, then feed the trace
 *  to the caller. From then on, when asked to generate a new trace we:
 *
 *    -# Remove the final ex_state from the stack
 *    -# Move to the new final ex_state on the stack
 *    -# Inspect whether we've explored all switches from this state.
 *      If yes, goto 1
 *    -# Pick a context switch to take from the current state, mark as explored
 *    -# Duplicate the final ex_state onto the end of the stack
 *    -# Move to the new end of stack; make the ex_state take the context
 *      switch we picked.
 *    -# Continue symbolic execution from here. Fin.
 *
 *  There are various scheduling possiblities. The default is depth-first
 *  search, where we just follow the algorithm above and return all the traces
 *  to the caller. The "schedule" way combines all paths into one trace, which
 *  is then solved once. Round-robin switches to the next thread in the set of
 *  threads when a context switch point occurs.
 *
 *  Some kind of scheduling interface/api would be good for the future.
 */

class reachability_treet
{
public:
  /**
   *  Default constructor.
   *  Requires a list of functions, and the namespace/context that we'll be
   *  working it, as well as the list of options to work with.
   *  The symex_targett pointer exists to allow the creator of this RT to
   *  feed a subclass of symex_targett into the RT, performing some additional
   *  actions than just collecting assignments/etc.
   *  @param goto_functions GOTO functions to operate over. Must contain main.
   *  @param ns Namespace to operate in
   *  @param target Target to listen in on assigns/asserts/assumes. Is cloned.
   *  @param context Context to operate in.
   *  @param message_handler Message object for symex errors/warnings/info
   */
  reachability_treet(
    const goto_functionst &goto_functions,
    const namespacet &ns,
    optionst &opts,
    symex_targett *target,
    contextt &context,
    message_handlert &message_handler);

  /**
   *  Default destructor.
   */
  virtual ~reachability_treet()
  {
    delete target_template;
  };

  /** Reinitialize for making new exploration of given functions.
   *  Sets up the flags and fields of the object to start a new exploration of
   *  the goto functions we're operating over. To be called when the previous
   *  exploration using this object has been completed. */
  void setup_for_new_explore(void);

  /**
   *  Return current execution_statet being explored / symex'd.
   *  @return Current execution_statet being explored.
   */
  execution_statet & get_cur_state();
  const execution_statet & get_cur_state() const;

  /**
   *  Walks back to an unexplored context switch.
   *  Follows the algorithm described in reachability_treet, and walk back up
   *  the stack of current execution_states to find a context-switch that
   *  hasn't yet been explored.
   *  @return True if there are more states to be explored
   */
  bool reset_to_unexplored_state();

  /**
   *  Are there more execution_statet s to explore.
   *  @return True if there are more execution_statet s to explore
   */
  bool has_more_states();

  /**
   *  Permitted number of context switches to take.
   *  Set with --context-switch <integer> on the command line. Paths where more
   *  than this many context switches occur will not be explored.
   */
  int get_CS_bound() const;

  /**
   *  Ask user for context switch to take.
   *  Enabled with --interactive-ileaves. Prints out a list of current thread
   *  states, their stack traces and the current instruction being executed.
   *  Then ask the user what thread to switch to; giving feedback and asking
   *  again if that switch is blocked somehow.
   *  @param expr Expr causing context switch; Used for partial order analysis
   *  @return Thread ID user desires us to switch to
   */
  int get_ileave_direction_from_user(const exprt &expr) const;

  /**
   *  Decide context switch from --round-robin.
   *  Called when --round-robin scheduling is picked. Decides which context
   *  switch to take on that basis.
   *  @param expr Expr causing context switch; Used for partial order analysis
   *  @return Thread ID to switch to according to scheduling
   */
  int get_ileave_direction_from_scheduling(const exprt &expr) const;

  /**
   *  Determine if a thread can be run.
   *  Checks that the thread hasn't ended, has an empty stack, is blocked by
   *  POR and so forth etc. Potentially prints a comment as to why the thread
   *  is blocked, for user feedback from get_ileave_direction_from_user
   *  @param tid Thread ID to switch to
   *  @param expr Expr causing context switch; for POR analysis
   *  @param quiet If false, will print to stdout why this thread is blocked
   *  @return True if thread is viable; false otherwise.
   */
  bool check_thread_viable(int tid, const exprt &expr, bool quiet) const;

  /**
   *  Analyze context switch point.
   *  Inspects current state of execution, and whether or not a context switch
   *  can be taken right now. If it can, pick a thread to switch to next.
   *  Actual state switch isn't taken at this point in time, allowing whatever
   *  caused it to complete.
   *  @param expr Expression causing this context switch. For POR.
   *  @return True if context switch is to be taken.
   */
  bool analyse_for_cswitch_base(const exprt & expr);

  /**
   *  Force context switch, regardless of state.
   *  Cause a context switch to happen, no matter what we're executing right
   *  now. This prevents POR from rejecting a switch. Certain other factors can
   *  still prohibit a context switch at this time, for example the code is in
   *  an atomic block, or all threads have ended.
   *  @return True if context switch is to be taken.
   */
  bool force_cswitch_point();

  /**
   *  Analyse context switch point cause by a read.
   *  Inspect a read expression and decide whether or not to take a context
   *  switch from this point. A read is something like a guarded branch, a
   *  return, a function call argument assignment or something that. If the
   *  thing being read is global state, or something otherwise that makes this
   *  a visible instruction, a context switch is taken.
   *  @param code Expression being read that might touch global state.
   *  @return True if context switch is to be taken.
   */
  bool analyse_for_cswitch_after_read(const exprt &code);

  /**
   *  Analyse context switch point cause by an assign.
   *  Same as analyse_for_cswitch_after_read, but also considers a potential
   *  assignment to global (or otherwise) visible state.
   *  @param code Assignment being made that might touch global state.
   *  @return True if context switch is to be taken.
   */
  bool analyse_for_cswitch_after_assign(const exprt &code);

  /**
   *  Perform context switch operation triggered elsewhere.
   *  The analyse_* functions make a decision on whether or not to take a
   *  context switch, but defer the actual taking of this switch until later,
   *  to prevent switching with inconsistent state. This method causes that
   *  context switch, which has been decided upon, to actually be taken.
   *  As referred to in the reachability_treet algorithm, this makes up steps
   *  four and five.
   */
  void create_next_state(void);

  /**
   *  Force a context switch, and take it.
   *  This causes an analyse_* routine to be called, followed by
   *  create_new_state. The upshot of this is that if there is a context switch
   *  that could be taken, we find and take it. This implements steps 3-7 of
   *  the reachability_treet algorithm.
   *  @return True if context switch was generated and taken
   */
  bool step_next_state(void);

  /**
   *  Pick a context switch to take.
   *  Determines which thread to switch to now, according to whatever
   *  scheduling method/option is enabled. Called internally by various
   *  analysis routines.
   *  @param ex_state Execution state to analyse for switch direction
   *  @param expr Expression causing context switch. For POR  analysis.
   *  @return Thread ID of what thread to switch to next.
   */
  unsigned int decide_ileave_direction(execution_statet &ex_state,
                                       const exprt &expr);

  /**
   *  Prints state of execution_statet stack.
   *  Primarily for debugging; takes the current stack of execution_statet s
   *  and prints a stack trace from the thread executing where the context
   *  switch was caused in each state. Gives you a good idea of how the current
   *  interleaving of ex_state shas been reached.
   */
  void print_ileave_trace(void) const;

  /**
   *  Has a context switch been triggered.
   *  If an analyze function has decided that a context switch has to occur at
   *  this point, or if the current thread has ended, then a context switch has
   *  been triggered.
   *  @return True if context switch is now triggered
   */
  bool is_at_end_of_run();

  /**
   *  Have we generated a full program trace.
   *  @return True if all threads have run to completion
   */
  bool is_has_complete_formula();

  /**
   *  Duplicate of step_next_state.
   *  Essentially does the same thing as step_next_state, but is specific to
   *  the --schedule option. This can probably be removed in the future.
   */
  void go_next_state();

  /**
   *  Switch into just-generated execution state.
   *  Run after a context switch has just been generated, switches current
   *  state to the newest one. Optionally generates more states if we were
   *  already on the last one (this may be un-needed).
   */
  void switch_to_next_execution_state();

  // Interface for bmc operation goes here

  /**
   *  Run threads to generate new trace.
   *  Explores a new thread interleaving and returns its trace.
   *  @return A symex_resultt recording the trace that we just generated.
   */
  goto_symext::symex_resultt *get_next_formula();

  /**
   *  Run threads in --schedule manner.
   *  Run all threads to explore all interleavings, and encode it into a single
   *  trace.
   *  @return Symex result representing all interleavings
   */
  goto_symext::symex_resultt *generate_schedule_formula();

  /**
   *  Reset ex_state stack to unexplored state.
   *  This is just a wrapper around reset_to_unexplored_state
   *  @return True if there is another state to be explored
   */
  bool setup_next_formula(void);

  /**
   *  Class recording a reachability checkpoint.
   *  Currently likely broken; but this originally redorced a particular trace
   *  of the reachability that could written to file, then restored, then
   *  re-reached through symbolic execution. Not going to document it until I
   *  know that it works.
   */
  class dfs_position {
public:
    dfs_position(const reachability_treet &rt);
    dfs_position(const std::string filename);
    bool write_to_file(const std::string filename) const;
protected:
    bool read_from_file(const std::string filename);
public:
    struct dfs_state {
      unsigned int location_number;
      unsigned int num_threads;
      unsigned int cur_thread;
      std::vector<bool> explored;
    };

    static const uint32_t file_magic;

    struct file_hdr {
      uint32_t magic;
      uint32_t checksum;
      uint32_t num_states;
      uint32_t num_ileaves;
    };

    struct file_entry {
      uint32_t location_number;
      uint16_t num_threads;
      uint16_t cur_thread;
      // Followed by bitfield for threads explored state.
    };

    std::vector<struct dfs_state> states;

    // Number of interleavings explored to date.
    unsigned int ileaves;

    // We need to be able to detect when the source files have changed somehow,
    // leading to the checkpoint being invalid. So add a checksum field. Exactly
    // how it's going to be calculated, I don't know yet.
    uint64_t checksum;
  };

  /**
   *  Restore RT state to a reachability point.
   *  Currently likely broken.
   *  @param dfs State to restore
   *  @return Dummy
   */
  bool restore_from_dfs_state(void *dfs);

  /**
   *  Save RT reachability state to file.
   *  @param fname Name of file to save to.
   */
  void save_checkpoint(const std::string fname) const;

  /** GOTO functions we're operating over. */
  const goto_functionst &goto_functions;
  /** Context we're operating upon */
  contextt &permanent_context;
  /** Flag indicating we've executed all threads to exhaustion.
   *  That is; for this particular interleaving. There may still be other
   *  interleavings to explore */
  bool has_complete_formula;
  /** Flag indicating we've reached a context switch point.
   *  A "run" is an stretch of symbolic execution between two context switch
   *  points. */
  bool at_end_of_run;
  /** State hashing is enabled */
  bool state_hashing;
  /** Functions dictate interleavings; perform no exploration.
   *  Used by --directed-interleavings */
  bool directed_interleavings;
  /** Options that are enabled */
  optionst options;

protected:
  /** Stack of execution states representing current interleaving.
   *  See reachability_treet algorithm for how this is used. Is initialized
   *  with a single execution_statet in it, with a function call to "main" set
   *  up to be explored. During exploration has various numbers of ex_states
   *  contained in the list. At end of exploration, contains zero.
   *  @see print_ileave_trace
   */
  std::list<execution_statet*> execution_states;
  /** Iterator recording the execution_statet in stack we're operating on */
  std::list<execution_statet*>::iterator cur_state_it;
  /** "Global" symex target for output from --schedule exploration */
  symex_targett *schedule_target;
  /** Target template; from which all targets are cloned.
   *  This allows for the use of a non-concrete target class throughout
   *  exploration */
  symex_targett *target_template;
  /** Limit on context switches; -1 for no limit */
  int CS_bound;
  /** Limit on timeslices (--round-robin) */
  int TS_slice;
  /** Number of claims in current --schedule exploration */
  unsigned int schedule_total_claims;
  /** Number of remaining claims in current --schedule exploration */
  unsigned int schedule_remaining_claims;
  /** Next thread ID to switch to, decided by analyse_* routines */
  unsigned int next_thread_id;
  /** Whether partial-order-reduction is enabled */
  bool por;
  /** Namespace we're operating in */
  const namespacet &ns;
  /** Set of state hashes we've discovered */
  std::set<crypto_hash>hit_hashes;
<<<<<<< HEAD
=======
  /** Options that are enabled */
  optionst &options;
>>>>>>> 0d876af5
  /** Message handler reference. */
  message_handlert &message_handler;

  friend class execution_statet;
};

#endif /* REACHABILITY_TREE_H_ */<|MERGE_RESOLUTION|>--- conflicted
+++ resolved
@@ -408,11 +408,6 @@
   const namespacet &ns;
   /** Set of state hashes we've discovered */
   std::set<crypto_hash>hit_hashes;
-<<<<<<< HEAD
-=======
-  /** Options that are enabled */
-  optionst &options;
->>>>>>> 0d876af5
   /** Message handler reference. */
   message_handlert &message_handler;
 
