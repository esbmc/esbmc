/*******************************************************************\

Module:

Author: Lucas Cordeiro, lcc08r@ecs.soton.ac.uk

\*******************************************************************/

#ifndef REACHABILITY_TREE_H_
#define REACHABILITY_TREE_H_

#include <iostream>
#include <deque>
#include <set>
#include <map>
#include <options.h>
#include "execution_state.h"
#include "basic_symex.h"
#include "symex_target_equation.h"

// Can't include goto_symex.h due to inclusion order. This can be fixed with the
// refactor; in the meantime, forward dec.
class goto_symext;

#include "crypto_hash.h"

#include <goto-programs/goto_program.h>

class reachability_treet
{
public:
  reachability_treet(
    const goto_functionst &goto_functions,
    const namespacet &ns,
    optionst opts):
    goto_functions(goto_functions),
    reached_terminal_state(NULL),
    ns(ns),
    options(opts)
  {
<<<<<<< HEAD
    CS_bound = atoi(options.get_option("context-switch").c_str());
    deadlock_detection = options.get_bool_option("deadlock-check");
=======
    _CS_bound = atoi(options.get_option("context-switch").c_str());
    _TS_slice = atoi(options.get_option("time-slice").c_str());
    _deadlock_detection = options.get_bool_option("deadlock-check");
>>>>>>> f3ad7371
    state_hashing = options.get_bool_option("state-hashing");
    directed_interleavings = options.get_bool_option("direct-interleavings");

    if (options.get_bool_option("no-por") || options.get_bool_option("control-flow-test"))
      por = false;
    else
      por = true;

<<<<<<< HEAD
    at_end_of_run = false;
    has_complete_formula = false;
    is_same_mutex=false;
=======
    _DFS=true;
    _go_next = false;
    _go_next_formula = false;
    _actual_CS_bound = _CS_bound;
>>>>>>> f3ad7371
    execution_statet *s = new execution_statet(goto_functions, ns, this, initial_level2, options.get_bool_option("schedule"));
    execution_states.push_back(s);
    cur_state_it = execution_states.begin();
  };

  virtual ~reachability_treet() { };

  execution_statet & get_cur_state();
  const execution_statet & get_cur_state() const;
  bool reset_to_unexplored_state();
  bool has_more_states();
  bool check_CS_bound();
  int get_CS_bound();
  int get_actual_CS_bound();
  int get_ileave_direction_from_user(const exprt &expr) const;
  int get_ileave_direction_from_scheduling(const exprt &expr) const;
  bool check_thread_viable(int tid, const exprt &expr, bool quiet) const;
  bool generate_states_base(const exprt & expr);
  bool apply_static_por(const execution_statet &ex_state, const exprt &expr, int i) const;
  bool generate_states();

  bool generate_states_before_read(const exprt &code);
  bool generate_states_before_assign(const exprt &code, execution_statet &ex_state);
  bool is_global_assign(const exprt &code);

  const symbolt &lookup(const namespacet &ns, const irep_idt &identifier) const;
  void print_ileave_trace(void) const;
  bool is_at_end_of_run();
  bool is_has_complete_formula();
  void go_next_state();
  void switch_to_next_execution_state();
  void set_is_at_end_of_run()
  {
    at_end_of_run = true;
  }

  // Interface for bmc operation goes here

  symex_target_equationt *get_next_formula(goto_symext &symex);
  bool setup_next_formula(void);
  void generate_schedule_formula(goto_symext &symex);

  class dfs_position {
public:
    dfs_position(const reachability_treet &rt);
    dfs_position(const std::string filename);
    bool write_to_file(const std::string filename) const;
protected:
    bool read_from_file(const std::string filename);
public:
    struct dfs_state {
      unsigned int location_number;
      unsigned int num_threads;
      unsigned int cur_thread;
      std::vector<bool> explored;
    };

    static const uint32_t file_magic;

    struct file_hdr {
      uint32_t magic;
      uint32_t checksum;
      uint32_t num_states;
      uint32_t num_ileaves;
    };

    struct file_entry {
      uint32_t location_number;
      uint16_t num_threads;
      uint16_t cur_thread;
      // Followed by bitfield for threads explored state.
    };

    std::vector<struct dfs_state> states;

    // Number of interleavings explored to date.
    unsigned int ileaves;

    // We need to be able to detect when the source files have changed somehow,
    // leading to the checkpoint being invalid. So add a checksum field. Exactly
    // how it's going to be calculated, I don't know yet.
    uint64_t checksum;
  };

  const goto_functionst &goto_functions;

  // The current terminating execution state that we've reached
  execution_statet* reached_terminal_state;
  // Has complete formula: we have executed up to the end of the program and
  // we have an SSA formula we can verify. When this occurs, we drop back and
  // let the higher level code convert the formula/equation.
  bool has_complete_formula;
  // End of run: where we have executed up to the point where there is a
  // context switch that may be taken.
  bool at_end_of_run;
  bool state_hashing;
private:
  std::list<execution_statet*> execution_states;
  /* This is derefed and returned by get_current_state */
<<<<<<< HEAD
  std::list<execution_statet*>::iterator cur_state_it;
  int CS_bound;
  bool is_same_mutex, deadlock_detection, por;
=======
  std::list<execution_statet*>::iterator _cur_state_it;
  int _CS_bound, _actual_CS_bound;
  int _TS_slice;
  bool _DFS, _multi_formulae, _deadlock_detection, _por;
>>>>>>> f3ad7371
  bool directed_interleavings;
  const namespacet &ns;

    /* jmorse */
  std::set<crypto_hash>hit_hashes;

  optionst options;
  goto_symex_statet::level2t initial_level2;
};

#endif /* REACHABILITY_TREE_H_ */<|MERGE_RESOLUTION|>--- conflicted
+++ resolved
@@ -38,14 +38,9 @@
     ns(ns),
     options(opts)
   {
-<<<<<<< HEAD
     CS_bound = atoi(options.get_option("context-switch").c_str());
     deadlock_detection = options.get_bool_option("deadlock-check");
-=======
-    _CS_bound = atoi(options.get_option("context-switch").c_str());
     _TS_slice = atoi(options.get_option("time-slice").c_str());
-    _deadlock_detection = options.get_bool_option("deadlock-check");
->>>>>>> f3ad7371
     state_hashing = options.get_bool_option("state-hashing");
     directed_interleavings = options.get_bool_option("direct-interleavings");
 
@@ -54,16 +49,9 @@
     else
       por = true;
 
-<<<<<<< HEAD
     at_end_of_run = false;
     has_complete_formula = false;
     is_same_mutex=false;
-=======
-    _DFS=true;
-    _go_next = false;
-    _go_next_formula = false;
-    _actual_CS_bound = _CS_bound;
->>>>>>> f3ad7371
     execution_statet *s = new execution_statet(goto_functions, ns, this, initial_level2, options.get_bool_option("schedule"));
     execution_states.push_back(s);
     cur_state_it = execution_states.begin();
@@ -163,16 +151,10 @@
 private:
   std::list<execution_statet*> execution_states;
   /* This is derefed and returned by get_current_state */
-<<<<<<< HEAD
   std::list<execution_statet*>::iterator cur_state_it;
   int CS_bound;
+  int _TS_slice;
   bool is_same_mutex, deadlock_detection, por;
-=======
-  std::list<execution_statet*>::iterator _cur_state_it;
-  int _CS_bound, _actual_CS_bound;
-  int _TS_slice;
-  bool _DFS, _multi_formulae, _deadlock_detection, _por;
->>>>>>> f3ad7371
   bool directed_interleavings;
   const namespacet &ns;
 
