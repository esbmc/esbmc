/*******************************************************************\

   Module: Symbolic Execution

   Author: Daniel Kroening, kroening@kroening.com Lucas Cordeiro,
     lcc08r@ecs.soton.ac.uk

\*******************************************************************/

#ifndef CPROVER_GOTO_SYMEX_GOTO_SYMEX_STATE_H
#define CPROVER_GOTO_SYMEX_GOTO_SYMEX_STATE_H

#include <irep2.h>

#include <assert.h>
#include <stdint.h>
#include <stdio.h>
#include <string.h>
#include <guard.h>
#include <pointer-analysis/value_set.h>
#include <goto-programs/goto_functions.h>
#include <string>
#include <stack>
#include <vector>

#include "symex_target.h"
#include "crypto_hash.h"
#include "renaming.h"

#include <i2string.h>

class execution_statet; // foward dec

/**
 *  Class for storing a particular threads state.
 *  This means storing information about its program counter, its call stack,
 *  the locality of all the variables in that stack, its execution guard, the
 *  number of jumps and states that are hanging around... the everything,
 *  really. Notably, we're storing all that stuff here, we're not mainpulating
 *  it. Instead, that all occurs in the goto_symext class.
 *
 *  Perhaps in the future code will start moving over from one to the other;
 *  however that'd end up with an even larger class containing everything.
 *  Ideally everything would become more segregated.
 */

class goto_symex_statet
{
public:
  class goto_statet; // forward dec
  class framet; // forward dec

  /**
   *  Default constructor.
   *  Sets up blank contents for the call stack, a dummy guard, no data of
   *  interest. Takes references to pieces of global state, the l2 renaming
   *  and value set / pointer tracking situations.
   *  @param l2 Global L2 state reference.
   *  @param vs Global value set reference.
   */
  goto_symex_statet(renaming::level2t &l2, value_sett &vs,
                    const namespacet &_ns);

  /**
   *  Copy constructor.
   *  Performs your normal copy constructor activity; however requires a new
   *  l2 state, because in the majority of circumstances where copy
   *  constructors are needed, it's because a higher up object is getting cloned
   *  and we need to change global state references.
   *  @param state State to copy from
   *  @param l2 New L2 state to refer to.
   *  @param vs New value set to refer to.
   */
  goto_symex_statet(const goto_symex_statet &state, renaming::level2t &l2,
                    value_sett &vs);

  goto_symex_statet &
  operator=(const goto_symex_statet &state);

  // Types

  typedef std::list<goto_statet> goto_state_listt;
  typedef std::map<goto_programt::const_targett,
                   goto_state_listt> goto_state_mapt;
  typedef std::vector<framet> call_stackt;

  /**
   *  Class recording the result of a portion of symex.
   *  A goto_statet records the state of a program having run up to some form
   *  of jump instruction, that needs to be merged with the main state in the
   *  future at some time. To that extent, it has its own level2 copy of gloal
   *  state, its own value set copy, its own depth, and guard. It's primarily
   *  just a container for these values.
   */

  class goto_statet
  {
  public:
    unsigned depth;
    renaming::level2t *level2_ptr;
    renaming::level2t &level2;
    value_sett value_set;
    guardt guard;
    unsigned int thread_id;

    explicit
    goto_statet(const goto_symex_statet &s) :
      depth(s.depth),
      level2_ptr(s.level2.clone()),
      level2(*level2_ptr),
      value_set(s.value_set),
      guard(s.guard),
      thread_id(s.source.thread_nr)
    {
    }

    goto_statet(const goto_statet &s) :
      depth(s.depth),
      level2_ptr(s.level2_ptr->clone()),
      level2(*level2_ptr),
      value_set(s.value_set),
      guard(s.guard),
      thread_id(s.thread_id) {}

  // Deny the use of goto_statet copy constructors
  private:
  goto_statet &operator=(const goto_statet &ref __attribute__((unused)))
  {
    assert(0);
  }

  public:
    ~goto_statet() {
      delete level2_ptr;
      return;
    }
  };

  /**
   *  Stack frame tracking class.
   *  Records all information relevant to a particular stack frame created by
   *  the invocation of a function call. Has a renaming context and level 1
   *  "activation record" ID number to stop recursive calls aliasing. Also
   *  contains function-return data, and the set of states that need to be
   *  merged as the result of jumps in the past. Primarily a data container.
   */
  class framet
  {
  public:
    /** Name of function called to make this stack frame. */
    irep_idt function_identifier;
    /** Map of states to merge in the future. Each state in this map represents
     *  a particular goto_statet that jumps to a particular location in the
     *  function, and that has to have its state joined in a phi function. */
    goto_state_mapt goto_state_map;
    /** Renaming context for L1 names */
    renaming::level1t level1;
    /** Record of source of function call. Used when returning from the function
     *  to the caller. */
    symex_targett::sourcet calling_location;

    /** End of function instruction location. Jumped to after an in-body return
     * instruction. */
    goto_programt::const_targett end_of_function;
    /** Expression to assign return values to. The lvalue that the calller
     *  assigns the result of this function call to at a higher level. */
    expr2tc return_value;

    typedef hash_set_cont<renaming::level2t::name_record,
                          renaming::level2t::name_rec_hash>
            local_variablest;
    /** Set of local variable l1 names. */
    local_variablest local_variables;

    /** List of function pointer targets. During the invocation of a function
     *  pointer call, this contains a list of targets that the function pointer
     *  can point at, and that need to have calls set up to and executed. This
     *  member contains an iterator to the first goto instruction in the target
     *  and the target symbol name. */
    std::list<std::pair<goto_programt::const_targett, symbol2tc> >
      cur_function_ptr_targets;
    /** Instruction where function pointer calls should seem to originate
     *  from. */
    goto_programt::const_targett function_ptr_call_loc;
    /** Function pointer call merge point. Instruction where the resulting
     *  states from particular funtion calls originating from a function pointer
     *  dereference should be merged into main state. */
    goto_programt::const_targett function_ptr_combine_target;
    /** Original function pointer call code. Contains arguments to setup
     *  resulting function invocations with. */
    expr2tc orig_func_ptr_call;

    typedef hash_set_cont<renaming::level2t::name_record,
                          renaming::level2t::name_rec_hash>
            declaration_historyt;
    /** Set of variables names that have been declared. Used to detect when we
     *  are in some kind of block that is entered then exited repeatedly -
     *  whenever that happens, a new l1 name is required. This caches the
     *  already seen names in a function for making that decision. */
    declaration_historyt declaration_history;

    framet(unsigned int thread_id)
    {
      level1.thread_id = thread_id;
    }
  };

  // Macros

  /**
   *  Perform both levels of renaming.
   *  @param symirep Symbol to perform renaming on.
   */
  void
  current_name(expr2tc &symirep) const
  {
    current_name(level2, symirep);
  }

  /**
   *  Perform both levels of renaming.
   *  @param plevel2 L2 renaming context to rename with.
   *  @param symirep Symbol irep to rename
   */
  void
  current_name(const renaming::level2t &plevel2, expr2tc &symirep) const
  {
    top().level1.get_ident_name(symirep);
    plevel2.get_ident_name(symirep);
  }

  /**
   *  Perform both levels of renaming.
   *  @param goto_state Detatched state containing L2 state to rename with.
   *  @param symirep Symbol irep to rename
   */
  void
  current_name(const goto_statet &goto_state, expr2tc &symirep) const
  {
    current_name(goto_state.level2, symirep);
  }

  /**
   *  Fetch topmost stack frame.
   *  I.E., give us the stack frame of the function call currently being
   *  interpreted.
   *  @return Currently executing stack frame.
   */
  inline framet &
  top()
  {
    assert(!call_stack.empty());
    return call_stack.back();
  }

  inline const framet &
  top() const
  {
    assert(!call_stack.empty());
    return call_stack.back();
  }

  /**
   *  Push a new fresh stack frame on the stack.
   *  @param thread_id Thread identifier of current state.
   *  @return New stack frame.
   */
  inline framet &
  new_frame(unsigned int thread_id) {
    call_stack.push_back(framet(thread_id));
    return call_stack.back();
  }

  /**
   *  Clear topmost stackframe from the stack.
   */
  inline void
  pop_frame() {
    call_stack.pop_back();
  }

  /**
   *  Return stack frame of previous function call.
   */
  inline const framet &
  previous_frame() {
    return *(--(--call_stack.end()));
  }

  // Methods

  /**
   *  Initialize state with a function call.
   *  Sets up a function call on the stack of the goto program passed in,
   *  between the two iterators passed in.
   *  @param start GOTO instruction to start at.
   *  @param end GOTO instruction to end function at.
   *  @param prog Goto program we're operating over.
   *  @param thread_id Thread identifier of this state.
   */
  void initialize(const goto_programt::const_targett & start,
                  const goto_programt::const_targett & end,
                  const goto_programt *prog,
                  unsigned int thread_id);

  /**
   *  Perform both levels of renaming on an expression.
   *  @param expr Expression to rename contents of.
   */
  void rename(expr2tc &expr);

  /**
   *  Perform renaming of contents of an address_of operation.
   *  This requires different behaviour, because what we really want is a
   *  pointer to a global variable or l1 variable on the stack, or a heap
   *  object. So, don't perform second level of renaming in this function.
   *  @param expr Expression to rename contents of.
   */
  void rename_address(expr2tc &expr);

  /**
   *  Make an L2 and value set assignment.
   *  Records an assignment with L2 renaming context and the value set pointer
   *  tracking state. Potentially enables constant propagation if record_value
   *  is true.
   *  @param lhs Symbol being assigned to.
   *  @param rhs Value being assigned to symbol.
   *  @param record_value Whether to enable constant propagation.
   */
  void assignment(expr2tc &lhs, const expr2tc &rhs, bool record_value);

  /**
   *  Determine whether to constant propagate the value of an expression.
   *  These obey a few efficiency rules regarding whether or not its efficient
   *  to fully constant propagate away things like "WITH" updates to structs.
   *  Generally any update of an integer that can be simplified, is.
   *  @param expr Expression to decide whether to const propagate.
   *  @return True if constant propagation should be enabled.
   */
  bool constant_propagation(const expr2tc &expr) const;

  /**
   *  Decide whether to constant_propagate an address_of
   *  @see constant_propagation.
   *  @param expr Expression to decide whether to const propagate.
   *  @return True if constant propagation should be enabled.
   */
  bool constant_propagation_reference(const expr2tc &expr) const;
<<<<<<< HEAD

  /**
   *  Fetch an original l0 identifer.
   *  Revokes both levels of renaming on an identifer, leaves us with the
   *  original c-level identifier for a symbol.
   *  @param identifier The identifier to reverse renaming on.
   *  @return Renamed to l0 identifier.
   */
  const irep_idt get_original_name(const irep_idt &identifier) const;
=======
>>>>>>> a8f1b265

  /**
   *  Fetch an original l0 identifer.
   *  Revokes both levels of renaming on an identifer, leaves us with the
   *  original c-level identifier for a symbol. This method applies this to
   *  all contents of an expression.
   *  @param expr The expression to un-rename in place.
   */  
  void get_original_name(expr2tc &expr) const;

  /**
   *  Print stack trace of state to stdout.
   *  Takes all the current function calls and produces an indented stack
   *  trace, then prints it to stdout.
   *  @param indent Number of spaces to indent contents by.
   */
  void print_stack_trace(unsigned int indent) const;

  /**
   *  Generate set of strings making up a stack trace.
   *  From the current thread state, produces a set of strings recording the
   *  current function invocations on the stack, and returns them.
   *  @return Vector of strings describing the current function calls in state.
   */
  std::vector<dstring> gen_stack_trace(void) const;

  // Members

  /** Number of instructions executed in this thread. */
  unsigned depth;

  /** Flag indicating this thread has stopped executing. */
  bool thread_ended;

  /** Current state guard of this thread. */
  guardt guard;
  /** Current program location of this thread. */
  symex_targett::sourcet source;
  /** Invocation count for each function name. Tracks how many times a function
   *  has been called, used by l1 renaming as an activation record. */
  std::map<irep_idt, unsigned> function_frame;
  /** Record of how many loop unwinds we've performed. For each target in the
   *  program that contains a loop, record how many times we've unwound round
   *  it. */
  std::map<symex_targett::sourcet, unsigned> unwind_map;
  /** Record of how many times we've unwound function recursion. */
  std::map<irep_idt, unsigned> function_unwind;

  /** Flag saying whether to maintain pointer value set tracking. */
  bool use_value_set;
  /** Reference to global l2 state. */
  renaming::level2t &level2;
  /** Reference to global pointer tracking state. */
  value_sett &value_set;

  /** Stack of framet's recording current function call stack */
  call_stackt call_stack;

  /** Namespace to work with. */
  const namespacet &ns;
};

#endif<|MERGE_RESOLUTION|>--- conflicted
+++ resolved
@@ -346,18 +346,6 @@
    *  @return True if constant propagation should be enabled.
    */
   bool constant_propagation_reference(const expr2tc &expr) const;
-<<<<<<< HEAD
-
-  /**
-   *  Fetch an original l0 identifer.
-   *  Revokes both levels of renaming on an identifer, leaves us with the
-   *  original c-level identifier for a symbol.
-   *  @param identifier The identifier to reverse renaming on.
-   *  @return Renamed to l0 identifier.
-   */
-  const irep_idt get_original_name(const irep_idt &identifier) const;
-=======
->>>>>>> a8f1b265
 
   /**
    *  Fetch an original l0 identifer.
