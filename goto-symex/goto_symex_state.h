--- conflicted
+++ resolved
@@ -124,11 +124,7 @@
 
     goto_statet &operator=(const goto_statet &ref __attribute__((unused)))
     {
-<<<<<<< HEAD
-      assert(0);
-=======
       abort();
->>>>>>> d621469f
     }
 
   public:
