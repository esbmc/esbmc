--- conflicted
+++ resolved
@@ -201,7 +201,6 @@
     typedef std::set<irep_idt> local_variablest;
     local_variablest local_variables;
 
-<<<<<<< HEAD
     // Records containing data for dereferencing and running a function pointer.
     // Should only be nonzero sized when in the middle of running such a func
     // ptr.
@@ -212,10 +211,7 @@
     goto_programt::const_targett function_ptr_combine_target;
     const code_function_callt *orig_func_ptr_call;
 
-    framet(unsigned int thread_id):
-=======
     framet(unsigned int thread_id) :
->>>>>>> 5d7632e9
       return_value(static_cast<const exprt &>(get_nil_irep()))
     {
     	level1._thread_id = thread_id;
