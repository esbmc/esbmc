--- conflicted
+++ resolved
@@ -357,13 +357,8 @@
    *  original c-level identifier for a symbol. This method applies this to
    *  all contents of an expression.
    *  @param expr The expression to un-rename in place.
-<<<<<<< HEAD
-   */  
+   */
   void get_original_name(expr2tc &expr) const;
-=======
-   */
-  void get_original_name(exprt &expr) const;
->>>>>>> 88f6db01
 
   /**
    *  Print stack trace of state to stdout.
