--- conflicted
+++ resolved
@@ -45,7 +45,6 @@
 class goto_symex_statet
 {
 public:
-<<<<<<< HEAD
   class goto_statet; // forward dec
   class framet; // forward dec
 
@@ -82,7 +81,6 @@
   typedef std::map<goto_programt::const_targett,
                    goto_state_listt> goto_state_mapt;
   typedef std::vector<framet> call_stackt;
-  typedef std::set<std::string> declaration_historyt;
 
   /**
    *  Class recording the result of a portion of symex.
@@ -92,231 +90,6 @@
    *  state, its own value set copy, its own depth, and guard. It's primarily
    *  just a container for these values.
    */
-=======
-	struct level2t;
-	goto_symex_statet(struct level2t &l2)
-		: level2(l2)
-	{
-	    use_value_set=true;
-	    depth=0;
-	    sleeping = false;
-	    waiting = false;
-	    join_count = 0;
-	    thread_ended = false;
-	}
-
-	goto_symex_statet(const goto_symex_statet &state, struct level2t &l2)
-		: level2(l2)
-	{
-		*this = state;
-		level2 = l2;
-	}
-
-	goto_symex_statet& operator=(const goto_symex_statet &state)
-	{
-		level2 = state.level2;
-		depth = state.depth;
-		sleeping = state.sleeping;
-		waiting = state.waiting;
-		waiting = state.waiting;
-		join_count = state.join_count;
-		thread_ended = state.thread_ended;
-		guard = state.guard;
-		source = state.source;
-		function_frame = state.function_frame;
-		unwind_map = state.unwind_map;
-		function_unwind = state.function_unwind;
-		use_value_set = state.use_value_set;
-		value_set = state.value_set;
-		call_stack = state.call_stack;
-		return *this;
-	}
-
-
-
-  // distance from entry
-  unsigned depth;
-
-  bool sleeping;
-  bool waiting;
-  unsigned int join_count;
-  bool thread_ended;
-
-  guardt guard;
-  symex_targett::sourcet source;
-  std::map<irep_idt, unsigned> function_frame;
-  std::map<symex_targett::sourcet, unsigned> unwind_map;
-  std::map<irep_idt, unsigned> function_unwind;
-
-    // we have a two-level renaming
-
-  typedef std::map<irep_idt, irep_idt> original_identifierst;
-
-  struct renaming_levelt
-  {
-  public:
-    virtual const irep_idt &get_original_name(const irep_idt &identifier) const;
-    virtual void get_original_name(exprt &expr) const;
-    virtual void rename(exprt &expr, unsigned node_id)=0;
-    virtual void rename(typet &type, unsigned node_id);
-    virtual void remove(const irep_idt &identifier)=0;
-
-    virtual std::string operator()(const irep_idt &identifier, unsigned exec_node_id) const=0;
-
-    virtual ~renaming_levelt() { }
-
-    //virtual void print(std::ostream &out) const { }
-
-    original_identifierst original_identifiers;
-  protected:
-  };
-
-  // level 1 -- function frames
-  // this is to preserve locality in case of recursion
-
-  struct level1t:public renaming_levelt
-  {
-  public:
-    std::string name(
-      const irep_idt &identifier,
-      unsigned frame,
-            unsigned execution_node_id) const;
-
-    typedef std::map<irep_idt, unsigned> current_namest; // variables and its function frame number
-    current_namest current_names;
-    unsigned int _thread_id;
-
-    virtual void rename(exprt &expr, unsigned node_id);
-    virtual void rename(typet &type, unsigned node_id) { renaming_levelt::rename(type,node_id); }
-    virtual std::string operator()(const irep_idt &identifier, unsigned exec_node_id) const;
-    virtual void remove(const irep_idt &identifier) { current_names.erase(identifier); }
-
-    void rename(const irep_idt &identifier, unsigned frame, unsigned exec_node_id)
-    {
-      current_names[identifier]=frame;
-      original_identifiers[name(identifier, frame, exec_node_id)]=identifier;
-    }
-
-    level1t() {}
-    virtual ~level1t() { }
-
-    virtual void print(std::ostream &out, unsigned node_id) const;
-  };
-
-  // level 2 -- SSA
-
-  struct level2t:public renaming_levelt
-  {
-  public:
-    virtual void rename(exprt &expr, unsigned node_id);
-    virtual void rename(typet &type, unsigned node_id) { renaming_levelt::rename(type,node_id); }
-    virtual std::string operator()(const irep_idt &identifier, unsigned node_id) const;
-    virtual std::string stupid_operator(const irep_idt &identifier, unsigned node_id) const;
-    virtual void remove(const irep_idt &identifier)
-    {
-    	current_names.erase(identifier);
-    }
-
-    struct valuet
-    {
-      unsigned count;
-      exprt constant;
-      unsigned node_id;
-      valuet():
-        count(0),
-        constant(static_cast<const exprt &>(get_nil_irep())),
-        node_id(0)
-      {
-      }
-    };
-
-    typedef std::map<irep_idt, valuet> current_namest;
-    current_namest current_names;
-    typedef std::map<irep_idt, crypto_hash> current_state_hashest;
-    current_state_hashest current_hashes;
-
-    crypto_hash generate_l2_state_hash() const;
-
-    void rename(const irep_idt &identifier, unsigned count, unsigned node_id)
-    {
-      valuet &entry=current_names[identifier];
-      entry.count=count;
-      entry.node_id = node_id;
-      original_identifiers[name(identifier, entry.count)]=identifier;
-    }
-
-    std::string name(
-      const irep_idt &identifier, unsigned count) const
-    {
-        unsigned int n_id = 0;
-      current_namest::const_iterator it =current_names.find(identifier);
-      if(it != current_names.end())
-          n_id = it->second.node_id;
-      return id2string(identifier)+"&"+i2string(n_id)+"#"+i2string(count);
-
-    }
-
-    void get_variables(std::set<irep_idt> &vars) const
-    {
-      for(current_namest::const_iterator it=current_names.begin();
-          it!=current_names.end();
-          it++)
-      {
-    		  vars.insert(it->first);
-      }
-    }
-
-    unsigned current_number(const irep_idt &identifier) const;
-
-    level2t() { };
-    virtual ~level2t() { }
-
-    virtual void print(std::ostream &out, unsigned node_id) const;
-  };
-
-  level2t &level2;
-
-  void initialize(const goto_programt::const_targett & start,const goto_programt::const_targett & end, const goto_programt *prog, unsigned int thread_id);
-
-  void rename(exprt &expr, const namespacet &ns, unsigned node_id);
-  void rename_address(exprt &expr, const namespacet &ns, unsigned node_id);
-  void rename(typet &type, const namespacet &ns, unsigned node_id);
-
-  void assignment(
-    exprt &lhs,
-    const exprt &rhs,
-    const namespacet &ns,
-    bool record_value,
-    execution_statet &ex_state,
-    unsigned exec_node_id);
-
-  // what to propagate
-  bool constant_propagation(const exprt &expr) const;
-  bool constant_propagation_reference(const exprt &expr) const;
-
-  // undoes both levels of renaming
-  const irep_idt &get_original_name(const irep_idt &identifier) const;
-  void get_original_name(exprt &expr) const;
-
-  // does both levels of renaming
-  std::string current_name(const irep_idt &identifier, unsigned node_id) const
-  {
-    return current_name(level2, identifier, node_id);
-  }
-
-  std::string current_name(
-    const level2t &plevel2,
-    const irep_idt &identifier,unsigned node_id) const
-  {
-    irep_idt temp = top().level1(identifier,node_id);
-    return plevel2.stupid_operator(temp,node_id);
-  }
-
-  bool use_value_set;
-
-  // uses level 1 names
-  value_sett value_set;
->>>>>>> df8a800f
 
   class goto_statet
   {
@@ -395,7 +168,6 @@
     /** Set of local variable l1 names. */
     local_variablest local_variables;
 
-<<<<<<< HEAD
     /** List of function pointer targets. During the invocation of a function
      *  pointer call, this contains a list of targets that the function pointer
      *  can point at, and that need to have calls set up to and executed. This
@@ -414,15 +186,14 @@
      *  resulting function invocations with. */
     const code_function_callt *orig_func_ptr_call;
 
+    typedef std::set<std::string> declaration_historyt;
+    /** List of variables names that have been declared. Used to detect when we
+     *  are in some kind of block that is entered then exited repeatedly -
+     *  whenever that happens, a new l1 name is required. This caches the
+     *  already seen names in a function for making that decision. */
+    declaration_historyt declaration_history;
+
     framet(unsigned int thread_id) :
-=======
-    typedef std::set<std::string> declaration_historyt;
-
-    // we remember all declarations
-    declaration_historyt declaration_history;
-
-    framet(unsigned int thread_id):
->>>>>>> df8a800f
       return_value(static_cast<const exprt &>(get_nil_irep()))
     {
       level1._thread_id = thread_id;
@@ -640,10 +411,6 @@
   /** Record of how many times we've unwound function recursion. */
   std::map<irep_idt, unsigned> function_unwind;
 
-  /** Record of declarations. Used to detect when a new decl shadows another
-   *  one higher in the function scope? */
-  declaration_historyt declaration_history;
-
   /** Flag saying whether to maintain pointer value set tracking. */
   bool use_value_set;
   /** Reference to global l2 state. */
