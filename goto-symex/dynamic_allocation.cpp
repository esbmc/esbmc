--- conflicted
+++ resolved
@@ -76,14 +76,7 @@
     // So, add the precondition that invalid_ptr only ever applies to dynamic
     // objects.
 
-<<<<<<< HEAD
-    exprt sym("symbol", array_typet());
-    sym.type().subtype() = bool_typet();
-    sym.type().set("size", "infinity");
-    sym.set("identifier", "c::__ESBMC_is_dynamic");
-=======
     exprt sym = symbol_expr(ns.lookup(dyn_info_arr_name));
->>>>>>> 2e8a996f
     exprt pointerobj("pointer_object", signedbv_typet());
     pointerobj.copy_to_operands(theptr);
     exprt is_dyn("index", bool_typet());
