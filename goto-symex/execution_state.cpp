/*******************************************************************\

   Module:

   Author: Lucas Cordeiro, lcc08r@ecs.soton.ac.uk

\*******************************************************************/

#include <irep2.h>
#include <migrate.h>
#include <langapi/mode.h>
#include <langapi/languages.h>
#include <langapi/language_ui.h>

#include "execution_state.h"
#include "reachability_tree.h"
#include <string>
#include <sstream>
#include <vector>
#include <i2string.h>
#include <string2array.h>
#include <std_expr.h>
#include <expr_util.h>
#include "../ansi-c/c_types.h"
#include <simplify_expr.h>
#include "config.h"

unsigned int execution_statet::node_count = 0;

execution_statet::execution_statet(const goto_functionst &goto_functions,
                                   const namespacet &ns,
                                   reachability_treet *art,
                                   symex_targett *_target,
                                   contextt &context,
                                   ex_state_level2t *l2init,
                                   const optionst &options,
                                   message_handlert &_message_handler) :
  goto_symext(ns, context, goto_functions, _target, options),
  owning_rt(art),
  state_level2(l2init),
  global_value_set(ns),
  message_handler(_message_handler)
{

  CS_number = 0;
  TS_number = 0;
  node_id = 0;
  tid_is_set = false;
  monitor_tid = 0;
  mon_from_tid = false;
  monitor_from_tid = 0;
  guard_execution = "execution_statet::\\guard_exec";
  interleaving_unviable = false;
  symex_trace = options.get_bool_option("symex-trace");
  smt_during_symex = options.get_bool_option("smt-during-symex");
  smt_thread_guard = options.get_bool_option("smt-thread-guard");

  goto_functionst::function_mapt::const_iterator it =
    goto_functions.function_map.find("main");
  if (it == goto_functions.function_map.end()) {
    std::cerr << "main symbol not found; please set an entry point" <<std::endl;
    abort();
  }

  const goto_programt *goto_program = &(it->second.body);

  // Initialize initial thread state
  goto_symex_statet state(*state_level2, global_value_set, ns);
  state.initialize((*goto_program).instructions.begin(),
             (*goto_program).instructions.end(),
             goto_program, 0);

  threads_state.push_back(state);
  cur_state = &threads_state.front();
  cur_state->global_guard.make_true();
  cur_state->global_guard.add(get_guard_identifier());

  atomic_numbers.push_back(0);

  if (DFS_traversed.size() <= state.source.thread_nr) {
    DFS_traversed.push_back(false);
  } else {
    DFS_traversed[state.source.thread_nr] = false;
  }

  thread_start_data.push_back(expr2tc());

  // Initial mpor tracking.
  thread_last_reads.push_back(std::set<expr2tc>());
  thread_last_writes.push_back(std::set<expr2tc>());
  // One thread with one dependancy relation.
  dependancy_chain.push_back(std::vector<int>());
  dependancy_chain.back().push_back(0);
  mpor_says_no = false;

  cswitch_forced = false;
  active_thread = 0;
  last_active_thread = 0;
  node_count = 0;
  nondet_count = 0;
  dynamic_counter = 0;
  DFS_traversed.reserve(1);
  DFS_traversed[0] = false;
  check_ltl = false;
  mon_thread_warning = false;

  thread_cswitch_threshold = (options.get_bool_option("ltl")) ? 3 : 2;
}

execution_statet::execution_statet(const execution_statet &ex) :
  goto_symext(ex),
  owning_rt(ex.owning_rt),
  state_level2(ex.state_level2->clone()),
  global_value_set(ex.global_value_set),
  message_handler(ex.message_handler)
{

  *this = ex;

  // Regenerate threads state using new objects state_level2 ref
  threads_state.clear();
  std::vector<goto_symex_statet>::const_iterator it;
  for (it = ex.threads_state.begin(); it != ex.threads_state.end(); it++) {
    goto_symex_statet state(*it, *state_level2, global_value_set);
    threads_state.push_back(state);
  }

  // Reassign which state is currently being worked on.
  cur_state = &threads_state[active_thread];
}

execution_statet&
execution_statet::operator=(const execution_statet &ex)
{
  // Don't copy level2, copy cons it in execution_statet(ref)
  //state_level2 = ex.state_level2;

  threads_state = ex.threads_state;
  atomic_numbers = ex.atomic_numbers;
  DFS_traversed = ex.DFS_traversed;
  thread_start_data = ex.thread_start_data;
  last_active_thread = ex.last_active_thread;
  active_thread = ex.active_thread;
  guard_execution = ex.guard_execution;
  nondet_count = ex.nondet_count;
  dynamic_counter = ex.dynamic_counter;
  node_id = ex.node_id;
  global_value_set = ex.global_value_set;
  interleaving_unviable = ex.interleaving_unviable;
  pre_goto_guard = ex.pre_goto_guard;
  mon_thread_warning = ex.mon_thread_warning;
  check_ltl = ex.check_ltl;
  property_monitor_strings = ex.property_monitor_strings;

  monitor_tid = ex.monitor_tid;
  tid_is_set = ex.tid_is_set;
  monitor_from_tid = ex.monitor_from_tid;
  mon_from_tid = ex.mon_from_tid;
  thread_cswitch_threshold = ex.thread_cswitch_threshold;
  symex_trace = ex.symex_trace;
  smt_during_symex = ex.smt_during_symex;
  smt_thread_guard = ex.smt_thread_guard;

  CS_number = ex.CS_number;
  TS_number = ex.TS_number;

  thread_last_reads = ex.thread_last_reads;
  thread_last_writes = ex.thread_last_writes;
  dependancy_chain = ex.dependancy_chain;
  mpor_says_no = ex.mpor_says_no;
  cswitch_forced = ex.cswitch_forced;

  // Vastly irritatingly, we have to iterate through existing level2t objects
  // updating their ex_state references. There isn't an elegant way of updating
  // them, it seems, while keeping the symex stuff ignorant of ex_state.
  // Oooooo, so this is where auto types would be useful...
  for (std::vector<goto_symex_statet>::iterator it = threads_state.begin();
       it != threads_state.end(); it++) {
    for (goto_symex_statet::call_stackt::iterator it2 = it->call_stack.begin();
         it2 != it->call_stack.end(); it2++) {
      for (goto_symex_statet::goto_state_mapt::iterator it3 = it2->goto_state_map.begin();
           it3 != it2->goto_state_map.end(); it3++) {
        for (goto_symex_statet::goto_state_listt::iterator it4 = it3->second.begin();
             it4 != it3->second.begin(); it4++) {
          ex_state_level2t &l2 = dynamic_cast<ex_state_level2t&>(it4->level2);
          l2.owner = this;
        }
      }
    }
  }

  state_level2->owner = this;

  return *this;
}

execution_statet::~execution_statet()
{
  delete state_level2;
};

void
execution_statet::symex_step(reachability_treet &art)
{

  statet &state = get_active_state();
  const goto_programt::instructiont &instruction = *state.source.pc;

  merge_gotos();

  if (break_insn != 0 && break_insn == instruction.location_number) {
    // If you're developing ESBMC on a machine that isn't x86, I'll send you
    // cookies.
#ifndef _WIN32
    __asm__("int $3");
#else
    std::cerr << "Can't trap on windows, sorry" << std::endl;
    abort();
#endif
  }

  if (symex_trace) {
    const goto_programt p_dummy;
    goto_functionst::function_mapt::const_iterator it =
      goto_functions.function_map.find(instruction.function);

    const goto_programt &p_real = it->second.body;
    const goto_programt &p = (it == goto_functions.function_map.end()) ? p_dummy : p_real;
    p.output_instruction(ns, "", std::cout, state.source.pc, false, false);
  }

  switch (instruction.type) {
    case END_FUNCTION:
      if (instruction.function == "main") {
        end_thread();
        force_cswitch();
      } else {
        // Fall through to base class
        goto_symext::symex_step(art);
      }
      break;
    case ATOMIC_BEGIN:
      state.source.pc++;
      increment_active_atomic_number();
      break;
    case ATOMIC_END:
      decrement_active_atomic_number();
      state.source.pc++;

      // Don't context switch if the guard is false. This instruction hasn't
      // actually been executed, so context switching achieves nothing. (We
      // don't do this for the active_atomic_number though, because it's cheap,
      // and should be balanced under all circumstances anyway).
      if (!state.guard.is_false())
        force_cswitch();

      break;
    case RETURN:
      if(!state.guard.is_false()) {
        expr2tc thecode = instruction.code, assign;
        if (make_return_assignment(assign, thecode)) {
          goto_symext::symex_assign(assign);
        }

        symex_return();

        if (!is_nil_expr(assign))
          analyze_assign(assign);
      }
      state.source.pc++;
      break;
    default:
      goto_symext::symex_step(art);
  }

  return;
}

void
execution_statet::symex_assign(const expr2tc &code)
{
  pre_goto_guard = expr2tc();

  goto_symext::symex_assign(code);

  if (threads_state.size() >= thread_cswitch_threshold)
    analyze_assign(code);

  return;
}

void
execution_statet::claim(const expr2tc &expr, const std::string &msg)
{
  pre_goto_guard = expr2tc();

  goto_symext::claim(expr, msg);

  if (threads_state.size() >= thread_cswitch_threshold)
    analyze_read(expr);

  return;
}

void
execution_statet::symex_goto(const expr2tc &old_guard)
{
  pre_goto_guard = threads_state[active_thread].guard.as_expr();

  goto_symext::symex_goto(old_guard);

  if (!is_nil_expr(old_guard)) {
    if (threads_state.size() >= thread_cswitch_threshold) {
      analyze_read(old_guard);
    }
  }

  return;
}

void
execution_statet::assume(const expr2tc &assumption)
{
  pre_goto_guard = expr2tc();

  goto_symext::assume(assumption);

  if (threads_state.size() >= thread_cswitch_threshold)
    analyze_read(assumption);

  return;
}

unsigned int &
execution_statet::get_dynamic_counter(void)
{

  return dynamic_counter;
}

unsigned int &
execution_statet::get_nondet_counter(void)
{

  return nondet_count;
}

goto_symex_statet &
execution_statet::get_active_state() {

  return threads_state.at(active_thread);
}

const goto_symex_statet &
execution_statet::get_active_state() const
{
  return threads_state.at(active_thread);
}

unsigned int
execution_statet::get_active_atomic_number()
{

  return atomic_numbers.at(active_thread);
}

void
execution_statet::increment_active_atomic_number()
{

  atomic_numbers.at(active_thread)++;
}

void
execution_statet::decrement_active_atomic_number()
{

  atomic_numbers.at(active_thread)--;
}

expr2tc
execution_statet::get_guard_identifier()
{

  return symbol2tc(get_bool_type(), guard_execution, symbol2t::level1,
                   CS_number, 0, node_id, 0);
}

void
execution_statet::switch_to_thread(unsigned int i)
{

  last_active_thread = active_thread;
  active_thread = i;
  cur_state = &threads_state[active_thread];
}

bool
execution_statet::dfs_explore_thread(unsigned int tid)
{

    if(DFS_traversed.at(tid))
      return false;

    if(threads_state.at(tid).call_stack.empty())
      return false;

    if(threads_state.at(tid).thread_ended)
      return false;

    DFS_traversed.at(tid) = true;
    return true;
}

bool
execution_statet::check_if_ileaves_blocked(void)
{

  if(owning_rt->get_CS_bound() != -1 && CS_number >= owning_rt->get_CS_bound())
    return true;

  if (get_active_atomic_number() > 0)
    return true;

  if (owning_rt->directed_interleavings)
    // Don't generate interleavings automatically - instead, the user will
    // inserts intrinsics identifying where they want interleavings to occur,
    // and to what thread.
    return true;

  if(threads_state.size() < 2)
    return true;

  return false;
}

void
execution_statet::end_thread(void)
{

  get_active_state().thread_ended = true;
  // If ending in an atomic block, the switcher fails to switch to another
  // live thread (because it's trying to be atomic). So, disable atomic blocks
  // when the thread ends.
  atomic_numbers[active_thread] = 0;
}

void
execution_statet::update_after_switch_point(void)
{

  execute_guard();
  resetDFS_traversed();

  // MPOR records the variables accessed in last transition taken; we're
  // starting a new transition, so for the current thread, clear records.
  thread_last_reads[active_thread].clear();
  thread_last_writes[active_thread].clear();

  cswitch_forced = false;
}

bool
execution_statet::is_cur_state_guard_false(void)
{

  // So, can the assumption actually be true? If enabled, ask the solver.
  if (smt_thread_guard) {
    expr2tc parent_guard = threads_state[active_thread].guard.as_expr();

    runtime_encoded_equationt *rte = dynamic_cast<runtime_encoded_equationt*>
                                                 (target);

    equality2tc the_question(true_expr, parent_guard);

    try {
      tvt res = rte->ask_solver_question(the_question);
      if (res.is_false())
        return true;
    } catch (runtime_encoded_equationt::dual_unsat_exception &e) {
      // Basically, this means our _assumptions_ here are false as well, so
      // neither true or false guards are possible. Consider this as meaning
      // that the guard is false.
      return true;
    }
  }

  return false;
}

void
execution_statet::execute_guard(void)
{

  node_id = node_count++;
  expr2tc guard_expr = get_guard_identifier();
  exprt new_rhs, const_prop_val;
  expr2tc parent_guard;

  // Parent guard of this context switch - if a assign/claim/assume, just use
  // the current thread guard. However if we just executed a goto, use the
  // pre-goto thread guard that we stored at that time. This is so that the
  // thread we context switch to gets the guard of that context switch happening
  // rather than the guard of either branch of the GOTO.
  if (!is_nil_expr(pre_goto_guard))
    parent_guard = pre_goto_guard;
  else
    parent_guard = threads_state[last_active_thread].guard.as_expr();

  // Rename value, allows its use in other renamed exprs
  state_level2->make_assignment(guard_expr, expr2tc(), expr2tc());

  // Truth of this guard implies the parent is true.
  state_level2->rename(parent_guard);
  do_simplify(parent_guard);
  implies2tc assumpt(guard_expr, parent_guard);

  target->assumption(guardt().as_expr(), assumpt, get_active_state().source);

  guardt old_guard;
  old_guard.add(threads_state[last_active_thread].guard.as_expr());

  // If we simplified the global guard expr to false, write that to thread
  // guards, not the symbolic guard name. This is the only way to bail out of
  // evaulating a particular interleaving early right now.
  if (is_false(parent_guard))
    guard_expr = parent_guard;

  for (unsigned int i = 0; i < threads_state.size(); i++)
  {
    threads_state.at(i).global_guard.make_true();
    threads_state.at(i).global_guard.add(get_guard_identifier());
  }

  // Check to see whether or not the state guard is false, indicating we've
  // found an unviable interleaving. However don't do this if we didn't
  // /actually/ switch between threads, because it's acceptable to have a
  // context switch point in a branch where the guard is false (it just isn't
  // acceptable to permit switching).
  if (last_active_thread != active_thread && is_cur_state_guard_false())
    interleaving_unviable = true;
}

unsigned int
execution_statet::add_thread(const goto_programt *prog)
{

  goto_symex_statet new_state(*state_level2, global_value_set, ns);
  new_state.initialize(prog->instructions.begin(), prog->instructions.end(),
                      prog, threads_state.size());

  new_state.source.thread_nr = threads_state.size();
  new_state.global_guard.make_true();
  new_state.global_guard.add(get_guard_identifier());
  threads_state.push_back(new_state);
  atomic_numbers.push_back(0);

  if (DFS_traversed.size() <= new_state.source.thread_nr) {
    DFS_traversed.push_back(false);
  } else {
    DFS_traversed[new_state.source.thread_nr] = false;
  }

  thread_start_data.push_back(expr2tc());

  // We invalidated all threads_state refs, so reset cur_state ptr.
  cur_state = &threads_state[active_thread];

  // Update MPOR tracking data with newly initialized thread
  thread_last_reads.push_back(std::set<expr2tc>());
  thread_last_writes.push_back(std::set<expr2tc>());
  // Unfortunately as each thread has a depenancy relation with every other
  // thread we have to do a lot of work to initialize a new one. And initially
  // all relations are '0', no transitions yet.
  for (std::vector<std::vector<int> >::iterator it = dependancy_chain.begin();
       it != dependancy_chain.end(); it++) {
    it->push_back(0);
  }
  // And the new threads dependancies,
  dependancy_chain.push_back(std::vector<int>());
  for (unsigned int i = 0; i < dependancy_chain.size(); i++)
    dependancy_chain.back().push_back(0);

  return threads_state.size() - 1; // thread ID, zero based
}

void
execution_statet::analyze_assign(const expr2tc &code)
{

  std::set<expr2tc> global_reads, global_writes;
  const code_assign2t &assign = to_code_assign2t(code);
  get_expr_globals(ns, assign.target, global_writes);
  get_expr_globals(ns, assign.source, global_reads);

  if (global_reads.size() > 0 || global_writes.size() > 0) {
    // Record read/written data
    thread_last_reads[active_thread].insert(global_reads.begin(),
                                            global_reads.end());
    thread_last_writes[active_thread].insert(global_writes.begin(),
                                             global_writes.end());
  }

  return;
}

<<<<<<< HEAD
  forall_operands2(it, idx, expr) {
    if (!is_nil_expr(*it))
      globals += get_expr_write_globals(ns, *it);
=======
void
execution_statet::analyze_read(const expr2tc &code)
{

  std::set<expr2tc> global_reads, global_writes;
  get_expr_globals(ns, code, global_reads);

  if (global_reads.size() > 0) {
    // Record read/written data
    thread_last_reads[active_thread].insert(global_reads.begin(),
                                            global_reads.end());
>>>>>>> 2d109447
  }

  return;
}

void
execution_statet::get_expr_globals(const namespacet &ns, const expr2tc &expr,
                                   std::set<expr2tc> &globals_list)
{

<<<<<<< HEAD
=======
  if (is_nil_expr(expr))
    return;

>>>>>>> 2d109447
  if (is_address_of2t(expr) || is_pointer_type(expr) ||
      is_valid_object2t(expr) || is_dynamic_size2t(expr) ||
      is_dynamic_size2t(expr) || is_zero_string2t(expr) ||
      is_zero_string2t(expr) || is_zero_length_string2t(expr)) {
    return;
  } else if (is_symbol2t(expr)) {
    expr2tc newexpr = expr;
    get_active_state().get_original_name(newexpr);
    const std::string &name = to_symbol2t(newexpr).thename.as_string();

    if (name == "goto_symex::\\guard!" +
        i2string(get_active_state().top().level1.thread_id))
      return;

    const symbolt *symbol;
    if (ns.lookup(name, symbol))
      return;

    if (name == "c::__ESBMC_alloc" || name == "c::__ESBMC_alloc_size" ||
        name == "c::__ESBMC_is_dynamic") {
      return;
    } else if ((symbol->static_lifetime || symbol->type.is_dynamic_set())) {
      globals_list.insert(expr);
    } else {
      return;
    }
  }

<<<<<<< HEAD
  forall_operands2(it, idx, expr) {
    if (!is_nil_expr(*it))
      globals += get_expr_read_globals(ns, *it);
=======
  forall_operands2(it, op_list, expr) {
    get_expr_globals(ns, *it, globals_list);
>>>>>>> 2d109447
  }
}

bool
execution_statet::check_mpor_dependancy(unsigned int j, unsigned int l) const
{

  assert(j < threads_state.size());
  assert(l < threads_state.size());

  // Rules given on page 13 of MPOR paper, although they don't appear to
  // distinguish which thread is which correctly. Essentially, check that
  // the write(s) of the previous transition (l) don't intersect with this
  // transitions (j) reads or writes; and that the previous transitions reads
  // don't intersect with this transitions write(s).

  // Double write intersection
  for (std::set<expr2tc>::const_iterator it = thread_last_writes[j].begin();
       it != thread_last_writes[j].end(); it++)
    if (thread_last_writes[l].find(*it) != thread_last_writes[l].end())
      return true;

  // This read what that wrote intersection
  for (std::set<expr2tc>::const_iterator it = thread_last_reads[j].begin();
       it != thread_last_reads[j].end(); it++)
    if (thread_last_writes[l].find(*it) != thread_last_writes[l].end())
      return true;

  // We wrote what that reads intersection
  for (std::set<expr2tc>::const_iterator it = thread_last_writes[j].begin();
       it != thread_last_writes[j].end(); it++)
    if (thread_last_reads[l].find(*it) != thread_last_reads[l].end())
      return true;

  // No check for read-read intersection, it doesn't affect anything
  return false;
}

void
execution_statet::calculate_mpor_constraints(void)
{
  // Primary bit of MPOR logic - to be executed at the end of a transition to
  // update dependancy tracking and suchlike.

  // MPOR paper, page 12, create new dependancy chain record for this time step.

  // 2D Vector of relations, T x T, i.e. threads on each axis:
  //    -1 signifies that no relation exists.
  //    0 that the thread hasn't run yet.
  //    1 that there is a dependency between these threads.
  //
  //  dependancy_chain contains the state from the previous transition taken;
  //  here we update it to reflect the latest transition, and make a decision
  //  about progress later.
  std::vector<std::vector<int> > new_dep_chain = dependancy_chain;

  // Start new dependancy chain for this thread. Default to there being no
  // relation.
  for (unsigned int i = 0; i < new_dep_chain.size(); i++)
    new_dep_chain[active_thread][i] = -1;

  // This thread depends on this thread.
  new_dep_chain[active_thread][active_thread] = 1;

  // Mark un-run threads as continuing to be un-run. Otherwise, look for a
  // dependancy chain from each thread to the run thread.
  for (unsigned int j = 0; j < new_dep_chain.size(); j++) {
    if (j == active_thread)
      continue;

    if (dependancy_chain[j][active_thread] == 0) {
      // This thread hasn't been run; continue not having been run.
      new_dep_chain[j][active_thread] = 0;
    } else {
      // This is where the beef is. If there is any other thread (including
      // the active thread) that we depend on, that depends on the active
      // thread, then record a dependancy.
      // A direct dependancy occurs when l = j, as DCjj always = 1, and DEPji
      // is true.
      int res = 0;

      for (unsigned int l = 0; l < new_dep_chain.size(); l++) {
        if (dependancy_chain[j][l] != 1)
          continue; // No dependancy relation here

        // Now check for variable dependancy.
        if (!check_mpor_dependancy(active_thread, l))
          continue;

        res = 1;
        break;
      }

      // Don't overwrite if no match
      if (res != 0)
        new_dep_chain[j][active_thread] = res;
    }
  }

  // For /all other relations/, just propagate the dependancy it already has.
  // Achieved by initial duplication of dependancy_chain.

  // Voila, new dependancy chain.

  // Calculate whether or not the transition we just took, in active_thread,
  // was in fact schedulable. We can't tell whether or not a transition is
  // allowed in advance because we don't know what it is. So instead, check
  // whether or not a transition /would/ have been allowed, once we've taken
  // it.
  bool can_run = true;
  for (unsigned int j = active_thread + 1; j < threads_state.size(); j++) {
    if (new_dep_chain[j][active_thread] != -1)
      // Either no higher threads have been run, or a dependancy relation in
      // a higher thread justifies our out-of-order execution.
      continue;

    // Search for a dependancy chain in a lower thread that links us back to
    // a higher thread, justifying this order.
    bool dep_exists = false;
    for (unsigned int l = 0; l < active_thread; l++) {
      if (dependancy_chain[j][l] == 1)
        dep_exists = true;
    }

    if (!dep_exists) {
      can_run = false;
      break;
    }
  }

  mpor_says_no = !can_run;

  dependancy_chain = new_dep_chain;
}

bool
execution_statet::has_cswitch_point_occured(void) const
{

  // Context switches can occur due to being forced, or by global state access

  if (cswitch_forced)
    return true;

  if (thread_last_reads[active_thread].size() != 0 ||
      thread_last_writes[active_thread].size() != 0)
    return true;

  return false;
}

bool
execution_statet::can_execution_continue(void) const
{

  if (threads_state[active_thread].thread_ended)
    return false;

  if (threads_state[active_thread].call_stack.empty())
    return false;

  return true;
}

crypto_hash
execution_statet::generate_hash(void) const
{

  state_hashing_level2t *l2 =dynamic_cast<state_hashing_level2t*>(state_level2);
  assert(l2 != NULL);
  crypto_hash state = l2->generate_l2_state_hash();
  std::string str = state.to_string();

  for (std::vector<goto_symex_statet>::const_iterator it = threads_state.begin();
       it != threads_state.end(); it++) {
    goto_programt::const_targett pc = it->source.pc;
    int id = pc->location_number;
    std::stringstream s;
    s << id;
    str += "!" + s.str();
  }

  crypto_hash h;
  h.ingest(str.c_str(), str.size());
  h.fin();

  return h;
}

crypto_hash
execution_statet::update_hash_for_assignment(const expr2tc &rhs)
{

  crypto_hash h;
  rhs->hash(h);
  h.fin();
  return h;
}

void
execution_statet::print_stack_traces(unsigned int indent) const
{
  std::vector<goto_symex_statet>::const_iterator it;
  std::string spaces = std::string("");
  unsigned int i;

  for (i = 0; i < indent; i++)
    spaces += " ";

  i = 0;
  for (it = threads_state.begin(); it != threads_state.end(); it++) {
    std::cout << spaces << "Thread " << i++ << ":" << std::endl;
    it->print_stack_trace(indent + 2);
    std::cout << std::endl;
  }

  return;
}

void
execution_statet::switch_to_monitor(void)
{

  if (threads_state[monitor_tid].thread_ended) {
    if (!mon_thread_warning) {
      std::cerr << "Switching to ended monitor; you need to increase its context or prefix bound" << std::endl;
      mon_thread_warning = true;
    }

    return;
  }

  assert(tid_is_set && "Must set monitor thread before switching to monitor\n");
  assert(!mon_from_tid &&"Switching to monitor without having switched away\n");

  monitor_from_tid = active_thread;
  mon_from_tid = true;

  if (monitor_tid != get_active_state_number()) {
    // Don't call switch_to_thread -- it'll execute the thread guard, which is
    // an extremely bad plan.
    last_active_thread = active_thread;
    active_thread = monitor_tid;
    cur_state = &threads_state[active_thread];
    cur_state->guard = threads_state[last_active_thread].guard;
  } else {
    assert(0 && "Switching to monitor thread from self\n");
  }
}

void
execution_statet::switch_away_from_monitor(void)
{

  // Occurs when we rerun the automata to discover whether or not the property
  // has been violated or not.
  if (threads_state[monitor_tid].thread_ended)
    return;

  assert(tid_is_set && "Must set monitor thread before switching from mon\n");
  assert(mon_from_tid && "Switching from monitor without switching to\n");

  assert(monitor_tid == active_thread &&
         "Must call switch_from_monitor from monitor thread\n");

  // Don't call switch_to_thread -- it'll execute the thread guard, which is
  // an extremely bad plan.
  last_active_thread = active_thread;
  active_thread = monitor_from_tid;
  cur_state = &threads_state[active_thread];

  cur_state->guard = threads_state[monitor_tid].guard;

  mon_from_tid = false;
}

void
execution_statet::kill_monitor_thread(void)
{
  assert(monitor_tid != active_thread &&
         "You cannot kill monitor thread _from_ the monitor thread\n");

  threads_state[monitor_tid].thread_ended = true;
  return;
}

static void replace_symbol_names(exprt &e, std::string prefix, std::map<std::string, std::string> &strings, std::set<std::string> &used_syms)
{

  if (e.id() ==  "symbol") {
    std::string sym = e.identifier().as_string();
    used_syms.insert(sym);
  } else {
    Forall_operands(it, e)
      replace_symbol_names(*it, prefix, strings, used_syms);
  }

  return;
}

void
execution_statet::init_property_monitors(void)
{
  std::map<std::string, std::string> strings;

  symbolst::const_iterator it;
  for (it = new_context.symbols.begin(); it != new_context.symbols.end(); it++){
    if (it->first.as_string().find("__ESBMC_property_") != std::string::npos) {
      // Munge back into the shape of an actual string
      std::string str = "";
      forall_operands(iter2, it->second.value) {
        char c = (char)strtol(iter2->value().as_string().c_str(), NULL, 2);
        if (c != 0)
          str += c;
        else
          break;
      }

      strings[it->first.as_string()] = str;
    }
  }

  std::map<std::string, std::pair<std::set<std::string>, exprt> > monitors;
  std::map<std::string, std::string>::const_iterator str_it;
  for (str_it = strings.begin(); str_it != strings.end(); str_it++) {
    if (str_it->first.find("$type") == std::string::npos) {
      std::set<std::string> used_syms;
      exprt main_expr;
      std::string prop_name = str_it->first.substr(20, std::string::npos);

      namespacet ns(new_context);
      languagest languages(ns, MODE_C);

      std::string expr_str = strings["c::__ESBMC_property_" + prop_name];
      std::string dummy_str = "";

      languages.to_expr(expr_str, dummy_str, main_expr, message_handler);

      replace_symbol_names(main_expr, prop_name, strings, used_syms);

      monitors[prop_name] = std::pair<std::set<std::string>, exprt>
                                      (used_syms, main_expr);
    }
  }
}

execution_statet::ex_state_level2t::ex_state_level2t(
    execution_statet &ref)
  : renaming::level2t(),
    owner(&ref)
{
}

execution_statet::ex_state_level2t::~ex_state_level2t(void)
{
}

execution_statet::ex_state_level2t *
execution_statet::ex_state_level2t::clone(void) const
{

  return new ex_state_level2t(*this);
}

void
execution_statet::ex_state_level2t::rename_to(expr2tc &lhs_sym, unsigned count)
{
  renaming::level2t::coveredinbees(lhs_sym, count, owner->node_id);
}

void
execution_statet::ex_state_level2t::rename(expr2tc &identifier, bool no_const_p)
{
  renaming::level2t::rename(identifier, no_const_p);
}

dfs_execution_statet::~dfs_execution_statet(void)
{

  // Delete target; or if we're encoding at runtime, pop a context.
  if (smt_during_symex)
    target->pop_ctx();
  else
    delete target;
}

dfs_execution_statet* dfs_execution_statet::clone(void) const
{
  dfs_execution_statet *d;

  d = new dfs_execution_statet(*this);

  // Duplicate target equation; or if we're encoding at runtime, push a context.
  if (smt_during_symex) {
    d->target = target;
    d->target->push_ctx();
  } else {
    d->target = target->clone();
  }

  return d;
}

dfs_execution_statet::dfs_execution_statet(const dfs_execution_statet &ref)
  :  execution_statet(ref)
{
}

schedule_execution_statet::~schedule_execution_statet(void)
{
  // Don't delete equation. Schedule requires all this data.
}

schedule_execution_statet* schedule_execution_statet::clone(void) const
{
  schedule_execution_statet *s;

  s = new schedule_execution_statet(*this);

  // Don't duplicate target equation.
  s->target = target;
  return s;
}

schedule_execution_statet::schedule_execution_statet(const schedule_execution_statet &ref)
  :  execution_statet(ref),
     ptotal_claims(ref.ptotal_claims),
     premaining_claims(ref.premaining_claims)
{
}

void
schedule_execution_statet::claim(const expr2tc &expr, const std::string &msg)
{
  unsigned int tmp_total, tmp_remaining;

  tmp_total = total_claims;
  tmp_remaining = remaining_claims;

  execution_statet::claim(expr, msg);

  tmp_total = total_claims - tmp_total;
  tmp_remaining = remaining_claims - tmp_remaining;

  *ptotal_claims += tmp_total;
  *premaining_claims += tmp_remaining;
  return;
}

execution_statet::state_hashing_level2t::state_hashing_level2t(
                                         execution_statet &ref)
    : ex_state_level2t(ref)
{
}

execution_statet::state_hashing_level2t::~state_hashing_level2t(void)
{
}

execution_statet::state_hashing_level2t *
execution_statet::state_hashing_level2t::clone(void) const
{

  return new state_hashing_level2t(*this);
}

void
execution_statet::state_hashing_level2t::make_assignment(expr2tc &lhs_sym,
                                       const expr2tc &const_value,
                                       const expr2tc &assigned_value)
{
//  crypto_hash hash;

  renaming::level2t::make_assignment(lhs_sym, const_value, assigned_value);

  // If there's no body to the assignment, don't hash.
  if (!is_nil_expr(assigned_value)) {

    // XXX - consider whether to use l1 names instead. Recursion, reentrancy.
    crypto_hash hash = owner->update_hash_for_assignment(assigned_value);
    std::string orig_name = to_symbol2t(lhs_sym).thename.as_string();
    current_hashes[orig_name] = hash;
  }
}

crypto_hash
execution_statet::state_hashing_level2t::generate_l2_state_hash() const
{
  unsigned int total;

  uint8_t *data = (uint8_t*)alloca(current_hashes.size() * CRYPTO_HASH_SIZE * sizeof(uint8_t));

  total = 0;
  for (current_state_hashest::const_iterator it = current_hashes.begin();
        it != current_hashes.end(); it++) {
    memcpy(&data[total * CRYPTO_HASH_SIZE], it->second.hash, CRYPTO_HASH_SIZE);
    total++;
  }

  crypto_hash c;
  c.ingest(data, total * CRYPTO_HASH_SIZE);
  c.fin();
  return c;
}<|MERGE_RESOLUTION|>--- conflicted
+++ resolved
@@ -604,11 +604,6 @@
   return;
 }
 
-<<<<<<< HEAD
-  forall_operands2(it, idx, expr) {
-    if (!is_nil_expr(*it))
-      globals += get_expr_write_globals(ns, *it);
-=======
 void
 execution_statet::analyze_read(const expr2tc &code)
 {
@@ -620,7 +615,6 @@
     // Record read/written data
     thread_last_reads[active_thread].insert(global_reads.begin(),
                                             global_reads.end());
->>>>>>> 2d109447
   }
 
   return;
@@ -631,12 +625,9 @@
                                    std::set<expr2tc> &globals_list)
 {
 
-<<<<<<< HEAD
-=======
   if (is_nil_expr(expr))
     return;
 
->>>>>>> 2d109447
   if (is_address_of2t(expr) || is_pointer_type(expr) ||
       is_valid_object2t(expr) || is_dynamic_size2t(expr) ||
       is_dynamic_size2t(expr) || is_zero_string2t(expr) ||
@@ -665,14 +656,8 @@
     }
   }
 
-<<<<<<< HEAD
-  forall_operands2(it, idx, expr) {
-    if (!is_nil_expr(*it))
-      globals += get_expr_read_globals(ns, *it);
-=======
   forall_operands2(it, op_list, expr) {
     get_expr_globals(ns, *it, globals_list);
->>>>>>> 2d109447
   }
 }
 
@@ -1038,15 +1023,15 @@
 }
 
 void
-execution_statet::ex_state_level2t::rename_to(expr2tc &lhs_sym, unsigned count)
+execution_statet::ex_state_level2t::rename(expr2tc &lhs_sym, unsigned count)
 {
   renaming::level2t::coveredinbees(lhs_sym, count, owner->node_id);
 }
 
 void
-execution_statet::ex_state_level2t::rename(expr2tc &identifier, bool no_const_p)
-{
-  renaming::level2t::rename(identifier, no_const_p);
+execution_statet::ex_state_level2t::rename(expr2tc &identifier)
+{
+  renaming::level2t::rename(identifier);
 }
 
 dfs_execution_statet::~dfs_execution_statet(void)
