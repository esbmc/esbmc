--- conflicted
+++ resolved
@@ -34,7 +34,6 @@
   state_level2(l2init),
   _goto_functions(goto_functions)
 {
-<<<<<<< HEAD
 
   // XXXjmorse - C++s static initialization order trainwreck means
   // we can't initialize the id -> serializer map statically. Instead,
@@ -81,53 +80,6 @@
   str_state = string_container.take_state_snapshot();
 
   *this = ex;
-=======
-
-  // XXXjmorse - C++s static initialization order trainwreck means
-  // we can't initialize the id -> serializer map statically. Instead,
-  // manually inspect and initialize. This is not thread safe.
-  if (!execution_statet::expr_id_map_initialized) {
-    execution_statet::expr_id_map_initialized = true;
-    execution_statet::expr_id_map = init_expr_id_map();
-  }
-
-  CS_number = 0;
-  TS_number = 0;
-  node_id = 0;
-  guard_execution = "execution_statet::\\guard_exec";
-
-  goto_functionst::function_mapt::const_iterator it =
-    goto_functions.function_map.find("main");
-  if (it == goto_functions.function_map.end())
-    throw "main symbol not found; please set an entry point";
-
-  add_thread(
-    it->second.body.instructions.begin(),
-    it->second.body.instructions.end(), &(it->second.body));
-  active_thread = 0;
-  last_active_thread = 0;
-  node_count = 0;
-  nondet_count = 0;
-  dynamic_counter = 0;
-  DFS_traversed.reserve(1);
-  DFS_traversed[0] = false;
-
-  str_state = string_container.take_state_snapshot();
-}
-
-execution_statet::execution_statet(const execution_statet &ex) :
-  goto_symext(ex),
-  owning_rt(ex.owning_rt),
-  state_level2(ex.state_level2->clone()),
-  _goto_functions(ex._goto_functions)
-{
-  // Don't copy string state in this copy constructor - instead
-  // take another snapshot to represent what string state was
-  // like when we began the exploration this execution_statet will
-  // perform.
-  str_state = string_container.take_state_snapshot();
-
-  *this = ex;
 
   // Regenerate threads state using new objects state_level2 ref
   threads_state.clear();
@@ -152,218 +104,6 @@
   last_active_thread = ex.last_active_thread;
   active_thread = ex.active_thread;
   guard_execution = ex.guard_execution;
-  nondet_count = ex.nondet_count;
-  dynamic_counter = ex.dynamic_counter;
-  node_id = ex.node_id;
-
-  CS_number = ex.CS_number;
-  TS_number = ex.TS_number;
-
-  // Vastly irritatingly, we have to iterate through existing level2t objects
-  // updating their ex_state references. There isn't an elegant way of updating
-  // them, it seems, while keeping the symex stuff ignorant of ex_state.
-  // Oooooo, so this is where auto types would be useful...
-  for (std::vector<goto_symex_statet>::iterator it = threads_state.begin();
-       it != threads_state.end(); it++) {
-    for (goto_symex_statet::call_stackt::iterator it2 = it->call_stack.begin();
-         it2 != it->call_stack.end(); it2++) {
-      for (goto_symex_statet::goto_state_mapt::iterator it3 = it2->goto_state_map.begin();
-           it3 != it2->goto_state_map.end(); it3++) {
-        for (goto_symex_statet::goto_state_listt::iterator it4 = it3->second.begin();
-             it4 != it3->second.begin(); it4++) {
-          ex_state_level2t &l2 = dynamic_cast<ex_state_level2t&>(it4->level2);
-          l2.owner = this;
-        }
-      }
-    }
-  }
-
-  state_level2->owner = this;
-
-  return *this;
-}
-
-execution_statet::~execution_statet()
-{
-  delete state_level2;
-};
-
-void
-execution_statet::symex_step(const goto_functionst &goto_functions,
-                             reachability_treet &art)
-{
-
-  statet &state = get_active_state();
-  const goto_programt::instructiont &instruction = *state.source.pc;
-
-  merge_gotos(state);
-
-  switch (instruction.type) {
-    case END_FUNCTION:
-      if (instruction.function == "c::main") {
-        end_thread();
-        art.generate_states_base(exprt());
-        art.set_is_at_end_of_run();
-      } else {
-        // Fall through to base class
-        goto_symext::symex_step(goto_functions, art);
-      }
-      break;
-
-    case START_THREAD:
-      if (!state.guard.is_false())
-      {
-        assert(!instruction.targets.empty());
-        goto_programt::const_targett goto_target=instruction.targets.front();
-        state.source.pc++;
-        add_thread(state);
-        get_active_state().source.pc = goto_target;
-
-        update_trds_count();
-        increment_trds_in_run();
-      }
-      else
-      {
-        assert(!instruction.targets.empty());
-        goto_programt::const_targett goto_target=instruction.targets.front();
-        state.source.pc = goto_target;
-      }
-
-      art.generate_states();
-      art.set_is_at_end_of_run();
-      break;
-    case END_THREAD:
-      end_thread();
-      art.generate_states();
-      break;
-    case ATOMIC_BEGIN:
-      state.source.pc++;
-      increment_active_atomic_number();
-      break;
-    case ATOMIC_END:
-      decrement_active_atomic_number();
-      state.source.pc++;
-      art.generate_states();
-      break;
-    case RETURN:
-      state.source.pc++;
-      if(!state.guard.is_false()) {
-        const code_returnt &code = to_code_return(instruction.code);
-        code_assignt assign;
-        if (make_return_assignment(state, assign, code))
-          goto_symext::symex_assign(state, assign);
-
-        symex_return(state);
-
-        owning_rt->generate_states_after_assign(assign, *this);
-      }
-      break;
-    default:
-      goto_symext::symex_step(goto_functions, art);
-  }
-
-  return;
-}
-
-void
-execution_statet::symex_assign(statet &state, const codet &code)
-{
-
-  goto_symext::symex_assign(state, code);
-
-  if (threads_state.size() > 1)
-    owning_rt->generate_states_after_assign(code, *this);
-
-  return;
-}
-
-void
-execution_statet::claim(const exprt &expr, const std::string &msg,
-                        statet &state)
-{
-
-  goto_symext::claim(expr, msg, state);
-
-  if (threads_state.size() > 1)
-    owning_rt->generate_states_after_read(expr);
-
-  return;
-}
-
-void
-execution_statet::symex_goto(statet &state, const exprt &old_guard)
-{
-
-  goto_symext::symex_goto(state, old_guard);
-
-  if (!old_guard.is_nil() && !options.get_bool_option("deadlock-check"))
-    if (threads_state.size() > 1)
-      owning_rt->generate_states_after_read(old_guard);
-
-  return;
-}
-
-void
-execution_statet::assume(const exprt &assumption, statet &state)
-{
-
-  goto_symext::assume(assumption, state);
-
-  if (threads_state.size() > 1)
-    owning_rt->generate_states_after_read(assumption);
-
-  return;
-}
-
-unsigned int &
-execution_statet::get_dynamic_counter(void)
-{
-
-  return dynamic_counter;
-}
-
-unsigned int &
-execution_statet::get_nondet_counter(void)
-{
-
-  return nondet_count;
-}
-
-
-/*******************************************************************
-   Function: execution_statet::get_active_state
-
-   Inputs:
-
-   Outputs:
-
-   Purpose:
->>>>>>> 5e046e68
-
-  // Regenerate threads state using new objects state_level2 ref
-  threads_state.clear();
-  std::vector<goto_symex_statet>::const_iterator it;
-  for (it = ex.threads_state.begin(); it != ex.threads_state.end(); it++) {
-    goto_symex_statet state(*it, *state_level2);
-    threads_state.push_back(state);
-  }
-}
-
-execution_statet&
-execution_statet::operator=(const execution_statet &ex)
-{
-  // Don't copy level2, copy cons it in execution_statet(ref)
-  //state_level2 = ex.state_level2;
-
-  threads_state = ex.threads_state;
-  atomic_numbers = ex.atomic_numbers;
-  DFS_traversed = ex.DFS_traversed;
-  exprs_read_write = ex.exprs_read_write;
-  last_global_read_write = ex.last_global_read_write;
-  last_active_thread = ex.last_active_thread;
-  active_thread = ex.active_thread;
-  guard_execution = ex.guard_execution;
-  parent_guard_identifier = ex.parent_guard_identifier;
   nondet_count = ex.nondet_count;
   dynamic_counter = ex.dynamic_counter;
   node_id = ex.node_id;
@@ -530,7 +270,6 @@
 
   goto_symext::symex_goto(state, old_guard);
 
-<<<<<<< HEAD
   if (!old_guard.is_nil() && !options.get_bool_option("deadlock-check"))
     if (threads_state.size() > 1)
       owning_rt->analyse_for_cswitch_after_read(old_guard);
@@ -562,7 +301,20 @@
 {
 
   return nondet_count;
-=======
+}
+
+
+/*******************************************************************
+   Function: execution_statet::get_active_state
+
+   Inputs:
+
+   Outputs:
+
+   Purpose:
+
+ \*******************************************************************/
+
 goto_symex_statet &
 execution_statet::get_active_state() {
 
@@ -573,46 +325,6 @@
 execution_statet::get_active_state() const
 {
   return threads_state.at(active_thread);
->>>>>>> 5e046e68
-}
-
-
-/*******************************************************************
-<<<<<<< HEAD
-   Function: execution_statet::get_active_state
-=======
-   Function: execution_statet::all_threads_ended
->>>>>>> 5e046e68
-
-   Inputs:
-
-   Outputs:
-
-   Purpose:
-
- \*******************************************************************/
-
-<<<<<<< HEAD
-goto_symex_statet &
-execution_statet::get_active_state() {
-
-  return threads_state.at(active_thread);
-}
-
-const goto_symex_statet &
-execution_statet::get_active_state() const
-{
-  return threads_state.at(active_thread);
-=======
-bool
-execution_statet::all_threads_ended()
-{
-
-  for (unsigned int i = 0; i < threads_state.size(); i++)
-    if (!threads_state.at(i).thread_ended)
-      return false;
-  return true;
->>>>>>> 5e046e68
 }
 
 /*******************************************************************
@@ -685,61 +397,31 @@
 {
 
   return id2string(guard_execution) + '@' + i2string(CS_number) + '_' +
-<<<<<<< HEAD
-         i2string(last_active_thread) + '_' + i2string(node_id) + '&' +
-         i2string(
-           node_id) + "#1";
-}
-
-/*******************************************************************
-   Function: execution_statet::get_guard_identifier_base
-=======
          i2string(last_active_thread) + '_' + i2string(node_id);
 }
 
 /*******************************************************************
    Function: execution_statet::set_active_stat
->>>>>>> 5e046e68
-
-   Inputs:
-
-   Outputs:
-
-   Purpose:
-
- \*******************************************************************/
-
-<<<<<<< HEAD
-irep_idt
-execution_statet::get_guard_identifier_base()
-{
-
-  return id2string(guard_execution) + '@' + i2string(CS_number) + '_' +
-         i2string(last_active_thread) + '_' + i2string(node_id);
-}
-=======
+
+   Inputs:
+
+   Outputs:
+
+   Purpose:
+
+ \*******************************************************************/
+
 void
 execution_statet::switch_to_thread(unsigned int i)
 {
 
   assert(i != active_thread);
->>>>>>> 5e046e68
 
   last_active_thread = active_thread;
   active_thread = i;
   execute_guard(ns);
 }
 
-<<<<<<< HEAD
-/*******************************************************************
-   Function: execution_statet::set_parent_guard
-
-   Inputs:
-
-   Outputs:
-
-   Purpose:
-=======
 bool
 execution_statet::dfs_explore_thread(unsigned int tid)
 {
@@ -752,29 +434,11 @@
 
     if(threads_state.at(tid).thread_ended)
       return false;
->>>>>>> 5e046e68
 
     DFS_traversed.at(tid) = true;
     return true;
 }
 
-<<<<<<< HEAD
-void
-execution_statet::set_parent_guard(const irep_idt & parent_guard)
-{
-
-  parent_guard_identifier = parent_guard;
-}
-
-/*******************************************************************
-   Function: execution_statet::set_active_stat
-
-   Inputs:
-
-   Outputs:
-
-   Purpose:
-=======
 bool
 execution_statet::check_if_ileaves_blocked(void)
 {
@@ -793,61 +457,6 @@
 
   if(threads_state.size() < 2)
     return true;
->>>>>>> 5e046e68
-
-  return false;
-}
-
-<<<<<<< HEAD
-void
-execution_statet::set_active_state(unsigned int i)
-{
-
-  last_active_thread = active_thread;
-  active_thread = i;
-}
-
-bool
-execution_statet::dfs_explore_thread(unsigned int tid)
-{
-
-    if(DFS_traversed.at(tid))
-      return false;
-
-    if(threads_state.at(tid).call_stack.empty())
-      return false;
-
-    if(threads_state.at(tid).thread_ended)
-      return false;
-
-    DFS_traversed.at(tid) = true;
-    return true;
-}
-
-bool
-execution_statet::check_if_ileaves_blocked(void)
-=======
-bool
-execution_statet::apply_static_por(const exprt &expr, int i) const
->>>>>>> 5e046e68
-{
-  bool consider = true;
-
-<<<<<<< HEAD
-  if(owning_rt->get_CS_bound() != -1 && CS_number >= owning_rt->get_CS_bound())
-    return true;
-
-  if (get_active_atomic_number() > 0)
-    return true;
-
-  if (owning_rt->directed_interleavings)
-    // Don't generate interleavings automatically - instead, the user will
-    // inserts intrinsics identifying where they want interleavings to occur,
-    // and to what thread.
-    return true;
-
-  if(threads_state.size() < 2)
-    return true;
 
   return false;
 }
@@ -857,8 +466,6 @@
 {
   bool consider = true;
 
-=======
->>>>>>> 5e046e68
   if(!expr.id().empty())
   {
     if(i < active_thread)
@@ -1052,43 +659,6 @@
 {
 
   node_id = node_count++;
-<<<<<<< HEAD
-  exprt guard_expr = symbol_exprt(get_guard_identifier_base(), bool_typet());
-  exprt parent_guard;
-  exprt new_lhs = guard_expr;
-
-  typet my_type = uint_type();
-  exprt trd_expr = symbol_exprt(get_guard_identifier_base(), my_type);
-  constant_exprt num_expr = constant_exprt(my_type);
-  num_expr.set_value(integer2binary(active_thread, config.ansi_c.int_width));
-  exprt cur_rhs = equality_exprt(trd_expr, num_expr);
-
-  exprt new_rhs;
-  parent_guard = true_exprt();
-  new_rhs = parent_guard;
-
-  if (!parent_guard_identifier.empty()) {
-    parent_guard = symbol_exprt(parent_guard_identifier, bool_typet());
-    new_rhs = cur_rhs;   //gen_and(parent_guard, cur_rhs);
-  }
-
-  get_active_state().assignment(new_lhs, new_rhs, ns, false);
-
-  assert(new_lhs.identifier() == get_guard_identifier());
-
-  guardt old_guard;
-  old_guard.add(parent_guard);
-  exprt new_guard_expr = symbol_exprt(get_guard_identifier(), bool_typet());
-
-  guardt guard;
-  target->assignment(
-    guard,
-    new_lhs, guard_expr,
-    new_rhs,
-    get_active_state().source,
-    get_active_state().gen_stack_trace(),
-    symex_targett::HIDDEN);
-=======
   exprt guard_expr = symbol_exprt(get_guard_identifier(), bool_typet());
   exprt parent_guard, new_rhs, const_prop_val;
 
@@ -1117,18 +687,13 @@
   // evaulating a particular interleaving early right now.
   if (parent_guard.is_false())
     guard_expr = parent_guard;
->>>>>>> 5e046e68
 
   // copy the new guard exprt to every threads
   for (unsigned int i = 0; i < threads_state.size(); i++)
   {
     // remove the old guard first
     threads_state.at(i).guard -= old_guard;
-<<<<<<< HEAD
-    threads_state.at(i).guard.add(new_guard_expr);
-=======
     threads_state.at(i).guard.add(guard_expr);
->>>>>>> 5e046e68
   }
 }
 
@@ -1149,11 +714,7 @@
   const goto_programt *prog)
 {
 
-<<<<<<< HEAD
   goto_symex_statet state(*state_level2, global_value_set);
-=======
-  goto_symex_statet state(*state_level2);
->>>>>>> 5e046e68
   state.initialize(thread_start, thread_end, prog, threads_state.size());
 
   threads_state.push_back(state);
@@ -1587,15 +1148,12 @@
   renaming::level2t::coveredinbees(identifier, count, owner->node_id);
 }
 
-<<<<<<< HEAD
-=======
 void
 execution_statet::ex_state_level2t::rename(exprt &identifier)
 {
   renaming::level2t::rename(identifier);
 }
 
->>>>>>> 5e046e68
 dfs_execution_statet::~dfs_execution_statet(void)
 {
 
