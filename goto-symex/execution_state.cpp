/*******************************************************************\

   Module:

   Author: Lucas Cordeiro, lcc08r@ecs.soton.ac.uk

\*******************************************************************/

#include <irep2.h>
#include <migrate.h>
#include "execution_state.h"
#include "reachability_tree.h"
#include <string>
#include <sstream>
#include <vector>
#include <i2string.h>
#include <string2array.h>
#include <std_expr.h>
#include <expr_util.h>
#include "../ansi-c/c_types.h"
#include <simplify_expr.h>
#include "config.h"

unsigned int execution_statet::node_count = 0;

execution_statet::execution_statet(const goto_functionst &goto_functions,
                                   const namespacet &ns,
                                   reachability_treet *art,
                                   symex_targett *_target,
                                   contextt &context,
                                   ex_state_level2t *l2init,
                                   const optionst &options) :
  goto_symext(ns, context, goto_functions, _target, options),
  owning_rt(art),
  state_level2(l2init)
{

  // XXXjmorse - C++s static initialization order trainwreck means
  // we can't initialize the id -> serializer map statically. Instead,
  // manually inspect and initialize. This is not thread safe.
  if (!execution_statet::expr_id_map_initialized) {
    execution_statet::expr_id_map_initialized = true;
    execution_statet::expr_id_map = init_expr_id_map();
  }

  CS_number = 0;
  TS_number = 0;
  node_id = 0;
  guard_execution = "execution_statet::\\guard_exec";
  interleaving_unviable = false;

  goto_functionst::function_mapt::const_iterator it =
    goto_functions.function_map.find("main");
  if (it == goto_functions.function_map.end())
    throw "main symbol not found; please set an entry point";

  const goto_programt *goto_program = &(it->second.body);

  // Initialize initial thread state
  goto_symex_statet state(*state_level2, global_value_set, ns);
  state.initialize((*goto_program).instructions.begin(),
             (*goto_program).instructions.end(),
             goto_program, 0);

  threads_state.push_back(state);
  cur_state = &threads_state.front();

  atomic_numbers.push_back(0);

  if (DFS_traversed.size() <= state.source.thread_nr) {
    DFS_traversed.push_back(false);
  } else {
    DFS_traversed[state.source.thread_nr] = false;
  }

  exprs_read_write.push_back(read_write_set());
  thread_start_data.push_back(expr2tc());

  active_thread = 0;
  last_active_thread = 0;
  node_count = 0;
  nondet_count = 0;
  dynamic_counter = 0;
  DFS_traversed.reserve(1);
  DFS_traversed[0] = false;

  str_state = string_container.take_state_snapshot();
}

execution_statet::execution_statet(const execution_statet &ex) :
  goto_symext(ex),
  owning_rt(ex.owning_rt),
  state_level2(ex.state_level2->clone())
{

  *this = ex;

  // Regenerate threads state using new objects state_level2 ref
  threads_state.clear();
  std::vector<goto_symex_statet>::const_iterator it;
  for (it = ex.threads_state.begin(); it != ex.threads_state.end(); it++) {
    goto_symex_statet state(*it, *state_level2, global_value_set);
    threads_state.push_back(state);
  }

  // Reassign which state is currently being worked on.
  cur_state = &threads_state[active_thread];

  // Take another snapshot to represent what string state was
  // like when we began the exploration this execution_statet will
  // perform.
  str_state = string_container.take_state_snapshot();

}

execution_statet&
execution_statet::operator=(const execution_statet &ex)
{
  // Don't copy level2, copy cons it in execution_statet(ref)
  //state_level2 = ex.state_level2;

  threads_state = ex.threads_state;
  atomic_numbers = ex.atomic_numbers;
  DFS_traversed = ex.DFS_traversed;
  exprs_read_write = ex.exprs_read_write;
  thread_start_data = ex.thread_start_data;
  last_global_read_write = ex.last_global_read_write;
  last_active_thread = ex.last_active_thread;
  active_thread = ex.active_thread;
  guard_execution = ex.guard_execution;
  nondet_count = ex.nondet_count;
  dynamic_counter = ex.dynamic_counter;
  node_id = ex.node_id;
  global_value_set = ex.global_value_set;
  interleaving_unviable = ex.interleaving_unviable;

  CS_number = ex.CS_number;
  TS_number = ex.TS_number;

  // Vastly irritatingly, we have to iterate through existing level2t objects
  // updating their ex_state references. There isn't an elegant way of updating
  // them, it seems, while keeping the symex stuff ignorant of ex_state.
  // Oooooo, so this is where auto types would be useful...
  for (std::vector<goto_symex_statet>::iterator it = threads_state.begin();
       it != threads_state.end(); it++) {
    for (goto_symex_statet::call_stackt::iterator it2 = it->call_stack.begin();
         it2 != it->call_stack.end(); it2++) {
      for (goto_symex_statet::goto_state_mapt::iterator it3 = it2->goto_state_map.begin();
           it3 != it2->goto_state_map.end(); it3++) {
        for (goto_symex_statet::goto_state_listt::iterator it4 = it3->second.begin();
             it4 != it3->second.begin(); it4++) {
          ex_state_level2t &l2 = dynamic_cast<ex_state_level2t&>(it4->level2);
          l2.owner = this;
        }
      }
    }
  }

  state_level2->owner = this;

  return *this;
}

execution_statet::~execution_statet()
{
  delete state_level2;
};

void
execution_statet::symex_step(reachability_treet &art)
{

  statet &state = get_active_state();
  const goto_programt::instructiont &instruction = *state.source.pc;

  merge_gotos();

  if (config.options.get_option("break-at") != "") {
    unsigned int insn_num = strtol(config.options.get_option("break-at").c_str(), NULL, 10);
    if (instruction.location_number == insn_num) {
      // If you're developing ESBMC on a machine that isn't x86, I'll send you
      // cookies.
#ifndef _WIN32
      __asm__("int $3");
#else
      std::cerr << "Can't trap on windows, sorry" << std::endl;
      abort();
#endif
    }
  }

  if (options.get_bool_option("symex-trace")) {
    const goto_programt p_dummy;
    goto_functions_templatet<goto_programt>::function_mapt::const_iterator it =
      goto_functions.function_map.find(instruction.function);

    const goto_programt &p_real = it->second.body;
    const goto_programt &p = (it == goto_functions.function_map.end()) ? p_dummy : p_real;
    p.output_instruction(ns, "", std::cout, state.source.pc, false, false);
  }

  switch (instruction.type) {
    case END_FUNCTION:
      if (instruction.function == "main") {
        end_thread();
        art.force_cswitch_point();
      } else {
        // Fall through to base class
        goto_symext::symex_step(art);
      }
      break;
    case ATOMIC_BEGIN:
      state.source.pc++;
      increment_active_atomic_number();
      break;
    case ATOMIC_END:
      decrement_active_atomic_number();
      state.source.pc++;
      art.force_cswitch_point();
      break;
    case RETURN:
      state.source.pc++;
      if(!state.guard.is_false()) {
        expr2tc thecode = instruction.code, assign;
        if (make_return_assignment(assign, thecode)) {
          goto_symext::symex_assign(assign);
        }

        symex_return();

        if (!is_nil_expr(assign))
          owning_rt->analyse_for_cswitch_after_assign(assign);
      }
      break;
    default:
      goto_symext::symex_step(art);
  }

  return;
}

void
execution_statet::symex_assign(const expr2tc &code)
{

  goto_symext::symex_assign(code);

  if (threads_state.size() > 1)
    owning_rt->analyse_for_cswitch_after_assign(code);

  return;
}

void
execution_statet::claim(const expr2tc &expr, const std::string &msg)
{

  goto_symext::claim(expr, msg);

  if (threads_state.size() > 1)
    owning_rt->analyse_for_cswitch_after_read(expr);

  return;
}

void
execution_statet::symex_goto(const expr2tc &old_guard)
{

  goto_symext::symex_goto(old_guard);

  if (!is_nil_expr(old_guard)) {
    if (threads_state.size() > 1)
      owning_rt->analyse_for_cswitch_after_read(old_guard);
  }

  return;
}

void
execution_statet::assume(const expr2tc &assumption)
{

  goto_symext::assume(assumption);

  if (threads_state.size() > 1)
    owning_rt->analyse_for_cswitch_after_read(assumption);

  return;
}

unsigned int &
execution_statet::get_dynamic_counter(void)
{

  return dynamic_counter;
}

unsigned int &
execution_statet::get_nondet_counter(void)
{

  return nondet_count;
}

goto_symex_statet &
execution_statet::get_active_state() {

  return threads_state.at(active_thread);
}

const goto_symex_statet &
execution_statet::get_active_state() const
{
  return threads_state.at(active_thread);
}

unsigned int
execution_statet::get_active_atomic_number()
{

  return atomic_numbers.at(active_thread);
}

void
execution_statet::increment_active_atomic_number()
{

  atomic_numbers.at(active_thread)++;
}

void
execution_statet::decrement_active_atomic_number()
{

  atomic_numbers.at(active_thread)--;
}

irep_idt
execution_statet::get_guard_identifier()
{

  return id2string(guard_execution) + '@' + i2string(CS_number) + '_' +
         i2string(last_active_thread) + '_' + i2string(node_id);
}

void
execution_statet::switch_to_thread(unsigned int i)
{

  assert(i != active_thread);

  last_active_thread = active_thread;
  active_thread = i;
  cur_state = &threads_state[active_thread];
}

bool
execution_statet::dfs_explore_thread(unsigned int tid)
{

    if(DFS_traversed.at(tid))
      return false;

    if(threads_state.at(tid).call_stack.empty())
      return false;

    if(threads_state.at(tid).thread_ended)
      return false;

    DFS_traversed.at(tid) = true;
    return true;
}

bool
execution_statet::check_if_ileaves_blocked(void)
{

  if(owning_rt->get_CS_bound() != -1 && CS_number >= owning_rt->get_CS_bound())
    return true;

  if (get_active_atomic_number() > 0)
    return true;

  const goto_programt::instructiont &insn = *get_active_state().source.pc;
  std::list<irep_idt>::const_iterator it = insn.labels.begin();
  for (; it != insn.labels.end(); it++)
    if (*it == "__ESBMC_ATOMIC")
      return true;

  if (owning_rt->directed_interleavings)
    // Don't generate interleavings automatically - instead, the user will
    // inserts intrinsics identifying where they want interleavings to occur,
    // and to what thread.
    return true;

  if(threads_state.size() < 2)
    return true;

  return false;
}

bool
execution_statet::apply_static_por(const expr2tc &expr, unsigned int i) const
{
  bool consider = true;

  if (!is_nil_expr(expr))
  {
    if(i < active_thread)
    {
      if(last_global_read_write.write_set.empty() &&
         exprs_read_write.at(i+1).write_set.empty() &&
         exprs_read_write.at(active_thread).write_set.empty())
      {
        return false;
      }

      consider = false;

      if(last_global_read_write.has_write_intersect(exprs_read_write.at(i+1).write_set))
      {
        consider = true;
      }
      else if(last_global_read_write.has_write_intersect(exprs_read_write.at(i+1).read_set))
      {
        consider = true;
      }
      else if(last_global_read_write.has_read_intersect(exprs_read_write.at(i+1).write_set))
      {
        consider = true;
      }
    }
  }

  return consider;
}

void
execution_statet::end_thread(void)
{

  get_active_state().thread_ended = true;
  // If ending in an atomic block, the switcher fails to switch to another
  // live thread (because it's trying to be atomic). So, disable atomic blocks
  // when the thread ends.
  atomic_numbers[active_thread] = 0;
}

bool
execution_statet::is_cur_state_guard_false(void)
{

  // So, can the assumption actually be true? If enabled, ask the solver.
  if (options.get_bool_option("smt-thread-guard")) {
    expr2tc parent_guard = threads_state[active_thread].guard.as_expr();

    runtime_encoded_equationt *rte = dynamic_cast<runtime_encoded_equationt*>
                                                 (target);
    tvt res = rte->ask_solver_question(parent_guard);
    if (res.is_false())
      return true;
  } else {
    if (threads_state[active_thread].guard.is_false())
      return true;
  }

  return false;
}

void
execution_statet::execute_guard(void)
{

  node_id = node_count++;
  expr2tc guard_expr = expr2tc(new symbol2t(type_pool.get_bool(),
                                            get_guard_identifier()));
  symbol2t &guard_exp = to_symbol2t(guard_expr);
  exprt new_rhs, const_prop_val;
  expr2tc parent_guard;

  parent_guard = threads_state[last_active_thread].guard.as_expr();

  // Rename value, allows its use in other renamed exprs
  irep_idt new_name = state_level2->make_assignment(guard_exp.name,
                                                    expr2tc(), expr2tc());

  guard_exp.name = new_name;

  // Truth of this guard implies the parent is true.
  state_level2->rename(parent_guard);
  do_simplify(parent_guard);
  expr2tc assumpt = expr2tc(new implies2t(guard_expr, parent_guard));

  target->assumption(guardt().as_expr(), assumpt, get_active_state().source);

  guardt old_guard;
  old_guard.add(threads_state[last_active_thread].guard.as_expr());

  // If we simplified the global guard expr to false, write that to thread
<<<<<<< HEAD
  // guards, not the symbolic guard name.
  if (is_constant_bool2t(parent_guard) &&
      !to_constant_bool2t(parent_guard).constant_value)
=======
  // guards, not the symbolic guard name. This is the only way to bail out of
  // evaulating a particular interleaving early right now.
  if (is_false(parent_guard))
>>>>>>> d5f6bbcf
    guard_expr = parent_guard;

  // copy the new guard exprt to every threads
  for (unsigned int i = 0; i < threads_state.size(); i++)
  {
    // remove the old guard first
    threads_state.at(i).guard -= old_guard;
    threads_state.at(i).guard.add(guard_expr);
  }
}

unsigned int
execution_statet::add_thread(const goto_programt *prog)
{

  goto_symex_statet new_state(*state_level2, global_value_set, ns);
  new_state.initialize(prog->instructions.begin(), prog->instructions.end(),
                      prog, threads_state.size());

  new_state.source.thread_nr = threads_state.size();
  threads_state.push_back(new_state);
  atomic_numbers.push_back(0);

  if (DFS_traversed.size() <= new_state.source.thread_nr) {
    DFS_traversed.push_back(false);
  } else {
    DFS_traversed[new_state.source.thread_nr] = false;
  }

  exprs_read_write.push_back(read_write_set());
  thread_start_data.push_back(expr2tc());

  // We invalidated all threads_state refs, so reset cur_state ptr.
  cur_state = &threads_state[active_thread];

  return threads_state.size() - 1; // thread ID, zero based
}

unsigned int
execution_statet::get_expr_write_globals(const namespacet &ns,
                                         const expr2tc &expr)
{

  if (is_address_of2t(expr) || is_valid_object2t(expr) ||
      is_dynamic_size2t(expr) || is_valid_object2t(expr) ||
      is_zero_string2t(expr) || is_zero_length_string2t(expr)) {
    return 0;
  } else if (is_symbol2t(expr)) {
    const irep_idt &id = to_symbol2t(expr).name;
    const irep_idt &identifier = get_active_state().get_original_name(id);
    const symbolt &symbol = ns.lookup(identifier);
    if (identifier == "c::__ESBMC_alloc"
        || identifier == "c::__ESBMC_alloc_size")
      return 0;
    else if ((symbol.static_lifetime || symbol.type.is_dynamic_set())) {
      exprs_read_write.at(active_thread).write_set.insert(identifier);
      return 1;
    } else
      return 0;
  }

  unsigned int globals = 0;

  forall_operands2(it, op_list, expr) {
    globals += get_expr_write_globals(ns, **it);
  }

  return globals;
}

unsigned int
execution_statet::get_expr_read_globals(const namespacet &ns,
  const expr2tc &expr)
{

  if (is_address_of2t(expr) || is_pointer_type(expr->type) ||
      is_valid_object2t(expr) || is_dynamic_size2t(expr) ||
      is_zero_string2t(expr) || is_zero_length_string2t(expr)) {
    return 0;
  } else if (is_symbol2t(expr)) {
    const irep_idt &id = to_symbol2t(expr).name;
    const irep_idt &identifier = get_active_state().get_original_name(id);

    if (identifier == "goto_symex::\\guard!" +
        i2string(get_active_state().top().level1._thread_id))
      return 0;

    const symbolt *symbol;
    if (ns.lookup(identifier, symbol))
      return 0;

    if (identifier == "c::__ESBMC_alloc" || identifier ==
        "c::__ESBMC_alloc_size")
      return 0;
    else if ((symbol->static_lifetime || symbol->type.is_dynamic_set())) {
      exprs_read_write.at(active_thread).read_set.insert(identifier);
      return 1;
    } else
      return 0;
  }
  unsigned int globals = 0;

  forall_operands2(it, op_list, expr) {
    globals += get_expr_read_globals(ns, **it);
  }

  return globals;
}

crypto_hash
execution_statet::generate_hash(void) const
{

  state_hashing_level2t *l2 =dynamic_cast<state_hashing_level2t*>(state_level2);
  assert(l2 != NULL);
  crypto_hash state = l2->generate_l2_state_hash();
  std::string str = state.to_string();

  for (std::vector<goto_symex_statet>::const_iterator it = threads_state.begin();
       it != threads_state.end(); it++) {
    goto_programt::const_targett pc = it->source.pc;
    int id = pc->location_number;
    std::stringstream s;
    s << id;
    str += "!" + s.str();
  }

  crypto_hash h = crypto_hash(str);

  return h;
}

static std::string state_to_ignore[8] =
{
  "\\guard", "trds_count", "trds_in_run", "deadlock_wait", "deadlock_mutex",
  "count_lock", "count_wait", "unlocked"
};

std::string
execution_statet::serialise_expr(const exprt &rhs)
{
  std::string str;
  uint64_t val;
  int i;

  // FIXME: some way to disambiguate what's part of a hash / const /whatever,
  // and what's part of an operator

  // The plan: serialise this expression into the identifiers of its operations,
  // replacing symbol names with the hash of their value.
  if (rhs.id() == exprt::symbol) {

    str = rhs.identifier().as_string();
    for (i = 0; i < 8; i++)
      if (str.find(state_to_ignore[i]) != std::string::npos)
	return "(ignore)";

    // If this is something we've already encountered, use the hash of its
    // value.
    exprt tmp = rhs;
    expr2tc new_tmp;
    migrate_expr(tmp, new_tmp);
    get_active_state().get_original_name(new_tmp);
    tmp = migrate_expr_back(new_tmp);
    if (state_level2->current_hashes.find(tmp.identifier().as_string()) !=
        state_level2->current_hashes.end()) {
      crypto_hash h = state_level2->current_hashes.find(
        tmp.identifier().as_string())->second;
      return "hash(" + h.to_string() + ")";
    }

    /* Otherwise, it's something that's been assumed, or some form of
       nondeterminism. Just return its name. */
    return rhs.identifier().as_string();
  } else if (rhs.id() == exprt::arrayof) {
    /* An array of the same set of values: generate all of them. */
    str = "array(";
    irept array = rhs.type();
    exprt size = (exprt &)array.size_irep();
    str += "sz(" + serialise_expr(size) + "),";
    str += "elem(" + serialise_expr(rhs.op0()) + "))";
  } else if (rhs.id() == exprt::with) {
    exprt rec = rhs;

    if (rec.type().id() == typet::t_array) {
      str = "array(";
      str += "prev(" + serialise_expr(rec.op0()) + "),";
      str += "idx(" + serialise_expr(rec.op1()) + "),";
      str += "val(" + serialise_expr(rec.op2()) + "))";
    } else if (rec.type().id() == typet::t_struct) {
      str = "struct(";
      str += "prev(" + serialise_expr(rec.op0()) + "),";
      str += "member(" + serialise_expr(rec.op1()) + "),";
      str += "val(" + serialise_expr(rec.op2()) + "),";
    } else if (rec.type().id() ==  typet::t_union) {
      /* We don't care about previous assignments to this union, because they're
         overwritten by this one, and leads to undefined side effects anyway.
         So, just serialise the identifier, the member assigned to, and the
         value assigned */
      str = "union_set(";
      str += "union_sym(" + rec.op0().identifier().as_string() + "),";
      str += "field(" + serialise_expr(rec.op1()) + "),";
      str += "val(" + serialise_expr(rec.op2()) + "))";
    } else {
      throw "Unrecognised type of with expression: " +
            rec.op0().type().id().as_string();
    }
  } else if (rhs.id() == exprt::index) {
    str = "index(";
    str += serialise_expr(rhs.op0());
    str += ",idx(" + serialise_expr(rhs.op1()) + ")";
  } else if (rhs.id() == "member_name") {
    str = "component(" + rhs.component_name().as_string() + ")";
  } else if (rhs.id() == exprt::member) {
    str = "member(entity(" + serialise_expr(rhs.op0()) + "),";
    str += "member_name(" + rhs.component_name().as_string() + "))";
  } else if (rhs.id() == "nondet_symbol") {
    /* Just return the identifier: it'll be unique to this particular piece of
       entropy */
    exprt tmp = rhs;
    expr2tc new_tmp;
    migrate_expr(tmp, new_tmp);
    get_active_state().get_original_name(new_tmp);
    tmp = migrate_expr_back(new_tmp);
    str = "nondet_symbol(" + tmp.identifier().as_string() + ")";
  } else if (rhs.id() == exprt::i_if) {
    str = "cond(if(" + serialise_expr(rhs.op0()) + "),";
    str += "then(" + serialise_expr(rhs.op1()) + "),";
    str += "else(" + serialise_expr(rhs.op2()) + "))";
  } else if (rhs.id() == "struct") {
    str = rhs.type().tag().as_string();
    str = "struct(tag(" + str + "),";
    forall_operands(it, rhs) {
      str = str + "(" + serialise_expr(*it) + "),";
    }
    str += ")";
  } else if (rhs.id() == "union") {
    str = rhs.type().tag().as_string();
    str = "union(tag(" + str + "),";
    forall_operands(it, rhs) {
      str = str + "(" + serialise_expr(*it) + "),";
    }
  } else if (rhs.id() == exprt::constant) {
    // It appears constants can be "true", "false", or a bit vector. Parse that,
    // and then print the value as a base 10 integer.

    irep_idt idt_val = rhs.value();
    if (idt_val == exprt::i_true) {
      val = 1;
    } else if (idt_val == exprt::i_false) {
      val = 0;
    } else {
      val = strtol(idt_val.c_str(), NULL, 2);
    }

    std::stringstream tmp;
    tmp << val;
    str = "const(" + tmp.str() + ")";
  } else if (rhs.id() == "pointer_offset") {
    str = "pointer_offset(" + serialise_expr(rhs.op0()) + ")";
  } else if (rhs.id() == "string-constant") {
    exprt tmp;
    string2array(rhs, tmp);
    return serialise_expr(tmp);
  } else if (rhs.id() == "same-object") {
  } else if (rhs.id() == "byte_update_little_endian") {
  } else if (rhs.id() == "byte_update_big_endian") {
  } else if (rhs.id() == "byte_extract_little_endian") {
  } else if (rhs.id() == "byte_extract_big_endian") {
  } else if (rhs.id() == "infinity") {
    return "inf";
  } else {
    execution_statet::expr_id_map_t::const_iterator it;
    it = expr_id_map.find(rhs.id());
    if (it != expr_id_map.end())
      return it->second(*this, rhs);

    std::cout << "Unrecognized expression when generating state hash:\n";
    std::cout << rhs.pretty(0) << std::endl;
    abort();
  }

  return str;
}

// If we have a normal expression, either arithmatic, binary, comparision,
// or whatever, just take the operator and append its operands.
std::string
serialise_normal_operation(execution_statet &ex_state, const exprt &rhs)
{
  std::string str;

  str = rhs.id().as_string();
  forall_operands(it, rhs) {
    str = str + "(" + ex_state.serialise_expr(*it) + ")";
  }

  return str;
}


crypto_hash
execution_statet::update_hash_for_assignment(const exprt &rhs)
{

  return crypto_hash(serialise_expr(rhs));
}

execution_statet::expr_id_map_t execution_statet::expr_id_map;

execution_statet::expr_id_map_t
execution_statet::init_expr_id_map()
{
  execution_statet::expr_id_map_t m;
  m[exprt::plus] = serialise_normal_operation;
  m[exprt::minus] = serialise_normal_operation;
  m[exprt::mult] = serialise_normal_operation;
  m[exprt::div] = serialise_normal_operation;
  m[exprt::mod] = serialise_normal_operation;
  m[exprt::equality] = serialise_normal_operation;
  m[exprt::implies] = serialise_normal_operation;
  m[exprt::i_and] = serialise_normal_operation;
  m[exprt::i_xor] = serialise_normal_operation;
  m[exprt::i_or] = serialise_normal_operation;
  m[exprt::i_not] = serialise_normal_operation;
  m[exprt::notequal] = serialise_normal_operation;
  m["unary-"] = serialise_normal_operation;
  m["unary+"] = serialise_normal_operation;
  m[exprt::abs] = serialise_normal_operation;
  m[exprt::isnan] = serialise_normal_operation;
  m[exprt::i_ge] = serialise_normal_operation;
  m[exprt::i_gt] = serialise_normal_operation;
  m[exprt::i_le] = serialise_normal_operation;
  m[exprt::i_lt] = serialise_normal_operation;
  m[exprt::i_bitand] = serialise_normal_operation;
  m[exprt::i_bitor] = serialise_normal_operation;
  m[exprt::i_bitxor] = serialise_normal_operation;
  m[exprt::i_bitnand] = serialise_normal_operation;
  m[exprt::i_bitnor] = serialise_normal_operation;
  m[exprt::i_bitnxor] = serialise_normal_operation;
  m[exprt::i_bitnot] = serialise_normal_operation;
  m[exprt::i_shl] = serialise_normal_operation;
  m[exprt::i_lshr] = serialise_normal_operation;
  m[exprt::i_ashr] = serialise_normal_operation;
  m[exprt::typecast] = serialise_normal_operation;
  m[exprt::addrof] = serialise_normal_operation;
  m["pointer_obj"] = serialise_normal_operation;
  m["pointer_object"] = serialise_normal_operation;

  return m;
}

void
execution_statet::print_stack_traces(unsigned int indent) const
{
  std::vector<goto_symex_statet>::const_iterator it;
  std::string spaces = std::string("");
  unsigned int i;

  for (i = 0; i < indent; i++)
    spaces += " ";

  i = 0;
  for (it = threads_state.begin(); it != threads_state.end(); it++) {
    std::cout << spaces << "Thread " << i++ << ":" << std::endl;
    it->print_stack_trace(indent + 2);
    std::cout << std::endl;
  }

  return;
}

bool execution_statet::expr_id_map_initialized = false;

execution_statet::ex_state_level2t::ex_state_level2t(
    execution_statet &ref)
  : renaming::level2t(),
    owner(&ref)
{
}

execution_statet::ex_state_level2t::~ex_state_level2t(void)
{
}

execution_statet::ex_state_level2t *
execution_statet::ex_state_level2t::clone(void) const
{

  return new ex_state_level2t(*this);
}

void
execution_statet::ex_state_level2t::rename(const irep_idt &identifier, unsigned count)
{
  renaming::level2t::coveredinbees(identifier, count, owner->node_id);
}

void
execution_statet::ex_state_level2t::rename(expr2tc &identifier)
{
  renaming::level2t::rename(identifier);
}

dfs_execution_statet::~dfs_execution_statet(void)
{

  // Delete target; or if we're encoding at runtime, pop a context.
  if (options.get_bool_option("smt-during-symex"))
    target->pop_ctx();
  else
    delete target;

  // Free all name strings and suchlike we generated on this run
  // and no longer require
  string_container.restore_state_snapshot(str_state);
}

dfs_execution_statet* dfs_execution_statet::clone(void) const
{
  dfs_execution_statet *d;

  d = new dfs_execution_statet(*this);

  // Duplicate target equation; or if we're encoding at runtime, push a context.
  if (options.get_bool_option("smt-during-symex")) {
    d->target = target;
    d->target->push_ctx();
  } else {
    d->target = target->clone();
  }

  return d;
}

dfs_execution_statet::dfs_execution_statet(const dfs_execution_statet &ref)
  :  execution_statet(ref)
{
}

schedule_execution_statet::~schedule_execution_statet(void)
{
  // Don't delete equation or snapshot state. Schedule requires all this data.
}

schedule_execution_statet* schedule_execution_statet::clone(void) const
{
  schedule_execution_statet *s;

  s = new schedule_execution_statet(*this);

  // Don't duplicate target equation.
  s->target = target;
  return s;
}

schedule_execution_statet::schedule_execution_statet(const schedule_execution_statet &ref)
  :  execution_statet(ref),
     ptotal_claims(ref.ptotal_claims),
     premaining_claims(ref.premaining_claims)
{
}

void
schedule_execution_statet::claim(const expr2tc &expr, const std::string &msg)
{
  unsigned int tmp_total, tmp_remaining;

  tmp_total = total_claims;
  tmp_remaining = remaining_claims;

  execution_statet::claim(expr, msg);

  tmp_total = total_claims - tmp_total;
  tmp_remaining = remaining_claims - tmp_remaining;

  *ptotal_claims += tmp_total;
  *premaining_claims += tmp_remaining;
  return;
}

execution_statet::state_hashing_level2t::state_hashing_level2t(
                                         execution_statet &ref)
    : ex_state_level2t(ref)
{
}

execution_statet::state_hashing_level2t::~state_hashing_level2t(void)
{
}

execution_statet::state_hashing_level2t *
execution_statet::state_hashing_level2t::clone(void) const
{

  return new state_hashing_level2t(*this);
}

irep_idt
execution_statet::state_hashing_level2t::make_assignment(irep_idt l1_ident,
                                       const expr2tc &const_value,
                                       const expr2tc &assigned_value)
{
  crypto_hash hash;
  irep_idt new_name;

  new_name = renaming::level2t::make_assignment(l1_ident, const_value,
                                                assigned_value);

  // XXX - consider whether to use l1 names instead. Recursion, reentrancy.
#if 0
#warning XXXjmorse - state hashing is a casualty of irep2
  hash = owner->update_hash_for_assignment(assigned_value);
  std::string orig_name =
    owner->get_active_state().get_original_name(l1_ident).as_string();
  current_hashes[orig_name] = hash;
#endif

  return new_name;
}

crypto_hash
execution_statet::state_hashing_level2t::generate_l2_state_hash() const
{
  unsigned int total;

  uint8_t *data = (uint8_t*)alloca(current_hashes.size() * CRYPTO_HASH_SIZE * sizeof(uint8_t));

  total = 0;
  for (current_state_hashest::const_iterator it = current_hashes.begin();
        it != current_hashes.end(); it++) {
    int j;

    for (j = 0 ; j < 8; j++)
      if (it->first.as_string().find(state_to_ignore[j]) != std::string::npos)
        continue;

    memcpy(&data[total * CRYPTO_HASH_SIZE], it->second.hash, CRYPTO_HASH_SIZE);
    total++;
  }

  return crypto_hash(data, total * CRYPTO_HASH_SIZE);
}<|MERGE_RESOLUTION|>--- conflicted
+++ resolved
@@ -498,15 +498,9 @@
   old_guard.add(threads_state[last_active_thread].guard.as_expr());
 
   // If we simplified the global guard expr to false, write that to thread
-<<<<<<< HEAD
-  // guards, not the symbolic guard name.
-  if (is_constant_bool2t(parent_guard) &&
-      !to_constant_bool2t(parent_guard).constant_value)
-=======
   // guards, not the symbolic guard name. This is the only way to bail out of
   // evaulating a particular interleaving early right now.
   if (is_false(parent_guard))
->>>>>>> d5f6bbcf
     guard_expr = parent_guard;
 
   // copy the new guard exprt to every threads
