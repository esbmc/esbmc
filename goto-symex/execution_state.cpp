/*******************************************************************\

Module:

Author: Lucas Cordeiro, lcc08r@ecs.soton.ac.uk

\*******************************************************************/

#include "execution_state.h"
#include <string>
#include <sstream>
#include <i2string.h>
#include <string2array.h>
#include <std_expr.h>
#include <expr_util.h>
#include "../ansi-c/c_types.h"
#include <base_type.h>
#include <simplify_expr.h>
#include <bits/stl_vector.h>
#include "config.h"

#include "basic_symex.h"

//#define DEBUG

unsigned int execution_statet::node_count=0;

/*******************************************************************
 Function: execution_statet::get_active_state

 Inputs:

 Outputs:

 Purpose:

 \*******************************************************************/

goto_symex_statet & execution_statet::get_active_state() {
#ifdef DEBUG
  std::cout << "\n" << __FUNCTION__ << "[" << __LINE__ << "]" << "\n";
#endif

    return _threads_state.at(_active_thread);
}

/*******************************************************************
 Function: execution_statet::all_threads_ended

 Inputs:

 Outputs:

 Purpose:

 \*******************************************************************/

bool execution_statet::all_threads_ended()
{
#ifdef DEBUG
  std::cout << "\n" << __FUNCTION__ << "[" << __LINE__ << "]" << "\n";
#endif

  for(unsigned int i=0; i < _threads_state.size();i++)
    if(!_threads_state.at(i).thread_ended)
      return false;
  return true;
}

/*******************************************************************
 Function: execution_statet::get_active_atomic_number

 Inputs:

 Outputs:

 Purpose:

 \*******************************************************************/

unsigned int execution_statet::get_active_atomic_number()
{
#ifdef DEBUG
  std::cout << "\n" << __FUNCTION__ << "[" << __LINE__ << "]" << "\n";
#endif

  return _atomic_numbers.at(_active_thread);
}

/*******************************************************************
 Function: execution_statet::increment_active_atomic_number

 Inputs:

 Outputs:

 Purpose:

 \*******************************************************************/

void execution_statet::increment_active_atomic_number()
{
#ifdef DEBUG
  std::cout << "\n" << __FUNCTION__ << "[" << __LINE__ << "]" << "\n";
#endif

  _atomic_numbers.at(_active_thread)++;
}

/*******************************************************************
 Function: execution_statet::decrement_active_atomic_number

 Inputs:

 Outputs:

 Purpose:

 \*******************************************************************/

void execution_statet::decrement_active_atomic_number()
{
#ifdef DEBUG
  std::cout << "\n" << __FUNCTION__ << "[" << __LINE__ << "]" << "\n";
#endif

  _atomic_numbers.at(_active_thread)--;
//  assert(_atomic_numbers.at(_active_thread) >= 0);
}

/*******************************************************************
 Function: execution_statet::get_guard_identifier

 Inputs:

 Outputs:

 Purpose:

 \*******************************************************************/

irep_idt execution_statet::get_guard_identifier()
{
#ifdef DEBUG
  std::cout << "\n" << __FUNCTION__ << "[" << __LINE__ << "]" << "\n";
#endif

  return id2string(guard_execution) + '@' + i2string(_CS_number) + '_' + i2string(_last_active_thread) + '_' + i2string(node_id) + '&' + i2string(node_id) + "#1";
}

/*******************************************************************
 Function: execution_statet::get_guard_identifier_base

 Inputs:

 Outputs:

 Purpose:

 \*******************************************************************/

irep_idt execution_statet::get_guard_identifier_base()
{
#ifdef DEBUG
  std::cout << "\n" << __FUNCTION__ << "[" << __LINE__ << "]" << "\n";
#endif

  return id2string(guard_execution) + '@' + i2string(_CS_number) + '_' + i2string(_last_active_thread) + '_' + i2string(node_id);
}


/*******************************************************************
 Function: execution_statet::set_parent_guard

 Inputs:

 Outputs:

 Purpose:

 \*******************************************************************/

void execution_statet::set_parent_guard(const irep_idt & parent_guard)
{
#ifdef DEBUG
  std::cout << "\n" << __FUNCTION__ << "[" << __LINE__ << "]" << "\n";
#endif

  _parent_guard_identifier = parent_guard;
}

/*******************************************************************
 Function: execution_statet::set_active_stat

 Inputs:

 Outputs:

 Purpose:

 \*******************************************************************/

void execution_statet::set_active_state(unsigned int i)
{
#ifdef DEBUG
  std::cout << "\n" << __FUNCTION__ << "[" << __LINE__ << "]" << "\n";
#endif

  _last_active_thread = _active_thread;
  _active_thread = i;
}

/*******************************************************************
 Function: execution_statet::decreament_trds_in_run

 Inputs:

 Outputs:

 Purpose:

 \*******************************************************************/

void execution_statet::decreament_trds_in_run(const namespacet &ns, symex_targett &target)
{
#ifdef DEBUG
  std::cout << "\n" << __FUNCTION__ << "[" << __LINE__ << "]" << "\n";
#endif

  typet int_t = int_type();
  exprt one_expr = gen_one(int_t);
  exprt lhs_expr = symbol_exprt("c::trds_in_run", int_t);
  exprt op1 = lhs_expr;
  exprt rhs_expr = gen_binary(exprt::minus, int_t, op1, one_expr);

  get_active_state().rename(rhs_expr, ns,node_id);
  base_type(rhs_expr, ns);
  simplify(rhs_expr);

  exprt new_lhs = lhs_expr;

  get_active_state().assignment(new_lhs, rhs_expr, ns, true, *this, node_id);

  target.assignment(
		  get_active_state().guard,
          new_lhs, lhs_expr,
          rhs_expr,
          get_active_state().source,
          symex_targett::STATE);
}

/*******************************************************************
 Function: execution_statet::end_thread

 Inputs:

 Outputs:

 Purpose:

 \*******************************************************************/

void execution_statet::end_thread(const namespacet &ns, symex_targett &target)
{
#ifdef DEBUG
  std::cout << "\n" << __FUNCTION__ << "[" << __LINE__ << "]" << "\n";
#endif

    get_active_state().thread_ended = true;

    decreament_trds_in_run(ns,target);
#if 0
    typet uint_t = uint_type();


    unsigned int mask_num = ~(_active_thread << 1);

    constant_exprt mask_num_expr = constant_exprt(uint_t);
    mask_num_expr.set_value(integer2binary(mask_num, config.ansi_c.int_width));

    exprt lhs_expr = symbol_exprt("c::trds_status", uint_t);
    exprt op1 = lhs_expr;
    exprt rhs_expr = gen_binary("bitand", uint_t, op1, mask_num_expr);

    get_active_state().rename(rhs_expr, ns,node_id);
    base_type(rhs_expr, ns);
    simplify(rhs_expr);

    exprt new_lhs = lhs_expr;

    get_active_state().assignment(new_lhs, rhs_expr, ns, true, *this, node_id);

    target.assignment(
            get_active_state().guard,
            new_lhs, lhs_expr,
            rhs_expr,
            get_active_state().source,
            symex_targett::STATE);
#endif
}

/*******************************************************************
 Function: execution_statet::increament_trds_in_run

 Inputs:

 Outputs:

 Purpose:

 \*******************************************************************/

void execution_statet::increament_trds_in_run(const namespacet &ns, symex_targett &target)
{
#ifdef DEBUG
  std::cout << "\n" << __FUNCTION__ << "[" << __LINE__ << "]" << "\n";
#endif

  static bool thrds_in_run_flag=1;
  typet int_t = int_type();

  if (thrds_in_run_flag)
  {
    exprt lhs_expr = symbol_exprt("c::trds_in_run", int_t);
    constant_exprt rhs_expr(int_t);
    rhs_expr.set_value(integer2binary(1,config.ansi_c.int_width));

    get_active_state().assignment(lhs_expr, rhs_expr, ns, true, *this, node_id);

    thrds_in_run_flag=0;
  }

  exprt one_expr = gen_one(int_t);
  exprt lhs_expr = symbol_exprt("c::trds_in_run", int_t);
  exprt op1 = lhs_expr;
  exprt rhs_expr = gen_binary(exprt::plus, int_t, op1, one_expr);

  get_active_state().rename(rhs_expr, ns, node_id);
  base_type(rhs_expr, ns);
  simplify(rhs_expr);

  exprt new_lhs = lhs_expr;

  get_active_state().assignment(new_lhs, rhs_expr, ns, true, *this, node_id);

  target.assignment(
          get_active_state().guard,
          new_lhs, lhs_expr,
          rhs_expr,
          get_active_state().source,
          symex_targett::STATE);
}

/*******************************************************************
 Function: execution_statet::deadlock_detection

 Inputs:

 Outputs:

 Purpose:

 \*******************************************************************/
#if 0
void execution_statet::deadlock_detection(const namespacet &ns, symex_targett &target)
{
#ifdef DEBUG
  std::cout << "\n" << __FUNCTION__ << "[" << __LINE__ << "]" << "\n";
#endif

  static bool deadlock_detection_flag=0;

  if (deadlock_detection_flag)
	return ;

  typet int_t = int_type();

  //exprt one_expr = gen_one(int_t);
  exprt lhs_expr = symbol_exprt("c::deadlock_detection", int_t);
  exprt op1 = lhs_expr;
  constant_exprt rhs_expr(int_t);

  if (_no_deadlock_detection)
    rhs_expr.set_value(integer2binary(1,config.ansi_c.int_width));
  else
    rhs_expr.set_value(integer2binary(0,config.ansi_c.int_width));

  get_active_state().rename(rhs_expr, ns, node_id);
  base_type(rhs_expr, ns);
  simplify(rhs_expr);

  exprt new_lhs = lhs_expr;

  get_active_state().assignment(new_lhs, rhs_expr, ns, true, this, node_id);

  target.assignment(
          get_active_state().guard,
          new_lhs, lhs_expr,
          rhs_expr,
          get_active_state().source,
          symex_targett::STATE);

  deadlock_detection_flag=1;

}
#endif
/*******************************************************************
 Function:  execution_statet::update_trds_count

 Inputs:

 Outputs:

 Purpose:

 \*******************************************************************/

void execution_statet::update_trds_count(const namespacet &ns, symex_targett &target)
{
#ifdef DEBUG
  std::cout << "\n" << __FUNCTION__ << "[" << __LINE__ << "]" << "\n";
#endif

  typet int_t = int_type();
  exprt lhs_expr = symbol_exprt("c::trds_count", int_t);
  exprt op1 = lhs_expr;

  constant_exprt rhs_expr = constant_exprt(int_t);
  rhs_expr.set_value(integer2binary(_threads_state.size()-1, config.ansi_c.int_width));
  get_active_state().rename(rhs_expr, ns,node_id);
  base_type(rhs_expr, ns);
  simplify(rhs_expr);

  exprt new_lhs = lhs_expr;

  get_active_state().assignment(new_lhs, rhs_expr, ns, true, *this, node_id);

  target.assignment(
          get_active_state().guard,
          new_lhs, lhs_expr,
          rhs_expr,
          get_active_state().source,
          symex_targett::STATE);
}

/*******************************************************************
 Function: execution_statet::update_trds_status

 Inputs:

 Outputs:

 Purpose:

 \*******************************************************************/
#if 0
void execution_statet::update_trds_status(const namespacet &ns, symex_targett &target)
{
#ifdef DEBUG
  std::cout << "\n" << __FUNCTION__ << "[" << __LINE__ << "]" << "\n";
#endif

	typet uint_t = uint_type();

    unsigned int mask_num = (_threads_state.size()-1) << 1;

    constant_exprt mask_num_expr = constant_exprt(uint_t);
    mask_num_expr.set_value(integer2binary(mask_num, config.ansi_c.int_width));

    exprt lhs_expr = symbol_exprt("c::trds_status", uint_t);
    exprt op1 = lhs_expr;
    exprt rhs_expr = gen_binary("bitor", uint_t, op1, mask_num_expr);

    get_active_state().rename(rhs_expr, ns,node_id);
    base_type(rhs_expr, ns);
    simplify(rhs_expr);

    exprt new_lhs = lhs_expr;

    get_active_state().assignment(new_lhs, rhs_expr, ns, true, *this, node_id);

    target.assignment(
            get_active_state().guard,
            new_lhs, lhs_expr,
            rhs_expr,
            get_active_state().source,
            symex_targett::STATE);

}
#endif

/*******************************************************************
 Function: execution_statet::execute_guard

 Inputs:

 Outputs:

 Purpose:

 \*******************************************************************/

void execution_statet::execute_guard(const namespacet &ns, symex_targett &target)
{
#ifdef DEBUG
  std::cout << "\n" << __FUNCTION__ << "[" << __LINE__ << "]" << "\n";
#endif

    parent_node_id = node_id;
    node_id = node_count++;
    exprt guard_expr = symbol_exprt(get_guard_identifier_base(), bool_typet());
    exprt parent_guard;
    exprt new_lhs = guard_expr;

    typet my_type = uint_type();
    //exprt trd_expr = symbol_exprt(id2string(guard_thread) + i2string(_CS_number), my_type);
    exprt trd_expr = symbol_exprt(get_guard_identifier_base(), my_type);
    constant_exprt num_expr = constant_exprt(my_type);
    num_expr.set_value(integer2binary(_active_thread, config.ansi_c.int_width));
    exprt cur_rhs = equality_exprt(trd_expr, num_expr);

    exprt new_rhs;
    parent_guard = true_exprt();
    new_rhs = parent_guard;

    if (!_parent_guard_identifier.empty())
    {
      parent_guard = symbol_exprt(_parent_guard_identifier, bool_typet());
      new_rhs = cur_rhs; //gen_and(parent_guard, cur_rhs);
    }

    get_active_state().assignment(new_lhs, new_rhs, ns, false, *this, node_id);

    assert(new_lhs.get(exprt::a_identifier) == get_guard_identifier());

    guardt old_guard;
    old_guard.add(parent_guard);
    exprt new_guard_expr = symbol_exprt(get_guard_identifier(), bool_typet());

    guardt guard;
    target.assignment(
            guard,
            new_lhs, guard_expr,
            new_rhs,
            get_active_state().source,
            symex_targett::HIDDEN);

    // copy the new guard exprt to every threads
    for (unsigned int i = 0; i < _threads_state.size(); i++)
    {
      // remove the old guard first
      _threads_state.at(i).guard -= old_guard;
      _threads_state.at(i).guard.add(new_guard_expr);
    }
}

/*******************************************************************
 Function: execution_statet::add_thread

 Inputs:

 Outputs:

 Purpose:

 \*******************************************************************/

void execution_statet::add_thread(goto_programt::const_targett thread_start, goto_programt::const_targett thread_end)
{
#ifdef DEBUG
  std::cout << "\n" << __FUNCTION__ << "[" << __LINE__ << "]" << "\n";
#endif

  goto_symex_statet state(_state_level2);
  state.initialize(thread_start, thread_end, _threads_state.size());

  _threads_state.push_back(state);
  _atomic_numbers.push_back(0);

  _DFS_traversed.push_back(false);
  _exprs.push_back(exprt());

  _exprs_read_write.push_back(read_write_set());
}

/*******************************************************************
 Function: execution_statet::add_thread

 Inputs:

 Outputs:

 Purpose:

 \*******************************************************************/

void execution_statet::add_thread(goto_symex_statet & state)
{
#ifdef DEBUG
  std::cout << "\n" << __FUNCTION__ << "[" << __LINE__ << "]" << "\n";
#endif

  goto_symex_statet new_state(state);

  new_state.source.thread_nr = _threads_state.size();
  _threads_state.push_back(new_state);
  _atomic_numbers.push_back(0);

  _DFS_traversed.push_back(false);
  _exprs.push_back(exprt());

  _exprs_read_write.push_back(read_write_set());
}

/*******************************************************************
 Function: execution_statet::recover_global_state

 Inputs:

 Outputs:

 Purpose:

 \*******************************************************************/

void execution_statet::recover_global_state(const namespacet &ns, symex_targett &target)
{
#ifdef DEBUG
  std::cout << "\n" << __FUNCTION__ << "[" << __LINE__ << "]" << "\n";
#endif

  std::set<irep_idt> variables;
  _state_level2.get_variables(variables);

  _state_level2.print(std::cout,parent_node_id);

  for (std::set<irep_idt>::const_iterator
       it = variables.begin();
       it != variables.end();
       it++)
  {
    irep_idt original_identifier = get_active_state().get_original_name(*it);
    try {
      // changed!
      const symbolt &symbol = ns.lookup(original_identifier);
      typet type(symbol.type);
      // type may need renaming
      get_active_state().rename(type, ns,node_id);

      exprt rhs = symbol_exprt(get_active_state().current_name(original_identifier,parent_node_id), type);
      exprt lhs = symbol_exprt(original_identifier, type);

      exprt new_lhs = symbol_exprt(get_active_state().current_name(original_identifier,node_id), type);

      guardt true_guard;

      target.assignment(true_guard,
                        new_lhs, lhs,
                        rhs,
                        get_active_state().source,
                        symex_targett::STATE);
      } catch (const std::string e) {
        continue;
    }
  }
}

/*******************************************************************
 Function: execution_statet::is_in_lookup

 Inputs:

 Outputs:

 Purpose:

 \*******************************************************************/

bool execution_statet::is_in_lookup(const namespacet &ns, const irep_idt &identifier) const
{
#ifdef DEBUG
  std::cout << "\n" << __FUNCTION__ << "[" << __LINE__ << "]" << "\n";
#endif

  const symbolt *symbol;

  if (ns.lookup(identifier, symbol))
    return true;

  return false;
}

/*******************************************************************
 Function: execution_statet::lookup

 Inputs:

 Outputs:

 Purpose:

 \*******************************************************************/

const symbolt &execution_statet::lookup(const namespacet &ns, const irep_idt &identifier) const
{
#ifdef DEBUG
  std::cout << "\n" << __FUNCTION__ << "[" << __LINE__ << "]" << "\n";
#endif

  const symbolt *symbol;

  if (ns.lookup(identifier, symbol))
    throw "failed to find symbol " + id2string(identifier);

  return *symbol;
}

/*******************************************************************
 Function: execution_statet::get_expr_write_globals

 Inputs:

 Outputs:

 Purpose:

 \*******************************************************************/

unsigned int execution_statet::get_expr_write_globals(const namespacet &ns, const exprt & expr)
{
#ifdef DEBUG
  std::cout << "\n" << __FUNCTION__ << "[" << __LINE__ << "]" << "\n";
  std::cout << "expr.pretty(): " << expr.pretty() << "\n";
#endif

  std::string identifier = expr.get_string(exprt::a_identifier);

  if (expr.id() == exprt::addrof ||
      expr.id() == "valid_object" ||
      expr.id() == "dynamic_size" ||
      expr.id() == "dynamic_type" ||
      expr.id() == "is_zero_string" ||
      expr.id() == "zero_string" ||
      expr.id() == "zero_string_length")
      return 0;
  else if (expr.id() == exprt::symbol)
  {
    const irep_idt &id = expr.get(exprt::a_identifier);
    const irep_idt &identifier = get_active_state().get_original_name(id);
    const symbolt &symbol = lookup(ns, identifier);

    if (identifier == "c::__ESBMC_alloc"
        || identifier == "c::__ESBMC_alloc_size")
      return 0;
    else if ((symbol.static_lifetime || symbol.type.get("#dynamic") != ""))
    {
      //std::cout << "get_expr_write_globals: " << expr.pretty() << std::endl;
      _exprs_read_write.at(_active_thread).write_set.insert(identifier);
      return 1;
    }
    else
      return 0;
  }
#if 0
  else if (expr.id() == exprt::index)
  {
	if (expr.op0().id() == exprt::symbol && expr.op1().id()==exprt::constant)
	{
      const irep_idt &id = expr.op0().get(exprt::a_identifier);
	  const irep_idt &identifier = get_active_state().get_original_name(id);
	  const symbolt &symbol = lookup(ns, identifier);

	  if ((symbol.static_lifetime || symbol.type.get("#dynamic") != ""))
	  {
	    std::string value, array_name;
	    value = integer2string(binary2integer(expr.op1().get_string(exprt::a_value), true),10);
	    array_name = expr.op0().get_string(exprt::a_identifier) + "::" + value;
	    const irep_idt &array_identifier = array_name;
	    //std::cout << "write_globals identifier: " << array_identifier.c_str() << std::endl;
	    _exprs_read_write.at(_active_thread).write_set.insert(array_identifier);
	    return 1;
	  }
	  else
		return 0;
	}
  }

  else if (expr.id() == exprt::member)
  {
      const irep_idt &id = expr.op0().get(exprt::a_identifier);
	  const irep_idt &identifier = get_active_state().get_original_name(id);
	  const symbolt &symbol = lookup(ns, identifier);

	  if ((symbol.static_lifetime || symbol.type.get("#dynamic") != ""))
	  {
	    std::string value, array_name;
	    value = expr.get_string("component_name");
	    array_name = expr.op0().get_string(exprt::a_identifier) + "::" + value;
	    const irep_idt &array_identifier = array_name;
	    std::cout << "write_globals identifier: " << array_identifier.c_str() << std::endl;
	    _exprs_read_write.at(_active_thread).write_set.insert(array_identifier);
	    return 1;
	  }
	  else
		return 0;
  }
#endif

    unsigned int globals = 0;

    forall_operands(it, expr) {
        globals += get_expr_write_globals(ns, *it);
    }

  return globals;
}

/*******************************************************************
 Function: execution_statet::get_expr_read_globals

 Inputs:

 Outputs:

 Purpose:

 \*******************************************************************/

unsigned int execution_statet::get_expr_read_globals(const namespacet &ns, const exprt & expr)
{
#ifdef DEBUG
  std::cout << "\n" << __FUNCTION__ << "[" << __LINE__ << "]" << "\n";
  std::cout << "expr.pretty(): " << expr.pretty() << "\n";
#endif

  std::string identifier = expr.get_string(exprt::a_identifier);

  if (expr.id() == exprt::addrof ||
            expr.type().id() == typet::t_pointer ||
            expr.id() == "valid_object" ||
            expr.id() == "dynamic_size" ||
            expr.id() == "dynamic_type" ||
            expr.id() == "is_zero_string" ||
            expr.id() == "zero_string" ||
            expr.id() == "zero_string_length")
    return 0;
  else if (expr.id() == exprt::symbol)
  {
    const irep_idt &id = expr.get(exprt::a_identifier);
    const irep_idt &identifier = get_active_state().get_original_name(id);

    if (identifier == "goto_symex::\\guard!" + i2string(get_active_state().top().level1._thread_id))
      return 0;

    if (is_in_lookup(ns, identifier))
      return 0;

    const symbolt &symbol = lookup(ns, identifier);

    if (identifier == "c::__ESBMC_alloc" || identifier == "c::__ESBMC_alloc_size")
      return 0;
    else if ((symbol.static_lifetime || symbol.type.get("#dynamic") != ""))
    {
      //std::cout << "get_expr_read_globals: " << expr.pretty() << std::endl;
      _exprs_read_write.at(_active_thread).read_set.insert(identifier);
      return 1;
    }
    else
      return 0;
  }
#if 0
  else if (expr.id() == exprt::index)
  {
	if (expr.op0().id() == exprt::symbol && expr.op1().id()==exprt::constant)
	{
      const irep_idt &id = expr.op0().get(exprt::a_identifier);
	  const irep_idt &identifier = get_active_state().get_original_name(id);
	  const symbolt &symbol = lookup(ns, identifier);

	  if ((symbol.static_lifetime || symbol.type.get("#dynamic") != ""))
	  {
	    std::string value, array_name;
        value = integer2string(binary2integer(expr.op1().get_string(exprt::a_value), true),10);
        array_name = expr.op0().get_string(exprt::a_identifier) + "::" + value;
        const irep_idt &array_identifier = array_name;
        //std::cout << "read_globals identifier: " << array_identifier.c_str() << std::endl;
        _exprs_read_write.at(_active_thread).read_set.insert(array_identifier);
        return 1;
	  }
	  else
	    return 0;
	}
  }

  else if (expr.id() == exprt::member)
  {
      const irep_idt &id = expr.op0().get(exprt::a_identifier);
	  const irep_idt &identifier = get_active_state().get_original_name(id);
	  const symbolt &symbol = lookup(ns, identifier);

	  if ((symbol.static_lifetime || symbol.type.get("#dynamic") != ""))
	  {
	    std::string value, array_name;
        value = expr.get_string("component_name");
        array_name = expr.op0().get_string(exprt::a_identifier) + "::" + value;
        const irep_idt &array_identifier = array_name;
        std::cout << "read_globals identifier: " << array_identifier.c_str() << std::endl;
        _exprs_read_write.at(_active_thread).read_set.insert(array_identifier);
        return 1;
	  }
	  else
	    return 0;
  }
#endif
  unsigned int globals = 0;

  forall_operands(it, expr) {
    globals += get_expr_read_globals(ns, *it);
  }

  return globals;
}

crypto_hash
execution_statet::generate_hash(void) const
{

  crypto_hash state = _state_level2.generate_l2_state_hash();
  std::string str = state.to_string();

  for (std::vector<goto_symex_statet>::const_iterator it=_threads_state.begin();
        it != _threads_state.end(); it++) {
    goto_programt::const_targett pc = it->source.pc;
    int id = pc->location_number;
    str += "!" + id;
  }

  crypto_hash h = crypto_hash(str);

  return h;
}

std::string
unmunge_SSA_name(std::string str)
{
  size_t and_pos, hash_pos;
  std::string result;

  /* All SSA assignment names are of the form symname&x_x_x#n, where n is the
   * assignment count for that symbol, and x are a variety of uninteresting
   * but interleaving-specific numbers. So, we want to discard them. */
  and_pos = str.find("&");
  hash_pos = str.rfind("#");
  result = str.substr(0, and_pos);
  result = result + str[hash_pos+1];
  return result;
}

static std::string state_to_ignore[8] =
{"\\guard", "trds_count", "trds_in_run", "deadlock_wait", "deadlock_mutex",
"count_lock", "count_wait", "unlocked"};

std::string
execution_statet::serialise_expr(const exprt &rhs)
{
  std::string str;
  uint64_t val;
  int i;

  // FIXME: some way to disambiguate what's part of a hash / const /whatever,
  // and what's part of an operator

  // The plan: serialise this expression into the identifiers of its operations,
  // replacing symbol names with the hash of their value.
  if (rhs.id() == exprt::symbol) {

    str = rhs.get(exprt::a_identifier).as_string();
    for (i = 0 ; i < 8; i++)
      if (str.find(state_to_ignore[i]) != std::string::npos)
        return "(ignore)";

    // If this is something we've already encountered, use the hash of its
    // value.
    exprt tmp = rhs;
    get_active_state().get_original_name(tmp);
<<<<<<< HEAD
    if (_state_level2.current_hashes.find(tmp.get("identifier").as_string()) != _state_level2.current_hashes.end()) {
      crypto_hash h = _state_level2.current_hashes.find(tmp.get("identifier").as_string())->second;
=======
    if (_state_level2->current_hashes.find(tmp.get(exprt::a_identifier).as_string()) != _state_level2->current_hashes.end()) {
      crypto_hash h = _state_level2->current_hashes.find(tmp.get(exprt::a_identifier).as_string())->second;
>>>>>>> 7d29e18a
      return "hash(" + h.to_string() + ")";
    }

    /* Otherwise, it's something that's been assumed, or some form of
     * nondeterminism. Just return its name. */
    return rhs.get(exprt::a_identifier).as_string();
  } else if (rhs.id() == exprt::arrayof) {
    /* An array of the same set of values: generate all of them. */
    str = "array(";
    irept array = rhs.find("type");
    exprt size = (exprt&)array.find("size");
    str += "sz(" + serialise_expr(size) + "),";
    str += "elem(" + serialise_expr(rhs.op0()) + "))";
  } else if (rhs.id() == exprt::with) {
    exprt rec = rhs;

    if (rec.type().id() == typet::t_array) {
      str = "array(";
      str += "prev(" + serialise_expr(rec.op0()) + "),";
      str += "idx(" + serialise_expr(rec.op1()) + "),";
      str += "val(" + serialise_expr(rec.op2()) + "))";
    } else if (rec.type().id() == typet::t_struct) {
      str = "struct(";
      str += "prev(" + serialise_expr(rec.op0()) + "),";
      str += "member(" + serialise_expr(rec.op1()) + "),";
      str += "val(" + serialise_expr(rec.op2()) + "),";
    } else if (rec.type().id() ==  typet::t_union) {
      /* We don't care about previous assignments to this union, because
       * they're overwritten by this one, and leads to undefined side effects
       * anyway. So, just serialise the identifier, the member assigned to,
       * and the value assigned */
      str = "union_set(";
      str += "union_sym(" + rec.op0().get(exprt::a_identifier).as_string() + "),";
      str += "field(" + serialise_expr(rec.op1()) + "),";
      str += "val(" + serialise_expr(rec.op2()) + "))";
    } else {
      throw "Unrecognised type of with expression: " + rec.op0().type().id().as_string();
    }
  } else if (rhs.id() == exprt::index) {
    str = "index(";
    str += serialise_expr(rhs.op0());
    str += ",idx(" + serialise_expr(rhs.op1()) + ")";
  } else if (rhs.id() == "member_name") {
    str = "component(" + rhs.get("component_name").as_string() + ")";
  } else if (rhs.id() == exprt::member) {
    str = "member(entity(" + serialise_expr(rhs.op0()) + "),";
    str += "member_name(" + rhs.get("component_name").as_string() + "))";
  } else if (rhs.id() == "nondet_symbol") {
    /* Just return the identifier: it'll be unique to this particular piece
     * of entropy */
    exprt tmp = rhs;
    get_active_state().get_original_name(tmp);
    str = "nondet_symbol(" + tmp.get(exprt::a_identifier).as_string() + ")";
  } else if (rhs.id() == exprt::i_if) {
    str = "cond(if(" + serialise_expr(rhs.op0()) + "),";
    str += "then(" + serialise_expr(rhs.op1()) + "),";
    str += "else(" + serialise_expr(rhs.op2()) + "))";
  } else if (rhs.id() == "struct") {
    str = rhs.type().get("tag").as_string();
    str = "struct(tag(" + str + "),";
    forall_operands(it, rhs) {
      str = str + "(" + serialise_expr(*it) + "),";
    }
    str += ")";
  } else if (rhs.id() == "union") {
    str = rhs.type().get("tag").as_string();
    str = "union(tag(" + str + "),";
    forall_operands(it, rhs) {
      str = str + "(" + serialise_expr(*it) + "),";
    }
  } else if (rhs.id() == exprt::constant) {
    // It appears constants can be "true", "false", or a bit vector. Parse that,
    // and then print the value as a base 10 integer.

    irep_idt idt_val = rhs.get(exprt::a_value);
    if (idt_val == exprt::i_true) {
      val = 1;
    } else if (idt_val == exprt::i_false) {
      val = 0;
    } else {
      val = strtol(idt_val.c_str(), NULL, 2);
    }

    std::stringstream tmp;
    tmp << val;
    str = "const(" + tmp.str() + ")";
  } else if (rhs.id() == "pointer_offset") {
    str = "pointer_offset(" + serialise_expr(rhs.op0()) + ")";
  } else if (rhs.id() == "string-constant") {
    exprt tmp;
    string2array(rhs, tmp);
    return serialise_expr(tmp);
  } else if (rhs.id() == "same-object") {
  } else if (rhs.id() == "byte_update_little_endian") {
  } else if (rhs.id() == "byte_update_big_endian") {
  } else if (rhs.id() == "byte_extract_little_endian") {
  } else if (rhs.id() == "byte_extract_big_endian") {
  } else if (rhs.id() == "infinity") {
    return "inf";
  } else {
    execution_statet::expr_id_map_t::const_iterator it;
    it = expr_id_map.find(rhs.id());
    if (it != expr_id_map.end())
     return it->second(*this, rhs);

    std::cout << "Unrecognized expression when generating state hash:\n";
    std::cout << rhs.pretty(0) << std::endl;
    abort();
  }

  return str;
}

// If we have a normal expression, either arithmatic, binary, comparision,
// or whatever, just take the operator and append its operands.
std::string
serialise_normal_operation(execution_statet &ex_state, const exprt &rhs)
{
  std::string str;

  str = rhs.id().as_string();
  forall_operands(it, rhs) {
    str = str + "(" + ex_state.serialise_expr(*it) + ")";
  }

  return str;
}


crypto_hash
execution_statet::update_hash_for_assignment(const exprt &rhs)
{

  return crypto_hash(serialise_expr(rhs));
}

const execution_statet::expr_id_map_t execution_statet::expr_id_map = execution_statet::init_expr_id_map();


execution_statet::expr_id_map_t execution_statet::init_expr_id_map()
{
  execution_statet::expr_id_map_t m;
  m[exprt::plus] = serialise_normal_operation;
  m[exprt::minus] = serialise_normal_operation;
  m[exprt::mult] = serialise_normal_operation;
  m[exprt::div] = serialise_normal_operation;
  m[exprt::mod] = serialise_normal_operation;
  m[exprt::equality] = serialise_normal_operation;
  m[exprt::implies] = serialise_normal_operation;
  m[exprt::i_and] = serialise_normal_operation;
  m[exprt::i_xor] = serialise_normal_operation;
  m[exprt::i_or] = serialise_normal_operation;
  m[exprt::i_not] = serialise_normal_operation;
  m[exprt::notequal] = serialise_normal_operation;
  m["unary-"] = serialise_normal_operation;
  m["unary+"] = serialise_normal_operation;
  m[exprt::abs] = serialise_normal_operation;
  m[exprt::isnan] = serialise_normal_operation;
  m[exprt::i_ge] = serialise_normal_operation;
  m[exprt::i_gt] = serialise_normal_operation;
  m[exprt::i_le] = serialise_normal_operation;
  m[exprt::i_lt] = serialise_normal_operation;
  m[exprt::i_bitand] = serialise_normal_operation;
  m[exprt::i_bitor] = serialise_normal_operation;
  m[exprt::i_bitxor] = serialise_normal_operation;
  m[exprt::i_bitnand] = serialise_normal_operation;
  m[exprt::i_bitnor] = serialise_normal_operation;
  m[exprt::i_bitnxor] = serialise_normal_operation;
  m[exprt::i_bitnot] = serialise_normal_operation;
  m[exprt::i_shl] = serialise_normal_operation;
  m[exprt::i_lshr] = serialise_normal_operation;
  m[exprt::i_ashr] = serialise_normal_operation;
  m[exprt::typecast] = serialise_normal_operation;
  m[exprt::addrof] = serialise_normal_operation;
  m["pointer_obj"] = serialise_normal_operation;
  m["pointer_object"] = serialise_normal_operation;

  return m;
}<|MERGE_RESOLUTION|>--- conflicted
+++ resolved
@@ -983,13 +983,8 @@
     // value.
     exprt tmp = rhs;
     get_active_state().get_original_name(tmp);
-<<<<<<< HEAD
-    if (_state_level2.current_hashes.find(tmp.get("identifier").as_string()) != _state_level2.current_hashes.end()) {
-      crypto_hash h = _state_level2.current_hashes.find(tmp.get("identifier").as_string())->second;
-=======
-    if (_state_level2->current_hashes.find(tmp.get(exprt::a_identifier).as_string()) != _state_level2->current_hashes.end()) {
-      crypto_hash h = _state_level2->current_hashes.find(tmp.get(exprt::a_identifier).as_string())->second;
->>>>>>> 7d29e18a
+    if (_state_level2.current_hashes.find(tmp.get(exprt::a_identifier).as_string()) != _state_level2.current_hashes.end()) {
+      crypto_hash h = _state_level2.current_hashes.find(tmp.get(exprt::a_identifier).as_string())->second;
       return "hash(" + h.to_string() + ")";
     }
 
