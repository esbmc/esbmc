--- conflicted
+++ resolved
@@ -83,11 +83,6 @@
   dynamic_counter = 0;
   DFS_traversed.reserve(1);
   DFS_traversed[0] = false;
-<<<<<<< HEAD
-=======
-
-//  str_state = string_container.take_state_snapshot();
->>>>>>> 762fee1b
 }
 
 execution_statet::execution_statet(const execution_statet &ex) :
@@ -108,15 +103,6 @@
 
   // Reassign which state is currently being worked on.
   cur_state = &threads_state[active_thread];
-<<<<<<< HEAD
-=======
-
-  // Take another snapshot to represent what string state was
-  // like when we began the exploration this execution_statet will
-  // perform.
-//  str_state = string_container.take_state_snapshot();
-
->>>>>>> 762fee1b
 }
 
 execution_statet&
@@ -223,11 +209,6 @@
       decrement_active_atomic_number();
       state.source.pc++;
 
-<<<<<<< HEAD
-      // Context switch if the state guard isn't false.
-      if (!state.guard.is_false())
-        art.force_cswitch_point();
-=======
       // Don't context switch if the guard is false. This instruction hasn't
       // actually been executed, so context switching achieves nothing. (We
       // don't do this for the active_atomic_number though, because it's cheap,
@@ -235,7 +216,6 @@
       if (!state.guard.is_false())
         art.force_cswitch_point();
 
->>>>>>> 762fee1b
       break;
     case RETURN:
       state.source.pc++;
@@ -946,19 +926,11 @@
 dfs_execution_statet::~dfs_execution_statet(void)
 {
 
-<<<<<<< HEAD
   // Delete target; or if we're encoding at runtime, pop a context.
   if (options.get_bool_option("smt-during-symex"))
     target->pop_ctx();
   else
     delete target;
-=======
-  delete target;
-
-  // Free all name strings and suchlike we generated on this run
-  // and no longer require
-//  string_container.restore_state_snapshot(str_state);
->>>>>>> 762fee1b
 }
 
 dfs_execution_statet* dfs_execution_statet::clone(void) const
