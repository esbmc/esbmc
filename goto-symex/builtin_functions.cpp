--- conflicted
+++ resolved
@@ -539,12 +539,7 @@
 goto_symext::intrinsic_spawn_thread(const code_function_call2t &call,
                                     reachability_treet &art)
 {
-
-<<<<<<< HEAD
-  if (k_induction) {
-=======
   if (options.get_bool_option("inductive-step")) {
->>>>>>> da54d1d1
     std::cerr << "warning: this program is multithreaded,"
               << " so we are not applying the inductive step to this program!"
               << std::endl;
