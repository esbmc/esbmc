--- conflicted
+++ resolved
@@ -343,11 +343,7 @@
   assert(is_address_of2t(addr));
   const address_of2t &addrof = to_address_of2t(addr);
   assert(is_symbol2t(addrof.ptr_obj));
-<<<<<<< HEAD
-  const irep_idt &symname = to_symbol2t(addrof.ptr_obj).name;
-=======
   const irep_idt &symname = to_symbol2t(addrof.ptr_obj).thename;
->>>>>>> a8f1b265
 
   goto_functionst::function_mapt::const_iterator it =
     art.goto_functions.function_map.find(symname);
