--- conflicted
+++ resolved
@@ -136,16 +136,12 @@
 {
   const code_free2t &code = to_code_free2t(expr);
 
-<<<<<<< HEAD
-  pointer_offset2tc ptr_obj(pointer_type2(), code.operand);
-=======
   // Trigger 'free'-mode dereference of this pointer. Should generate various
   // dereference failure callbacks.
   expr2tc tmp = code.operand;
   dereference(tmp, false, true);
 
   pointer_offset2tc ptr_obj(uint_type2(), tmp);
->>>>>>> 1de2e050
   equality2tc eq(ptr_obj, zero_uint);
   claim(eq, "Operand of free must have zero pointer offset");
 }
