/*******************************************************************\

Module: Symbolic Execution

Author: Daniel Kroening, kroening@kroening.com
		Lucas Cordeiro, lcc08r@ecs.soton.ac.uk

\*******************************************************************/

#include <assert.h>
#include <iostream>

#include <std_expr.h>
#include <rename.h>
#include <expr_util.h>

#include "goto_symex.h"
#include "symex_target_equation.h"

#include <std_expr.h>
#include "../ansi-c/c_types.h"
#include <base_type.h>
#include <simplify_expr.h>
#include <bits/stl_vector.h>
#include "config.h"

/*******************************************************************\

Function: goto_symext::new_name

  Inputs:

 Outputs:

 Purpose:

\*******************************************************************/

void goto_symext::new_name(symbolt &symbol) {
    get_new_name(symbol, ns);
    new_context.add(symbol);
}

/*******************************************************************\

Function: goto_symext::claim

  Inputs:

 Outputs:

 Purpose:

\*******************************************************************/

void goto_symext::claim(
  const exprt &claim_expr,
  const std::string &msg,
  statet &state,
  unsigned node_id) {

  total_claims++;

  exprt expr = claim_expr;
  //std::cout << "before rename expr.pretty(): " << expr.pretty() << "\n";
  state.rename(expr, ns, node_id);
  //std::cout << "after rename expr.pretty(): " << expr.pretty() << "\n";

  //std::cout << "before simplify expr.pretty(): " << expr.pretty() << "\n";

  // first try simplifier on it
  if (!expr.is_false())
    do_simplify(expr);

  //std::cout << "after simplify expr.pretty(): " << expr.pretty() << "\n";

  if (expr.is_true() &&
    !options.get_bool_option("all-assertions"))
  return;

  state.guard.guard_expr(expr);

  remaining_claims++;
  target->assertion(state.guard, expr, msg, state.source);
}

/*******************************************************************\

Function: goto_symext::operator()

  Inputs:

 Outputs:

 Purpose:

\*******************************************************************/

void goto_symext::operator()() {

    throw "symex_main::goto_symex::operator() : who called me?";
}
/*******************************************************************\

Function: goto_symext::operator()

  Inputs:

 Outputs:

 Purpose:

\*******************************************************************/

void goto_symext::multi_formulas_init(const goto_functionst &goto_functions)
{

  art1 = new reachability_treet(goto_functions, ns, options);
}

/*******************************************************************\

Function: goto_symext::multi_formulas_has_more_formula

  Inputs:

 Outputs:

 Purpose:

\*******************************************************************/

bool goto_symext::multi_formulas_setup_next()
{
  return art1->reset_to_unexplored_state();
}


/*******************************************************************\

Function: goto_symext::multi_formulas_get_next_formula

  Inputs:

 Outputs:

 Purpose:

\*******************************************************************/

symex_target_equationt *goto_symext::multi_formulas_get_next_formula()
{
  static unsigned int total_formulae = 0;
  static int total_states = 0;

  target = &art1->get_cur_state()._target;
  art1->get_cur_state().execute_guard(ns, *target);
  while(!art1->is_go_next_formula())
  {
    while (!art1->is_go_next_state())
      symex_step(art1->_goto_functions, *art1);

    art1->multi_formulae_go_next_state();
    target = &art1->get_cur_state()._target;
    total_states++;
  }
  art1->_go_next_formula = false;
  total_formulae++;

//  if (art1->get_actual_CS_bound() > art1->get_CS_bound())
//    std::cout << "**** WARNING: need to increase the number of context switches" << std::endl;

  return &art1->get_cur_state()._target;
}

bool
goto_symext::restore_from_dfs_state(const reachability_treet::dfs_position &dfs)
{
  std::vector<reachability_treet::dfs_position::dfs_state>::const_iterator it;
  unsigned int i;

  // Symex repeatedly until context switch points. At each point, verify that it
  // happened where we expected it to, and then switch to the correct thread for
  // the history we've been provided with.
  for (it = dfs.states.begin(), i = 0; it != dfs.states.end(); it++, i++) {

    art1->_go_next = false;

    while (!art1->is_go_next_state()) {
      // Restore the DFS exploration space so that when an interleaving occurs
      // we take the option leading to the thread we desire to run. This
      // assumes that the DFS exploration path algorithm never changes.
      // Has to occur here; between generating new threads, ESBMC messes with
      // the dfs state.
      art1->get_cur_state()._DFS_traversed = it->explored;
      art1->get_cur_state()._DFS_traversed[it->cur_thread] = false;

      symex_step(art1->_goto_functions, *art1);
    }

    if (art1->get_cur_state()._threads_state.size() != it->num_threads) {
      std::cerr << "Unexpected number of threads when reexploring checkpoint"
                << std::endl;
      abort();
    }

    art1->multi_formulae_go_next_state();

    // check we're on the right thread; except on the last run, where there are
    // no more threads to be run.
    if (i + 1 < dfs.states.size())
      assert(art1->get_cur_state().get_active_state_number() == it->cur_thread);

#if 0
// XXX jmorse: can't quite get these sequence numbers to line up when they're
// replayed.
    if (art1->get_cur_state().get_active_state().source.pc->location_number !=
        it->location_number) {
      std::cerr << "Interleave at unexpected location when restoring checkpoint"
                << std::endl;
      abort();
    }
#endif
  }

  return false;
}

void goto_symext::save_checkpoint(const std::string fname) const
{

  reachability_treet::dfs_position pos(*art1);
  if (pos.write_to_file(fname))
    std::cerr << "Couldn't save checkpoint; continuing" << std::endl;

  return;
}

/*******************************************************************\

Function: goto_symext::operator()

  Inputs:

 Outputs:

 Purpose:

\*******************************************************************/

void goto_symext::operator()(const goto_functionst &goto_functions)
{

  reachability_treet art(goto_functions, ns, options);

  int total_states = 0;
  while (art.has_more_states())
  {
    total_states++;
    art.get_cur_state().execute_guard(ns, *target);
    while (!art.is_go_next_state())
    {
      symex_step(goto_functions, art);
    }

    art.go_next_state();
  }

//  if (art.get_actual_CS_bound() > art.get_CS_bound())
//    std::cout << "**** WARNING: need to increase the number of context switches" << std::endl;

}

/*******************************************************************\

Function: goto_symext::get_symbol

  Inputs:

 Outputs:

 Purpose:

\*******************************************************************/

irep_idt goto_symext::get_symbol(const exprt & expr) {
  if (expr.id() != exprt::symbol) {
    forall_operands(it, expr) {
      return get_symbol(*it);
    }
  }

  return expr.identifier();
}

/*******************************************************************\

Function: goto_symext::symex_step

  Inputs:

 Outputs:

 Purpose:

\*******************************************************************/

void goto_symext::symex_step(
        const goto_functionst &goto_functions,
        reachability_treet & art) {

  execution_statet &ex_state = art.get_cur_state();
  statet &state = ex_state.get_active_state();

  assert(!state.call_stack.empty());

  const goto_programt::instructiont &instruction = *state.source.pc;

  if (config.options.get_option("break-at") != "") {
    int insn_num = strtol(config.options.get_option("break-at").c_str(), NULL, 10);
    if (instruction.location_number == insn_num) {
      // If you're developing ESBMC on a machine that isn't x86, I'll send you
      // cookies.
      __asm__("int $3");
    }
  }

  merge_gotos(state, ex_state, ex_state.node_id);

  // depth exceeded?
  {
      unsigned max_depth = atoi(options.get_option("depth").c_str());
      if (max_depth != 0 && state.depth > max_depth)
          state.guard.add(false_exprt());
      state.depth++;
  }

  if (options.get_bool_option("symex-trace")) {
    const goto_programt p_dummy;
    goto_functions_templatet<goto_programt>::function_mapt::const_iterator it =
      goto_functions.function_map.find(instruction.function);

    const goto_programt &p_real = it->second.body;
    const goto_programt &p = (it == goto_functions.function_map.end()) ? p_dummy : p_real;
    p.output_instruction(ns, "", std::cout, state.source.pc, false, false);
  }

    // actually do instruction
    switch (instruction.type) {
        case SKIP:
            // really ignore
            state.source.pc++;
            break;
        case END_FUNCTION:
            if(instruction.function == "c::main")
            {
                ex_state.end_thread(ns, *target);
                ex_state.reexecute_instruction = false;
                art.generate_states_base(exprt());
                art.set_go_next_state();
            }
            else
            {
                symex_end_of_function(state);
                state.source.pc++;
            }
            break;
        case LOCATION:
            target->location(state.guard, state.source);
            state.source.pc++;
            break;
        case GOTO:
        {
            exprt tmp(instruction.guard);
            replace_dynamic_allocation(state, tmp);
            replace_nondet(tmp, ex_state);
            dereference(tmp, state, false, ex_state.node_id);

            if(!tmp.is_nil() && !options.get_bool_option("deadlock-check"))
            {
              if(ex_state._threads_state.size() > 1)
                if (art.generate_states_before_read(tmp))
                  return;
            }

            symex_goto(art.get_cur_state().get_active_state(), ex_state, ex_state.node_id);
        }
            break;
        case ASSUME:
            if (!state.guard.is_false()) {
                exprt tmp(instruction.guard);
                replace_dynamic_allocation(state, tmp);
                replace_nondet(tmp, ex_state);
                dereference(tmp, state, false, ex_state.node_id);

                exprt tmp1 = tmp;
                state.rename(tmp, ns,ex_state.node_id);

                do_simplify(tmp);
                if (!tmp.is_true())
                {
                  if(ex_state._threads_state.size() > 1)
                    if (art.generate_states_before_read(tmp1))
                      return;

                    exprt tmp2 = tmp;
                    state.guard.guard_expr(tmp2);
                    target->assumption(state.guard, tmp2, state.source);

                    // we also add it to the state guard
                    state.guard.add(tmp);
                }
            }
            state.source.pc++;
            break;

        case ASSERT:
            if (!state.guard.is_false()) {
                if (!options.get_bool_option("no-assertions") ||
                        !state.source.pc->location.user_provided()
                        || options.get_bool_option("deadlock-check")) {

                    std::string msg = state.source.pc->location.comment().as_string();
                    if (msg == "") msg = "assertion";
                    exprt tmp(instruction.guard);

                    replace_dynamic_allocation(state, tmp);
                    replace_nondet(tmp, ex_state);
                    dereference(tmp, state, false, ex_state.node_id);

                    if(ex_state._threads_state.size() > 1)
                      if (art.generate_states_before_read(tmp))
                        return;

                    claim(tmp, msg, state, ex_state.node_id);
                }
            }
            state.source.pc++;
            break;

        case RETURN:
        	 if(!state.guard.is_false())
                         symex_return(state, ex_state, ex_state.node_id);

            state.source.pc++;
            break;

        case ASSIGN:
            if (!state.guard.is_false()) {
                codet deref_code=instruction.code;
                replace_dynamic_allocation(state, deref_code);
                replace_nondet(deref_code, ex_state);
                assert(deref_code.operands().size()==2);

                dereference(deref_code.op0(), state, true, ex_state.node_id);
                dereference(deref_code.op1(), state, false, ex_state.node_id);

                basic_symext::symex_assign(state, ex_state, deref_code, ex_state.node_id);

                state.source.pc++;

                if(ex_state._threads_state.size() > 1)
                {
                  if (art.generate_states_before_assign(deref_code, ex_state))
                    return;
                }
            }
            else
              state.source.pc++;
            break;
        case FUNCTION_CALL:
            if (!state.guard.is_false())
            {
                code_function_callt deref_code =
                        to_code_function_call(instruction.code);

                replace_dynamic_allocation(state, deref_code);
                replace_nondet(deref_code, ex_state);

                if (deref_code.lhs().is_not_nil()) {
                    dereference(deref_code.lhs(), state, true,ex_state.node_id);
                }

                dereference(deref_code.function(), state, false, ex_state.node_id);

<<<<<<< HEAD
                if(deref_code.function().identifier() == "c::main")
                  is_main=true;

                if(deref_code.function().identifier() == "c::__ESBMC_yield")
=======
                if(deref_code.function().get("identifier") == "c::__ESBMC_yield")
>>>>>>> 9f5dcb86
                {
                   state.source.pc++;
                   ex_state.reexecute_instruction = false;
                   art.generate_states();
                   return;
                }

                if (deref_code.function().identifier() == "c::__ESBMC_switch_to")
                {
                  state.source.pc++;
                  ex_state.reexecute_instruction = false;

                  assert(deref_code.arguments().size() == 1);

                  // Switch to other thread.
                  exprt &num = deref_code.arguments()[0];
                  if (!num.is_constant())
                    throw "Can't switch to non-constant thread id no";

                  unsigned int tid = binary2integer(num.value().as_string(), false).to_long();
                  ex_state.set_active_state(tid);
                  return;
                }

                Forall_expr(it, deref_code.arguments()) {
                    dereference(*it, state, false,ex_state.node_id);
                }

                symex_function_call(goto_functions, ex_state, deref_code);

//                ex_state.reexecute_instruction = false;
//                art.generate_states();

            }
            else
            {
                state.source.pc++;
            }
            break;

        case OTHER:
            if (!state.guard.is_false()) {
                codet deref_code(instruction.code);
                const irep_idt &statement = deref_code.get_statement();
                if (/*statement == "cpp_delete" ||
                        statement == "cpp_delete[]" ||*/
                        statement == "free" ||
                        statement == "printf") {
                    replace_dynamic_allocation(state, deref_code);
                    replace_nondet(deref_code, ex_state);
                    dereference(deref_code, state, false,ex_state.node_id);

                    //if(ex_state._threads_state.size() > 1)
                      //if (art.generate_states_before_read(deref_code))
                        //return;
                }

                symex_other(goto_functions, state, ex_state,  ex_state.node_id);
            }
            state.source.pc++;
            break;

        case SYNC:
            throw "SYNC not yet implemented";

        case START_THREAD:
        	if (!state.guard.is_false())
        	{
          	  assert(!instruction.targets.empty());
          	  goto_programt::const_targett goto_target=instruction.targets.front();

              state.source.pc++;
              ex_state.add_thread(state);
              ex_state.get_active_state().source.pc = goto_target;

              //ex_state.deadlock_detection(ns,*target);
              ex_state.update_trds_count(ns,*target);
              ex_state.increament_trds_in_run(ns,*target);

              ex_state.generating_new_threads = ex_state._threads_state.size() - 1;
            }
        	else
        	{
              assert(!instruction.targets.empty());
              goto_programt::const_targett goto_target=instruction.targets.front();
              state.source.pc = goto_target;
            }

            break;
        case END_THREAD:
            ex_state.end_thread(ns, *target);
            ex_state.reexecute_instruction = false;
            art.generate_states();
            //if (art.generate_states_base(exprt()))
              //return;
            break;
        case ATOMIC_BEGIN:
            state.source.pc++;
            ex_state.increment_active_atomic_number();
            break;
        case ATOMIC_END:
            ex_state.decrement_active_atomic_number();
            state.source.pc++;
            break;
        default:
            assert(false);
    }
}<|MERGE_RESOLUTION|>--- conflicted
+++ resolved
@@ -483,14 +483,7 @@
 
                 dereference(deref_code.function(), state, false, ex_state.node_id);
 
-<<<<<<< HEAD
-                if(deref_code.function().identifier() == "c::main")
-                  is_main=true;
-
                 if(deref_code.function().identifier() == "c::__ESBMC_yield")
-=======
-                if(deref_code.function().get("identifier") == "c::__ESBMC_yield")
->>>>>>> 9f5dcb86
                 {
                    state.source.pc++;
                    ex_state.reexecute_instruction = false;
@@ -507,7 +500,7 @@
 
                   // Switch to other thread.
                   exprt &num = deref_code.arguments()[0];
-                  if (!num.is_constant())
+                  if (num.id() != "constant")
                     throw "Can't switch to non-constant thread id no";
 
                   unsigned int tid = binary2integer(num.value().as_string(), false).to_long();
