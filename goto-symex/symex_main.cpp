/*******************************************************************\

   Module: Symbolic Execution

   Author: Daniel Kroening, kroening@kroening.com Lucas Cordeiro,
     lcc08r@ecs.soton.ac.uk

\*******************************************************************/

#include <irep2.h>
#include <migrate.h>
#include <assert.h>
#include <iostream>
#include <vector>

#include <prefix.h>
#include <std_expr.h>
#include <expr_util.h>

#include "goto_symex.h"
#include "goto_symex_state.h"
#include "execution_state.h"
#include "symex_target_equation.h"
#include "reachability_tree.h"

#include <std_expr.h>
#include "../ansi-c/c_types.h"
#include <simplify_expr.h>
#include "config.h"

void
goto_symext::claim(const expr2tc &claim_expr, const std::string &msg) {

  total_claims++;

  expr2tc new_expr = claim_expr;
  cur_state->rename(new_expr);

  // first try simplifier on it
  do_simplify(new_expr);

  if (is_true(new_expr) && !options.get_bool_option("all-assertions"))
    return;

  cur_state->guard.guard_expr(new_expr);
  cur_state->global_guard.guard_expr(new_expr);
  remaining_claims++;
  target->assertion(cur_state->guard.as_expr(), new_expr, msg,
                    cur_state->gen_stack_trace(),
                    cur_state->source);
}

void
goto_symext::assume(const expr2tc &assumption)
{

  // Irritatingly, assumption destroys its expr argument
  expr2tc tmp_guard = cur_state->guard.as_expr();
  cur_state->global_guard.guard_expr(tmp_guard);
  target->assumption(tmp_guard, assumption, cur_state->source);
  return;
}

goto_symext::symex_resultt *
goto_symext::get_symex_result(void)
{

  return new goto_symext::symex_resultt(target, total_claims, remaining_claims);
}

void
goto_symext::symex_step(reachability_treet & art)
{

  assert(!cur_state->call_stack.empty());

  const goto_programt::instructiont &instruction = *cur_state->source.pc;

  merge_gotos();

  // depth exceeded?
  {
    unsigned max_depth = atoi(options.get_option("depth").c_str());
    if (max_depth != 0 && cur_state->depth > max_depth)
      cur_state->guard.add(false_expr);
    cur_state->depth++;
  }

  // actually do instruction
  switch (instruction.type) {
  case SKIP:
  case LOCATION:
    // really ignore
    cur_state->source.pc++;
    break;

  case END_FUNCTION:
    symex_end_of_function();

    // Potentially skip to run another function ptr target; if not,
    // continue
    if (!run_next_function_ptr_target(false))
      cur_state->source.pc++;
    break;

  case GOTO:
  {
<<<<<<< HEAD
    expr2tc tmp = instruction.guard;
=======
	//std::cout << "has_throw_target: " << has_throw_target << std::endl;
	//std::cout << "has_catch: " << has_catch << std::endl;
    if (has_throw_target && has_catch) {
      instruction.targets.pop_back();
      instruction.targets.push_back(throw_target);
      has_throw_target = false;
      has_catch = false;
    }

    exprt tmp(instruction.guard);
>>>>>>> 88f6db01
    replace_dynamic_allocation(tmp);
    replace_nondet(tmp);

    dereference(tmp, false);

    symex_goto(tmp);
  }
  break;

  case ASSUME:
    if (!cur_state->guard.is_false()) {
      expr2tc tmp = instruction.guard;
      replace_dynamic_allocation(tmp);
      replace_nondet(tmp);

      dereference(tmp, false);

      cur_state->rename(tmp);
      do_simplify(tmp);
<<<<<<< HEAD

      if (!is_true(tmp)) {
	expr2tc tmp2 = tmp;
        expr2tc tmp3 = tmp2;
	cur_state->guard.guard_expr(tmp2);
=======
      if (!tmp.is_true()) {
        exprt tmp2 = tmp;
        cur_state->guard.guard_expr(tmp2);
>>>>>>> 88f6db01

        assume(tmp2);

<<<<<<< HEAD
	// we also add it to the state guard
	cur_state->guard.add(tmp3);
=======
        // we also add it to the state guard
        cur_state->guard.add(tmp);
>>>>>>> 88f6db01
      }
    }
    cur_state->source.pc++;
    break;

  case ASSERT:
    if (!cur_state->guard.is_false()) {
      if (!options.get_bool_option("no-assertions") ||
          !cur_state->source.pc->location.user_provided()
          || options.get_bool_option("deadlock-check")) {

<<<<<<< HEAD
	std::string msg = cur_state->source.pc->location.comment().as_string();
	if (msg == "") msg = "assertion";

        expr2tc tmp = instruction.guard;
	replace_dynamic_allocation(tmp);
	replace_nondet(tmp);

	dereference(tmp, false);
=======
        std::string msg = cur_state->source.pc->location.comment().as_string();
        if (msg == "") msg = "assertion";
        exprt tmp(instruction.guard);

        replace_dynamic_allocation(tmp);
        replace_nondet(tmp);
        dereference(tmp, false);
>>>>>>> 88f6db01

        claim(tmp, msg);
      }
    }
    cur_state->source.pc++;
    break;

  case RETURN:
    if (!cur_state->guard.is_false()) {
<<<<<<< HEAD
      expr2tc thecode = instruction.code, assign;
      if (make_return_assignment(assign, thecode)) {
        goto_symext::symex_assign(assign);
      }

=======
      const code_returnt &code =
          to_code_return(instruction.code);
      code_assignt assign;
      if (make_return_assignment(assign, code))
        goto_symext::symex_assign(assign);
>>>>>>> 88f6db01
      symex_return();
    }

    cur_state->source.pc++;
    break;

  case ASSIGN:
    if (!cur_state->guard.is_false()) {
      expr2tc deref_code = instruction.code;
      replace_dynamic_allocation(deref_code);
      replace_nondet(deref_code);

      code_assign2t &assign = to_code_assign2t(deref_code); 

      dereference(assign.target, true);
      dereference(assign.source, false);

      symex_assign(deref_code);
    }
    cur_state->source.pc++;
    break;

  case FUNCTION_CALL:
    if (!cur_state->guard.is_false()) {
<<<<<<< HEAD
      expr2tc deref_code = instruction.code;
      replace_dynamic_allocation(deref_code);
      replace_nondet(deref_code);

      code_function_call2t &call = to_code_function_call2t(deref_code);

      if (!is_nil_expr(call.ret)) {
	dereference(call.ret, true);
      }

      for (std::vector<expr2tc>::iterator it = call.operands.begin();
           it != call.operands.end(); it++)
        if (!is_nil_expr(*it))
          dereference(*it, false);

      if (is_symbol2t(call.function) &&
        has_prefix(to_symbol2t(call.function).thename.as_string(), "c::__ESBMC")){
	cur_state->source.pc++;
	run_intrinsic(call, art, to_symbol2t(call.function).thename.as_string());
	return;
=======
      code_function_callt deref_code =
          to_code_function_call(instruction.code);

      replace_dynamic_allocation(deref_code);
      replace_nondet(deref_code);

      if (deref_code.lhs().is_not_nil()) {
        dereference(deref_code.lhs(), true);
      }

      Forall_expr(it, deref_code.arguments()) {
        dereference(*it, false);
      }

      if (has_prefix(deref_code.function().identifier().as_string(),
          "c::__ESBMC")) {
        cur_state->source.pc++;
        run_intrinsic(deref_code, art,
            deref_code.function().identifier().as_string());
        return;
>>>>>>> 88f6db01
      }

      symex_function_call(deref_code);
    } else   {
      cur_state->source.pc++;
    }
    break;

  case OTHER:
    if (!cur_state->guard.is_false()) {
      symex_other();
    }
    cur_state->source.pc++;
    break;

  case CATCH:
    symex_catch();
    cur_state->source.pc++;
    break;

  case THROW:
    symex_throw();
    cur_state->source.pc++;
    break;

  default:
    std::cerr << "GOTO instruction type " << instruction.type;
    std::cerr << " not handled in goto_symext::symex_step" << std::endl;
    abort();
  }
}

void
goto_symext::run_intrinsic(const code_function_call2t &func_call,
                           reachability_treet &art, const std::string symname)
{

  if (symname == "c::__ESBMC_yield") {
    intrinsic_yield(art);
  } else if (symname == "c::__ESBMC_switch_to") {
    intrinsic_switch_to(func_call, art);
  } else if (symname == "c::__ESBMC_switch_away_from") {
    intrinsic_switch_from(art);
  } else if (symname == "c::__ESBMC_get_thread_id") {
    intrinsic_get_thread_id(func_call, art);
  } else if (symname == "c::__ESBMC_set_thread_internal_data") {
    intrinsic_set_thread_data(func_call, art);
  } else if (symname == "c::__ESBMC_get_thread_internal_data") {
    intrinsic_get_thread_data(func_call, art);
  } else if (symname == "c::__ESBMC_spawn_thread") {
    intrinsic_spawn_thread(func_call, art);
  } else if (symname == "c::__ESBMC_terminate_thread") {
    intrinsic_terminate_thread(art);
  } else {
    std::cerr << "Function call to non-intrinsic prefixed with __ESBMC (fatal)";
    std::cerr << std::endl << "The name in question: " << symname << std::endl;
    std::cerr <<
    "(NB: the C spec reserves the __ prefix for the compiler and environment)"
              << std::endl;
    abort();
  }

  return;
}<|MERGE_RESOLUTION|>--- conflicted
+++ resolved
@@ -105,11 +105,7 @@
 
   case GOTO:
   {
-<<<<<<< HEAD
-    expr2tc tmp = instruction.guard;
-=======
-	//std::cout << "has_throw_target: " << has_throw_target << std::endl;
-	//std::cout << "has_catch: " << has_catch << std::endl;
+
     if (has_throw_target && has_catch) {
       instruction.targets.pop_back();
       instruction.targets.push_back(throw_target);
@@ -117,8 +113,7 @@
       has_catch = false;
     }
 
-    exprt tmp(instruction.guard);
->>>>>>> 88f6db01
+    expr2tc tmp = instruction.guard;
     replace_dynamic_allocation(tmp);
     replace_nondet(tmp);
 
@@ -138,27 +133,16 @@
 
       cur_state->rename(tmp);
       do_simplify(tmp);
-<<<<<<< HEAD
 
       if (!is_true(tmp)) {
 	expr2tc tmp2 = tmp;
         expr2tc tmp3 = tmp2;
 	cur_state->guard.guard_expr(tmp2);
-=======
-      if (!tmp.is_true()) {
-        exprt tmp2 = tmp;
-        cur_state->guard.guard_expr(tmp2);
->>>>>>> 88f6db01
 
         assume(tmp2);
 
-<<<<<<< HEAD
 	// we also add it to the state guard
 	cur_state->guard.add(tmp3);
-=======
-        // we also add it to the state guard
-        cur_state->guard.add(tmp);
->>>>>>> 88f6db01
       }
     }
     cur_state->source.pc++;
@@ -170,7 +154,6 @@
           !cur_state->source.pc->location.user_provided()
           || options.get_bool_option("deadlock-check")) {
 
-<<<<<<< HEAD
 	std::string msg = cur_state->source.pc->location.comment().as_string();
 	if (msg == "") msg = "assertion";
 
@@ -179,15 +162,6 @@
 	replace_nondet(tmp);
 
 	dereference(tmp, false);
-=======
-        std::string msg = cur_state->source.pc->location.comment().as_string();
-        if (msg == "") msg = "assertion";
-        exprt tmp(instruction.guard);
-
-        replace_dynamic_allocation(tmp);
-        replace_nondet(tmp);
-        dereference(tmp, false);
->>>>>>> 88f6db01
 
         claim(tmp, msg);
       }
@@ -197,19 +171,11 @@
 
   case RETURN:
     if (!cur_state->guard.is_false()) {
-<<<<<<< HEAD
       expr2tc thecode = instruction.code, assign;
       if (make_return_assignment(assign, thecode)) {
         goto_symext::symex_assign(assign);
       }
 
-=======
-      const code_returnt &code =
-          to_code_return(instruction.code);
-      code_assignt assign;
-      if (make_return_assignment(assign, code))
-        goto_symext::symex_assign(assign);
->>>>>>> 88f6db01
       symex_return();
     }
 
@@ -234,7 +200,6 @@
 
   case FUNCTION_CALL:
     if (!cur_state->guard.is_false()) {
-<<<<<<< HEAD
       expr2tc deref_code = instruction.code;
       replace_dynamic_allocation(deref_code);
       replace_nondet(deref_code);
@@ -251,32 +216,12 @@
           dereference(*it, false);
 
       if (is_symbol2t(call.function) &&
-        has_prefix(to_symbol2t(call.function).thename.as_string(), "c::__ESBMC")){
+        has_prefix(to_symbol2t(call.function).thename.as_string(),
+          "c::__ESBMC")){
 	cur_state->source.pc++;
-	run_intrinsic(call, art, to_symbol2t(call.function).thename.as_string());
+	run_intrinsic(call, art,
+                      to_symbol2t(call.function).thename.as_string());
 	return;
-=======
-      code_function_callt deref_code =
-          to_code_function_call(instruction.code);
-
-      replace_dynamic_allocation(deref_code);
-      replace_nondet(deref_code);
-
-      if (deref_code.lhs().is_not_nil()) {
-        dereference(deref_code.lhs(), true);
-      }
-
-      Forall_expr(it, deref_code.arguments()) {
-        dereference(*it, false);
-      }
-
-      if (has_prefix(deref_code.function().identifier().as_string(),
-          "c::__ESBMC")) {
-        cur_state->source.pc++;
-        run_intrinsic(deref_code, art,
-            deref_code.function().identifier().as_string());
-        return;
->>>>>>> 88f6db01
       }
 
       symex_function_call(deref_code);
