--- conflicted
+++ resolved
@@ -79,95 +79,6 @@
                     state.source);
 }
 
-<<<<<<< HEAD
-=======
-/*******************************************************************\
-
-Function: goto_symext::operator()
-
-  Inputs:
-
- Outputs:
-
- Purpose:
-
-\*******************************************************************/
-
-void goto_symext::operator()() {
-
-    throw "symex_main::goto_symex::operator() : who called me?";
-}
-/*******************************************************************\
-
-Function: goto_symext::operator()
-
-  Inputs:
-
- Outputs:
-
- Purpose:
-
-\*******************************************************************/
-
-void goto_symext::multi_formulas_init(const goto_functionst &goto_functions)
-{
-
-  art1 = new reachability_treet(goto_functions, ns, options);
-}
-
-/*******************************************************************\
-
-Function: goto_symext::multi_formulas_has_more_formula
-
-  Inputs:
-
- Outputs:
-
- Purpose:
-
-\*******************************************************************/
-
-bool goto_symext::multi_formulas_setup_next()
-{
-  return art1->reset_to_unexplored_state();
-}
-
-
-/*******************************************************************\
-
-Function: goto_symext::multi_formulas_get_next_formula
-
-  Inputs:
-
- Outputs:
-
- Purpose:
-
-\*******************************************************************/
-
-symex_target_equationt *goto_symext::multi_formulas_get_next_formula()
-{
-  static unsigned int total_formulae = 0;
-  static int total_states = 0;
-
-  target = &art1->get_cur_state()._target;
-  art1->get_cur_state().execute_guard(ns, *target);
-  while(!art1->is_go_next_formula())
-  {
-    while (!art1->is_go_next_state())
-      symex_step(art1->_goto_functions, *art1);
-
-    art1->multi_formulae_go_next_state();
-    target = &art1->get_cur_state()._target;
-    total_states++;
-  }
-  art1->_go_next_formula = false;
-  total_formulae++;
-
-  return &art1->get_cur_state()._target;
-}
-
->>>>>>> f3ad7371
 bool
 goto_symext::restore_from_dfs_state(const reachability_treet::dfs_position &dfs)
 {
@@ -236,40 +147,6 @@
 
 /*******************************************************************\
 
-<<<<<<< HEAD
-=======
-Function: goto_symext::operator()
-
-  Inputs:
-
- Outputs:
-
- Purpose:
-
-\*******************************************************************/
-
-void goto_symext::operator()(const goto_functionst &goto_functions)
-{
-
-  reachability_treet art(goto_functions, ns, options);
-
-  int total_states = 0;
-  while (art.has_more_states())
-  {
-    total_states++;
-    art.get_cur_state().execute_guard(ns, *target);
-    while (!art.is_go_next_state())
-    {
-      symex_step(goto_functions, art);
-    }
-
-    art.go_next_state();
-  }
-}
-
-/*******************************************************************\
-
->>>>>>> f3ad7371
 Function: goto_symext::get_symbol
 
   Inputs:
@@ -572,7 +449,7 @@
 
             ex_state.reexecute_instruction = false;
             art.generate_states();
-            art.set_go_next_state();
+            art.set_is_at_end_of_run();
 
             break;
         case END_THREAD:
