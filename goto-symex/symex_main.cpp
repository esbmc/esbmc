--- conflicted
+++ resolved
@@ -62,79 +62,6 @@
                     state.source);
 }
 
-<<<<<<< HEAD
-/*******************************************************************\
-
-Function: goto_symext::operator()
-
-  Inputs:
-
- Outputs:
-
- Purpose:
-
-\*******************************************************************/
-
-void goto_symext::multi_formulas_init(const goto_functionst &goto_functions)
-{
-
-  art1 = new reachability_treet(goto_functions, ns, options);
-}
-
-/*******************************************************************\
-
-Function: goto_symext::multi_formulas_has_more_formula
-
-  Inputs:
-
- Outputs:
-
- Purpose:
-
-\*******************************************************************/
-
-bool goto_symext::multi_formulas_setup_next()
-{
-  return art1->reset_to_unexplored_state();
-}
-
-
-/*******************************************************************\
-
-Function: goto_symext::multi_formulas_get_next_formula
-
-  Inputs:
-
- Outputs:
-
- Purpose:
-
-\*******************************************************************/
-
-symex_target_equationt *goto_symext::multi_formulas_get_next_formula()
-{
-  static unsigned int total_formulae = 0;
-  static int total_states = 0;
-
-  target = &art1->get_cur_state()._target;
-  art1->get_cur_state().execute_guard(ns, *target);
-  while(!art1->is_go_next_formula())
-  {
-    while (!art1->is_go_next_state())
-      symex_step(art1->_goto_functions, *art1);
-
-    art1->multi_formulae_go_next_state();
-    target = &art1->get_cur_state()._target;
-    total_states++;
-  }
-  art1->_go_next_formula = false;
-  total_formulae++;
-
-  return &art1->get_cur_state()._target;
-}
-
-=======
->>>>>>> 7b9bcdc1
 bool
 goto_symext::restore_from_dfs_state(const reachability_treet::dfs_position &dfs)
 {
@@ -203,11 +130,7 @@
 
 /*******************************************************************\
 
-<<<<<<< HEAD
 Function: goto_symext::operator()
-=======
-Function: goto_symext::get_symbol
->>>>>>> 7b9bcdc1
 
   Inputs:
 
@@ -217,7 +140,6 @@
 
 \*******************************************************************/
 
-<<<<<<< HEAD
 void goto_symext::operator()(const goto_functionst &goto_functions)
 {
 
@@ -228,23 +150,13 @@
   {
     total_states++;
     art.get_cur_state().execute_guard(ns, *target);
-    while (!art.is_go_next_state())
+    while (!art.is_at_end_of_run())
     {
       symex_step(goto_functions, art);
     }
 
     art.go_next_state();
   }
-=======
-irep_idt goto_symext::get_symbol(const exprt & expr) {
-  if (expr.id() != exprt::symbol) {
-    forall_operands(it, expr) {
-      return get_symbol(*it);
-    }
-  }
-
-  return expr.identifier();
->>>>>>> 7b9bcdc1
 }
 
 /*******************************************************************\
