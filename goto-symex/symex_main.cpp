--- conflicted
+++ resolved
@@ -116,23 +116,6 @@
 
   const goto_programt::instructiont &instruction = *state.source.pc;
 
-<<<<<<< HEAD
-=======
-  if (config.options.get_option("break-at") != "") {
-    int insn_num = strtol(config.options.get_option("break-at").c_str(), NULL, 10);
-    if (instruction.location_number == insn_num) {
-      // If you're developing ESBMC on a machine that isn't x86, I'll send you
-      // cookies.
-#ifndef _WIN32
-      __asm__("int $3");
-#else
-      std::cerr << "Can't trap on windows, sorry" << std::endl;
-      abort();
-#endif
-    }
-  }
-
->>>>>>> 5e046e68
   merge_gotos(state);
 
   // depth exceeded?
@@ -168,7 +151,6 @@
         }
             break;
         case ASSUME:
-            state.source.pc++;
             if (!state.guard.is_false()) {
                 exprt tmp(instruction.guard);
                 replace_dynamic_allocation(state, tmp);
@@ -190,10 +172,10 @@
                     state.guard.add(tmp);
                 }
             }
+            state.source.pc++;
             break;
 
         case ASSERT:
-            state.source.pc++;
             if (!state.guard.is_false()) {
                 if (!options.get_bool_option("no-assertions") ||
                         !state.source.pc->location.user_provided()
@@ -210,6 +192,7 @@
                     claim(tmp, msg, state);
                 }
             }
+            state.source.pc++;
             break;
 
         case RETURN:
@@ -226,7 +209,6 @@
             break;
 
         case ASSIGN:
-            state.source.pc++;
             if (!state.guard.is_false()) {
                 codet deref_code=instruction.code;
                 replace_dynamic_allocation(state, deref_code);
@@ -238,10 +220,7 @@
 
                 symex_assign(state, deref_code);
             }
-<<<<<<< HEAD
-            state.source.pc++;
-=======
->>>>>>> 5e046e68
+            state.source.pc++;
             break;
         case FUNCTION_CALL:
             if (!state.guard.is_false())
@@ -262,19 +241,11 @@
                 {
                    art.force_cswitch_point();
                    state.source.pc++;
-<<<<<<< HEAD
-=======
-                   art.generate_states();
->>>>>>> 5e046e68
                    return;
                 }
 
                 if (deref_code.function().identifier() == "c::__ESBMC_switch_to")
                 {
-<<<<<<< HEAD
-=======
-                  state.source.pc++;
->>>>>>> 5e046e68
 
                   assert(deref_code.arguments().size() == 1);
 
@@ -317,11 +288,7 @@
                     dereference(deref_code, state, false);
                 }
 
-<<<<<<< HEAD
                 symex_other(state);
-=======
-                symex_other(goto_functions, state);
->>>>>>> 5e046e68
             }
             state.source.pc++;
             break;
