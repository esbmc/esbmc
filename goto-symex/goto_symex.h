/*******************************************************************\

Module: Symbolic Execution

Author: Daniel Kroening, kroening@kroening.com

\*******************************************************************/

#ifndef CPROVER_GOTO_SYMEX_GOTO_SYMEX_H
#define CPROVER_GOTO_SYMEX_GOTO_SYMEX_H

#include <std_types.h>
#include <goto-programs/goto_functions.h>

#include <i2string.h>
#include "reachability_tree.h"

class goto_symext
{
public:
  goto_symext(
      const namespacet &_ns,
      contextt &_new_context,
      symex_targett &_target) :
    constant_propagation(true),
    ns(_ns),
    new_context(_new_context),
    target(&_target),
    total_claims(0),
    remaining_claims(0),
    guard_identifier_s("goto_symex::\\guard")
  {
    options.set_option("no-simplify", false);
    options.set_option("no-assertions", false);
    art1 = NULL;
  }

  ~goto_symext() {
    if (art1 != NULL)
      delete art1;
  }

  typedef goto_symex_statet statet;

<<<<<<< HEAD
  // all at once
  void operator()(
    const goto_functionst &goto_functions);

=======
>>>>>>> 7b9bcdc1
    bool restore_from_dfs_state(const reachability_treet::dfs_position &dfs);
    void save_checkpoint(const std::string fname) const;

  void symex_step(
  const goto_functionst &goto_functions,
  reachability_treet & art);

  bool constant_propagation;

  const namespacet &ns;
  optionst options;
  contextt &new_context;
  symex_targett *target;

protected:
  friend class symex_dereference_statet;
  reachability_treet *art1;

  virtual void do_simplify(exprt &expr);

  // statistics
  unsigned total_claims, remaining_claims;

  void dereference(
    exprt &expr,
    statet &state,
    const bool write, unsigned node_id);

  void dereference_rec(
    exprt &expr,
    guardt &guard,
    class dereferencet &dereference,
    const bool write);

  // guards

  //irep_idt guard_identifier;
  irep_idt guard_identifier_s;

  irep_idt guard_identifier(statet &state)
  {
	  return irep_idt(id2string(guard_identifier_s) + "!" + i2string(state.top().level1._thread_id));
  };

  // symex

  void symex_goto(statet &state, execution_statet &ex_state, unsigned node_id);

  void symex_return(statet &state, execution_statet &ex_state, unsigned node_id);

  void symex_other(
    const goto_functionst &goto_functions,
    statet &state,
    execution_statet &ex_state,
    unsigned node_id);

  void claim(
    const exprt &expr,
    const std::string &msg,
    statet &state, unsigned node_id);

  // gotos
  void merge_gotos(statet &state, execution_statet &ex_state, unsigned node_id);

  void merge_value_sets(
    const statet::goto_statet &goto_state,
    statet &dest);

  void phi_function(
    const statet::goto_statet &goto_state,
    statet &state, execution_statet &ex_state, unsigned node_id);

  virtual bool get_unwind(
    const symex_targett::sourcet &source,
    unsigned unwind);

  void loop_bound_exceeded(statet &state, const exprt &guard,unsigned node_id);

  // function calls

  void pop_frame(statet &state);
  void return_assignment(statet &state, execution_statet &ex_state, unsigned node_id);

  virtual void no_body(const irep_idt &identifier __attribute__((unused)))
  {
  }

  void symex_function_call(
    const goto_functionst &goto_functions,
    execution_statet &state,
    const code_function_callt &call);

  void symex_end_of_function(statet &state);

  void symex_function_call_symbol(
    const goto_functionst &goto_functions,
    execution_statet &state,
    const code_function_callt &call);

  void symex_function_call_code(
    const goto_functionst &goto_functions,
    execution_statet &state,
    const code_function_callt &call);

  virtual bool get_unwind_recursion(
    const irep_idt &identifier,
    unsigned unwind);

  void argument_assignments(
    const code_typet &function_type,
    execution_statet &state,
    const exprt::operandst &arguments);

  void locality(
    unsigned frame_counter,
    statet &state,
    const goto_functionst::goto_functiont &goto_function,
    unsigned exec_node_id);

  void add_end_of_function(
    exprt &code,
    const irep_idt &identifier);

  // dynamic stuff
  void replace_dynamic_allocation(const statet &state, exprt &expr);
  bool is_valid_object(const statet &state, const symbolt &symbol);

  // Assignment methods
  void assignment(execution_statet &ex_state, const exprt &lhs, exprt &rhs);

  void symex_assign(statet &state, execution_statet &ex_state, const codet &code, unsigned node_id);
  void symex_assign_rec(statet &state, execution_statet &ex_state, const exprt &lhs, exprt &rhs, guardt &guard, unsigned node_id);
  void symex_assign_symbol(statet &state, execution_statet &ex_state, const exprt &lhs, exprt &rhs, guardt &guard,unsigned node_id);
  void symex_assign_typecast(statet &state, execution_statet &ex_state, const exprt &lhs, exprt &rhs, guardt &guard,unsigned node_id);
  void symex_assign_array(statet &state, execution_statet &ex_state, const exprt &lhs, exprt &rhs, guardt &guard,unsigned node_id);
  void symex_assign_member(statet &state, execution_statet &ex_state, const exprt &lhs, exprt &rhs, guardt &guard,unsigned node_id);
  void symex_assign_if(statet &state, execution_statet &ex_state, const exprt &lhs, exprt &rhs, guardt &guard,unsigned node_id);
  void symex_assign_byte_extract(statet &state,  execution_statet &ex_state, const exprt &lhs, exprt &rhs, guardt &guard,unsigned node_id);

  void symex_malloc(statet &state, const exprt &lhs, const side_effect_exprt &code, execution_statet &ex_state, unsigned node_id);
  void symex_cpp_delete(statet &state, const codet &code);
  void symex_cpp_new(statet &state, const exprt &lhs, const side_effect_exprt &code, execution_statet &ex_state, unsigned node_id);
  void symex_macro(statet &state, const code_function_callt &code);
  void symex_printf(statet &state, const exprt &lhs, const exprt &code,unsigned node_id);

  void replace_nondet(exprt &expr, execution_statet &ex_state);
};

#endif<|MERGE_RESOLUTION|>--- conflicted
+++ resolved
@@ -42,15 +42,10 @@
 
   typedef goto_symex_statet statet;
 
-<<<<<<< HEAD
-  // all at once
-  void operator()(
-    const goto_functionst &goto_functions);
-
-=======
->>>>>>> 7b9bcdc1
     bool restore_from_dfs_state(const reachability_treet::dfs_position &dfs);
     void save_checkpoint(const std::string fname) const;
+
+  void operator()(const goto_functionst &goto_functions);
 
   void symex_step(
   const goto_functionst &goto_functions,
