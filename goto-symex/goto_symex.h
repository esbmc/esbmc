/*******************************************************************\

Module: Symbolic Execution

Author: Daniel Kroening, kroening@kroening.com

\*******************************************************************/

#ifndef CPROVER_GOTO_SYMEX_GOTO_SYMEX_H
#define CPROVER_GOTO_SYMEX_GOTO_SYMEX_H

#include <std_types.h>
#include <goto-programs/goto_functions.h>

#include <i2string.h>
#include "basic_symex.h"
#include "reachability_tree.h"

class goto_symext:
  public basic_symext
{
public:
  goto_symext(
    const namespacet &_ns,
    contextt &_new_context,
    symex_targett &_target):
    basic_symext(_ns, _new_context, _target),
    total_claims(0),
    remaining_claims(0),
    guard_identifier_s("goto_symex::\\guard")
  {
    options.set_option("no-assertions", false);
    art1 = NULL;
  }

  ~goto_symext() {
    if (art1 != NULL)
      delete art1;
  }

    irep_idt get_symbol(const exprt & expr);

  // all at once
  virtual void operator()(
    const goto_functionst &goto_functions);

  virtual void operator()();

    bool restore_from_dfs_state(const reachability_treet::dfs_position &dfs);
    symex_target_equationt *multi_formulas_get_next_formula();
    bool multi_formulas_setup_next();
    void multi_formulas_init(const goto_functionst &goto_functions);
    void save_checkpoint(const std::string fname) const;

  void symex_step(
  const goto_functionst &goto_functions,
  reachability_treet & art);

protected:
  friend class symex_dereference_statet;
  reachability_treet *art1;

  void new_name(symbolt &symbol);

  // statistics
  unsigned total_claims, remaining_claims;

  void dereference(
    exprt &expr,
    statet &state,
    const bool write, unsigned node_id);

  void dereference_rec(
    exprt &expr,
    guardt &guard,
    class dereferencet &dereference,
    const bool write);

  // guards

  //irep_idt guard_identifier;
  irep_idt guard_identifier_s;

  irep_idt guard_identifier(statet &state)
  {
	  return irep_idt(id2string(guard_identifier_s) + "!" + i2string(state.top().level1._thread_id));
  };

  // symex

  virtual void symex_goto(statet &state, execution_statet &ex_state, unsigned node_id);

  virtual void symex_return(statet &state, execution_statet &ex_state, unsigned node_id);

  virtual void symex_other(
    const goto_functionst &goto_functions,
    statet &state,
    execution_statet &ex_state,
    unsigned node_id);

  virtual void claim(
    const exprt &expr,
    const std::string &msg,
    statet &state, unsigned node_id);

  // gotos
  void merge_gotos(statet &state, execution_statet &ex_state, unsigned node_id);

  void merge_value_sets(
    const statet::goto_statet &goto_state,
    statet &dest);

  void phi_function(
    const statet::goto_statet &goto_state,
    statet &state, execution_statet &ex_state, unsigned node_id);

  virtual bool get_unwind(
    const symex_targett::sourcet &source,
    unsigned unwind);

  virtual void loop_bound_exceeded(statet &state, const exprt &guard,unsigned node_id);

  // function calls

  void pop_frame(statet &state);
  void return_assignment(statet &state, execution_statet &ex_state, unsigned node_id);

  virtual void no_body(const irep_idt &identifier __attribute__((unused)))
  {
  }

  virtual void symex_function_call(
    const goto_functionst &goto_functions,
    execution_statet &state,
    const code_function_callt &call);

  virtual void symex_end_of_function(statet &state);

  virtual void symex_function_call_symbol(
    const goto_functionst &goto_functions,
    execution_statet &state,
    const code_function_callt &call);

  virtual void symex_function_call_deref(
    const goto_functionst &goto_functions,
    execution_statet &state,
    const code_function_callt &call);

  virtual void symex_function_call_code(
    const goto_functionst &goto_functions,
    execution_statet &state,
    const code_function_callt &call);

  virtual bool get_unwind_recursion(
    const irep_idt &identifier,
    unsigned unwind);

  void argument_assignments(
    const code_typet &function_type,
    execution_statet &state,
    const exprt::operandst &arguments);

  void locality(
    unsigned frame_counter,
    statet &state,
    const goto_functionst::goto_functiont &goto_function,
    unsigned exec_node_id);

  void add_end_of_function(
    exprt &code,
    const irep_idt &identifier);

<<<<<<< HEAD
  void run_intrinsic(code_function_callt &call, reachability_treet &art,
                     const std::string symname);
  void intrinsic_yield(reachability_treet &arg);
  void intrinsic_switch_to(code_function_callt &call, reachability_treet &art);
  void intrinsic_set_start_arg(code_function_callt &call, reachability_treet &art);
  void intrinsic_set_start_func(code_function_callt &call,
                                reachability_treet &art);
  void intrinsic_get_start_arg(code_function_callt &call, reachability_treet &art);
  void intrinsic_get_start_func(code_function_callt &call,
                                reachability_treet &art);
  void intrinsic_spawn_thread(code_function_callt &call, reachability_treet &art);
  void intrinsic_terminate_thread(reachability_treet &art);
=======
  bool run_next_function_ptr_target(const goto_functionst &goto_functions,
                                    execution_statet &ex_state, bool first);

// moved to symex_statet
//  std::map<irep_idt, unsigned> function_frame;
//  std::map<irep_idt, unsigned> function_unwind;
//  std::map<symex_targett::sourcet, unsigned> unwind_map;
>>>>>>> 43ea4819

  // dynamic stuff
  virtual void replace_dynamic_allocation(const statet &state, exprt &expr);
  bool is_valid_object(const statet &state, const symbolt &symbol);
};

#endif<|MERGE_RESOLUTION|>--- conflicted
+++ resolved
@@ -170,7 +170,9 @@
     exprt &code,
     const irep_idt &identifier);
 
-<<<<<<< HEAD
+  bool run_next_function_ptr_target(const goto_functionst &goto_functions,
+                                    execution_statet &ex_state, bool first);
+
   void run_intrinsic(code_function_callt &call, reachability_treet &art,
                      const std::string symname);
   void intrinsic_yield(reachability_treet &arg);
@@ -183,15 +185,11 @@
                                 reachability_treet &art);
   void intrinsic_spawn_thread(code_function_callt &call, reachability_treet &art);
   void intrinsic_terminate_thread(reachability_treet &art);
-=======
-  bool run_next_function_ptr_target(const goto_functionst &goto_functions,
-                                    execution_statet &ex_state, bool first);
 
 // moved to symex_statet
 //  std::map<irep_idt, unsigned> function_frame;
 //  std::map<irep_idt, unsigned> function_unwind;
 //  std::map<symex_targett::sourcet, unsigned> unwind_map;
->>>>>>> 43ea4819
 
   // dynamic stuff
   virtual void replace_dynamic_allocation(const statet &state, exprt &expr);
