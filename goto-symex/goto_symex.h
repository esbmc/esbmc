/*******************************************************************\

Module: Symbolic Execution

Author: Daniel Kroening, kroening@kroening.com

\*******************************************************************/

#ifndef CPROVER_GOTO_SYMEX_GOTO_SYMEX_H
#define CPROVER_GOTO_SYMEX_GOTO_SYMEX_H

#include <map>
#include <std_types.h>
#include <i2string.h>
#include <hash_cont.h>
#include <options.h>

#include <goto-programs/goto_functions.h>

#include "goto_symex_state.h"
#include "symex_target.h"

class reachability_treet; // Forward dec
class execution_statet; // Forward dec

class goto_symext
{
public:
  goto_symext(const namespacet &_ns, contextt &_new_context,
              symex_targett *_target, const optionst &opts);
  goto_symext(const goto_symext &sym);
  goto_symext& operator=(const goto_symext &sym);

  // Types

public:
  friend class symex_dereference_statet;
  friend class bmct;

  typedef goto_symex_statet statet;

  class symex_resultt {
  public:
    symex_resultt(symex_targett *t, unsigned int claims, unsigned int remain) :
      target(t), total_claims(claims), remaining_claims(remain) { };

    symex_targett *target;
    unsigned int total_claims;
    unsigned int remaining_claims;
  };

  // Macros
  //
  irep_idt guard_identifier(statet &state)
  {
	  return irep_idt(id2string(guard_identifier_s) + "!" + i2string(state.top().level1._thread_id));
  };

<<<<<<< HEAD
protected:
  friend class symex_dereference_statet;
  reachability_treet *art1;
=======
  // Methods

  symex_resultt *get_symex_result(void);
>>>>>>> 5d7632e9

  void operator()(const goto_functionst &goto_functions);

  virtual void symex_step(
  const goto_functionst &goto_functions,
  reachability_treet & art);

protected:
  virtual void do_simplify(exprt &expr);

  void dereference(
    exprt &expr,
    statet &state,
    const bool write);

  void dereference_rec(
    exprt &expr,
    guardt &guard,
    class dereferencet &dereference,
    const bool write);

  // guards

  //irep_idt guard_identifier;
  irep_idt guard_identifier_s;

  // symex

  virtual void symex_goto(statet &state, const exprt &old_guard);

  void symex_return(statet &state);

  void symex_other(const goto_functionst &goto_functions, statet &state);

  virtual void claim(
    const exprt &expr,
    const std::string &msg,
    statet &state);

  virtual void assume(const exprt &assumption, statet &state);

  // gotos
  void merge_gotos(statet &state);

  void merge_value_sets(
    const statet::goto_statet &goto_state,
    statet &dest);

  void phi_function(const statet::goto_statet &goto_state, statet &state);

  bool get_unwind(
    const symex_targett::sourcet &source,
    unsigned unwind);

  void loop_bound_exceeded(statet &state, const exprt &guard);

  // function calls

  void pop_frame(statet &state);
  bool make_return_assignment(statet &state, code_assignt &assign,
                              const code_returnt &code);

  void symex_function_call(
    const goto_functionst &goto_functions,
    statet &state,
    const code_function_callt &call);

  void symex_end_of_function(statet &state);

  void symex_function_call_symbol(
    const goto_functionst &goto_functions,
    statet &state,
    const code_function_callt &call);

<<<<<<< HEAD
  virtual void symex_function_call_deref(
    const goto_functionst &goto_functions,
    execution_statet &state,
    const code_function_callt &call);

  virtual void symex_function_call_code(
=======
  void symex_function_call_code(
>>>>>>> 5d7632e9
    const goto_functionst &goto_functions,
    statet &state,
    const code_function_callt &call);

  bool get_unwind_recursion(
    const irep_idt &identifier,
    unsigned unwind);

  void argument_assignments(
    const code_typet &function_type,
    statet &state,
    const exprt::operandst &arguments);

  void locality(
    unsigned frame_counter,
    statet &state,
    const goto_functionst::goto_functiont &goto_function);

  void add_end_of_function(
    exprt &code,
    const irep_idt &identifier);

<<<<<<< HEAD
  bool run_next_function_ptr_target(const goto_functionst &goto_functions,
                                    execution_statet &ex_state, bool first);

  void run_intrinsic(code_function_callt &call, reachability_treet &art,
                     const std::string symname);
  void intrinsic_yield(reachability_treet &arg);
  void intrinsic_switch_to(code_function_callt &call, reachability_treet &art);
  void intrinsic_set_start_arg(code_function_callt &call, reachability_treet &art);
  void intrinsic_set_start_func(code_function_callt &call,
                                reachability_treet &art);
  void intrinsic_get_start_arg(code_function_callt &call, reachability_treet &art);
  void intrinsic_get_start_func(code_function_callt &call,
                                reachability_treet &art);
  void intrinsic_spawn_thread(code_function_callt &call, reachability_treet &art);
  void intrinsic_terminate_thread(reachability_treet &art);

// moved to symex_statet
//  std::map<irep_idt, unsigned> function_frame;
//  std::map<irep_idt, unsigned> function_unwind;
//  std::map<symex_targett::sourcet, unsigned> unwind_map;

=======
>>>>>>> 5d7632e9
  // dynamic stuff
  void replace_dynamic_allocation(const statet &state, exprt &expr);
  bool is_valid_object(const statet &state, const symbolt &symbol);

  virtual void symex_assign(statet &state, const codet &code);
  void symex_assign_rec(statet &state, const exprt &lhs, exprt &rhs, guardt &guard);
  void symex_assign_symbol(statet &state, const exprt &lhs, exprt &rhs, guardt &guard);
  void symex_assign_typecast(statet &state, const exprt &lhs, exprt &rhs, guardt &guard);
  void symex_assign_array(statet &state, const exprt &lhs, exprt &rhs, guardt &guard);
  void symex_assign_member(statet &state, const exprt &lhs, exprt &rhs, guardt &guard);
  void symex_assign_if(statet &state, const exprt &lhs, exprt &rhs, guardt &guard);
  void symex_assign_byte_extract(statet &state, const exprt &lhs, exprt &rhs, guardt &guard);

  void symex_malloc(statet &state, const exprt &lhs, const side_effect_exprt &code);
  void symex_cpp_delete(statet &state, const codet &code);
  void symex_cpp_new(statet &state, const exprt &lhs, const side_effect_exprt &code);
  void symex_macro(statet &state, const code_function_callt &code);
  void symex_printf(statet &state, const exprt &lhs, const exprt &code);

  void replace_nondet(exprt &expr);

  virtual unsigned int &get_dynamic_counter(void) = 0;
  virtual unsigned int &get_nondet_counter(void) = 0;

  // Members

  unsigned total_claims, remaining_claims;
  reachability_treet *art1;
  hash_set_cont<irep_idt, irep_id_hash> body_warnings;
  std::map<unsigned, long> unwind_set;
  unsigned int max_unwind;
  bool constant_propagation;
  const namespacet &ns;
  const optionst &options;
  contextt &new_context;
  symex_targett *target;
};

#endif<|MERGE_RESOLUTION|>--- conflicted
+++ resolved
@@ -56,15 +56,9 @@
 	  return irep_idt(id2string(guard_identifier_s) + "!" + i2string(state.top().level1._thread_id));
   };
 
-<<<<<<< HEAD
-protected:
-  friend class symex_dereference_statet;
-  reachability_treet *art1;
-=======
   // Methods
 
   symex_resultt *get_symex_result(void);
->>>>>>> 5d7632e9
 
   void operator()(const goto_functionst &goto_functions);
 
@@ -139,16 +133,12 @@
     statet &state,
     const code_function_callt &call);
 
-<<<<<<< HEAD
   virtual void symex_function_call_deref(
     const goto_functionst &goto_functions,
-    execution_statet &state,
+    statet &state,
     const code_function_callt &call);
 
   virtual void symex_function_call_code(
-=======
-  void symex_function_call_code(
->>>>>>> 5d7632e9
     const goto_functionst &goto_functions,
     statet &state,
     const code_function_callt &call);
@@ -171,9 +161,8 @@
     exprt &code,
     const irep_idt &identifier);
 
-<<<<<<< HEAD
   bool run_next_function_ptr_target(const goto_functionst &goto_functions,
-                                    execution_statet &ex_state, bool first);
+                                    statet &state, bool first);
 
   void run_intrinsic(code_function_callt &call, reachability_treet &art,
                      const std::string symname);
@@ -188,13 +177,6 @@
   void intrinsic_spawn_thread(code_function_callt &call, reachability_treet &art);
   void intrinsic_terminate_thread(reachability_treet &art);
 
-// moved to symex_statet
-//  std::map<irep_idt, unsigned> function_frame;
-//  std::map<irep_idt, unsigned> function_unwind;
-//  std::map<symex_targett::sourcet, unsigned> unwind_map;
-
-=======
->>>>>>> 5d7632e9
   // dynamic stuff
   void replace_dynamic_allocation(const statet &state, exprt &expr);
   bool is_valid_object(const statet &state, const symbolt &symbol);
