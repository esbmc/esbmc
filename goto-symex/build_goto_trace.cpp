--- conflicted
+++ resolved
@@ -61,12 +61,8 @@
     goto_trace_step.type=SSA_step.type;
     goto_trace_step.step_nr=step_nr;
     goto_trace_step.format_string=SSA_step.format_string;
-<<<<<<< HEAD
+    goto_trace_step.stack_trace = SSA_step.stack_trace;
 
-=======
-    goto_trace_step.stack_trace = SSA_step.stack_trace;
-    //std::cout << "\n" << __FUNCTION__ << "[" << __LINE__ << "]" << "\n";
->>>>>>> 31f01405
     if(SSA_step.lhs.is_not_nil())
       goto_trace_step.value=prop_conv.get(SSA_step.lhs);
 
