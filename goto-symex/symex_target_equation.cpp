--- conflicted
+++ resolved
@@ -233,12 +233,6 @@
   out << "Guard: " << from_expr(ns, "", migrate_expr_back(guard)) << std::endl;
 }
 
-<<<<<<< HEAD
-void
-symex_target_equationt::push_ctx(void)
-{
-}
-=======
 void symex_target_equationt::SSA_stept::short_output(
   const namespacet &ns, std::ostream &out) const
 {
@@ -249,16 +243,10 @@
   }
 }
 
-/*******************************************************************\
-
-Function: operator <<
-
-  Inputs:
-
- Outputs:
-
- Purpose:
->>>>>>> 896b65fe
+void
+symex_target_equationt::push_ctx(void)
+{
+}
 
 void
 symex_target_equationt::pop_ctx(void)
