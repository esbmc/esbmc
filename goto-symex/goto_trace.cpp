/*******************************************************************\

   Module: Traces of GOTO Programs

   Author: Daniel Kroening

   Date: July 2005

\*******************************************************************/

#include <assert.h>
#include <string.h>

#include <ansi-c/printf_formatter.h>
#include <langapi/language_util.h>
#include <arith_tools.h>


#include "goto_trace.h"
#include "VarMap.h"
#include <std_types.h>

void
goto_tracet::output(
  const class namespacet &ns, std::ostream &out) const
{
  for (stepst::const_iterator it = steps.begin();
       it != steps.end();
       it++)
    it->output(ns, out);
}

void
goto_trace_stept::output(
  const namespacet &ns, std::ostream &out) const
{
  out << "*** ";

  switch (type) {
  case goto_trace_stept::ASSERT:
    out << "ASSERT";
    break;

  case goto_trace_stept::ASSUME:
    out << "ASSUME";
    break;

  case goto_trace_stept::ASSIGNMENT:
    out << "ASSIGNMENT";
    break;

  default:
    assert(false);
  }

  if (type == ASSERT || type == ASSUME)
    out << " (" << guard << ")";

  out << std::endl;

  if (!pc->location.is_nil())
    out << pc->location << std::endl;

  if (pc->is_goto())
    out << "GOTO   ";
  else if (pc->is_assume())
    out << "ASSUME ";
  else if (pc->is_assert())
    out << "ASSERT ";
  else if (pc->is_other())
    out << "OTHER  ";
  else if (pc->is_assign())
    out << "ASSIGN ";
  else if (pc->is_function_call())
    out << "CALL   ";
  else
    out << "(?)    ";

  out << std::endl;

  if (pc->is_other() || pc->is_assign()) {
    irep_idt identifier;

    if (!is_nil_expr(original_lhs))
      identifier = to_symbol2t(original_lhs).get_symbol_name();
    else
      identifier = to_symbol2t(lhs).get_symbol_name();

    out << "  " << identifier
        << " = " << from_expr(ns, identifier, value)
        << std::endl;
  } else if (pc->is_assert())    {
    if (!guard) {
      out << "Violated property:" << std::endl;
      if (pc->location.is_nil())
	out << "  " << pc->location << std::endl;

      if (comment != "")
	out << "  " << comment << std::endl;
      out << "  " << from_expr(ns, "", pc->guard) << std::endl;
      out << std::endl;
    }
  }

  out << std::endl;
}

void
counterexample_value(
  std::ostream &out, const namespacet &ns, const expr2tc &lhs,
  const expr2tc &value)
{
  const irep_idt &identifier = to_symbol2t(lhs).get_symbol_name();
  std::string value_string;

  if (is_nil_expr(value))
    value_string = "(assignment removed)";
  else {
    value_string = from_expr(ns, identifier, value);

    if (is_constant_expr(value)) {
      if (is_bv_type(value->type)) {
	value_string += " (" +
	                integer2string(to_constant_int2t(value).constant_value)
	                + ")";
      } else if (is_fixedbv_type(value->type)) {
	value_string += " (" +
	                to_constant_fixedbv2t(value).value.to_ansi_c_string() +
	                ")";
      }
    }
  }

  std::string name = id2string(identifier);

  const symbolt *symbol;
  if (!ns.lookup(identifier, symbol))
    if (symbol->pretty_name != "")
      name = id2string(symbol->pretty_name);

  out << "  " << name << "=" << value_string
      << std::endl;
}

void
show_goto_trace_gui(
  std::ostream &out, const namespacet &ns, const goto_tracet &goto_trace)
{
  locationt previous_location;

  for (goto_tracet::stepst::const_iterator
       it = goto_trace.steps.begin();
       it != goto_trace.steps.end();
       it++)
  {
    const locationt &location = it->pc->location;

    if (it->type == goto_trace_stept::ASSERT &&
        !it->guard) {
      out << "FAILED" << std::endl
          << it->comment << std::endl // value
          << std::endl // PC
          << location.file() << std::endl
          << location.line() << std::endl
          << location.column() << std::endl;
    } else if (it->type == goto_trace_stept::ASSIGNMENT)      {
      irep_idt identifier;

      if (!is_nil_expr(it->original_lhs))
	identifier = to_symbol2t(it->original_lhs).get_symbol_name();
      else
	identifier = to_symbol2t(it->lhs).get_symbol_name();

      std::string value_string = from_expr(ns, identifier, it->value);

      const symbolt *symbol;
      irep_idt base_name;
      if (!ns.lookup(identifier, symbol))
	base_name = symbol->base_name;

      out << "TRACE" << std::endl;

      out << identifier << ","
          << base_name << ","
          << get_type_id(it->value->type) << ","
          << value_string << std::endl
          << it->step_nr << std::endl
          << it->pc->location.file() << std::endl
          << it->pc->location.line() << std::endl
          << it->pc->location.column() << std::endl;
    } else if (location != previous_location)      {
      // just the location

      if (location.file() != "") {
	out << "TRACE" << std::endl;

	out << ","             // identifier
	    << ","             // base_name
	    << ","             // type
	    << "" << std::endl // value
	    << it->step_nr << std::endl
	    << location.file() << std::endl
	    << location.line() << std::endl
	    << location.column() << std::endl;
      }
    }

    previous_location = location;
  }
}

void
show_state_header(
  std::ostream &out, const goto_trace_stept &state, const locationt &location,
  unsigned step_nr)
{
  out << std::endl;

  if (step_nr == 0)
    out << "Initial State";
  else
    out << "State " << step_nr;

  out << " " << location
      << " thread " << state.thread_nr << std::endl;

  // Print stack trace

  std::vector<dstring>::const_iterator it;
  for (it = state.stack_trace.begin(); it != state.stack_trace.end(); it++)
    out << it->as_string() << std::endl;

  out << "----------------------------------------------------" << std::endl;
}

std::string
get_varname_from_guard (
  goto_tracet::stepst::const_iterator &it,
  const goto_tracet &goto_trace __attribute__((unused)))
{
  std::string varname;
  exprt old_irep_guard = migrate_expr_back(it->pc->guard);
  exprt guard_operand = old_irep_guard.op0();
  if (!guard_operand.operands().empty()) {
    if (!guard_operand.op0().identifier().as_string().empty()) {
      char identstr[guard_operand.op0().identifier().as_string().length()];
      strcpy(identstr, guard_operand.op0().identifier().c_str());
      int j = 0;
      char * tok;
      tok = strtok(identstr, "::");
      while (tok != NULL) {
	if (j == 4)
	  varname = tok;
	tok = strtok(NULL, "::");
	j++;
      }
    }
  }
  return varname;
}

void
get_metada_from_llvm(
  goto_tracet::stepst::const_iterator &it, const goto_tracet &goto_trace)
{
  char line[it->pc->location.get_line().as_string().length()];
  strcpy(line, it->pc->location.get_line().c_str());
  if (!is_nil_expr(it->rhs) && is_struct_type(it->rhs->type)) {
    struct_type2t &struct_type =
      const_cast<struct_type2t&>(to_struct_type(it->original_lhs->type));

    std::string ident = to_symbol2t(it->original_lhs).get_symbol_name();
    std::string struct_name = ident.substr(ident.find_last_of(":") + 1);

    u_int i = 0, j = 0;
    for (std::vector<type2tc>::const_iterator itt = struct_type.members.begin();
         itt != struct_type.members.end(); itt++, i++)
    {
      std::string comp_name = struct_type.member_names[j].as_string();
      std::string key_map = struct_name + "." +
                            struct_type.member_names[j].as_string().c_str();
      if (goto_trace.llvm_varmap.find(key_map) !=
          goto_trace.llvm_varmap.end() ) {
	std::string newname = goto_trace.llvm_varmap.find(key_map)->second;
	struct_type.member_names[j] = irep_idt(newname);
      }
      j++;
    }
  }
  if (!goto_trace.llvm_linemap.find(line)->second.empty()) {
    char VarInfo[goto_trace.llvm_linemap.find(line)->second.length()];
    if (!goto_trace.llvm_linemap.find(line)->second.empty()) {
      strcpy(VarInfo, goto_trace.llvm_linemap.find(line)->second.c_str());
    }
    char * pch;
    pch = strtok(VarInfo, "@#");
    int k = 0;
    while (pch != NULL) {
      if (k == 0) const_cast<goto_tracet*>(&goto_trace)->FileName = pch;
      if (k == 1) const_cast<goto_tracet*>(&goto_trace)->LineNumber = pch;
      if (k == 2) const_cast<goto_tracet*>(&goto_trace)->FuncName = pch;
      if (k == 3) const_cast<goto_tracet*>(&goto_trace)->VarName = pch;
      if (k == 4) const_cast<goto_tracet*>(&goto_trace)->OrigVarName = pch;
      pch = strtok(NULL, "@#");
      k++;
    }

    //********************change indentifier***********************************/
    if (!is_nil_expr(it->original_lhs) && is_symbol2t(it->original_lhs)) {
      expr2tc &lhs = const_cast<expr2tc&>(it->original_lhs);
      char identstr[to_symbol2t(it->original_lhs).get_symbol_name().size()];
      strcpy(identstr, to_symbol2t(it->original_lhs).get_symbol_name().c_str());
      int j = 0;
      char * tok;
      tok = strtok(identstr, "::");
      std::string newidentifier;
      while (tok != NULL) {
	if (j <= 1) newidentifier = newidentifier + tok + "::";
	if (j == 2) newidentifier = newidentifier + goto_trace.FuncName + "::";
	if (j == 3) newidentifier = newidentifier + tok + "::";
	if (j == 4) {
	  if (!goto_trace.OrigVarName.empty()) newidentifier = newidentifier +
	                                                       goto_trace.
	                                                       OrigVarName;
	  else newidentifier = newidentifier + tok;
	}
	tok = strtok(NULL, "::");
	j++;
      }
      lhs = expr2tc(new symbol2t(lhs->type, irep_idt(newidentifier)));
    }
    //**********************************************************************/

    const_cast<locationt*>(&it->pc->location)->set_file(goto_trace.FileName);
    const_cast<locationt*>(&it->pc->location)->set_line(goto_trace.LineNumber);
    const_cast<locationt*>(&it->pc->location)->set_function(goto_trace.FuncName);
  }
}

void
show_goto_trace(
  std::ostream &out, const namespacet &ns, const goto_tracet &goto_trace)
{
  unsigned prev_step_nr = 0;
  bool first_step = true;

  if (!goto_trace.metadata_filename.empty())
    const_cast<goto_tracet*>(&goto_trace)->open_llvm_varmap();

  for (goto_tracet::stepst::const_iterator
       it = goto_trace.steps.begin();
       it != goto_trace.steps.end();
       it++)
  {
    switch (it->type) {
    case goto_trace_stept::ASSERT:
      if (!it->guard) {
	out << std::endl;
	out << "Violated property:" << std::endl;
	if (!it->pc->location.is_nil()) {
	  if (!goto_trace.metadata_filename.empty()) {
	    get_metada_from_llvm(it, goto_trace);
	  }
	  out << "  " << it->pc->location << std::endl;
	}

	out << "  " << it->comment << std::endl;

	if (it->pc->is_assert()) {
	  if (!goto_trace.metadata_filename.empty() &&
	      !is_constant_bool2t(it->pc->guard)) {
	    std::string assertsrt, varname;
	    assertsrt = from_expr(ns, "", it->pc->guard);
	    varname = get_varname_from_guard(it, goto_trace);
	    if (!goto_trace.llvm_varmap.find(varname)->second.empty()) {
	      assertsrt.replace(assertsrt.find(varname),
	                        varname.length(),
	                        goto_trace.llvm_varmap.find(varname)->second);
	      out << "  " << assertsrt << std::endl;
	    }
	  } else
	    out << "  " << from_expr(ns, "", it->pc->guard) << std::endl;
	}
	out << std::endl;
      }
      break;

    case goto_trace_stept::ASSUME:
      break;

    case goto_trace_stept::ASSIGNMENT:
<<<<<<< HEAD
      if (it->pc->is_assign() ||
          (it->pc->is_other() && is_nil_expr(it->lhs))) {
	if (prev_step_nr != it->step_nr || first_step) {
	  first_step = false;
	  prev_step_nr = it->step_nr;
	  if (!goto_trace.metadata_filename.empty()) {
	    get_metada_from_llvm(it, goto_trace);
	  }
	  show_state_header(out, *it, it->pc->location, it->step_nr);
	}
	counterexample_value(out, ns, it->original_lhs, it->value);
=======
      if(it->pc->is_assign() || it->pc->is_return() ||
         (it->pc->is_other() && it->lhs.is_not_nil()))
      {
        if(prev_step_nr!=it->step_nr || first_step)
        {
          first_step=false;
          prev_step_nr=it->step_nr;
          if (!goto_trace.metadata_filename.empty()) {
            get_metada_from_llvm(it, goto_trace);
          }
          show_state_header(out, *it, it->pc->location, it->step_nr);
        }
         counterexample_value(out, ns, it->original_lhs,
                             it->value, pretty_names);
>>>>>>> a89ad808
      }
      break;

    case goto_trace_stept::OUTPUT:
    {
      printf_formattert printf_formatter;

      std::list<exprt> vec;

      for (std::list<expr2tc>::const_iterator it2 = it->output_args.begin();
           it2 != it->output_args.end(); it2++) {
	vec.push_back(migrate_expr_back(*it2));
      }

      printf_formatter(it->format_string, vec);
      printf_formatter.print(out);
      out << std::endl;
    }
    break;

    default:
      assert(false);
    }
  }
}
<|MERGE_RESOLUTION|>--- conflicted
+++ resolved
@@ -389,8 +389,7 @@
       break;
 
     case goto_trace_stept::ASSIGNMENT:
-<<<<<<< HEAD
-      if (it->pc->is_assign() ||
+      if (it->pc->is_assign() || it->pc->is_return() ||
           (it->pc->is_other() && is_nil_expr(it->lhs))) {
 	if (prev_step_nr != it->step_nr || first_step) {
 	  first_step = false;
@@ -401,22 +400,6 @@
 	  show_state_header(out, *it, it->pc->location, it->step_nr);
 	}
 	counterexample_value(out, ns, it->original_lhs, it->value);
-=======
-      if(it->pc->is_assign() || it->pc->is_return() ||
-         (it->pc->is_other() && it->lhs.is_not_nil()))
-      {
-        if(prev_step_nr!=it->step_nr || first_step)
-        {
-          first_step=false;
-          prev_step_nr=it->step_nr;
-          if (!goto_trace.metadata_filename.empty()) {
-            get_metada_from_llvm(it, goto_trace);
-          }
-          show_state_header(out, *it, it->pc->location, it->step_nr);
-        }
-         counterexample_value(out, ns, it->original_lhs,
-                             it->value, pretty_names);
->>>>>>> a89ad808
       }
       break;
 
