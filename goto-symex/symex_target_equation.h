--- conflicted
+++ resolved
@@ -36,16 +36,12 @@
 class symex_target_equationt:public symex_targett
 {
 public:
-<<<<<<< HEAD
   class SSA_stept;
 
-  symex_target_equationt(const namespacet &_ns):ns(_ns) { }
-=======
   symex_target_equationt(const namespacet &_ns):ns(_ns)
   {
     debug_print = config.options.get_bool_option("symex-ssa-trace");
   }
->>>>>>> 896b65fe
 
   // assignment to a variable - must be symbol
   // the value is destroyed
