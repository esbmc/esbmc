/*******************************************************************\

Module: Generate Equation using Symbolic Execution

Author: Daniel Kroening, kroening@kroening.com

\*******************************************************************/

#ifndef CPROVER_BASIC_SYMEX_EQUATION_H
#define CPROVER_BASIC_SYMEX_EQUATION_H

#include <irep2.h>

extern "C" {
#include <stdio.h>
}

#include <list>
#include <map>
#include <vector>

#include <namespace.h>

#include <config.h>
#include <goto-programs/goto_program.h>
#include <solvers/smt/smt_conv.h>

#include "symex_target.h"
#include "goto_trace.h"

extern "C" {
#include <stdint.h>
#include <string.h>
}

class symex_target_equationt:public symex_targett
{
public:
  class SSA_stept;

  symex_target_equationt(const namespacet &_ns):ns(_ns)
  {
    debug_print = config.options.get_bool_option("symex-ssa-trace");
  }

  // assignment to a variable - must be symbol
  // the value is destroyed
  virtual void assignment(
    const expr2tc &guard,
    const expr2tc &lhs,
    const expr2tc &original_lhs,
    const expr2tc &rhs,
    const sourcet &source,
    std::vector<dstring> stack_trace,
    assignment_typet assignment_type);
    
  // output
  virtual void output(
    const expr2tc &guard,
    const sourcet &source,
    const std::string &fmt,
    const std::list<expr2tc> &args);
  
  // record an assumption
  // cond is destroyed
  virtual void assumption(
    const expr2tc &guard,
    const expr2tc &cond,
    const sourcet &source);

  // record an assertion
  // cond is destroyed
  virtual void assertion(
    const expr2tc &guard,
    const expr2tc &cond,
    const std::string &msg,
    std::vector<dstring> stack_trace,
    const sourcet &source);

<<<<<<< HEAD
  virtual void convert(smt_convt &smt_conv);
  void convert_internal_step(smt_convt &smt_conv, const smt_ast *&assumpt_ast,
                             smt_convt::ast_vec &assertions, SSA_stept &s);
=======
  virtual void renumber(
    const expr2tc &guard,
    const expr2tc &symbol,
    const expr2tc &size,
    const sourcet &source);

  virtual void convert(prop_convt &prop_conv);
  void convert_internal_step(prop_convt &prop_conv, literalt &assumpt_lit,
                             bvt &assertions, SSA_stept &s);
>>>>>>> 7bfbcf21

  class SSA_stept
  {
  public:
    sourcet source;
    goto_trace_stept::typet type;

    // Vector of strings recording the stack state when this step was taken.
    // This can potentially be optimised to the point where there's only one
    // stack trace recorded per function activation record. Valid for assignment
    // and assert steps only. In reverse order (most recent in idx 0).
    std::vector<dstring> stack_trace;
    
    bool is_assert() const     { return type==goto_trace_stept::ASSERT; }
    bool is_assume() const     { return type==goto_trace_stept::ASSUME; }
    bool is_assignment() const { return type==goto_trace_stept::ASSIGNMENT; }
    bool is_output() const     { return type==goto_trace_stept::OUTPUT; }
    bool is_renumber() const   { return type==goto_trace_stept::RENUMBER; }
    
    expr2tc guard;

    // for ASSIGNMENT  
    expr2tc lhs, rhs, original_lhs;
    assignment_typet assignment_type;
    
    // for ASSUME/ASSERT
    expr2tc cond;
    std::string comment;

    // for OUTPUT
    std::string format_string;
    std::list<expr2tc> output_args;

    // for conversion
    const smt_ast *guard_ast, *cond_ast;
    std::list<expr2tc> converted_output_args;
    
    // for slicing
    bool ignore;
    
    SSA_stept() : ignore(false)
    {
    }

    void output(const namespacet &ns, std::ostream &out) const;
    void short_output(const namespacet &ns, std::ostream &out,
                      bool show_ignored = false) const;
  };
  
  unsigned count_ignored_SSA_steps() const
  {
    unsigned i=0;
    for(SSA_stepst::const_iterator
        it=SSA_steps.begin();
        it!=SSA_steps.end(); it++)
      if(it->ignore) i++;
    return i;
  }

  typedef std::list<SSA_stept> SSA_stepst;
  SSA_stepst SSA_steps;

  SSA_stepst::iterator get_SSA_step(unsigned s)
  {
    SSA_stepst::iterator it=SSA_steps.begin();
    for(; s!=0; s--)
    {
      assert(it!=SSA_steps.end());
      it++;
    }
    return it;
  }

  void output(std::ostream &out) const;
  void short_output(std::ostream &out,
                    bool show_ignored = false) const;
  
  void check_for_duplicate_assigns() const;

  void clear()
  {
    SSA_steps.clear();
  }
  
  unsigned int clear_assertions();

  virtual symex_targett *clone(void) const
  {
    // No pointers or anything that requires ownership modification, can just
    // duplicate self.
    return new symex_target_equationt(*this);
  }

  virtual void push_ctx(void);
  virtual void pop_ctx(void);

protected:
  const namespacet &ns;
  bool debug_print;
};

class runtime_encoded_equationt : public symex_target_equationt
{
public:
  class dual_unsat_exception { };

  runtime_encoded_equationt(const namespacet &_ns, smt_convt &conv);

  virtual void push_ctx(void);
  virtual void pop_ctx(void);

  virtual symex_targett *clone(void) const;

  virtual void convert(smt_convt &smt_conv);
  void flush_latest_instructions(void);

  tvt ask_solver_question(const expr2tc &question);

  smt_convt &conv;
  std::list<smt_convt::ast_vec> assert_vec_list;
  std::list<const smt_ast *> assumpt_chain;
  std::list<SSA_stepst::iterator> scoped_end_points;
};

extern inline bool operator<(
  const symex_target_equationt::SSA_stepst::const_iterator a,
  const symex_target_equationt::SSA_stepst::const_iterator b)
{
  return &(*a)<&(*b);
}

std::ostream &operator<<(std::ostream &out, const symex_target_equationt::SSA_stept &step);
std::ostream &operator<<(std::ostream &out, const symex_target_equationt &equation);

#endif<|MERGE_RESOLUTION|>--- conflicted
+++ resolved
@@ -77,21 +77,15 @@
     std::vector<dstring> stack_trace,
     const sourcet &source);
 
-<<<<<<< HEAD
+  virtual void renumber(
+    const expr2tc &guard,
+    const expr2tc &symbol,
+    const expr2tc &size,
+    const sourcet &source);
+
   virtual void convert(smt_convt &smt_conv);
   void convert_internal_step(smt_convt &smt_conv, const smt_ast *&assumpt_ast,
                              smt_convt::ast_vec &assertions, SSA_stept &s);
-=======
-  virtual void renumber(
-    const expr2tc &guard,
-    const expr2tc &symbol,
-    const expr2tc &size,
-    const sourcet &source);
-
-  virtual void convert(prop_convt &prop_conv);
-  void convert_internal_step(prop_convt &prop_conv, literalt &assumpt_lit,
-                             bvt &assertions, SSA_stept &s);
->>>>>>> 7bfbcf21
 
   class SSA_stept
   {
