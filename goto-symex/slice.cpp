/*******************************************************************\

Module: Slicer for symex traces

Author: Daniel Kroening, kroening@kroening.com

\*******************************************************************/

#include "slice.h"

symex_slicet::symex_slicet()
{
<<<<<<< HEAD
  single_slice = false;
}
=======
public:
  void slice(symex_target_equationt &equation);

protected:
  typedef hash_set_cont<std::string, string_hash> symbol_sett;
  
  symbol_sett depends;
  
  void get_symbols(const expr2tc &expr);

  void slice(symex_target_equationt::SSA_stept &SSA_step);
  void slice_assignment(symex_target_equationt::SSA_stept &SSA_step);
  void slice_renumber(symex_target_equationt::SSA_stept &SSA_step);
};
>>>>>>> 519a5f4a

void symex_slicet::get_symbols(const expr2tc &expr)
{

  forall_operands2(it, idx, expr)
    if (!is_nil_expr(*it))
      get_symbols(*it);

  if (is_symbol2t(expr)) {
    const symbol2t &tmp = to_symbol2t(expr);
    depends.insert(tmp.get_symbol_name());
  }
}

void symex_slicet::slice(symex_target_equationt &equation)
{
  depends.clear();

  for(symex_target_equationt::SSA_stepst::reverse_iterator
      it=equation.SSA_steps.rbegin();
      it!=equation.SSA_steps.rend();
      it++)
    slice(*it);
}

void
symex_slicet::slice_for_symbols(symex_target_equationt &equation,
                                const expr2tc &expr)
{
  get_symbols(expr);
  single_slice = true;

  for(symex_target_equationt::SSA_stepst::reverse_iterator
      it=equation.SSA_steps.rbegin();
      it!=equation.SSA_steps.rend();
      it++)
    slice(*it);
}

void symex_slicet::slice(symex_target_equationt::SSA_stept &SSA_step)
{
  if (!single_slice)
    get_symbols(SSA_step.guard);

  switch(SSA_step.type)
  {
  case goto_trace_stept::ASSERT:
    if (!single_slice)
      get_symbols(SSA_step.cond);
    break;

  case goto_trace_stept::ASSUME:
    if (!single_slice)
      get_symbols(SSA_step.cond);
    break;

  case goto_trace_stept::ASSIGNMENT:
    slice_assignment(SSA_step);
    break;

  case goto_trace_stept::OUTPUT:
    break;

  case goto_trace_stept::RENUMBER:
    slice_renumber(SSA_step);
    break;

  default:
    assert(false);  
  }
}

void symex_slicet::slice_assignment(
  symex_target_equationt::SSA_stept &SSA_step)
{
  assert(is_symbol2t(SSA_step.lhs));

  const symbol2t &tmp = to_symbol2t(SSA_step.lhs);
  if (depends.find(tmp.get_symbol_name()) == depends.end())
  {
    // we don't really need it
    SSA_step.ignore=true;
  }
  else
  {
    get_symbols(SSA_step.rhs);
    // Remove this symbol as we won't be seeing any references to it further
    // into the history.
    depends.erase(tmp.get_symbol_name());
  }
}

void symex_slicet::slice_renumber(
  symex_target_equationt::SSA_stept &SSA_step)
{
  assert(is_symbol2t(SSA_step.lhs));

  if (depends.find(to_symbol2t(SSA_step.lhs).get_symbol_name())
              == depends.end())
  {
    // we don't really need it
    SSA_step.ignore=true;
  }

  // Don't collect the symbol; this insn has no effect on dependencies.
}

void slice(symex_target_equationt &equation)
{
  symex_slicet symex_slice;
  symex_slice.slice(equation);
}

void simple_slice(symex_target_equationt &equation)
{
  // just find the last assertion
  symex_target_equationt::SSA_stepst::iterator
    last_assertion=equation.SSA_steps.end();
  
  for(symex_target_equationt::SSA_stepst::iterator
      it=equation.SSA_steps.begin();
      it!=equation.SSA_steps.end();
      it++)
    if(it->is_assert())
      last_assertion=it;

  // slice away anything after it

  symex_target_equationt::SSA_stepst::iterator s_it=
    last_assertion;

  if(s_it!=equation.SSA_steps.end())
    for(s_it++;
        s_it!=equation.SSA_steps.end();
        s_it++)
      s_it->ignore=true;
}<|MERGE_RESOLUTION|>--- conflicted
+++ resolved
@@ -10,25 +10,8 @@
 
 symex_slicet::symex_slicet()
 {
-<<<<<<< HEAD
   single_slice = false;
 }
-=======
-public:
-  void slice(symex_target_equationt &equation);
-
-protected:
-  typedef hash_set_cont<std::string, string_hash> symbol_sett;
-  
-  symbol_sett depends;
-  
-  void get_symbols(const expr2tc &expr);
-
-  void slice(symex_target_equationt::SSA_stept &SSA_step);
-  void slice_assignment(symex_target_equationt::SSA_stept &SSA_step);
-  void slice_renumber(symex_target_equationt::SSA_stept &SSA_step);
-};
->>>>>>> 519a5f4a
 
 void symex_slicet::get_symbols(const expr2tc &expr)
 {
