/*******************************************************************\

Module: Slicer for symex traces

Author: Daniel Kroening, kroening@kroening.com

\*******************************************************************/

#include <hash_cont.h>

#include "slice.h"
<<<<<<< HEAD
=======
#include "renaming.h"
>>>>>>> a8f1b265

class symex_slicet
{
public:
  void slice(symex_target_equationt &equation);

protected:
  typedef hash_set_cont<renaming::level2t::name_record,
                        renaming::level2t::name_rec_hash> symbol_sett;
  
  symbol_sett depends;
  
  void get_symbols(const expr2tc &expr);

  void slice(symex_target_equationt::SSA_stept &SSA_step);
  void slice_assignment(symex_target_equationt::SSA_stept &SSA_step);
};

void symex_slicet::get_symbols(const expr2tc &expr)
{

  forall_operands2(it, expr_list, expr)
    get_symbols(**it);

  if (is_symbol2t(expr))
<<<<<<< HEAD
    depends.insert(symbol2tc(expr)->name);
=======
    depends.insert(renaming::level2t::name_record(to_symbol2t(expr)));
>>>>>>> a8f1b265
}

void symex_slicet::slice(symex_target_equationt &equation)
{
  depends.clear();

  for(symex_target_equationt::SSA_stepst::reverse_iterator
      it=equation.SSA_steps.rbegin();
      it!=equation.SSA_steps.rend();
      it++)
    slice(*it);
}

void symex_slicet::slice(symex_target_equationt::SSA_stept &SSA_step)
{
  get_symbols(SSA_step.guard);

  switch(SSA_step.type)
  {
  case goto_trace_stept::ASSERT:
    get_symbols(SSA_step.cond);
    break;

  case goto_trace_stept::ASSUME:
    get_symbols(SSA_step.cond);
    break;

  case goto_trace_stept::ASSIGNMENT:
    slice_assignment(SSA_step);
    break;

  case goto_trace_stept::OUTPUT:
    break;

  default:
    assert(false);  
  }
}

void symex_slicet::slice_assignment(
  symex_target_equationt::SSA_stept &SSA_step)
{
  assert(is_symbol2t(SSA_step.lhs));

<<<<<<< HEAD
  if(depends.find(symbol2tc(SSA_step.lhs)->name) == depends.end())
=======
  if (depends.find(renaming::level2t::name_record(to_symbol2t(SSA_step.lhs)))
              == depends.end())
>>>>>>> a8f1b265
  {
    // we don't really need it
    SSA_step.ignore=true;
  }
  else
    get_symbols(SSA_step.rhs);
}

void slice(symex_target_equationt &equation)
{
  symex_slicet symex_slice;
  symex_slice.slice(equation);
}

void simple_slice(symex_target_equationt &equation)
{
  // just find the last assertion
  symex_target_equationt::SSA_stepst::iterator
    last_assertion=equation.SSA_steps.end();
  
  for(symex_target_equationt::SSA_stepst::iterator
      it=equation.SSA_steps.begin();
      it!=equation.SSA_steps.end();
      it++)
    if(it->is_assert())
      last_assertion=it;

  // slice away anything after it

  symex_target_equationt::SSA_stepst::iterator s_it=
    last_assertion;

  if(s_it!=equation.SSA_steps.end())
    for(s_it++;
        s_it!=equation.SSA_steps.end();
        s_it++)
      s_it->ignore=true;
}<|MERGE_RESOLUTION|>--- conflicted
+++ resolved
@@ -9,10 +9,7 @@
 #include <hash_cont.h>
 
 #include "slice.h"
-<<<<<<< HEAD
-=======
 #include "renaming.h"
->>>>>>> a8f1b265
 
 class symex_slicet
 {
@@ -38,11 +35,7 @@
     get_symbols(**it);
 
   if (is_symbol2t(expr))
-<<<<<<< HEAD
-    depends.insert(symbol2tc(expr)->name);
-=======
     depends.insert(renaming::level2t::name_record(to_symbol2t(expr)));
->>>>>>> a8f1b265
 }
 
 void symex_slicet::slice(symex_target_equationt &equation)
@@ -87,12 +80,8 @@
 {
   assert(is_symbol2t(SSA_step.lhs));
 
-<<<<<<< HEAD
-  if(depends.find(symbol2tc(SSA_step.lhs)->name) == depends.end())
-=======
   if (depends.find(renaming::level2t::name_record(to_symbol2t(SSA_step.lhs)))
               == depends.end())
->>>>>>> a8f1b265
   {
     // we don't really need it
     SSA_step.ignore=true;
