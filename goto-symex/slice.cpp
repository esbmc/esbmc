--- conflicted
+++ resolved
@@ -10,26 +10,8 @@
 
 symex_slicet::symex_slicet()
 {
-<<<<<<< HEAD
   single_slice = false;
 }
-=======
-public:
-  void slice(symex_target_equationt &equation);
-
-protected:
-  typedef hash_set_cont<renaming::level2t::name_record,
-                        renaming::level2t::name_rec_hash> symbol_sett;
-  
-  symbol_sett depends;
-  
-  void get_symbols(const expr2tc &expr);
-
-  void slice(symex_target_equationt::SSA_stept &SSA_step);
-  void slice_assignment(symex_target_equationt::SSA_stept &SSA_step);
-  void slice_renumber(symex_target_equationt::SSA_stept &SSA_step);
-};
->>>>>>> 7bfbcf21
 
 void symex_slicet::get_symbols(const expr2tc &expr)
 {
