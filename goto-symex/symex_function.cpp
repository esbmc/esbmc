/*******************************************************************\

   Module: Symbolic Execution of ANSI-C

   Author: Daniel Kroening, kroening@kroening.com Lucas Cordeiro,
     lcc08r@ecs.soton.ac.uk

\*******************************************************************/

#include <assert.h>

#include <expr_util.h>
#include <i2string.h>
#include <cprover_prefix.h>
#include <prefix.h>
#include <arith_tools.h>
#include <base_type.h>
#include <std_expr.h>

#include <ansi-c/c_types.h>

#include "goto_symex.h"
#include "execution_state.h"

bool
goto_symext::get_unwind_recursion(
  const irep_idt &identifier, unsigned unwind)
{
  unsigned long this_loop_max_unwind = max_unwind;

  #if 1
  if (unwind != 0) {
    const symbolt &symbol = ns.lookup(identifier);

    std::string msg =
      "Unwinding recursion " +
      id2string(symbol.display_name()) +
      " iteration " + i2string(unwind);

    if (this_loop_max_unwind != 0)
      msg += " (" + i2string(this_loop_max_unwind) + " max)";

    std::cout << msg << std::endl;
  }
  #endif

  return this_loop_max_unwind != 0 &&
         unwind >= this_loop_max_unwind;
}

void
goto_symext::argument_assignments(
  const code_typet &function_type,
  const exprt::operandst &arguments)
{
  // iterates over the operands
  exprt::operandst::const_iterator it1 = arguments.begin();

  // these are the types of the arguments
  const code_typet::argumentst &argument_types = function_type.arguments();

  // iterates over the types of the arguments
  for (code_typet::argumentst::const_iterator
       it2 = argument_types.begin();
       it2 != argument_types.end();
       it2++)
  {
    // if you run out of actual arguments there was a mismatch
    if (it1 == arguments.end())
      throw "function call: not enough arguments";

    const code_typet::argumentt &argument = *it2;

    // this is the type the n-th argument should be
    const typet &arg_type = argument.type();

    const irep_idt &identifier = argument.get_identifier();

    if (identifier == "")
      throw "no identifier for function argument";

    const symbolt &symbol = ns.lookup(identifier);
    exprt lhs = symbol_expr(symbol);

    if (it1->is_nil()) {
    } else   {
      exprt rhs = *it1;

      // it should be the same exact type
      if (!base_type_eq(arg_type, rhs.type(), ns)) {
	const typet &f_arg_type = ns.follow(arg_type);
	const typet &f_rhs_type = ns.follow(rhs.type());

	// we are willing to do some limited conversion
	if ((f_arg_type.id() == typet::t_signedbv ||
	     f_arg_type.id() == typet::t_unsignedbv ||
	     f_arg_type.id() == typet::t_bool ||
	     f_arg_type.id() == typet::t_pointer ||
	     f_arg_type.id() == typet::t_fixedbv) &&
	    (f_rhs_type.id() == typet::t_signedbv ||
	     f_rhs_type.id() == typet::t_unsignedbv ||
	     f_rhs_type.id() == typet::t_bool ||
	     f_rhs_type.id() == typet::t_pointer ||
	     f_rhs_type.id() == typet::t_fixedbv)) {
	  rhs.make_typecast(arg_type);
	} else   {
	  std::string error = "function call: argument \"" +
	                      id2string(identifier) +
	                      "\" type mismatch: got " +
	                      it1->type().to_string() + ", expected " +
	                      arg_type.to_string();
	  throw error;
	}
      }

      guardt guard;
      symex_assign_symbol(lhs, rhs, guard);
    }

    it1++;
  }

  if (function_type.has_ellipsis()) {
    for (; it1 != arguments.end(); it1++)
    {
    }
  } else if (it1 != arguments.end())      {
    // we got too many arguments, but we will just ignore them
  }
}

void
goto_symext::symex_function_call(const code_function_callt &code)
{
  const exprt &function = code.function();

  if (function.id() == exprt::symbol)
    symex_function_call_symbol(code);
  else
    symex_function_call_deref(code);
}

void
goto_symext::symex_function_call_symbol(const code_function_callt &code)
{
  target->location(cur_state->guard, cur_state->source);

  assert(code.function().id() == exprt::symbol);

  symex_function_call_code(code);
}

void
goto_symext::symex_function_call_code(const code_function_callt &call)
{
  const irep_idt &identifier =
    to_symbol_expr(call.function()).get_identifier();

  // find code in function map

  goto_functionst::function_mapt::const_iterator it =
    goto_functions.function_map.find(identifier);

  if (it == goto_functions.function_map.end()) {
    if (call.function().invalid_object()) {
      std::cout << "WARNING: function ptr call with no target, ";
      std::cout << call.location() << std::endl;
      cur_state->source.pc++;
      return;
    }

    throw "failed to find `" + id2string(identifier) + "' in function_map";
  }

  const goto_functionst::goto_functiont &goto_function = it->second;

  unsigned &unwinding_counter = cur_state->function_unwind[identifier];

  // see if it's too much
  if (get_unwind_recursion(identifier, unwinding_counter)) {
    if (!options.get_bool_option("no-unwinding-assertions"))
      claim(false_exprt(), "recursion unwinding assertion");

    cur_state->source.pc++;
    return;
  }

  if (!goto_function.body_available) {
    if (body_warnings.insert(identifier).second) {
      std::string msg = "**** WARNING: no body for function " + id2string(
        identifier);
      std::cerr << msg << std::endl;
    }

    if (call.lhs().is_not_nil()) {
      unsigned int &nondet_count = get_nondet_counter();
      exprt rhs = exprt("nondet_symbol", call.lhs().type());
      rhs.identifier("symex::" + i2string(nondet_count++));
      rhs.location() = call.location();
      guardt guard;
      symex_assign_rec(call.lhs(), rhs, guard);
    }

    cur_state->source.pc++;
    return;
  }

  // read the arguments -- before the locality renaming
  exprt::operandst arguments = call.arguments();
  for (unsigned i = 0; i < arguments.size(); i++)
  {
    cur_state->rename(arguments[i]);
  }

  // increase unwinding counter
  unwinding_counter++;

  // produce a new frame
  assert(!cur_state->call_stack.empty());
  goto_symex_statet::framet &frame = cur_state->new_frame(cur_state->source.thread_nr);

  // copy L1 renaming from previous frame
  frame.level1 = cur_state->previous_frame().level1;
  frame.level1._thread_id = cur_state->source.thread_nr;

  unsigned &frame_nr = cur_state->function_frame[identifier];
  frame_nr++;

  frame.calling_location = cur_state->source;

  // preserve locality of local variables
  locality(frame_nr, goto_function);

  // assign arguments
  argument_assignments(goto_function.type, arguments);

  frame.end_of_function = --goto_function.body.instructions.end();
  frame.return_value = call.lhs();
  frame.function_identifier = identifier;

  cur_state->source.is_set = true;
  cur_state->source.pc = goto_function.body.instructions.begin();
  cur_state->source.prog = &goto_function.body;
}

static std::list<std::pair<guardt, exprt> >
get_function_list(const exprt &expr)
{
  std::list<std::pair<guardt, exprt> > l;

  if (expr.id() == "if") {
    std::list<std::pair<guardt, exprt> > l1, l2;
    exprt guardexpr = expr.op0();
    exprt notguardexpr = not_exprt(guardexpr);

    // Get sub items, them iterate over adding the relevant guard
    l1 = get_function_list(expr.op1());
    for (std::list<std::pair<guardt, exprt> >::iterator it = l1.begin();
         it != l1.end(); it++)
      it->first.add(guardexpr);

    l2 = get_function_list(expr.op2());
    for (std::list<std::pair<guardt, exprt> >::iterator it = l2.begin();
         it != l2.end(); it++)
      it->first.add(notguardexpr);

    l1.splice(l1.begin(), l2);
    return l1;
  } else if (expr.id() == "symbol") {
    guardt guard;
    guard.make_true();
    std::pair<guardt, exprt> p(guard, expr);
    l.push_back(p);
    return l;
  } else {
    std::cerr << "Unexpected irep id " << expr.id() <<
    " in function ptr dereference" << std::endl;
    abort();
  }
}

void
goto_symext::symex_function_call_deref(const code_function_callt &call)
{

  assert(cur_state->top().cur_function_ptr_targets.size() == 0);

  // Indirect function call. The value is dereferenced, so we'll get either an
  // address_of a symbol, or a set of if ireps. For symbols we'll invoke
  // symex_function_call_symbol, when dealing with if's we need to fork and
  // merge.
  if (call.op1().is_nil()) {
    std::cerr << "Function pointer call with no targets; irep: ";
    std::cerr << call.pretty(0) << std::endl;
    abort();
  }

  // Generate a list of functions to call. We'll then proceed to call them,
  // and will later on merge them.
  exprt funcptr = call.op1();
  dereference(funcptr, false);

  if (funcptr.invalid_object()) {
    // Emit warning; perform no function call behaviour. Increment PC
    std::cout << call.op1().location().as_string() << std::endl;
    std::cout << "No target candidate for function call " <<
    from_expr(ns, "", call.op1()) << std::endl;
    cur_state->source.pc++;
    return;
  }

  std::list<std::pair<guardt, exprt> > l = get_function_list(funcptr);

  // Store.
  for (std::list<std::pair<guardt, exprt> >::iterator it = l.begin();
       it != l.end(); it++) {

    goto_functionst::function_mapt::const_iterator fit =
      goto_functions.function_map.find(it->second.identifier());
    if (fit == goto_functions.function_map.end() ||
        !fit->second.body_available) {
      std::cerr << "Couldn't find symbol " << it->second.identifier();
      std::cerr << " or body not available, during function ptr dereference";
      std::cerr << std::endl;
      abort();
    }

    // Set up a merge of the current state into the target function.
    statet::goto_state_listt &goto_state_list =
      cur_state->top().goto_state_map[fit->second.body.instructions.begin()];

    cur_state->top().cur_function_ptr_targets.push_back(
      std::pair<goto_programt::const_targett, exprt>(
        fit->second.body.instructions.begin(),
        it->second)
      );

    goto_state_list.push_back(statet::goto_statet(*cur_state));
    statet::goto_statet &new_state = goto_state_list.back();
    exprt guardexpr = it->first.as_expr();
    cur_state->rename(guardexpr);
    new_state.guard.add(guardexpr);
  }

<<<<<<< HEAD
  cur_state->top().function_ptr_call_loc = cur_state->source.pc;
  cur_state->top().function_ptr_combine_target = cur_state->source.pc;
  cur_state->top().function_ptr_combine_target++;
  cur_state->top().orig_func_ptr_call = new code_function_callt(call);
=======
  // clear locals from L2 renaming
  for(statet::framet::local_variablest::const_iterator
      it=frame.local_variables.begin();
      it!=frame.local_variables.end();
      it++) {
    state.level2.remove(*it);
    irep_idt orig_name = state.level2.get_original_name(*it);
    state.value_set.erase(orig_name);
  }
>>>>>>> df8a800f

  run_next_function_ptr_target(true);
}

bool
goto_symext::run_next_function_ptr_target(bool first)
{

  if (cur_state->call_stack.empty())
    return false;

  if (cur_state->top().cur_function_ptr_targets.size() == 0)
    return false;

  // Record a merge - when all function ptr target runs are completed, they'll
  // be merged into the state when the instruction after the func call is run.
  // But, don't do it the first time, or we'll have a merge that's effectively
  // unconditional.
  if (!first) {
    statet::goto_state_listt &goto_state_list =
      cur_state->top().goto_state_map[cur_state->top().function_ptr_combine_target];
    goto_state_list.push_back(statet::goto_statet(*cur_state));
  }

  // Take one function ptr target out of the list and jump to it. A previously
  // recorded merge will ensure it gets the right state.
  std::pair<goto_programt::const_targett, exprt> p =
    cur_state->top().cur_function_ptr_targets.front();
  cur_state->top().cur_function_ptr_targets.pop_front();

  goto_programt::const_targett target = p.first;
  exprt target_symbol = p.second;

  cur_state->guard.make_false();
  cur_state->source.pc = target;

  // Merge pre-function-ptr-call state in immediately.
  merge_gotos();

  // Now switch back to the original call location so that the call appears
  // to originate from there...
  cur_state->source.pc = cur_state->top().function_ptr_call_loc;

  // And setup the function call.
  code_function_callt call = *cur_state->top().orig_func_ptr_call;
  call.function() = target_symbol;
  goto_symex_statet::framet &cur_frame = cur_state->top();

  if (cur_state->top().cur_function_ptr_targets.size() == 0)
    delete cur_frame.orig_func_ptr_call;

  symex_function_call_code(call);


  return true;
}

void
goto_symext::pop_frame(void)
{
  assert(!cur_state->call_stack.empty());

  statet::framet &frame = cur_state->top();

  // restore state
  cur_state->source.pc = frame.calling_location.pc;
  cur_state->source.prog = frame.calling_location.prog;

  // clear locals from L2 renaming
  for (statet::framet::local_variablest::const_iterator
       it = frame.local_variables.begin();
       it != frame.local_variables.end();
       it++)
    cur_state->level2.remove(*it);

  // decrease recursion unwinding counter
  if (frame.function_identifier != "")
    cur_state->function_unwind[frame.function_identifier]--;

  cur_state->pop_frame();
}

void
goto_symext::symex_end_of_function()
{
  pop_frame();
}

void
goto_symext::locality(unsigned frame_nr,
  const goto_functionst::goto_functiont &goto_function)
{
  goto_programt::local_variablest local_identifiers;

  for (goto_programt::instructionst::const_iterator
       it = goto_function.body.instructions.begin();
       it != goto_function.body.instructions.end();
       it++)
    local_identifiers.insert(
      it->local_variables.begin(),
      it->local_variables.end());

  statet::framet &frame = cur_state->top();

  for (goto_programt::local_variablest::const_iterator
       it = local_identifiers.begin();
       it != local_identifiers.end();
       it++)
  {
    frame.level1.rename(*it, frame_nr);
    irep_idt l1_name = frame.level1.get_ident_name(*it);
    frame.local_variables.insert(l1_name);
  }
}

bool
goto_symext::make_return_assignment(code_assignt &assign,
                                    const code_returnt &code)
{
  statet::framet &frame = cur_state->top();

  target->location(cur_state->guard, cur_state->source);

  if (code.operands().size() == 1) {
    exprt value(code.op0());

    dereference(value, false);

    if (frame.return_value.is_not_nil()) {
      assign = code_assignt(frame.return_value, value);

      if (assign.lhs().type() != assign.rhs().type())
	assign.rhs().make_typecast(assign.lhs().type());

      //make sure that we assign two expressions of the same type
      assert(assign.lhs().type() == assign.rhs().type());
      return true;
    }
  } else   {
    if (frame.return_value.is_not_nil())
      throw "return with unexpected value";
  }

  return false;
}

void
goto_symext::symex_return(void)
{

  // we treat this like an unconditional
  // goto to the end of the function

  // put into state-queue
  statet::goto_state_listt &goto_state_list =
    cur_state->top().goto_state_map[cur_state->top().end_of_function];

  goto_state_list.push_back(statet::goto_statet(*cur_state));

  // kill this one
  cur_state->guard.make_false();
}<|MERGE_RESOLUTION|>--- conflicted
+++ resolved
@@ -342,22 +342,10 @@
     new_state.guard.add(guardexpr);
   }
 
-<<<<<<< HEAD
   cur_state->top().function_ptr_call_loc = cur_state->source.pc;
   cur_state->top().function_ptr_combine_target = cur_state->source.pc;
   cur_state->top().function_ptr_combine_target++;
   cur_state->top().orig_func_ptr_call = new code_function_callt(call);
-=======
-  // clear locals from L2 renaming
-  for(statet::framet::local_variablest::const_iterator
-      it=frame.local_variables.begin();
-      it!=frame.local_variables.end();
-      it++) {
-    state.level2.remove(*it);
-    irep_idt orig_name = state.level2.get_original_name(*it);
-    state.value_set.erase(orig_name);
-  }
->>>>>>> df8a800f
 
   run_next_function_ptr_target(true);
 }
@@ -427,11 +415,14 @@
   cur_state->source.prog = frame.calling_location.prog;
 
   // clear locals from L2 renaming
-  for (statet::framet::local_variablest::const_iterator
-       it = frame.local_variables.begin();
-       it != frame.local_variables.end();
-       it++)
+  for(statet::framet::local_variablest::const_iterator
+      it=frame.local_variables.begin();
+      it!=frame.local_variables.end();
+      it++) {
     cur_state->level2.remove(*it);
+    irep_idt orig_name = cur_state->level2.get_original_name(*it);
+    cur_state->value_set.erase(orig_name);
+  }
 
   // decrease recursion unwinding counter
   if (frame.function_identifier != "")
