/*******************************************************************\

Module: Symbolic Execution

Author: Daniel Kroening, kroening@kroening.com

\*******************************************************************/

#include <assert.h>

#include <expr_util.h>
#include <rename.h>

#include "goto_symex.h"

void goto_symext::symex_other(void)
{
  const goto_programt::instructiont &instruction=*cur_state->source.pc;

  const codet &code=to_code(instruction.code);

  const irep_idt &statement=code.get_statement();

  if(statement=="expression")
  {
    // ignore
  }
  else if(statement=="cpp_delete" ||
          statement=="cpp_delete[]")
  {
    codet deref_code(code);

    replace_dynamic_allocation(deref_code);
    replace_nondet(deref_code);
    dereference(deref_code, false);

    symex_cpp_delete(deref_code);
  }
  else if(statement=="free")
  {
    // ignore
  }
  else if(statement=="printf")
  {
    codet deref_code(code);

    replace_dynamic_allocation(deref_code);
    replace_nondet(deref_code);
    dereference(deref_code, false);

    symex_printf(static_cast<const exprt &>(get_nil_irep()), deref_code);
  }
  else if(statement=="decl")
  {
    codet deref_code(code);

    replace_dynamic_allocation(deref_code);
    replace_nondet(deref_code);
    dereference(deref_code, false);

    if(deref_code.operands().size()==2)
      throw "two-operand decl not supported here";

    if(deref_code.operands().size()!=1)
      throw "decl expects one operand";

    if(deref_code.op0().id()!=exprt::symbol)
      throw "decl expects symbol as first operand";

    // just do the L2 renaming to preseve locality
    const irep_idt &identifier=deref_code.op0().identifier();

    std::string l1_identifier=cur_state->top().level1.get_ident_name(identifier);

    const irep_idt &original_id=
      cur_state->top().level1.get_original_name(l1_identifier);

    // increase the frame if we have seen this declaration before
<<<<<<< HEAD
    while(cur_state->declaration_history.find(l1_identifier)!=
          cur_state->declaration_history.end())
=======
    while(state.top().declaration_history.find(l1_identifier)!=
          state.top().declaration_history.end())
>>>>>>> df8a800f
    {
      unsigned index=cur_state->top().level1.current_names[original_id];
      cur_state->top().level1.rename(original_id, index+1);
      l1_identifier=cur_state->top().level1.get_ident_name(original_id);
    }

<<<<<<< HEAD
    cur_state->declaration_history.insert(l1_identifier);
    cur_state->top().local_variables.insert(l1_identifier);
=======
    state.top().declaration_history.insert(l1_identifier);
    state.top().local_variables.insert(l1_identifier);
>>>>>>> df8a800f

    // seen it before?
    // it should get a fresh value
    renaming::level2t::current_namest::iterator it=
      cur_state->level2.current_names.find(l1_identifier);

    if(it!=cur_state->level2.current_names.end())
    {
      cur_state->level2.rename(l1_identifier, it->second.count+1);
      it->second.constant.make_nil();
    }
  }
  else if(statement=="nondet")
  {
    // like skip
  }
  else if(statement=="asm")
  {
    // we ignore this for now
  }
  else if (statement=="assign"){
	  assert(0);
  }
  else
    throw "goto_symext: unexpected statement: "+id2string(statement);
}
<|MERGE_RESOLUTION|>--- conflicted
+++ resolved
@@ -76,26 +76,16 @@
       cur_state->top().level1.get_original_name(l1_identifier);
 
     // increase the frame if we have seen this declaration before
-<<<<<<< HEAD
-    while(cur_state->declaration_history.find(l1_identifier)!=
-          cur_state->declaration_history.end())
-=======
-    while(state.top().declaration_history.find(l1_identifier)!=
-          state.top().declaration_history.end())
->>>>>>> df8a800f
+    while(cur_state->top().declaration_history.find(l1_identifier)!=
+          cur_state->top().declaration_history.end())
     {
       unsigned index=cur_state->top().level1.current_names[original_id];
       cur_state->top().level1.rename(original_id, index+1);
       l1_identifier=cur_state->top().level1.get_ident_name(original_id);
     }
 
-<<<<<<< HEAD
-    cur_state->declaration_history.insert(l1_identifier);
+    cur_state->top().declaration_history.insert(l1_identifier);
     cur_state->top().local_variables.insert(l1_identifier);
-=======
-    state.top().declaration_history.insert(l1_identifier);
-    state.top().local_variables.insert(l1_identifier);
->>>>>>> df8a800f
 
     // seen it before?
     // it should get a fresh value
