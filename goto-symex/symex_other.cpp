/*******************************************************************\

Module: Symbolic Execution

Author: Daniel Kroening, kroening@kroening.com

\*******************************************************************/

#include <irep2.h>

#include <assert.h>

#include <expr_util.h>

#include "goto_symex.h"

void goto_symext::symex_other(void)
{
  const goto_programt::instructiont &instruction=*cur_state->source.pc;

  expr2tc code2 = instruction.code;

  if (is_code_expression2t(code2))
  {
    // ignore
  }
  else if (is_code_cpp_del_array2t(code2) || is_code_cpp_delete2t(code2))
  {
    expr2tc deref_code(code2);

    replace_dynamic_allocation(deref_code);
    replace_nondet(deref_code);
    dereference(deref_code, false);

    symex_cpp_delete(deref_code);
  }
  else if (is_code_free2t(code2))
  {
    // ignore
  }
  else if (is_code_printf2t(code2))
  {
    replace_dynamic_allocation(code2);
    replace_nondet(code2);
    dereference(code2, false);
    symex_printf(expr2tc(), code2);
  }
  else if (is_code_decl2t(code2))
  {
    replace_dynamic_allocation(code2);
    replace_nondet(code2);
    dereference(code2, false);

    const code_decl2t &decl_code = to_code_decl2t(code2);

    // just do the L2 renaming to preseve locality
    const irep_idt &identifier = decl_code.value;

<<<<<<< HEAD
    std::string l1_identifier =
      cur_state->top().level1.get_ident_name(identifier);

    const irep_idt &original_id =
      cur_state->top().level1.get_original_name(l1_identifier);
=======
    // Generate dummy symbol as a vehicle for renaming.
    expr2tc l1_sym = expr2tc(new symbol2t(type_pool.get_empty(), identifier));

    cur_state->top().level1.get_ident_name(l1_sym);
    symbol2t &l1_symbol = to_symbol2t(l1_sym);
>>>>>>> a8f1b265

    // increase the frame if we have seen this declaration before
    while(cur_state->top().declaration_history.find(renaming::level2t::name_record(l1_symbol))!=
          cur_state->top().declaration_history.end())
    {
      unsigned index = cur_state->top().level1.current_number(identifier);
      cur_state->top().level1.rename(l1_sym, index+1);
      l1_symbol.level1_num = index + 1;
    }

    renaming::level2t::name_record tmp_name(l1_symbol);
    cur_state->top().declaration_history.insert(tmp_name);
    cur_state->top().local_variables.insert(tmp_name);

    // seen it before?
    // it should get a fresh value
    if (cur_state->level2.current_number(l1_sym) != 0)
    {
<<<<<<< HEAD
      cur_state->level2.rename(l1_identifier, it->second.count+1);
      it->second.constant = expr2tc();
=======
      // Dummy assignment - blank constant value isn't considered for const
      // propagation, variable number will be bumped to result in a new free
      // variable. Invalidates l1_symbol reference?
      cur_state->level2.make_assignment(l1_sym, expr2tc(), expr2tc());
>>>>>>> a8f1b265
    }
  }
  else if (is_code_asm2t(code2))
  {
    // Assembly statement -> do nothing.
    return;
  }
  else
    throw "goto_symext: unexpected statement: " + get_expr_id(code2);
}
<|MERGE_RESOLUTION|>--- conflicted
+++ resolved
@@ -56,19 +56,11 @@
     // just do the L2 renaming to preseve locality
     const irep_idt &identifier = decl_code.value;
 
-<<<<<<< HEAD
-    std::string l1_identifier =
-      cur_state->top().level1.get_ident_name(identifier);
-
-    const irep_idt &original_id =
-      cur_state->top().level1.get_original_name(l1_identifier);
-=======
     // Generate dummy symbol as a vehicle for renaming.
     expr2tc l1_sym = expr2tc(new symbol2t(type_pool.get_empty(), identifier));
 
     cur_state->top().level1.get_ident_name(l1_sym);
     symbol2t &l1_symbol = to_symbol2t(l1_sym);
->>>>>>> a8f1b265
 
     // increase the frame if we have seen this declaration before
     while(cur_state->top().declaration_history.find(renaming::level2t::name_record(l1_symbol))!=
@@ -87,15 +79,10 @@
     // it should get a fresh value
     if (cur_state->level2.current_number(l1_sym) != 0)
     {
-<<<<<<< HEAD
-      cur_state->level2.rename(l1_identifier, it->second.count+1);
-      it->second.constant = expr2tc();
-=======
       // Dummy assignment - blank constant value isn't considered for const
       // propagation, variable number will be bumped to result in a new free
       // variable. Invalidates l1_symbol reference?
       cur_state->level2.make_assignment(l1_sym, expr2tc(), expr2tc());
->>>>>>> a8f1b265
     }
   }
   else if (is_code_asm2t(code2))
