/*******************************************************************\

Module:

Author: Lucas Cordeiro, lcc08r@ecs.soton.ac.uk

\*******************************************************************/

/* Byte order includes, for context switch checkpoint files */
#ifndef _WIN32
#include <arpa/inet.h>
#include <netinet/in.h>
#else
#include <winsock2.h>
#undef small // The mingw32 headers are /absolutely rubbish/, or perhaps the
             // windows headers by themselves.
#endif

#include "reachability_tree.h"
#include "goto_symex.h"
#include <i2string.h>
#include <expr_util.h>
#include <std_expr.h>
#include <config.h>
#include <message.h>

#include "crypto_hash.h"

reachability_treet::reachability_treet(
    const goto_functionst &goto_functions,
    const namespacet &ns,
    optionst &opts,
    symex_targett *target,
    contextt &context,
    message_handlert &_message_handler) :
    goto_functions(goto_functions),
    permanent_context(context),
    ns(ns),
    options(opts),
    message_handler(_message_handler)
{
  CS_bound = atoi(options.get_option("context-switch").c_str());
  TS_slice = atoi(options.get_option("time-slice").c_str());
  state_hashing = options.get_bool_option("state-hashing");
  directed_interleavings = options.get_bool_option("direct-interleavings");
  interactive_ileaves = options.get_bool_option("interactive-ileaves");
  round_robin = options.get_bool_option("round-robin");
  schedule = options.get_bool_option("schedule");

  if (options.get_bool_option("no-por") || options.get_bool_option("control-flow-test"))
    por = false;
  else
    por = true;

  target_template = target;
}

void
reachability_treet::setup_for_new_explore(void)
{
  symex_targett *targ;

  execution_states.clear();

  has_complete_formula = false;

  execution_statet *s;
  if (schedule) {
    schedule_target = target_template->clone();
    targ = schedule_target;
    s = reinterpret_cast<execution_statet*>(
                         new schedule_execution_statet(goto_functions, ns,
                                               this, schedule_target,
                                               permanent_context,
                                               options, &schedule_total_claims,
                                               &schedule_remaining_claims,
                                               message_handler));
  } else {
    targ = target_template->clone();
    s = reinterpret_cast<execution_statet*>(
                         new dfs_execution_statet(goto_functions, ns, this,
                                               targ, permanent_context, options,
                                               message_handler));
    schedule_target = NULL;
  }

  execution_states.push_back(s);
  cur_state_it = execution_states.begin();
  targ->push_ctx(); // Start with a depth of 1.
}

execution_statet & reachability_treet::get_cur_state()
{

  return **cur_state_it;
}

const execution_statet & reachability_treet::get_cur_state() const
{

  return **cur_state_it;
}

bool reachability_treet::has_more_states()
{
  return execution_states.size() > 0;
}

int reachability_treet::get_CS_bound() const
{
  return CS_bound;
}

bool
reachability_treet::check_for_hash_collision(void) const
{

  const execution_statet &ex_state = get_cur_state();

  crypto_hash hash;
  hash = ex_state.generate_hash();
  if (hit_hashes.find(hash) != hit_hashes.end())
    return true;

  return false;
}

void
reachability_treet::post_hash_collision_cleanup(void)
{

  for (std::vector<bool>::iterator it = get_cur_state().DFS_traversed.begin();
       it != get_cur_state().DFS_traversed.end(); it++ )
    *it = true;

  return;
}

void
reachability_treet::update_hash_collision_set(void)
{

  execution_statet &ex_state = get_cur_state();

  crypto_hash hash;
  hash = ex_state.generate_hash();
  hit_hashes.insert(hash);
  return;
}

void
reachability_treet::create_next_state(void)
{
  execution_statet &ex_state = get_cur_state();

  if (next_thread_id != ex_state.threads_state.size()) {
    execution_statet *new_state = ex_state.clone();
    execution_states.push_back(new_state);

    //begin - H.Savino
    if (round_robin) {
        if(next_thread_id == ex_state.active_thread)
            new_state->increment_time_slice();
        else
            new_state->reset_time_slice();
    }
    //end - H.Savino

    /* Make it active, make it follow on from previous state... */
    if (new_state->get_active_state_number() != next_thread_id)
      new_state->increment_context_switch();

    new_state->switch_to_thread(next_thread_id);
    new_state->update_after_switch_point();
  }

  return;
}

bool
reachability_treet::step_next_state(void)
{

  next_thread_id = decide_ileave_direction(get_cur_state());
  if (next_thread_id != get_cur_state().threads_state.size()) {
    create_next_state();
    return true;
  }

  return false;
}

unsigned int
reachability_treet::decide_ileave_direction(execution_statet &ex_state)
{
  unsigned int tid = 0, user_tid = 0;

<<<<<<< HEAD
  if (interactive_ileaves) {
    user_tid = tid = get_ileave_direction_from_user(expr);
=======
  if (config.options.get_bool_option("interactive-ileaves")) {
    tid = get_ileave_direction_from_user();
    user_tid = tid;
>>>>>>> cddf0121
  }
  //begin - H.Savino
  else if (round_robin) {

    tid = get_ileave_direction_from_scheduling();
    user_tid = tid;
    if(tid != ex_state.active_thread){
        ex_state.DFS_traversed.at(ex_state.active_thread)=true;
    }
    if(tid == ex_state.active_thread){
        for(tid=0; tid < ex_state.threads_state.size(); tid++)
        {
          if(tid==user_tid)
              continue;
          if(ex_state.DFS_traversed.at(tid))
            continue;
          ex_state.DFS_traversed.at(tid) = true;
        }
       tid=user_tid;
    }
  }
  //end - H.Savino

  for(; tid < ex_state.threads_state.size(); tid++)
  {
    /* For all threads: */
    if (!check_thread_viable(tid, true))
      continue;

    if (!ex_state.dfs_explore_thread(tid))
      continue;

#if 0
    //apply static partial-order reduction
    if (por && !ex_state.is_thread_mpor_schedulable(tid))
      continue;
#endif

    break;
  }

  if (interactive_ileaves && tid != user_tid){
    std::cerr << "Ileave code selected different thread from user choice";
    std::cerr << std::endl;
  }

  return tid;
}

bool reachability_treet::is_has_complete_formula()
{

  return has_complete_formula;
}

void reachability_treet::switch_to_next_execution_state()
{

  std::list<execution_statet*>::iterator it = cur_state_it;
  it++;

  if(it != execution_states.end()) {
    cur_state_it++;
  } else {
    if (step_next_state()) {
      cur_state_it++;
    } else {
      if (config.options.get_bool_option("print-stack-traces"))
        print_ileave_trace();
      has_complete_formula = true;
    }
  }
}

bool reachability_treet::reset_to_unexplored_state()
{
  std::list<execution_statet*>::iterator it;

  // After executing up to a point where all threads have ended and returning
  // that equation to the caller, free and remove fully explored execution
  // states back to the point where there's an unexplored one.

  // Eliminate final execution state, then attempt to generate another one from
  // the last on the list. If we can, it's an unexplored state, if we can't,
  // all depths from the current execution state are explored, so delete it.

  it = cur_state_it--;
  delete *it;
  execution_states.erase(it);

  while(execution_states.size() > 0 && !step_next_state()) {
    it = cur_state_it--;
    delete *it;
    execution_states.erase(it);
  }

  if (execution_states.size() > 0)
    cur_state_it++;

  if (execution_states.size() != 0) {
    // When backtracking, erase all the assertions from the equation before
    // continuing forwards. They've all already been checked, in the trace we
    // just backtracked from. Thus there's no point in checking them again.
    symex_target_equationt *eq =
      static_cast<symex_target_equationt*>((*cur_state_it)->target);
    unsigned int num_asserts = eq->clear_assertions();

    // Remove them from the count of remaining assertions to check. This allows
    // for more traces to be discarded because they do not contain any
    // unchecked assertions.
    (*cur_state_it)->total_claims -= num_asserts;
    (*cur_state_it)->remaining_claims -= num_asserts;
  }

  return execution_states.size() != 0;
}

void reachability_treet::go_next_state()
{

  std::list<execution_statet*>::iterator it = cur_state_it;
  it++;
  if(it != execution_states.end())
    cur_state_it++;
  else
  {
    while(execution_states.size() > 0 && !step_next_state())
    {
      it = cur_state_it;
      cur_state_it--;

      // For the last one:
      if (execution_states.size() == 1)
        (*it)->finish_formula();

      delete *it;
      execution_states.erase(it);
    }

    if(execution_states.size() > 0)
      cur_state_it++;
  }
}

reachability_treet::dfs_position::dfs_position(const reachability_treet &rt)
{
  std::list<execution_statet*>::const_iterator it;

  // Iterate through each position in the DFS tree recording data into this
  // object.
  for (it = rt.execution_states.begin(); it != rt.execution_states.end();it++){
    reachability_treet::dfs_position::dfs_state state;
    execution_statet *ex = *it;
    state.location_number = ex->get_active_state().source.pc->location_number;
    state.num_threads = ex->threads_state.size();
    state.explored = ex->DFS_traversed;

    // The thread taken in this DFS path isn't decided at this execution state,
    // instead it's whatever thread is active in the /next/ state. So, take the
    // currently active thread no and assign it to the previous dfs state
    // we recorded.
    if (states.size() > 0)
      states.back().cur_thread = ex->get_active_state_number();

    states.push_back(state);
  }

  // The final execution state in a DFS is a dummy, there are no paths from it,
  // so assign a dummy cur_thread value.
  states.back().cur_thread = 0;

  checksum = 0; // Use this in the future.
  ileaves = 0; // Can use this depending on a future refactor.
}

reachability_treet::dfs_position::dfs_position(const std::string filename)
{

  read_from_file(filename);
}

const uint32_t reachability_treet::dfs_position::file_magic = 0x4543484B; //'ECHK'

bool reachability_treet::dfs_position::write_to_file(
                                       const std::string filename) const
{
  uint8_t buffer[8192];
  reachability_treet::dfs_position::file_hdr hdr;
  reachability_treet::dfs_position::file_entry entry;
  std::vector<bool>::const_iterator ex_it;
  std::vector<reachability_treet::dfs_position::dfs_state>::const_iterator it;
  FILE *f;
  unsigned int i;

  f = fopen(filename.c_str(), "wb");
  if (f == NULL) {
    std::cerr << "Couldn't open checkpoint output file" << std::endl;
    return true;
  }

  hdr.magic = htonl(file_magic);
  hdr.checksum = 0;
  hdr.num_states = htonl(states.size());
  hdr.num_ileaves = 0;

  if (fwrite(&hdr, sizeof(hdr), 1, f) != 1)
    goto fail;

  for (it = states.begin(); it != states.end(); it++) {
    entry.location_number = htonl(it->location_number);
    entry.num_threads = htons(it->num_threads);
    entry.cur_thread = htons(it->cur_thread);

    if (fwrite(&entry, sizeof(entry), 1, f) != 1)
      goto fail;

    assert(it->explored.size() < 65536);
    assert(it->explored.size() == ntohs(entry.num_threads));

    i = 0;
    memset(buffer, 0, sizeof(buffer));
    for (ex_it = it->explored.begin(); ex_it != it->explored.end(); ex_it++) {
      if (*ex_it) {
        buffer[i >> 3] |= (1 << i & 7);
      }
      i++;
    }

    // Round up
    i += 7;
    i >>= 3;

    assert(i != 0); // Always at least one thread in _existance_.
    if (fwrite(buffer, i, 1, f) != 1)
      goto fail;
  }

  fclose(f);
  return false;

fail:
  std::cerr << "Write error writing checkpoint file" << std::endl;
  fclose(f);
  return true;
}

bool reachability_treet::dfs_position::read_from_file(
                                       const std::string filename)
{
  reachability_treet::dfs_position::file_hdr hdr;
  reachability_treet::dfs_position::file_entry entry;
  FILE *f;
  unsigned int i, j;
  char c;

  f = fopen(filename.c_str(), "rb");
  if (f == NULL) {
    std::cerr << "Couldn't open checkpoint input file" << std::endl;
    return true;
  }

  if (fread(&hdr, sizeof(hdr), 1, f) != 1)
    goto fail;

  if (hdr.magic != htonl(file_magic)) {
    std::cerr << "Magic number indicates that this isn't a checkpoint file"
              << std::endl;
    fclose(f);
    return true;
  }

  for (i = 0; i < ntohl(hdr.num_states); i++) {
    reachability_treet::dfs_position::dfs_state state;
    if (fread(&entry, sizeof(entry), 1, f) != 1)
      goto fail;

    state.location_number = ntohl(entry.location_number);
    state.num_threads = ntohs(entry.num_threads);
    state.cur_thread = ntohs(entry.cur_thread);

    assert(state.num_threads < 65536);
    if (state.cur_thread >= state.num_threads) {
      std::cerr << "Inconsistent checkpoint data" << std::endl;
      fclose(f);
      return true;
    }

    for (j = 0; j < state.num_threads; j++) {
      if (j % 8 == 0) {
        if (fread(&c, sizeof(c), 1, f) != 1)
          goto fail;
      }

      state.explored.push_back(c & (1 << (j & 7)));
    }

    states.push_back(state);
  }

  fclose(f);
  return false;

fail:
  std::cerr << "Read error on checkpoint file" << std::endl;
  fclose(f);
  return true;
}

void
reachability_treet::print_ileave_trace(void) const
{
  std::list<execution_statet*>::const_iterator it;
  int i = 0;

  std::cout << "Context switch trace for interleaving:" << std::endl;
  for (it = execution_states.begin(); it != execution_states.end(); it++, i++) {
    std::cout << "Context switch point " << i << std::endl;
    (*it)->print_stack_traces(4);
  }
}

int
reachability_treet::get_ileave_direction_from_user(void) const
{
  std::string input;
  unsigned int tid;

  if (get_cur_state().get_active_state().guard.is_false())
    std::cout << "This trace's guard is false; it will not be evaulated." << std::endl;

  // First of all, are there actually any valid context switch targets?
  for (tid = 0; tid < get_cur_state().threads_state.size(); tid++) {
    if (check_thread_viable(tid, true))
      break;
  }

  // If no threads were viable, don't present a choice.
  if (tid == get_cur_state().threads_state.size())
    return get_cur_state().threads_state.size();

  std::cout << "Context switch point encountered; please select a thread to run" << std::endl;
  std::cout << "Current thread states:" << std::endl;
  execution_states.back()->print_stack_traces(4);

  while (std::cout << "Input: ", std::getline(std::cin, input)) {
    if (input == "b") {
      std::cout << "Back unimplemented" << std::endl;
    } else if (input == "q") {
      exit(1);
    } else if (input.size() <= 0) {
      ;
    } else {
      const char *start;
      char *end;
      start = input.c_str();
      tid = strtol(start, &end, 10);
      if (start == end) {
        std::cout << "Not a valid input" << std::endl;
      } else if (tid >= get_cur_state().threads_state.size()) {
        std::cout << "Number out of range";
      } else {
        if (check_thread_viable(tid, false))
          break;
      }
    }
  }

  if (std::cin.eof()) {
    std::cout << std::endl;
    exit(1);
  }

  return tid;
}

//begin - H.Savino
int
reachability_treet::get_ileave_direction_from_scheduling(void) const
{
  unsigned int tid;

    // If the guard on this execution trace is false, no context switches are
    // going to be run over in the future and just general randomness is going to
    // occur. So there's absolutely no reason exploring further.
    if (get_cur_state().get_active_state().guard.is_false()) {
          std::cout << "This trace's guard is false; it will not be evaulated." << std::endl;
          exit(1);
    }

    // First of all, are there actually any valid context switch targets?
    for (tid = 0; tid < get_cur_state().threads_state.size(); tid++) {
      if (check_thread_viable(tid, true))
        break;
    }

    // If no threads were viable, don't present a choice.
    if (tid == get_cur_state().threads_state.size())
      return get_cur_state().threads_state.size();

  tid=get_cur_state().active_thread;

  if(get_cur_state().TS_number < this->TS_slice-1){
      if (check_thread_viable(tid, true))
          return tid;
  }
      while(1){
        tid=(tid + 1)%get_cur_state().threads_state.size();
        if (check_thread_viable(tid, true)){
            break;
        }
      }
  return tid;
}
//end - H.Savino

bool
reachability_treet::check_thread_viable(unsigned int tid, bool quiet) const
{
  const execution_statet &ex = get_cur_state();

  if (ex.DFS_traversed.at(tid) == true) {
    if (!quiet)
      std::cout << "Thread unschedulable as it's already been explored" << std::endl;
    return false;
  }

  if (ex.threads_state.at(tid).call_stack.empty()) {
    if (!quiet)
      std::cout << "Thread unschedulable due to empty call stack" << std::endl;
    return false;
  }

  if (ex.threads_state.at(tid).thread_ended) {
    if (!quiet)
      std::cout << "That thread has ended" << std::endl;
    return false;
  }

#if 0
  if (por && !ex.is_thread_mpor_schedulable(tid)) {
    if (!quiet)
      std::cout << "Thread unschedulable due to POR" << std::endl;
    return false;
  }
#endif

  if (ex.tid_is_set && ex.monitor_tid == tid) {
    if (!quiet)
      std::cout << "Can't context switch to a monitor thread" << std::endl;
    return false;
  }

  return true;
}

goto_symext::symex_resultt *
reachability_treet::get_next_formula()
{

  assert(execution_states.size() > 0 && "Must setup RT before exploring");

  while(!is_has_complete_formula())
  {
    while ((!get_cur_state().has_cswitch_point_occured() ||
           get_cur_state().check_if_ileaves_blocked()) &&
           get_cur_state().can_execution_continue())
      get_cur_state().symex_step(*this);

    if (state_hashing) {
      if (check_for_hash_collision()) {
        post_hash_collision_cleanup();
        break;
      } else {
        update_hash_collision_set();
      }
    }

    if (por) {
      get_cur_state().calculate_mpor_constraints();
      if (get_cur_state().is_transition_blocked_by_mpor())
        break;
    }


    next_thread_id = decide_ileave_direction(get_cur_state());

    create_next_state();

    switch_to_next_execution_state();

    if (get_cur_state().interleaving_unviable)
      break;
  }

  (*cur_state_it)->finish_formula();

  has_complete_formula = false;

  return get_cur_state().get_symex_result();
}

bool
reachability_treet::setup_next_formula(void)
{

  return reset_to_unexplored_state();
}

goto_symext::symex_resultt *
reachability_treet::generate_schedule_formula()
{

  int total_states = 0;
  while (has_more_states())
  {
    total_states++;
    while ((!get_cur_state().has_cswitch_point_occured() ||
           get_cur_state().check_if_ileaves_blocked()) &&
           get_cur_state().can_execution_continue())
    {
      get_cur_state().symex_step(*this);
    }

    if (state_hashing) {
      if (check_for_hash_collision()) {
        post_hash_collision_cleanup();
        go_next_state();
        continue;
      } else {
        update_hash_collision_set();
      }
    }

    next_thread_id = decide_ileave_direction(get_cur_state());

    create_next_state();

    go_next_state();
  }

  return new goto_symext::symex_resultt(schedule_target, schedule_total_claims,
                                        schedule_remaining_claims);
}

bool
reachability_treet::restore_from_dfs_state(void *_dfs __attribute__((unused)))
{
  abort();
#if 0
  std::vector<reachability_treet::dfs_position::dfs_state>::const_iterator it;
  unsigned int i;

  const reachability_treet::dfs_position *foo = (const reachability_treet::dfs_position*)_dfs;
  const reachability_treet::dfs_position &dfs = *foo;
  // Symex repeatedly until context switch points. At each point, verify that it
  // happened where we expected it to, and then switch to the correct thread for
  // the history we've been provided with.
  for (it = dfs.states.begin(), i = 0; it != dfs.states.end(); it++, i++) {

    at_end_of_run = false;

    while (!is_at_end_of_run()) {
      // Restore the DFS exploration space so that when an interleaving occurs
      // we take the option leading to the thread we desire to run. This
      // assumes that the DFS exploration path algorithm never changes.
      // Has to occur here; between generating new threads, ESBMC messes with
      // the dfs state.
      for (unsigned int dfspos = 0; dfspos < get_cur_state().DFS_traversed.size();
           dfspos++)
        get_cur_state().DFS_traversed[dfspos] = true;
      get_cur_state().DFS_traversed[it->cur_thread] = false;

      get_cur_state().symex_step(*this);
    }

    create_next_state();

    get_cur_state().DFS_traversed = it->explored;

    if (get_cur_state().threads_state.size() != it->num_threads) {
      std::cerr << "Unexpected number of threads when reexploring checkpoint"
                << std::endl;
      abort();
    }

    switch_to_next_execution_state();

    // check we're on the right thread; except on the last run, where there are
    // no more threads to be run.
    if (i + 1 < dfs.states.size())
      assert(get_cur_state().get_active_state_number() == it->cur_thread);

#if 0
// XXX jmorse: can't quite get these sequence numbers to line up when they're
// replayed.
    if (get_cur_state().get_active_state().source.pc->location_number !=
        it->location_number) {
      std::cerr << "Interleave at unexpected location when restoring checkpoint"
                << std::endl;
      abort();
    }
#endif
  }
#endif
  return false;
}

void reachability_treet::save_checkpoint(const std::string fname __attribute__((unused))) const
{

#if 0
  reachability_treet::dfs_position pos(*this);
  if (pos.write_to_file(fname))
    std::cerr << "Couldn't save checkpoint; continuing" << std::endl;
#endif

  abort();

  return;
}<|MERGE_RESOLUTION|>--- conflicted
+++ resolved
@@ -195,14 +195,9 @@
 {
   unsigned int tid = 0, user_tid = 0;
 
-<<<<<<< HEAD
   if (interactive_ileaves) {
-    user_tid = tid = get_ileave_direction_from_user(expr);
-=======
-  if (config.options.get_bool_option("interactive-ileaves")) {
     tid = get_ileave_direction_from_user();
     user_tid = tid;
->>>>>>> cddf0121
   }
   //begin - H.Savino
   else if (round_robin) {
