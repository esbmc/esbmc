/*******************************************************************\

Module:

Author: Lucas Cordeiro, lcc08r@ecs.soton.ac.uk

\*******************************************************************/

/* Byte order includes, for context switch checkpoint files */
#ifndef _WIN32
#include <arpa/inet.h>
#include <netinet/in.h>
#else
#include <winsock2.h>
#undef small // The mingw32 headers are /absolutely rubbish/, or perhaps the
             // windows headers by themselves.
#endif

#include "reachability_tree.h"
#include "goto_symex.h"
#include <i2string.h>
#include <expr_util.h>
#include <std_expr.h>
#include <config.h>

#include "crypto_hash.h"

/*******************************************************************
 Function: reachability_treet::get_cur_state

 Inputs:

 Outputs:

 Purpose:

 \*******************************************************************/

execution_statet & reachability_treet::get_cur_state()
{
<<<<<<< HEAD
#ifdef DEBUG
  std::cout << std::endl << __FUNCTION__ << "[" << __LINE__ << "]" << std::endl;
#endif

  return **cur_state_it;
=======
  return **_cur_state_it;
>>>>>>> f3ad7371
}

const execution_statet & reachability_treet::get_cur_state() const
{

  return **cur_state_it;
}

/*******************************************************************
 Function: reachability_treet::has_more_states

 Inputs:

 Outputs:

 Purpose:

 \*******************************************************************/

bool reachability_treet::has_more_states()
{
  return execution_states.size() > 0;
}

/*******************************************************************
 Function: reachability_treet::check_CS_bound

 Inputs:

 Outputs:

 Purpose:

 \*******************************************************************/

bool reachability_treet::check_CS_bound()
{
  if(CS_bound  != -1 && get_cur_state().get_context_switch() >= CS_bound)
  {
    return true;
  }
  else
    return false;
}

/*******************************************************************
 Function: reachability_treet::get_CS_bound

 Inputs:

 Outputs:

 Purpose:

 \*******************************************************************/

int reachability_treet::get_CS_bound()
{
  return CS_bound;
}

/*******************************************************************
 Function: reachability_treet::is_global_assign

 Inputs:

 Outputs:

 Purpose:

 \*******************************************************************/

bool reachability_treet::is_global_assign(const exprt &code)
{

  int num_read_globals = get_cur_state().get_expr_read_globals(ns,code.op1());

  if (num_read_globals)
	return true;
  else
	return false;
}

/*******************************************************************
 Function: reachability_treet::generate_states_before_read

 Inputs:

 Outputs:

 Purpose:

 \*******************************************************************/

bool reachability_treet::generate_states_before_read(const exprt &code)
{

  if (check_CS_bound())
    return false;

  if (get_cur_state().get_active_atomic_number() > 0)
   	return false;

<<<<<<< HEAD
  if (get_cur_state().get_expr_read_globals(ns,code) > 0)
=======
  if (get_cur_state().get_expr_read_globals(_ns,code) > 0)
    return generate_states_base(code);
  else
    return false;
}

/*******************************************************************
 Function: reachability_treet::generate_states_before_write

 Inputs:

 Outputs:

 Purpose:

 \*******************************************************************/

bool reachability_treet::generate_states_before_write(const exprt &code)
{

  if (check_CS_bound())
    return false;

  if (get_cur_state().get_active_atomic_number() > 0)
   	return false;

  if (get_cur_state().get_expr_write_globals(_ns, code) > 0)
>>>>>>> f3ad7371
    return generate_states_base(code);
  else
    return false;
}

/*******************************************************************
<<<<<<< HEAD
 Function: reachability_treet::get_is_mutex

 Inputs:

 Outputs:

 Purpose:

 \*******************************************************************/

bool reachability_treet::get_is_same_mutex(void)
{
  return is_same_mutex;
}

/*******************************************************************
 Function: reachability_treet::check_mutex

 Inputs:

 Outputs:

 Purpose:

 \*******************************************************************/

void reachability_treet::check_mutex(const exprt &code, const execution_statet &ex_state)
{
#ifdef DEBUG
  std::cout << std::endl << __FUNCTION__ << "[" << __LINE__ << "]" << std::endl;
#endif

  static bool is_first_assign=true;
  static std::string identifier;
  const exprt &object=code.op0();
  const exprt &value=code.op1();
  std::string val;

  if (object.id() == "member")
  {
	if (object.op0().type().get_string("identifier").find("pthread_mutex") != std::string::npos)
	{
	  if (is_first_assign)
	  {
		if (object.op0().operands().size()==0)
		  return;
	    identifier = object.op0().op0().get_string("identifier");
	    is_first_assign=false;
	  }

	  val = integer2string(binary2integer(value.get_string("value"), true),10);

	  if (identifier.find(object.op0().op0().get_string("identifier")) != std::string::npos)
	    is_same_mutex=true;
	  else if (val.find("0") == std::string::npos)
	    is_same_mutex=false;

	  identifier = object.op0().op0().get_string("identifier");
    }
  }
}

/*******************************************************************
=======
>>>>>>> f3ad7371
 Function: reachability_treet::generate_states_before_assign

 Inputs:

 Outputs:

 Purpose:

 \*******************************************************************/

bool reachability_treet::generate_states_before_assign(const exprt &code, execution_statet &ex_state)
{

  if(code.operands().size()!=2)
    throw "assignment expects two operands";

<<<<<<< HEAD
#if 0
  if (!deadlock_detection)
    check_mutex(code, ex_state);

  if (get_is_same_mutex())
    return false;
#endif

=======
>>>>>>> f3ad7371
  if(check_CS_bound())
    return false;

  if(get_cur_state().get_active_atomic_number() > 0)
    return false;

  int num_write_globals = get_cur_state().get_expr_write_globals(ns,code.op0());
  int num_read_globals = get_cur_state().get_expr_read_globals(ns,code.op1());

  if(num_read_globals + num_write_globals > 0)
  {
	ex_state.reexecute_instruction = false;
    return generate_states_base(code);
  }

  return false;
}

/*******************************************************************
<<<<<<< HEAD
=======
 Function: reachability_treet::generate_states_before_function

 Inputs:

 Outputs:

 Purpose:

 \*******************************************************************/

bool reachability_treet::generate_states_before_function(const code_function_callt &code)
{

  if(check_CS_bound())
    return false;

  if(get_cur_state().get_active_atomic_number() > 0)
   	return false;

  int num_globals = 0;

  for(std::vector<exprt>::const_iterator it=code.arguments().begin();
            it!=code.arguments().end(); it++)
  {
    num_globals += get_cur_state().get_expr_read_globals(_ns,*it);
  }
  if(num_globals > 0)
    return generate_states_base(code);

  return false;
}

/*******************************************************************
 Function: reachability_treet::generate_states_after_start_thread

 Inputs:

 Outputs:

 Purpose:

 \*******************************************************************/

bool reachability_treet::generate_states_after_start_thread()
{

  get_cur_state().reexecute_instruction = false;

  return generate_states_base(exprt());
}

/*******************************************************************
>>>>>>> f3ad7371
 Function: reachability_treet::generate_states

 Inputs:

 Outputs:

 Purpose:

 \*******************************************************************/

bool reachability_treet::generate_states()
{

  if(check_CS_bound())
    return false;

  if(get_cur_state().get_active_atomic_number() > 0)
  	return false;

  // do analysis here
  return generate_states_base(exprt());
}

/*******************************************************************
 Function: reachability_treet::apply_static_por

 Inputs:

 Outputs:

 Purpose:

 \*******************************************************************/

bool reachability_treet::apply_static_por(const execution_statet &ex_state, const exprt &expr, int i) const
{
  bool consider = true;

  if (por)
  {
    if(ex_state.last_global_expr.is_not_nil() && !expr.id().empty())
    {
      if(i < ex_state._active_thread)
      {
        if(ex_state.last_global_read_write.write_set.empty() &&
           ex_state._exprs_read_write.at(i+1).write_set.empty() &&
           ex_state._exprs_read_write.at(ex_state._active_thread).write_set.empty())
        {
          return false;
        }

        consider = false;

        if(ex_state.last_global_read_write.has_write_intersect(ex_state._exprs_read_write.at(i+1).write_set))
        {
          consider = true;
        }
        else if(ex_state.last_global_read_write.has_write_intersect(ex_state._exprs_read_write.at(i+1).read_set))
        {
          consider = true;
        }
        else if(ex_state.last_global_read_write.has_read_intersect(ex_state._exprs_read_write.at(i+1).write_set))
        {
          consider = true;
        }
      }
    }
  }

  return consider;
}

/*******************************************************************
 Function: reachability_treet::generate_states_base

 Inputs:

 Outputs:

 Purpose:

 \*******************************************************************/

bool reachability_treet::generate_states_base(const exprt &expr)
{

  if(CS_bound  != -1 && get_cur_state().get_context_switch() >= CS_bound)
    return false;

  if (directed_interleavings)
    // Don't generate interleavings automatically - instead, the user will
    // inserts intrinsics identifying where they want interleavings to occur,
    // and to what thread.
    return false;

  execution_statet &ex_state = get_cur_state();

  ex_state._exprs.at(ex_state._active_thread) = expr;

  // force the new threads continue execute to visible instruction
  if(ex_state.generating_new_threads > 0)
  {
    /* jmorse - just sets some internal fields, last active, etc */
    ex_state.set_active_state(ex_state.generating_new_threads);
    ex_state.generating_new_threads = -1;
    ex_state.reexecute_instruction = false;
    return true;
  }
  if(ex_state.reexecute_instruction)
  {
    ex_state.reexecute_instruction = false;
    return false;
  }
  if(ex_state.generating_new_threads == -1)
  {
    ex_state.generating_new_threads = 0;
    ex_state.set_active_state(ex_state._last_active_thread);
  }

  if(ex_state._threads_state.size() < 2)
  {
    return false;
  }

  crypto_hash hash;
  if (state_hashing) {
    goto_programt::const_targett pc = ex_state.get_active_state().source.pc;
    hash = ex_state.generate_hash();
    if (hit_hashes.find(hash) != hit_hashes.end())
      return false;
  }

  //new
#if 1
  if(expr.is_not_nil())
  {
    ex_state.last_global_expr = ex_state._exprs.at(ex_state._active_thread);
    ex_state.last_global_read_write = ex_state._exprs_read_write.at(ex_state._active_thread);
  }
#endif

  unsigned int tid = 0, user_tid = 0;

  if (config.options.get_bool_option("interactive-ileaves")) {
    user_tid = tid = get_ileave_direction_from_user(expr);
  }
  //begin - H.Savino
  else if (config.options.get_bool_option("round-robin")) {

    user_tid = tid = get_ileave_direction_from_scheduling(expr);
    if(tid != ex_state._active_thread){
        ex_state._DFS_traversed.at(ex_state._active_thread)=true;
    }
    if(tid == ex_state._active_thread){
        for(tid=0; tid < ex_state._threads_state.size(); tid++)
        {
          if(tid==user_tid)
              continue;
          if(ex_state._DFS_traversed.at(tid))
            continue;
          ex_state._DFS_traversed.at(tid) = true;
        }
       tid=user_tid;
    }
  }
  //end - H.Savino

  for(; tid < ex_state._threads_state.size(); tid++)
  {
    /* For all threads: */

    if(ex_state._DFS_traversed.at(tid))
      continue;

    ex_state._DFS_traversed.at(tid) = true;

    /* Presumably checks whether this thread isn't in user code yet? */
    if(ex_state._threads_state.at(tid).call_stack.empty())
      continue;

    /* Is it even still running? */
    if(ex_state._threads_state.at(tid).thread_ended)
      continue;

    //apply static partial-order reduction
    if(!apply_static_por(ex_state, expr, tid))
      continue;

    break;
  }

  if (config.options.get_bool_option("interactive-ileaves") && tid != user_tid){
    std::cerr << "Ileave code selected different thread from user choice";
    std::cerr << std::endl;
  }

  at_end_of_run = true;

  if (tid != ex_state._threads_state.size()) {

    /* Generate a new execution state, duplicate of previous? */
    execution_statet *new_state = new execution_statet(ex_state);
    execution_states.push_back(new_state);

    //begin - H.Savino
    if (config.options.get_bool_option("round-robin")){
        if(tid == ex_state._active_thread)
            new_state->increment_time_slice();
        else
            new_state->reset_time_slice();
    }
    //end - H.Savino

    /* Make it active, make it follow on from previous state... */
    if (new_state->get_active_state_number() != tid) {
      new_state->increment_context_switch();
      new_state->set_active_state(tid);
    }

    new_state->set_parent_guard(ex_state.get_guard_identifier());
    new_state->reexecute_instruction = true;

//    execution_states.rbegin()->copy_level2_from(ex_state);
//    Copy constructor should duplicate level2 object
    /* Reset interleavings (?) investigated in this new state */
    new_state->reset_DFS_traversed();

    return true;
  } else {
    /* Once we've generated all interleavings from this state, increment hit
     * count so that we don't come back here again */
    if (state_hashing)
      hit_hashes.insert(hash);

    return false;
  }
}

/*******************************************************************
 Function: reachability_treet::is_at_end_of_run

 Inputs:

 Outputs:

 Purpose:

 \*******************************************************************/

bool reachability_treet::is_at_end_of_run()
{

  return at_end_of_run ||
         get_cur_state().get_active_state().thread_ended ||
         get_cur_state().get_active_state().call_stack.empty();
}

/*******************************************************************
 Function: reachability_treet::is_has_complete_formula

 Inputs:

 Outputs:

 Purpose:

 \*******************************************************************/

bool reachability_treet::is_has_complete_formula()
{

  return has_complete_formula;
}

/*******************************************************************
 Function: reachability_treet::switch_to_next_execution_state

 Inputs:

 Outputs:

 Purpose:

 \*******************************************************************/

void reachability_treet::switch_to_next_execution_state()
{

  std::list<execution_statet*>::iterator it = cur_state_it;
  it++;

  if(it != execution_states.end()) {
    cur_state_it++;
  } else {
    if (generate_states_base(exprt()))
      cur_state_it++;
    else
      has_complete_formula = true;
  }

  at_end_of_run = false;
}

bool reachability_treet::reset_to_unexplored_state()
{
  std::list<execution_statet*>::iterator it;

  // After executing up to a point where all threads have ended and returning
  // that equation to the caller, free and remove fully explored execution
  // states back to the point where there's an unexplored one.

  // Eliminate final execution state, then attempt to generate another one from
  // the last on the list. If we can, it's an unexplored state, if we can't,
  // all depths from the current execution state are explored, so delete it.

  it = cur_state_it--;
  delete *it;
  execution_states.erase(it);

  while(execution_states.size() > 0 && !generate_states_base(exprt())) {
    it = cur_state_it--;
    delete *it;
    execution_states.erase(it);
  }

  if (execution_states.size() > 0)
    cur_state_it++;

  at_end_of_run = false;
  return execution_states.size() != 0;
}

/*******************************************************************
 Function: reachability_treet::go_next_state

 Inputs:

 Outputs:

 Purpose:

 \*******************************************************************/

void reachability_treet::go_next_state()
{

  std::list<execution_statet*>::iterator it = cur_state_it;
  it++;
  if(it != execution_states.end())
    cur_state_it++;
  else
  {
    while(execution_states.size() > 0 && !generate_states_base(exprt()))
    {
      it = cur_state_it;
      cur_state_it--;
      execution_states.erase(it);
    }

    if(execution_states.size() > 0)
      cur_state_it++;
  }

  at_end_of_run = false;
}

reachability_treet::dfs_position::dfs_position(const reachability_treet &rt)
{
  std::list<execution_statet*>::const_iterator it;

  // Iterate through each position in the DFS tree recording data into this
  // object.
  for (it = rt.execution_states.begin(); it != rt.execution_states.end();it++){
    reachability_treet::dfs_position::dfs_state state;
    execution_statet *ex = *it;
    state.location_number = ex->get_active_state().source.pc->location_number;
    state.num_threads = ex->_threads_state.size();
    state.explored = ex->_DFS_traversed;

    // The thread taken in this DFS path isn't decided at this execution state,
    // instead it's whatever thread is active in the /next/ state. So, take the
    // currently active thread no and assign it to the previous dfs state
    // we recorded.
    if (states.size() > 0)
      states.back().cur_thread = ex->get_active_state_number();

    states.push_back(state);
  }

  // The final execution state in a DFS is a dummy, there are no paths from it,
  // so assign a dummy cur_thread value.
  states.back().cur_thread = 0;

  checksum = 0; // Use this in the future.
  ileaves = 0; // Can use this depending on a future refactor.
}

reachability_treet::dfs_position::dfs_position(const std::string filename)
{

  read_from_file(filename);
}

const uint32_t reachability_treet::dfs_position::file_magic = 'ECHK';

bool reachability_treet::dfs_position::write_to_file(
                                       const std::string filename) const
{
  uint8_t buffer[8192];
  reachability_treet::dfs_position::file_hdr hdr;
  reachability_treet::dfs_position::file_entry entry;
  std::vector<bool>::const_iterator ex_it;
  std::vector<reachability_treet::dfs_position::dfs_state>::const_iterator it;
  FILE *f;
  unsigned int i;

  f = fopen(filename.c_str(), "wb");
  if (f == NULL) {
    std::cerr << "Couldn't open checkpoint output file" << std::endl;
    return true;
  }

  hdr.magic = htonl(file_magic);
  hdr.checksum = 0;
  hdr.num_states = htonl(states.size());
  hdr.num_ileaves = 0;

  if (fwrite(&hdr, sizeof(hdr), 1, f) != 1)
    goto fail;

  for (it = states.begin(); it != states.end(); it++) {
    entry.location_number = htonl(it->location_number);
    entry.num_threads = htons(it->num_threads);
    entry.cur_thread = htons(it->cur_thread);
    
    if (fwrite(&entry, sizeof(entry), 1, f) != 1)
      goto fail;

    assert(it->explored.size() < 65536);
    assert(it->explored.size() == ntohs(entry.num_threads));

    i = 0;
    memset(buffer, 0, sizeof(buffer));
    for (ex_it = it->explored.begin(); ex_it != it->explored.end(); ex_it++) {
      if (*ex_it) {
        buffer[i >> 3] |= (1 << i & 7);
      }
      i++;
    }

    // Round up
    i += 7;
    i >>= 3;

    assert(i != 0); // Always at least one thread in _existance_.
    if (fwrite(buffer, i, 1, f) != 1)
      goto fail;
  }

  fclose(f);
  return false;

fail:
  std::cerr << "Write error writing checkpoint file" << std::endl;
  fclose(f);
  return true;
}

bool reachability_treet::dfs_position::read_from_file(
                                       const std::string filename)
{
  reachability_treet::dfs_position::file_hdr hdr;
  reachability_treet::dfs_position::file_entry entry;
  FILE *f;
  unsigned int i, j;
  char c;

  f = fopen(filename.c_str(), "rb");
  if (f == NULL) {
    std::cerr << "Couldn't open checkpoint input file" << std::endl;
    return true;
  }

  if (fread(&hdr, sizeof(hdr), 1, f) != 1)
    goto fail;

  if (hdr.magic != htonl(file_magic)) {
    std::cerr << "Magic number indicates that this isn't a checkpoint file"
              << std::endl;
    fclose(f);
    return true;
  }

  for (i = 0; i < ntohl(hdr.num_states); i++) {
    reachability_treet::dfs_position::dfs_state state;
    if (fread(&entry, sizeof(entry), 1, f) != 1)
      goto fail;

    state.location_number = ntohl(entry.location_number);
    state.num_threads = ntohs(entry.num_threads);
    state.cur_thread = ntohs(entry.cur_thread);

    assert(state.num_threads < 65536);
    if (state.cur_thread >= state.num_threads) {
      std::cerr << "Inconsistent checkpoint data" << std::endl;
      fclose(f);
      return true;
    }

    for (j = 0; j < state.num_threads; j++) {
      if (j % 8 == 0) {
        if (fread(&c, sizeof(c), 1, f) != 1)
          goto fail;
      }

      state.explored.push_back(c & (1 << (j & 7)));
    }

    states.push_back(state);
  }

  fclose(f);
  return false;

fail:
  std::cerr << "Read error on checkpoint file" << std::endl;
  fclose(f);
  return true;
}

void
reachability_treet::print_ileave_trace(void) const
{
  std::list<execution_statet*>::const_iterator it;
  int i = 0;

  std::cout << "Context switch trace for interleaving:" << std::endl;
  for (it = execution_states.begin(); it != execution_states.end(); it++, i++) {
    std::cout << "Context switch point " << i << std::endl;
    (*it)->print_stack_traces(ns, 4);
  }
}

int
reachability_treet::get_ileave_direction_from_user(const exprt &expr) const
{
  std::string input;
  unsigned int tid;

  // If the guard on this execution trace is false, no context switches are
  // going to be run over in the future and just general randomness is going to
  // occur. So there's absolutely no reason exploring further.
  if (get_cur_state().get_active_state().guard.is_false()) {
    std::cout << "This trace's guard is false; it will not be evaulated." << std::endl;
    exit(1);
  }

  // First of all, are there actually any valid context switch targets?
  for (tid = 0; tid < get_cur_state()._threads_state.size(); tid++) {
    if (check_thread_viable(tid, expr, true))
      break;
  }

  // If no threads were viable, don't present a choice.
  if (tid == get_cur_state()._threads_state.size())
    return get_cur_state()._threads_state.size();

  std::cout << "Context switch point encountered; please select a thread to run" << std::endl;
  std::cout << "Current thread states:" << std::endl;
  execution_states.back()->print_stack_traces(ns, 4);

  while (std::cout << "Input: ", std::getline(std::cin, input)) {
    if (input == "b") {
      std::cout << "Back unimplemented" << std::endl;
    } else if (input == "q") {
      exit(1);
    } else if (input.size() <= 0) {
      ;
    } else {
      const char *start;
      char *end;
      start = input.c_str();
      tid = strtol(start, &end, 10);
      if (start == end) {
        std::cout << "Not a valid input" << std::endl;
      } else if (tid >= get_cur_state()._threads_state.size()) {
        std::cout << "Number out of range";
      } else {
        if (check_thread_viable(tid, expr, false))
          break;
      }
    }
  }

  if (std::cin.eof()) {
    std::cout << std::endl;
    exit(1);
  }

  return tid;
}

//begin - H.Savino
int
reachability_treet::get_ileave_direction_from_scheduling(const exprt &expr) const
{
  unsigned int tid;

    // If the guard on this execution trace is false, no context switches are
    // going to be run over in the future and just general randomness is going to
    // occur. So there's absolutely no reason exploring further.
    if ((expr.operands().size() > 0) &&
      get_cur_state().get_active_state().guard.is_false()) {
          std::cout << "This trace's guard is false; it will not be evaulated." << std::endl;
          exit(1);
    }

    // First of all, are there actually any valid context switch targets?
    for (tid = 0; tid < get_cur_state()._threads_state.size(); tid++) {
      if (check_thread_viable(tid, expr, true))
        break;
    }

    // If no threads were viable, don't present a choice.
    if (tid == get_cur_state()._threads_state.size())
      return get_cur_state()._threads_state.size();

  tid=get_cur_state()._active_thread;

  if(get_cur_state()._TS_number < this->_TS_slice-1){
      if (check_thread_viable(tid, expr, true))
          return tid;
  }
      while(1){
        tid=(tid + 1)%get_cur_state()._threads_state.size();
        if (check_thread_viable(tid, expr, true)){
            break;
        }
      }
  return tid;
}
//end - H.Savino

bool
reachability_treet::check_thread_viable(int tid, const exprt &expr, bool quiet) const
{
  const execution_statet &ex = get_cur_state();

  if (ex._DFS_traversed.at(tid) == true) {
    if (!quiet)
      std::cout << "Thread unschedulable as it's already been explored" << std::endl;
    return false;
  }

  if (ex._threads_state.at(tid).call_stack.empty()) {
    if (!quiet)
      std::cout << "Thread unschedulable due to empty call stack" << std::endl;
    return false;
  }

  if (ex._threads_state.at(tid).thread_ended) {
    if (!quiet)
      std::cout << "That thread has ended" << std::endl;
    return false;
  }

  if (!apply_static_por(ex, expr, tid)) {
    if (!quiet)
      std::cout << "Thread unschedulable due to POR" << std::endl;
    return false;
  }

  return true;
}

symex_target_equationt *
reachability_treet::get_next_formula(goto_symext &symex)
{

  static unsigned int total_formulae = 0;
  static int total_states = 0;

  symex.target = &get_cur_state()._target;
  get_cur_state().execute_guard(ns, *symex.target);
  while(!is_has_complete_formula())
  {
    while (!is_at_end_of_run())
      symex.symex_step(goto_functions, *this);

    switch_to_next_execution_state();
    symex.target = &get_cur_state()._target;
    total_states++;
  }

  has_complete_formula = false;
  total_formulae++;

  return &get_cur_state()._target;
}

bool
reachability_treet::setup_next_formula(void)
{

  return reset_to_unexplored_state();
}

void
reachability_treet::generate_schedule_formula(goto_symext &symex)
{

  int total_states = 0;
  while (has_more_states())
  {
    total_states++;
    get_cur_state().execute_guard(ns, *symex.target);
    while (!is_at_end_of_run())
    {
      symex.symex_step(goto_functions, *this);
    }

    go_next_state();
  }
}<|MERGE_RESOLUTION|>--- conflicted
+++ resolved
@@ -38,15 +38,8 @@
 
 execution_statet & reachability_treet::get_cur_state()
 {
-<<<<<<< HEAD
-#ifdef DEBUG
-  std::cout << std::endl << __FUNCTION__ << "[" << __LINE__ << "]" << std::endl;
-#endif
 
   return **cur_state_it;
-=======
-  return **_cur_state_it;
->>>>>>> f3ad7371
 }
 
 const execution_statet & reachability_treet::get_cur_state() const
@@ -150,109 +143,14 @@
   if (get_cur_state().get_active_atomic_number() > 0)
    	return false;
 
-<<<<<<< HEAD
   if (get_cur_state().get_expr_read_globals(ns,code) > 0)
-=======
-  if (get_cur_state().get_expr_read_globals(_ns,code) > 0)
     return generate_states_base(code);
   else
     return false;
 }
 
 /*******************************************************************
- Function: reachability_treet::generate_states_before_write
-
- Inputs:
-
- Outputs:
-
- Purpose:
-
- \*******************************************************************/
-
-bool reachability_treet::generate_states_before_write(const exprt &code)
-{
-
-  if (check_CS_bound())
-    return false;
-
-  if (get_cur_state().get_active_atomic_number() > 0)
-   	return false;
-
-  if (get_cur_state().get_expr_write_globals(_ns, code) > 0)
->>>>>>> f3ad7371
-    return generate_states_base(code);
-  else
-    return false;
-}
-
-/*******************************************************************
-<<<<<<< HEAD
- Function: reachability_treet::get_is_mutex
-
- Inputs:
-
- Outputs:
-
- Purpose:
-
- \*******************************************************************/
-
-bool reachability_treet::get_is_same_mutex(void)
-{
-  return is_same_mutex;
-}
-
-/*******************************************************************
- Function: reachability_treet::check_mutex
-
- Inputs:
-
- Outputs:
-
- Purpose:
-
- \*******************************************************************/
-
-void reachability_treet::check_mutex(const exprt &code, const execution_statet &ex_state)
-{
-#ifdef DEBUG
-  std::cout << std::endl << __FUNCTION__ << "[" << __LINE__ << "]" << std::endl;
-#endif
-
-  static bool is_first_assign=true;
-  static std::string identifier;
-  const exprt &object=code.op0();
-  const exprt &value=code.op1();
-  std::string val;
-
-  if (object.id() == "member")
-  {
-	if (object.op0().type().get_string("identifier").find("pthread_mutex") != std::string::npos)
-	{
-	  if (is_first_assign)
-	  {
-		if (object.op0().operands().size()==0)
-		  return;
-	    identifier = object.op0().op0().get_string("identifier");
-	    is_first_assign=false;
-	  }
-
-	  val = integer2string(binary2integer(value.get_string("value"), true),10);
-
-	  if (identifier.find(object.op0().op0().get_string("identifier")) != std::string::npos)
-	    is_same_mutex=true;
-	  else if (val.find("0") == std::string::npos)
-	    is_same_mutex=false;
-
-	  identifier = object.op0().op0().get_string("identifier");
-    }
-  }
-}
-
-/*******************************************************************
-=======
->>>>>>> f3ad7371
+
  Function: reachability_treet::generate_states_before_assign
 
  Inputs:
@@ -269,17 +167,6 @@
   if(code.operands().size()!=2)
     throw "assignment expects two operands";
 
-<<<<<<< HEAD
-#if 0
-  if (!deadlock_detection)
-    check_mutex(code, ex_state);
-
-  if (get_is_same_mutex())
-    return false;
-#endif
-
-=======
->>>>>>> f3ad7371
   if(check_CS_bound())
     return false;
 
@@ -299,61 +186,7 @@
 }
 
 /*******************************************************************
-<<<<<<< HEAD
-=======
- Function: reachability_treet::generate_states_before_function
-
- Inputs:
-
- Outputs:
-
- Purpose:
-
- \*******************************************************************/
-
-bool reachability_treet::generate_states_before_function(const code_function_callt &code)
-{
-
-  if(check_CS_bound())
-    return false;
-
-  if(get_cur_state().get_active_atomic_number() > 0)
-   	return false;
-
-  int num_globals = 0;
-
-  for(std::vector<exprt>::const_iterator it=code.arguments().begin();
-            it!=code.arguments().end(); it++)
-  {
-    num_globals += get_cur_state().get_expr_read_globals(_ns,*it);
-  }
-  if(num_globals > 0)
-    return generate_states_base(code);
-
-  return false;
-}
-
-/*******************************************************************
- Function: reachability_treet::generate_states_after_start_thread
-
- Inputs:
-
- Outputs:
-
- Purpose:
-
- \*******************************************************************/
-
-bool reachability_treet::generate_states_after_start_thread()
-{
-
-  get_cur_state().reexecute_instruction = false;
-
-  return generate_states_base(exprt());
-}
-
-/*******************************************************************
->>>>>>> f3ad7371
+
  Function: reachability_treet::generate_states
 
  Inputs:
