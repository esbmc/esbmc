--- conflicted
+++ resolved
@@ -278,18 +278,6 @@
 		}
 	}
     T& back (){
-<<<<<<< HEAD
-	__ESBMC_assert(!empty(),
-			"\n  The following method was called, generating an invalid access to memory area:\n\n  >>> reference back();  <<<  \n\n  This method returns a reference to the last element in the list container.,\n  therefore, the list can't be empty.\n");
-	T tmp = this->tail->data;
-	return tmp;
-    }
-    T& front ( ){
-	__ESBMC_assert(!empty(),
-			"\n  The following method was called, generating an invalid access to memory area:\n\n  >>> reference front();  <<<  \n\n  This method returns a reference to the first element in the list container.,\n  therefore, the list can't be empty.\n");
-	T tmp = this->head->data;
-	return tmp;
-=======
     	__ESBMC_assert(!empty(),
     			"\n  The following method was called, generating an invalid access to memory area:\n\n  >>> reference back();  <<<  \n\n  This method returns a reference to the last element in the list container.,\n  therefore, the list can't be empty.\n");
     	T tmp = this->tail->data;
@@ -300,7 +288,6 @@
     			"\n  The following method was called, generating an invalid access to memory area:\n\n  >>> reference front();  <<<  \n\n  This method returns a reference to the first element in the list container.,\n  therefore, the list can't be empty.\n");
     	T tmp = this->head->data;
     	return tmp;
->>>>>>> 89330f47
     }
 	void pop_front(){
 		__ESBMC_assert(!empty(),
