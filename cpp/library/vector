#ifndef __STL_VECTOR
#define __STL_VECTOR

#include "iterator"

<<<<<<< HEAD
#ifndef STL_VECTOR
#define STL_VECTOR
#include <iostream>
#include <cassert>
=======
#define VECTOR_CAPACITY 20
>>>>>>> 5a6767fb

namespace std{

  template<typename T>
  struct vector{
    public:

	    class iterator{
	      public:
	      iterator(const iterator&);
	      iterator();
	      iterator& operator=(const iterator&);

	      T* operator -> ();

	      T& operator * ();

	      iterator& operator ++ ();
	      iterator& operator ++ (int);

	      iterator& operator -- ();
	      iterator& operator -- (int);

	      bool operator == ( const iterator&)const;
	      bool operator != ( const iterator&)const;

	      bool operator < ( const iterator&)const;
	      bool operator > ( const iterator&)const;

	      bool operator <= ( const iterator&)const;
	      bool operator >= ( const iterator&)const;

	      iterator operator + (int) const;
	      iterator operator - (int) const;

	      iterator& operator += (int);
	      iterator& operator -= (int);
	    };

	    class const_iterator
	    {
	      public:
	      const_iterator(const const_iterator&);
	      const_iterator();
	      const_iterator& operator=(const const_iterator&);

	      const T* operator -> ();

	      const T& operator * ();

	      const_iterator& operator ++ ();
	      const_iterator& operator ++ (int);

	      const_iterator& operator -- ();
	      const_iterator& operator -- (int);

	      bool operator == ( const const_iterator&)const;
	      bool operator != ( const const_iterator&)const;

	      bool operator < ( const const_iterator&)const;
	      bool operator > ( const const_iterator&)const;

	      bool operator <= ( const const_iterator&)const;
	      bool operator >= ( const const_iterator&)const;

	      const_iterator operator + (int) const;
	      const_iterator operator - (int) const;

	      const_iterator& operator += (int);
	      const_iterator& operator -= (int);
	    };

	    class reverse_iterator{
	      public:
	      reverse_iterator(const reverse_iterator&);
	      reverse_iterator();
	      reverse_iterator& operator=(const reverse_iterator&);

	      T* operator -> ();

	      T& operator * ();

	      reverse_iterator& operator ++ ();
	      reverse_iterator& operator ++ (int);

	      reverse_iterator& operator -- ();
	      reverse_iterator& operator -- (int);

	      bool operator == ( const reverse_iterator&)const;
	      bool operator != ( const reverse_iterator&)const;

	      bool operator < ( const reverse_iterator&)const;
	      bool operator > ( const reverse_iterator&)const;

	      bool operator <= ( const reverse_iterator&)const;
	      bool operator >= ( const reverse_iterator&)const;

	      reverse_iterator operator + (int) const;
	      reverse_iterator operator - (int) const;

	      reverse_iterator& operator += (int);
	      reverse_iterator& operator -= (int);
	    };

	    class  const_reverse_iterator {
	      public:
	      const_reverse_iterator(const const_reverse_iterator&);
	      const_reverse_iterator();
	      const_reverse_iterator& operator=(const const_reverse_iterator&);

	      const T* operator -> ();

	      const T& operator * ();

	      const_reverse_iterator& operator ++ ();
	      const_reverse_iterator& operator ++ (int);

	      const_reverse_iterator& operator -- ();
	      const_reverse_iterator& operator -- (int);

	      bool operator == ( const const_reverse_iterator&)const;
	      bool operator != ( const const_reverse_iterator&)const;

	      bool operator < ( const const_reverse_iterator&)const;
	      bool operator > ( const const_reverse_iterator&)const;

	      bool operator <= ( const const_reverse_iterator&)const;
	      bool operator >= ( const const_reverse_iterator&)const;

	      const_reverse_iterator operator + (int) const;
	      const_reverse_iterator operator - (int) const;

	      const_reverse_iterator& operator += (int);
	      const_reverse_iterator& operator -= (int);
	    };

    // types:
    typedef T& reference;
    typedef const T& const_reference;
    typedef int size_type;
    typedef int difference_type;
    typedef T value_type;
    typedef T* pointer;
    typedef const T* const_pointer;

    // construct:
	explicit vector(): _size(0), _capacity(0)
	{
	}

	explicit vector(T t1, T t2): _size(0)
	{
<<<<<<< HEAD
		typedef T& reference;
		typedef const T& const_reference;
		typedef T& iterator;
		typedef const T& const_iterator;
		typedef T size_type;

	public:
		vector(): _size(0), _capacity(0)
		{
		}

		vector(T t1, T t2): _size(0)
		{
			push_back(t1);
			push_back(t2);
		}

		vector(T t): _size(0)
		{
			push_back(t);
		}

		void push_back(const T& t)
		{
			assert(0 <= _size && _size < VECTOR_CAPACITY);
			buf[_size++] = t;
		}

		T& operator[] (int i)
		{
			assert(0 <= i && i < _size && _size <= VECTOR_CAPACITY);
			return buf[i];
		}
	
		const T& operator[] (int i) const
		{
			assert(0 <= i && i < _size && _size <= VECTOR_CAPACITY);
			return buf[i];
		}

		int size() const
		{
			assert(0 <= _size && _size <= VECTOR_CAPACITY);
			return _size;
		}
	
		int capacity() const
		{
			assert(0 <= _size && _size <= VECTOR_CAPACITY);
			return VECTOR_CAPACITY;
		}

		void resize ( size_type sz, T c = T() )
		{
			//model
		}

		void pop_back()
	    {
	      __ESBMC_HIDE:
	      __ESBMC_assert(_size!=0, "pop_back() on empty vector");
	      resize(_size-1);
	    }

		bool operator==(const vector& v2): _size(0)
	    {/*
	      __ESBMC_HIDE:
	      if(v1._size != v2._size)return false;

	      for(unsigned i = 0; i < v1._size; i++)
	        if (v1._buf[i] != v2._buf[i]) return false;

	      return true;
	    */}

	    bool operator !=(const vector& v2): _size(0)
	    {/*
	      __ESBMC_HIDE:
	      return !(v1==v2);
	    */}

		T& max_size () const{
	    	// model
	    }
		reference back ( ){
	    	// model
	    }
	    const_reference back ( ) const{
	    	// model
	    }
	    const_reference at ( T n ) const{
	    	// model
	    }
	    reference at ( T n ){
	    	// model
	    }
	    iterator begin (){
	    	// model
	    }
	    const_iterator begin () const{
	    	// model
	    }
	    iterator end (){
	    	// model
	    }
	    const_iterator end () const{
	    	// model
	    }
	    bool empty () const{
	    	// model
	    }
	    void reserve ( T n ){
	    	// model
	    }
	    reference front ( ){
	    	// model
	    }
	    const_reference front ( ) const{
	    	// model
	    }
	    void assign ( size_type n, const T& u ){
	    	// model
	    }
	    T erase ( T position ){
	    	// model
	    }
	    T erase ( T first, T last ){
	    	// model
	    }
	    void clear ( ){
	    	// model
	    }
			    iterator insert ( iterator position, const T& x ){
	    	// model
	    }
	    void insert ( iterator position, size_type n, const T& x ){
	    	// model
	    }
=======
		push_back(t1);
		push_back(t2);
	}

	explicit vector(iterator t1, iterator t2): _size(0)
	{
		//model
	}

	explicit vector(T t): _size(0)
	{
		push_back(t);
	}

	explicit vector(T t[], T*): _size(0),  _capacity(0)
	{
	        //model
	}

    vector(const vector<T>& x);

    vector<T>& operator=(const vector<T>& x);
    void assign ( T first, T last );
    void assign(size_type n, const T& u);

    // iterators:
    iterator begin();
    const_iterator begin() const;
    iterator end();
    const_iterator end() const;
    reverse_iterator rbegin();
    const_reverse_iterator rbegin() const;
    reverse_iterator rend();
    const_reverse_iterator rend() const;

    // capacity:
    size_type size() const
	{
		assert(0 <= _size && _size <= VECTOR_CAPACITY);
		return _size;
	}
    size_type max_size() const;
    void resize(size_type sz);
    void resize(size_type sz, T t);
    size_type capacity() const
	{
		assert(0 <= _size && _size <= VECTOR_CAPACITY);
		return VECTOR_CAPACITY;
	}
    bool empty() const;
    void reserve(size_type n);

    // element access:
    reference operator[](size_type i)
	{
		assert(0 <= i && i < _size && _size <= VECTOR_CAPACITY);
		return buf[i];
	}
    const_reference operator[](size_type i) const
	{
		assert(0 <= i && i < _size && _size <= VECTOR_CAPACITY);
		return buf[i];
	}
    const_reference at(size_type n) const;
    reference at(size_type n);
    reference front();
    const_reference front() const;
    reference back();
    const_reference back() const;

    // modifiers:
    void push_back(const T& x){
		assert(0 <= _size && _size < VECTOR_CAPACITY);
		buf[_size++] = x;
	}

    void pop_back()
    {
      __ESBMC_HIDE:
      __ESBMC_assert(_size!=0, "pop_back() on empty vector");
      resize(_size-1);
    }
    iterator insert(iterator position, const T& x);
    void insert(iterator position, size_type n, const T& x);

    iterator erase(iterator position);
    iterator erase(iterator first, iterator last);
    void swap(vector<T>&);
    void clear();

    // comparators:

    bool operator == (const vector<T>&) const: _size(0)
	{/*
		__ESBMC_HIDE:
	    if(vtr._size != v2._size)return false;
   	      for(unsigned i = 0; i < vtr._size; i++)
   	        if (vtr.buf[i] != v2.buf[i]) return false;
		return true;
	*/}
    bool operator != (const vector<T>&) const: _size(0)
	{/*
		__ESBMC_HIDE:
	    return !(vtr==v2);
	*/}
    bool operator >= (const vector<T>&) const;
    bool operator <= (const vector<T>&) const;
>>>>>>> 5a6767fb

	private:
		T buf[VECTOR_CAPACITY];
		int _size;
		int _capacity;

<<<<<<< HEAD
	};

#if 0
    class reverse_iterator
    {
#ifdef __STL_VERSIONS
  #ifndef VERSION
    #define VERSION(c,offset)   (c)->_version[(offset)]
  #endif
#else
  #ifndef VERSION
    #define VERSION(c,offset)   (c)->_version
  #endif
#endif

      public:
      reverse_iterator(vector *_v, unsigned _offset):
      v(_v),
      offset(_offset),
      version(VERSION(v, offset))
      {
      }

      reverse_iterator():
      v(0)
      {
      }
      protected:
      vector *v;
      unsigned offset;
      unsigned version;

    };
#endif
=======
  };

  // specialized algorithms:
  template <class T>
  void swap(vector<T>&, vector<T>&);
>>>>>>> 5a6767fb

}

#endif<|MERGE_RESOLUTION|>--- conflicted
+++ resolved
@@ -3,14 +3,7 @@
 
 #include "iterator"
 
-<<<<<<< HEAD
-#ifndef STL_VECTOR
-#define STL_VECTOR
-#include <iostream>
-#include <cassert>
-=======
 #define VECTOR_CAPACITY 20
->>>>>>> 5a6767fb
 
 namespace std{
 
@@ -163,146 +156,6 @@
 
 	explicit vector(T t1, T t2): _size(0)
 	{
-<<<<<<< HEAD
-		typedef T& reference;
-		typedef const T& const_reference;
-		typedef T& iterator;
-		typedef const T& const_iterator;
-		typedef T size_type;
-
-	public:
-		vector(): _size(0), _capacity(0)
-		{
-		}
-
-		vector(T t1, T t2): _size(0)
-		{
-			push_back(t1);
-			push_back(t2);
-		}
-
-		vector(T t): _size(0)
-		{
-			push_back(t);
-		}
-
-		void push_back(const T& t)
-		{
-			assert(0 <= _size && _size < VECTOR_CAPACITY);
-			buf[_size++] = t;
-		}
-
-		T& operator[] (int i)
-		{
-			assert(0 <= i && i < _size && _size <= VECTOR_CAPACITY);
-			return buf[i];
-		}
-	
-		const T& operator[] (int i) const
-		{
-			assert(0 <= i && i < _size && _size <= VECTOR_CAPACITY);
-			return buf[i];
-		}
-
-		int size() const
-		{
-			assert(0 <= _size && _size <= VECTOR_CAPACITY);
-			return _size;
-		}
-	
-		int capacity() const
-		{
-			assert(0 <= _size && _size <= VECTOR_CAPACITY);
-			return VECTOR_CAPACITY;
-		}
-
-		void resize ( size_type sz, T c = T() )
-		{
-			//model
-		}
-
-		void pop_back()
-	    {
-	      __ESBMC_HIDE:
-	      __ESBMC_assert(_size!=0, "pop_back() on empty vector");
-	      resize(_size-1);
-	    }
-
-		bool operator==(const vector& v2): _size(0)
-	    {/*
-	      __ESBMC_HIDE:
-	      if(v1._size != v2._size)return false;
-
-	      for(unsigned i = 0; i < v1._size; i++)
-	        if (v1._buf[i] != v2._buf[i]) return false;
-
-	      return true;
-	    */}
-
-	    bool operator !=(const vector& v2): _size(0)
-	    {/*
-	      __ESBMC_HIDE:
-	      return !(v1==v2);
-	    */}
-
-		T& max_size () const{
-	    	// model
-	    }
-		reference back ( ){
-	    	// model
-	    }
-	    const_reference back ( ) const{
-	    	// model
-	    }
-	    const_reference at ( T n ) const{
-	    	// model
-	    }
-	    reference at ( T n ){
-	    	// model
-	    }
-	    iterator begin (){
-	    	// model
-	    }
-	    const_iterator begin () const{
-	    	// model
-	    }
-	    iterator end (){
-	    	// model
-	    }
-	    const_iterator end () const{
-	    	// model
-	    }
-	    bool empty () const{
-	    	// model
-	    }
-	    void reserve ( T n ){
-	    	// model
-	    }
-	    reference front ( ){
-	    	// model
-	    }
-	    const_reference front ( ) const{
-	    	// model
-	    }
-	    void assign ( size_type n, const T& u ){
-	    	// model
-	    }
-	    T erase ( T position ){
-	    	// model
-	    }
-	    T erase ( T first, T last ){
-	    	// model
-	    }
-	    void clear ( ){
-	    	// model
-	    }
-			    iterator insert ( iterator position, const T& x ){
-	    	// model
-	    }
-	    void insert ( iterator position, size_type n, const T& x ){
-	    	// model
-	    }
-=======
 		push_back(t1);
 		push_back(t2);
 	}
@@ -410,55 +263,17 @@
 	*/}
     bool operator >= (const vector<T>&) const;
     bool operator <= (const vector<T>&) const;
->>>>>>> 5a6767fb
 
 	private:
 		T buf[VECTOR_CAPACITY];
 		int _size;
 		int _capacity;
 
-<<<<<<< HEAD
-	};
-
-#if 0
-    class reverse_iterator
-    {
-#ifdef __STL_VERSIONS
-  #ifndef VERSION
-    #define VERSION(c,offset)   (c)->_version[(offset)]
-  #endif
-#else
-  #ifndef VERSION
-    #define VERSION(c,offset)   (c)->_version
-  #endif
-#endif
-
-      public:
-      reverse_iterator(vector *_v, unsigned _offset):
-      v(_v),
-      offset(_offset),
-      version(VERSION(v, offset))
-      {
-      }
-
-      reverse_iterator():
-      v(0)
-      {
-      }
-      protected:
-      vector *v;
-      unsigned offset;
-      unsigned version;
-
-    };
-#endif
-=======
-  };
+};
 
   // specialized algorithms:
   template <class T>
   void swap(vector<T>&, vector<T>&);
->>>>>>> 5a6767fb
 
 }
 
