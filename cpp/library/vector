--- conflicted
+++ resolved
@@ -405,17 +405,6 @@
 			return buf[i];
     }
 
-<<<<<<< HEAD
-    const_reference at(size_type n) const;
-    reference at(size_type n)
-    {
-      __ESBMC_assert(n >= 0, "the index must be a positive number");
-      if (n >= _size)
-        out_of_range();
-    }
-    reference front();
-    const_reference front() const;
-=======
     const_reference at(size_type n) const{
     	assert(0 <= n);
     	assert(n < _size);
@@ -434,7 +423,6 @@
     const_reference front() const{
     	return buf[0];
     }
->>>>>>> f12d2664
 
     value_type back()
     {      
