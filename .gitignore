build
<<<<<<< HEAD
<<<<<<< HEAD
=======
.DS_Store
__pycache__
>>>>>>> master
=======
.DS_Store
__pycache__
>>>>>>> 84a6b067
release<|MERGE_RESOLUTION|>--- conflicted
+++ resolved
@@ -1,12 +1,4 @@
 build
-<<<<<<< HEAD
-<<<<<<< HEAD
-=======
 .DS_Store
 __pycache__
->>>>>>> master
-=======
-.DS_Store
-__pycache__
->>>>>>> 84a6b067
 release